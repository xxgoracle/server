/******************************************************
MariaBackup: hot backup tool for InnoDB
(c) 2009-2017 Percona LLC and/or its affiliates
Originally Created 3/3/2009 Yasufumi Kinoshita
Written by Alexey Kopytov, Aleksandr Kuzminsky, Stewart Smith, Vadim Tkachenko,
Yasufumi Kinoshita, Ignacio Nin and Baron Schwartz.
(c) 2017, 2018, MariaDB Corporation.
Portions written by Marko Mäkelä.

This program is free software; you can redistribute it and/or modify
it under the terms of the GNU General Public License as published by
the Free Software Foundation; version 2 of the License.

This program is distributed in the hope that it will be useful,
but WITHOUT ANY WARRANTY; without even the implied warranty of
MERCHANTABILITY or FITNESS FOR A PARTICULAR PURPOSE.  See the
GNU General Public License for more details.

You should have received a copy of the GNU General Public License
along with this program; if not, write to the Free Software
Foundation, Inc., 51 Franklin Street, Fifth Floor, Boston, MA  02110-1301, USA

*******************************************************

This file incorporates work covered by the following copyright and
permission notice:

Copyright (c) 2000, 2011, MySQL AB & Innobase Oy. All Rights Reserved.

This program is free software; you can redistribute it and/or modify it under
the terms of the GNU General Public License as published by the Free Software
Foundation; version 2 of the License.

This program is distributed in the hope that it will be useful, but WITHOUT
ANY WARRANTY; without even the implied warranty of MERCHANTABILITY or FITNESS
FOR A PARTICULAR PURPOSE. See the GNU General Public License for more details.

You should have received a copy of the GNU General Public License along with
this program; if not, write to the Free Software Foundation, Inc.,
51 Franklin Street, Fifth Floor, Boston, MA  02110-1301, USA

*******************************************************/

//#define XTRABACKUP_TARGET_IS_PLUGIN

#include <my_global.h>
#include <my_config.h>
#include <unireg.h>
#include <mysql_version.h>
#include <my_base.h>
#include <my_getopt.h>
#include <mysql_com.h>
#include <my_default.h>
#include <mysqld.h>

#include <fcntl.h>
#include <string.h>

#ifdef __linux__
# include <sys/prctl.h>
#include <sys/resource.h>
#endif


#include <btr0sea.h>
#include <dict0priv.h>
#include <lock0lock.h>
#include <log0recv.h>
#include <log0crypt.h>
#include <row0mysql.h>
#include <row0quiesce.h>
#include <srv0start.h>
#include "trx0sys.h"
#include <buf0dblwr.h>

#include <list>
#include <sstream>
#include <set>
#include <mysql.h>

#define G_PTR uchar*

#include "common.h"
#include "datasink.h"

#include "xb_regex.h"
#include "fil_cur.h"
#include "write_filt.h"
#include "xtrabackup.h"
#include "ds_buffer.h"
#include "ds_tmpfile.h"
#include "xbstream.h"
#include "changed_page_bitmap.h"
#include "read_filt.h"
#include "backup_wsrep.h"
#include "innobackupex.h"
#include "backup_mysql.h"
#include "backup_copy.h"
#include "backup_mysql.h"
#include "encryption_plugin.h"
#include <sql_plugin.h>
#include <srv0srv.h>
#include <crc_glue.h>
#include <log.h>

int sys_var_init();

/* === xtrabackup specific options === */
char xtrabackup_real_target_dir[FN_REFLEN] = "./xtrabackup_backupfiles/";
char *xtrabackup_target_dir= xtrabackup_real_target_dir;
static my_bool xtrabackup_version;
static my_bool verbose;
my_bool xtrabackup_backup;
my_bool xtrabackup_prepare;
my_bool xtrabackup_copy_back;
my_bool xtrabackup_move_back;
my_bool xtrabackup_decrypt_decompress;
my_bool xtrabackup_print_param;

my_bool xtrabackup_export;

longlong xtrabackup_use_memory;

uint opt_protocol;
long xtrabackup_throttle; /* 0:unlimited */
static lint io_ticket;
static os_event_t wait_throttle;
static os_event_t log_copying_stop;

char *xtrabackup_incremental;
lsn_t incremental_lsn;
lsn_t incremental_to_lsn;
lsn_t incremental_last_lsn;
xb_page_bitmap *changed_page_bitmap;

char *xtrabackup_incremental_basedir; /* for --backup */
char *xtrabackup_extra_lsndir; /* for --backup with --extra-lsndir */
char *xtrabackup_incremental_dir; /* for --prepare */

char xtrabackup_real_incremental_basedir[FN_REFLEN];
char xtrabackup_real_extra_lsndir[FN_REFLEN];
char xtrabackup_real_incremental_dir[FN_REFLEN];


char *xtrabackup_tmpdir;

char *xtrabackup_tables;
char *xtrabackup_tables_file;
char *xtrabackup_tables_exclude;
char *xb_rocksdb_datadir;
my_bool xb_backup_rocksdb = 1;

typedef std::list<regex_t> regex_list_t;
static regex_list_t regex_include_list;
static regex_list_t regex_exclude_list;

static hash_table_t* tables_include_hash = NULL;
static hash_table_t* tables_exclude_hash = NULL;

char *xtrabackup_databases = NULL;
char *xtrabackup_databases_file = NULL;
char *xtrabackup_databases_exclude = NULL;
static hash_table_t* databases_include_hash = NULL;
static hash_table_t* databases_exclude_hash = NULL;

static hash_table_t* inc_dir_tables_hash;

struct xb_filter_entry_struct{
	char*		name;
	ibool		has_tables;
	hash_node_t	name_hash;
};
typedef struct xb_filter_entry_struct	xb_filter_entry_t;

lsn_t checkpoint_lsn_start;
lsn_t checkpoint_no_start;
static lsn_t log_copy_scanned_lsn;
static bool log_copying_running;
static bool io_watching_thread_running;

int xtrabackup_parallel;

char *xtrabackup_stream_str = NULL;
xb_stream_fmt_t xtrabackup_stream_fmt = XB_STREAM_FMT_NONE;
ibool xtrabackup_stream = FALSE;

const char *xtrabackup_compress_alg = NULL;
ibool xtrabackup_compress = FALSE;
uint xtrabackup_compress_threads;
ulonglong xtrabackup_compress_chunk_size = 0;

/* sleep interval beetween log copy iterations in log copying thread
in milliseconds (default is 1 second) */
ulint xtrabackup_log_copy_interval = 1000;
static ulong max_buf_pool_modified_pct;

/* Ignored option (--log) for MySQL option compatibility */
static char*	log_ignored_opt;


extern my_bool opt_use_ssl;
my_bool opt_ssl_verify_server_cert;

/* === metadata of backup === */
#define XTRABACKUP_METADATA_FILENAME "xtrabackup_checkpoints"
char metadata_type[30] = ""; /*[full-backuped|log-applied|incremental]*/
static lsn_t metadata_from_lsn;
lsn_t metadata_to_lsn;
static lsn_t metadata_last_lsn;

static ds_file_t*	dst_log_file;

static char mysql_data_home_buff[2];

const char *defaults_group = "mysqld";

/* === static parameters in ha_innodb.cc */

#define HA_INNOBASE_ROWS_IN_TABLE 10000 /* to get optimization right */
#define HA_INNOBASE_RANGE_COUNT	  100

ulong 	innobase_large_page_size = 0;

/* The default values for the following, type long or longlong, start-up
parameters are declared in mysqld.cc: */

long innobase_buffer_pool_awe_mem_mb = 0;
long innobase_file_io_threads = 4;
long innobase_read_io_threads = 4;
long innobase_write_io_threads = 4;

longlong innobase_page_size = (1LL << 14); /* 16KB */
char*	innobase_buffer_pool_filename = NULL;

longlong innobase_buffer_pool_size = 8*1024*1024L;

/* The default values for the following char* start-up parameters
are determined in innobase_init below: */

static char*	innobase_ignored_opt;
char*	innobase_data_home_dir;
char*	innobase_data_file_path;

my_bool innobase_use_doublewrite;
my_bool innobase_use_large_pages;
my_bool	innobase_file_per_table;
my_bool innobase_locks_unsafe_for_binlog;
my_bool innobase_rollback_on_timeout;
my_bool innobase_create_status_file;

/* The following counter is used to convey information to InnoDB
about server activity: in selects it is not sensible to call
srv_active_wake_master_thread after each fetch or search, we only do
it every INNOBASE_WAKE_INTERVAL'th step. */

#define INNOBASE_WAKE_INTERVAL	32
ulong	innobase_active_counter	= 0;

#ifndef _WIN32
static char *xtrabackup_debug_sync = NULL;
#endif

my_bool xtrabackup_incremental_force_scan = FALSE;

/* The flushed lsn which is read from data files */
lsn_t	flushed_lsn= 0;

ulong xb_open_files_limit= 0;
char *xb_plugin_dir;
char *xb_plugin_load;
my_bool xb_close_files;

/* Datasinks */
ds_ctxt_t       *ds_data     = NULL;
ds_ctxt_t       *ds_meta     = NULL;
ds_ctxt_t       *ds_redo     = NULL;

static bool	innobackupex_mode = false;

/* String buffer used by --print-param to accumulate server options as they are
parsed from the defaults file */
static std::ostringstream print_param_str;

/* Set of specified parameters */
std::set<std::string> param_set;

static ulonglong global_max_value;

extern "C" sig_handler handle_fatal_signal(int sig);
extern LOGGER logger;

my_bool opt_galera_info = FALSE;
my_bool opt_slave_info = FALSE;
my_bool opt_no_lock = FALSE;
my_bool opt_safe_slave_backup = FALSE;
my_bool opt_rsync = FALSE;
my_bool opt_force_non_empty_dirs = FALSE;
my_bool opt_noversioncheck = FALSE;
my_bool opt_no_backup_locks = FALSE;
my_bool opt_decompress = FALSE;
my_bool opt_remove_original;

my_bool opt_lock_ddl_per_table = FALSE;

extern const char *innodb_checksum_algorithm_names[];
extern TYPELIB innodb_checksum_algorithm_typelib;
extern const char *innodb_flush_method_names[];
extern TYPELIB innodb_flush_method_typelib;

static const char *binlog_info_values[] = {"off", "lockless", "on", "auto",
					   NullS};
static TYPELIB binlog_info_typelib = {array_elements(binlog_info_values)-1, "",
				      binlog_info_values, NULL};
ulong opt_binlog_info;

char *opt_incremental_history_name;
char *opt_incremental_history_uuid;

char *opt_user;
char *opt_password;
char *opt_host;
char *opt_defaults_group;
char *opt_socket;
uint opt_port;
char *opt_log_bin;

const char *query_type_names[] = { "ALL", "UPDATE", "SELECT", NullS};

TYPELIB query_type_typelib= {array_elements(query_type_names) - 1, "",
	query_type_names, NULL};

ulong opt_lock_wait_query_type;
ulong opt_kill_long_query_type;

uint opt_kill_long_queries_timeout = 0;
uint opt_lock_wait_timeout = 0;
uint opt_lock_wait_threshold = 0;
uint opt_debug_sleep_before_unlock = 0;
uint opt_safe_slave_backup_timeout = 0;

const char *opt_history = NULL;


char mariabackup_exe[FN_REFLEN];
char orig_argv1[FN_REFLEN];

pthread_mutex_t backup_mutex;
pthread_cond_t  scanned_lsn_cond;

typedef std::map<space_id_t,std::string> space_id_to_name_t;

struct ddl_tracker_t {
	/** Tablspaces with their ID and name, as they were copied to backup.*/
	space_id_to_name_t tables_in_backup;
	/** Tablespaces for that optimized DDL without redo log was found.*/
	std::set<space_id_t> optimized_ddl;
	/** Drop operations found in redo log. */
	std::set<space_id_t> drops;
	/* For DDL operation found in redo log,  */
	space_id_to_name_t id_to_name;
};

static ddl_tracker_t ddl_tracker;

/* Whether xtrabackup_binlog_info should be created on recovery */
static bool recover_binlog_info;

/* Simple datasink creation tracking...add datasinks in the reverse order you
want them destroyed. */
#define XTRABACKUP_MAX_DATASINKS	10
static	ds_ctxt_t	*datasinks[XTRABACKUP_MAX_DATASINKS];
static	uint		actual_datasinks = 0;
static inline
void
xtrabackup_add_datasink(ds_ctxt_t *ds)
{
	xb_ad(actual_datasinks < XTRABACKUP_MAX_DATASINKS);
	datasinks[actual_datasinks] = ds; actual_datasinks++;
}


typedef void (*process_single_tablespace_func_t)(const char *dirname, const char *filname, bool is_remote);
static dberr_t enumerate_ibd_files(process_single_tablespace_func_t callback);


/* ======== Datafiles iterator ======== */
struct datafiles_iter_t {
	fil_space_t	*space;
	fil_node_t	*node;
	ibool		started;
	pthread_mutex_t	mutex;
};

/* ======== Datafiles iterator ======== */
static
datafiles_iter_t *
datafiles_iter_new()
{
	datafiles_iter_t *it;

	it = static_cast<datafiles_iter_t *>(malloc(sizeof(datafiles_iter_t)));
	pthread_mutex_init(&it->mutex, NULL);

	it->space = NULL;
	it->node = NULL;
	it->started = FALSE;

	return it;
}

static
fil_node_t *
datafiles_iter_next(datafiles_iter_t *it)
{
	fil_node_t *new_node;

	pthread_mutex_lock(&it->mutex);

	if (it->node == NULL) {
		if (it->started)
			goto end;
		it->started = TRUE;
	} else {
		it->node = UT_LIST_GET_NEXT(chain, it->node);
		if (it->node != NULL)
			goto end;
	}

	it->space = (it->space == NULL) ?
		UT_LIST_GET_FIRST(fil_system.space_list) :
		UT_LIST_GET_NEXT(space_list, it->space);

	while (it->space != NULL &&
	       (it->space->purpose != FIL_TYPE_TABLESPACE ||
		UT_LIST_GET_LEN(it->space->chain) == 0))
		it->space = UT_LIST_GET_NEXT(space_list, it->space);
	if (it->space == NULL)
		goto end;

	it->node = UT_LIST_GET_FIRST(it->space->chain);

end:
	new_node = it->node;
	pthread_mutex_unlock(&it->mutex);

	return new_node;
}

static
void
datafiles_iter_free(datafiles_iter_t *it)
{
	pthread_mutex_destroy(&it->mutex);
	free(it);
}

#ifndef DBUG_OFF
struct dbug_thread_param_t
{
	MYSQL *con;
	const char *query;
	int expect_err;
	int expect_errno;
	os_event_t done_event;
};


/* Thread procedure used in dbug_start_query_thread. */
extern "C"
os_thread_ret_t
DECLARE_THREAD(dbug_execute_in_new_connection)(void *arg)
{
	mysql_thread_init();
	dbug_thread_param_t *par= (dbug_thread_param_t *)arg;
	int err = mysql_query(par->con, par->query);
	int err_no = mysql_errno(par->con);
	DBUG_ASSERT(par->expect_err == err);
	if (err && par->expect_errno)
		DBUG_ASSERT(err_no == par->expect_errno);
	mysql_close(par->con);
	mysql_thread_end();
	os_event_t done = par->done_event;
	delete par;
	os_event_set(done);
	os_thread_exit();
	return os_thread_ret_t(0);
}

/*
Execute query from a new connection, in own thread.

@param query - query to be executed
@param wait_state - if not NULL, wait until query from new connection
	reaches this state (value of column State in I_S.PROCESSLIST)
@param expected_err - if 0, query is supposed to finish successfully,
	otherwise query should return error.
@param expected_errno - if not 0, and query finished with error,
	expected mysql_errno()
*/
static os_event_t dbug_start_query_thread(
	const char *query,
	const char *wait_state,
	int expected_err,
	int expected_errno)

{
	dbug_thread_param_t *par = new dbug_thread_param_t;
	par->query = query;
	par->expect_err = expected_err;
	par->expect_errno = expected_errno;
	par->done_event = os_event_create(0);
	par->con =  xb_mysql_connect();
	os_thread_create(dbug_execute_in_new_connection, par, 0);

	if (!wait_state)
		return par->done_event;

	char q[256];
	snprintf(q, sizeof(q),
		"SELECT 1 FROM INFORMATION_SCHEMA.PROCESSLIST where ID=%lu"
		" AND Command='Query' AND State='%s'",
		mysql_thread_id(par->con), wait_state);
	for (;;) {
		MYSQL_RES *result = xb_mysql_query(mysql_connection,q, true, true);
		bool exists = mysql_fetch_row(result) != NULL;
		mysql_free_result(result);
		if (exists) {
			goto end;
		}
		msg_ts("Waiting for query '%s' on connection %lu to "
			" reach state '%s'", query, mysql_thread_id(par->con),
			wait_state);
		my_sleep(1000);
	}
end:
	msg_ts("query '%s' on connection %lu reached state '%s'", query,
	mysql_thread_id(par->con), wait_state);
	return par->done_event;
}

os_event_t dbug_alter_thread_done;
#endif

void mdl_lock_all()
{
	mdl_lock_init();
	datafiles_iter_t *it = datafiles_iter_new();
	if (!it)
		return;

	while (fil_node_t *node = datafiles_iter_next(it)){
		if (fil_is_user_tablespace_id(node->space->id)
			&& check_if_skip_table(node->space->name))
			continue;

		mdl_lock_table(node->space->id);
	}
	datafiles_iter_free(it);
}


// Convert non-null terminated filename to space name
std::string filename_to_spacename(const byte *filename, size_t len)
{
	// null- terminate filename
	char *f = (char *)malloc(len + 1);
	ut_a(f);
	memcpy(f, filename, len);
	f[len] = 0;
	for (size_t i = 0; i < len; i++)
		if (f[i] == '\\')
			f[i] = '/';
	char *p = strrchr(f, '.');
	ut_a(p);
	*p = 0;
	char *table = strrchr(f, '/');
	ut_a(table);
	*table = 0;
	char *db = strrchr(f, '/');
	ut_a(db);
	*table = '/';
	std::string s(db+1);
	free(f);
	return s;
}

/** Report an operation to create, delete, or rename a file during backup.
@param[in]	space_id	tablespace identifier
@param[in]	flags		tablespace flags (NULL if not create)
@param[in]	name		file name (not NUL-terminated)
@param[in]	len		length of name, in bytes
@param[in]	new_name	new file name (NULL if not rename)
@param[in]	new_len		length of new_name, in bytes (0 if NULL) */
static void backup_file_op(ulint space_id, const byte* flags,
	const byte* name, ulint len,
	const byte* new_name, ulint new_len)
{

	ut_ad(!flags || !new_name);
	ut_ad(name);
	ut_ad(len);
	ut_ad(!new_name == !new_len);
	pthread_mutex_lock(&backup_mutex);

	if (flags) {
		ddl_tracker.id_to_name[space_id] = filename_to_spacename(name, len);
		msg("DDL tracking :  create %zu \"%.*s\": %x\n",
			space_id, int(len), name, mach_read_from_4(flags));
	}
	else if (new_name) {
		ddl_tracker.id_to_name[space_id] = filename_to_spacename(new_name, new_len);
		msg("DDL tracking : rename %zu \"%.*s\",\"%.*s\"\n",
			space_id, int(len), name, int(new_len), new_name);
	} else {
		ddl_tracker.drops.insert(space_id);
		msg("DDL tracking : delete %zu \"%.*s\"\n", space_id, int(len), name);
	}
	pthread_mutex_unlock(&backup_mutex);
}


/*
 This callback is called if DDL operation is detected,
 at the end of backup

 Normally, DDL operations are blocked due to FTWRL,
 but in rare cases of --no-lock, they are not.

 We will abort backup in this case.
*/
static void backup_file_op_fail(ulint space_id, const byte* flags,
	const byte* name, ulint len,
	const byte* new_name, ulint new_len)
{
	ut_a(opt_no_lock);
	bool fail;
	if (flags) {
		msg("DDL tracking :  create %zu \"%.*s\": %x\n",
			space_id, int(len), name, mach_read_from_4(flags));
		std::string  spacename = filename_to_spacename(name, len);
		fail = !check_if_skip_table(spacename.c_str());
	}
	else if (new_name) {
		msg("DDL tracking : rename %zu \"%.*s\",\"%.*s\"\n",
			space_id, int(len), name, int(new_len), new_name);
		std::string  spacename = filename_to_spacename(name, len);
		std::string  new_spacename = filename_to_spacename(new_name, new_len);
		fail = !check_if_skip_table(spacename.c_str()) || !check_if_skip_table(new_spacename.c_str());
	}
	else {
		std::string  spacename = filename_to_spacename(name, len);
		fail = !check_if_skip_table(spacename.c_str());
		msg("DDL tracking : delete %zu \"%.*s\"\n", space_id, int(len), name);
	}
	if (fail) {
		msg("ERROR : DDL operation detected in the late phase of backup."
			"Backup is inconsistent. Remove --no-lock option to fix.\n");
		log_mutex_exit();
		exit(EXIT_FAILURE);
	}
}


/** Callback whenever MLOG_INDEX_LOAD happens.
@param[in]	space_id	space id to check */
static void backup_optimized_ddl_op(ulint space_id)
{
	pthread_mutex_lock(&backup_mutex);
	ddl_tracker.optimized_ddl.insert(space_id);
	pthread_mutex_unlock(&backup_mutex);
}

/*
  Optimized DDL callback at the end of backup that
  run with --no-lock. Usually aborts the backup.
*/
static void backup_optimized_ddl_op_fail(ulint space_id) {
	ut_a(opt_no_lock);
	msg("DDL tracking : optimized DDL on space %zu\n", space_id);
	if (ddl_tracker.tables_in_backup.find(space_id) != ddl_tracker.tables_in_backup.end()) {
		msg("ERROR : Optimized DDL operation detected in the late phase of backup."
			"Backup is inconsistent. Remove --no-lock option to fix.\n");
		exit(EXIT_FAILURE);
	}
}


/** Callback whenever MLOG_TRUNCATE happens. */
static void backup_truncate_fail()
{
	msg("mariabackup: Incompatible TRUNCATE operation detected.%s\n",
	    opt_lock_ddl_per_table
	    ? ""
	    : " Use --lock-ddl-per-table to lock all tables before backup.");
}


/*
  Retrieve default data directory, to be used with --copy-back.

  On Windows, default datadir is ..\data, relative to the
  directory where mariabackup.exe is located(usually "bin")

  Elsewhere, the compiled-in constant MYSQL_DATADIR is used.
*/
static char *get_default_datadir() {
	static char ddir[] = MYSQL_DATADIR;
#ifdef _WIN32
	static char buf[MAX_PATH];
	DWORD size = (DWORD)sizeof(buf) - 1;
	if (GetModuleFileName(NULL, buf, size) <= size)
	{
		char *p;
		if ((p = strrchr(buf, '\\')))
		{
			*p = 0;
			if ((p = strrchr(buf, '\\')))
			{
				strncpy(p + 1, "data", buf + MAX_PATH - p);
				return buf;
			}
		}
	}
#endif
	return ddir;
}


/* ======== Date copying thread context ======== */

typedef struct {
	datafiles_iter_t 	*it;
	uint			num;
	uint			*count;
	pthread_mutex_t*	count_mutex;
	os_thread_id_t		id;
} data_thread_ctxt_t;

/* ======== for option and variables ======== */
#include <../../client/client_priv.h>

enum options_xtrabackup
{
  OPT_XTRA_TARGET_DIR = 1000,     /* make sure it is larger
                                     than OPT_MAX_CLIENT_OPTION */
  OPT_XTRA_BACKUP,
  OPT_XTRA_PREPARE,
  OPT_XTRA_EXPORT,
  OPT_XTRA_PRINT_PARAM,
  OPT_XTRA_USE_MEMORY,
  OPT_XTRA_THROTTLE,
  OPT_XTRA_LOG_COPY_INTERVAL,
  OPT_XTRA_INCREMENTAL,
  OPT_XTRA_INCREMENTAL_BASEDIR,
  OPT_XTRA_EXTRA_LSNDIR,
  OPT_XTRA_INCREMENTAL_DIR,
  OPT_XTRA_TABLES,
  OPT_XTRA_TABLES_FILE,
  OPT_XTRA_DATABASES,
  OPT_XTRA_DATABASES_FILE,
  OPT_XTRA_PARALLEL,
  OPT_XTRA_STREAM,
  OPT_XTRA_COMPRESS,
  OPT_XTRA_COMPRESS_THREADS,
  OPT_XTRA_COMPRESS_CHUNK_SIZE,
  OPT_LOG,
  OPT_INNODB,
  OPT_INNODB_DATA_FILE_PATH,
  OPT_INNODB_DATA_HOME_DIR,
  OPT_INNODB_ADAPTIVE_HASH_INDEX,
  OPT_INNODB_DOUBLEWRITE,
  OPT_INNODB_FILE_PER_TABLE,
  OPT_INNODB_FLUSH_METHOD,
  OPT_INNODB_LOG_GROUP_HOME_DIR,
  OPT_INNODB_MAX_DIRTY_PAGES_PCT,
  OPT_INNODB_MAX_PURGE_LAG,
  OPT_INNODB_STATUS_FILE,
  OPT_INNODB_AUTOEXTEND_INCREMENT,
  OPT_INNODB_BUFFER_POOL_SIZE,
  OPT_INNODB_COMMIT_CONCURRENCY,
  OPT_INNODB_CONCURRENCY_TICKETS,
  OPT_INNODB_FILE_IO_THREADS,
  OPT_INNODB_IO_CAPACITY,
  OPT_INNODB_READ_IO_THREADS,
  OPT_INNODB_WRITE_IO_THREADS,
  OPT_INNODB_USE_NATIVE_AIO,
  OPT_INNODB_PAGE_SIZE,
  OPT_INNODB_BUFFER_POOL_FILENAME,
  OPT_INNODB_LOCK_WAIT_TIMEOUT,
  OPT_INNODB_LOG_BUFFER_SIZE,
  OPT_INNODB_LOG_FILE_SIZE,
  OPT_INNODB_LOG_FILES_IN_GROUP,
  OPT_INNODB_OPEN_FILES,
  OPT_XTRA_DEBUG_SYNC,
  OPT_INNODB_CHECKSUM_ALGORITHM,
  OPT_INNODB_UNDO_DIRECTORY,
  OPT_INNODB_UNDO_TABLESPACES,
  OPT_INNODB_LOG_CHECKSUMS,
  OPT_XTRA_INCREMENTAL_FORCE_SCAN,
  OPT_DEFAULTS_GROUP,
  OPT_INNODB_ENCRYPT_LOG,
  OPT_CLOSE_FILES,
  OPT_CORE_FILE,

  OPT_COPY_BACK,
  OPT_MOVE_BACK,
  OPT_GALERA_INFO,
  OPT_SLAVE_INFO,
  OPT_NO_LOCK,
  OPT_SAFE_SLAVE_BACKUP,
  OPT_RSYNC,
  OPT_FORCE_NON_EMPTY_DIRS,
  OPT_NO_VERSION_CHECK,
  OPT_NO_BACKUP_LOCKS,
  OPT_DECOMPRESS,
  OPT_INCREMENTAL_HISTORY_NAME,
  OPT_INCREMENTAL_HISTORY_UUID,
  OPT_REMOVE_ORIGINAL,
  OPT_LOCK_WAIT_QUERY_TYPE,
  OPT_KILL_LONG_QUERY_TYPE,
  OPT_HISTORY,
  OPT_KILL_LONG_QUERIES_TIMEOUT,
  OPT_LOCK_WAIT_TIMEOUT,
  OPT_LOCK_WAIT_THRESHOLD,
  OPT_DEBUG_SLEEP_BEFORE_UNLOCK,
  OPT_SAFE_SLAVE_BACKUP_TIMEOUT,
  OPT_BINLOG_INFO,
  OPT_XB_SECURE_AUTH,

  OPT_XTRA_TABLES_EXCLUDE,
  OPT_XTRA_DATABASES_EXCLUDE,
  OPT_PROTOCOL,
  OPT_LOCK_DDL_PER_TABLE,
  OPT_ROCKSDB_DATADIR,
  OPT_BACKUP_ROCKSDB
};

struct my_option xb_client_options[] =
{
  {"verbose", 'V', "display verbose output",
   (G_PTR*) &verbose, (G_PTR*) &verbose, 0, GET_BOOL, NO_ARG,
   FALSE, 0, 0, 0, 0, 0},
  {"version", 'v', "print xtrabackup version information",
   (G_PTR *) &xtrabackup_version, (G_PTR *) &xtrabackup_version, 0, GET_BOOL,
   NO_ARG, 0, 0, 0, 0, 0, 0},
  {"target-dir", OPT_XTRA_TARGET_DIR, "destination directory", (G_PTR*) &xtrabackup_target_dir,
   (G_PTR*) &xtrabackup_target_dir, 0, GET_STR, REQUIRED_ARG, 0, 0, 0, 0, 0, 0},
  {"backup", OPT_XTRA_BACKUP, "take backup to target-dir",
   (G_PTR*) &xtrabackup_backup, (G_PTR*) &xtrabackup_backup,
   0, GET_BOOL, NO_ARG, 0, 0, 0, 0, 0, 0},
  {"prepare", OPT_XTRA_PREPARE, "prepare a backup for starting mysql server on the backup.",
   (G_PTR*) &xtrabackup_prepare, (G_PTR*) &xtrabackup_prepare,
   0, GET_BOOL, NO_ARG, 0, 0, 0, 0, 0, 0},
  {"export", OPT_XTRA_EXPORT, "create files to import to another database when prepare.",
   (G_PTR*) &xtrabackup_export, (G_PTR*) &xtrabackup_export,
   0, GET_BOOL, NO_ARG, 0, 0, 0, 0, 0, 0},
  {"print-param", OPT_XTRA_PRINT_PARAM, "print parameter of mysqld needed for copyback.",
   (G_PTR*) &xtrabackup_print_param, (G_PTR*) &xtrabackup_print_param,
   0, GET_BOOL, NO_ARG, 0, 0, 0, 0, 0, 0},
  {"use-memory", OPT_XTRA_USE_MEMORY, "The value is used instead of buffer_pool_size",
   (G_PTR*) &xtrabackup_use_memory, (G_PTR*) &xtrabackup_use_memory,
   0, GET_LL, REQUIRED_ARG, 100*1024*1024L, 1024*1024L, LONGLONG_MAX, 0,
   1024*1024L, 0},
  {"throttle", OPT_XTRA_THROTTLE, "limit count of IO operations (pairs of read&write) per second to IOS values (for '--backup')",
   (G_PTR*) &xtrabackup_throttle, (G_PTR*) &xtrabackup_throttle,
   0, GET_LONG, REQUIRED_ARG, 0, 0, LONG_MAX, 0, 1, 0},
  {"log", OPT_LOG, "Ignored option for MySQL option compatibility",
   (G_PTR*) &log_ignored_opt, (G_PTR*) &log_ignored_opt, 0,
   GET_STR, OPT_ARG, 0, 0, 0, 0, 0, 0},
  {"log-copy-interval", OPT_XTRA_LOG_COPY_INTERVAL, "time interval between checks done by log copying thread in milliseconds (default is 1 second).",
   (G_PTR*) &xtrabackup_log_copy_interval, (G_PTR*) &xtrabackup_log_copy_interval,
   0, GET_LONG, REQUIRED_ARG, 1000, 0, LONG_MAX, 0, 1, 0},
  {"extra-lsndir", OPT_XTRA_EXTRA_LSNDIR, "(for --backup): save an extra copy of the xtrabackup_checkpoints file in this directory.",
   (G_PTR*) &xtrabackup_extra_lsndir, (G_PTR*) &xtrabackup_extra_lsndir,
   0, GET_STR, REQUIRED_ARG, 0, 0, 0, 0, 0, 0},
  {"incremental-lsn", OPT_XTRA_INCREMENTAL, "(for --backup): copy only .ibd pages newer than specified LSN 'high:low'. ##ATTENTION##: If a wrong LSN value is specified, it is impossible to diagnose this, causing the backup to be unusable. Be careful!",
   (G_PTR*) &xtrabackup_incremental, (G_PTR*) &xtrabackup_incremental,
   0, GET_STR, REQUIRED_ARG, 0, 0, 0, 0, 0, 0},
  {"incremental-basedir", OPT_XTRA_INCREMENTAL_BASEDIR, "(for --backup): copy only .ibd pages newer than backup at specified directory.",
   (G_PTR*) &xtrabackup_incremental_basedir, (G_PTR*) &xtrabackup_incremental_basedir,
   0, GET_STR, REQUIRED_ARG, 0, 0, 0, 0, 0, 0},
  {"incremental-dir", OPT_XTRA_INCREMENTAL_DIR, "(for --prepare): apply .delta files and logfile in the specified directory.",
   (G_PTR*) &xtrabackup_incremental_dir, (G_PTR*) &xtrabackup_incremental_dir,
   0, GET_STR, REQUIRED_ARG, 0, 0, 0, 0, 0, 0},
  {"tables", OPT_XTRA_TABLES, "filtering by regexp for table names.",
   (G_PTR*) &xtrabackup_tables, (G_PTR*) &xtrabackup_tables,
   0, GET_STR, REQUIRED_ARG, 0, 0, 0, 0, 0, 0},
  {"tables_file", OPT_XTRA_TABLES_FILE, "filtering by list of the exact database.table name in the file.",
   (G_PTR*) &xtrabackup_tables_file, (G_PTR*) &xtrabackup_tables_file,
   0, GET_STR, REQUIRED_ARG, 0, 0, 0, 0, 0, 0},
  {"databases", OPT_XTRA_DATABASES, "filtering by list of databases.",
   (G_PTR*) &xtrabackup_databases, (G_PTR*) &xtrabackup_databases,
   0, GET_STR, REQUIRED_ARG, 0, 0, 0, 0, 0, 0},
  {"databases_file", OPT_XTRA_DATABASES_FILE,
   "filtering by list of databases in the file.",
   (G_PTR*) &xtrabackup_databases_file, (G_PTR*) &xtrabackup_databases_file,
   0, GET_STR, REQUIRED_ARG, 0, 0, 0, 0, 0, 0},
  {"tables-exclude", OPT_XTRA_TABLES_EXCLUDE, "filtering by regexp for table names. "
  "Operates the same way as --tables, but matched names are excluded from backup. "
  "Note that this option has a higher priority than --tables.",
    (G_PTR*) &xtrabackup_tables_exclude, (G_PTR*) &xtrabackup_tables_exclude,
    0, GET_STR, REQUIRED_ARG, 0, 0, 0, 0, 0, 0},
  {"databases-exclude", OPT_XTRA_DATABASES_EXCLUDE, "Excluding databases based on name, "
  "Operates the same way as --databases, but matched names are excluded from backup. "
  "Note that this option has a higher priority than --databases.",
    (G_PTR*) &xtrabackup_databases_exclude, (G_PTR*) &xtrabackup_databases_exclude,
    0, GET_STR, REQUIRED_ARG, 0, 0, 0, 0, 0, 0},

  {"stream", OPT_XTRA_STREAM, "Stream all backup files to the standard output "
   "in the specified format." 
   "Supported format is 'xbstream'."
   ,
   (G_PTR*) &xtrabackup_stream_str, (G_PTR*) &xtrabackup_stream_str, 0, GET_STR,
   REQUIRED_ARG, 0, 0, 0, 0, 0, 0},

  {"compress", OPT_XTRA_COMPRESS, "Compress individual backup files using the "
   "specified compression algorithm. Currently the only supported algorithm "
   "is 'quicklz'. It is also the default algorithm, i.e. the one used when "
   "--compress is used without an argument.",
   (G_PTR*) &xtrabackup_compress_alg, (G_PTR*) &xtrabackup_compress_alg, 0,
   GET_STR, OPT_ARG, 0, 0, 0, 0, 0, 0},

  {"compress-threads", OPT_XTRA_COMPRESS_THREADS,
   "Number of threads for parallel data compression. The default value is 1.",
   (G_PTR*) &xtrabackup_compress_threads, (G_PTR*) &xtrabackup_compress_threads,
   0, GET_UINT, REQUIRED_ARG, 1, 1, UINT_MAX, 0, 0, 0},

  {"compress-chunk-size", OPT_XTRA_COMPRESS_CHUNK_SIZE,
   "Size of working buffer(s) for compression threads in bytes. The default value is 64K.",
   (G_PTR*) &xtrabackup_compress_chunk_size, (G_PTR*) &xtrabackup_compress_chunk_size,
   0, GET_ULL, REQUIRED_ARG, (1 << 16), 1024, ULONGLONG_MAX, 0, 0, 0},

  {"incremental-force-scan", OPT_XTRA_INCREMENTAL_FORCE_SCAN,
   "Perform a full-scan incremental backup even in the presence of changed "
   "page bitmap data",
   (G_PTR*)&xtrabackup_incremental_force_scan,
   (G_PTR*)&xtrabackup_incremental_force_scan, 0, GET_BOOL, NO_ARG,
   0, 0, 0, 0, 0, 0},


  {"close_files", OPT_CLOSE_FILES, "do not keep files opened. Use at your own "
   "risk.", (G_PTR*) &xb_close_files, (G_PTR*) &xb_close_files, 0, GET_BOOL,
   NO_ARG, 0, 0, 0, 0, 0, 0},

  {"core-file", OPT_CORE_FILE, "Write core on fatal signals", 0, 0, 0,
   GET_NO_ARG, NO_ARG, 0, 0, 0, 0, 0, 0},


  {"copy-back", OPT_COPY_BACK, "Copy all the files in a previously made "
   "backup from the backup directory to their original locations.",
   (uchar *) &xtrabackup_copy_back, (uchar *) &xtrabackup_copy_back, 0,
   GET_BOOL, NO_ARG, 0, 0, 0, 0, 0, 0},

  {"move-back", OPT_MOVE_BACK, "Move all the files in a previously made "
   "backup from the backup directory to the actual datadir location. "
   "Use with caution, as it removes backup files.",
   (uchar *) &xtrabackup_move_back, (uchar *) &xtrabackup_move_back, 0,
   GET_BOOL, NO_ARG, 0, 0, 0, 0, 0, 0},

  {"galera-info", OPT_GALERA_INFO, "This options creates the "
   "xtrabackup_galera_info file which contains the local node state at "
   "the time of the backup. Option should be used when performing the "
   "backup of MariaDB Galera Cluster. Has no effect when backup locks "
   "are used to create the backup.",
   (uchar *) &opt_galera_info, (uchar *) &opt_galera_info, 0,
   GET_BOOL, NO_ARG, 0, 0, 0, 0, 0, 0},

  {"slave-info", OPT_SLAVE_INFO, "This option is useful when backing "
   "up a replication slave server. It prints the binary log position "
   "and name of the master server. It also writes this information to "
   "the \"xtrabackup_slave_info\" file as a \"CHANGE MASTER\" command. "
   "A new slave for this master can be set up by starting a slave server "
   "on this backup and issuing a \"CHANGE MASTER\" command with the "
   "binary log position saved in the \"xtrabackup_slave_info\" file.",
   (uchar *) &opt_slave_info, (uchar *) &opt_slave_info, 0,
   GET_BOOL, NO_ARG, 0, 0, 0, 0, 0, 0},

  {"no-lock", OPT_NO_LOCK, "Use this option to disable table lock "
   "with \"FLUSH TABLES WITH READ LOCK\". Use it only if ALL your "
   "tables are InnoDB and you DO NOT CARE about the binary log "
   "position of the backup. This option shouldn't be used if there "
   "are any DDL statements being executed or if any updates are "
   "happening on non-InnoDB tables (this includes the system MyISAM "
   "tables in the mysql database), otherwise it could lead to an "
   "inconsistent backup. If you are considering to use --no-lock "
   "because your backups are failing to acquire the lock, this could "
   "be because of incoming replication events preventing the lock "
   "from succeeding. Please try using --safe-slave-backup to "
   "momentarily stop the replication slave thread, this may help "
   "the backup to succeed and you then don't need to resort to "
   "using this option.",
   (uchar *) &opt_no_lock, (uchar *) &opt_no_lock, 0,
   GET_BOOL, NO_ARG, 0, 0, 0, 0, 0, 0},

  {"safe-slave-backup", OPT_SAFE_SLAVE_BACKUP, "Stop slave SQL thread "
   "and wait to start backup until Slave_open_temp_tables in "
   "\"SHOW STATUS\" is zero. If there are no open temporary tables, "
   "the backup will take place, otherwise the SQL thread will be "
   "started and stopped until there are no open temporary tables. "
   "The backup will fail if Slave_open_temp_tables does not become "
   "zero after --safe-slave-backup-timeout seconds. The slave SQL "
   "thread will be restarted when the backup finishes.",
   (uchar *) &opt_safe_slave_backup,
   (uchar *) &opt_safe_slave_backup,
   0, GET_BOOL, NO_ARG, 0, 0, 0, 0, 0, 0},

  {"rsync", OPT_RSYNC, "Uses the rsync utility to optimize local file "
   "transfers. When this option is specified, innobackupex uses rsync "
   "to copy all non-InnoDB files instead of spawning a separate cp for "
   "each file, which can be much faster for servers with a large number "
   "of databases or tables.  This option cannot be used together with "
   "--stream.",
   (uchar *) &opt_rsync, (uchar *) &opt_rsync,
   0, GET_BOOL, NO_ARG, 0, 0, 0, 0, 0, 0},

  {"force-non-empty-directories", OPT_FORCE_NON_EMPTY_DIRS, "This "
   "option, when specified, makes --copy-back or --move-back transfer "
   "files to non-empty directories. Note that no existing files will be "
   "overwritten. If --copy-back or --nove-back has to copy a file from "
   "the backup directory which already exists in the destination "
   "directory, it will still fail with an error.",
   (uchar *) &opt_force_non_empty_dirs,
   (uchar *) &opt_force_non_empty_dirs,
   0, GET_BOOL, NO_ARG, 0, 0, 0, 0, 0, 0},

  {"no-version-check", OPT_NO_VERSION_CHECK, "This option disables the "
   "version check which is enabled by the --version-check option.",
   (uchar *) &opt_noversioncheck,
   (uchar *) &opt_noversioncheck,
   0, GET_BOOL, NO_ARG, 0, 0, 0, 0, 0, 0},

  {"no-backup-locks", OPT_NO_BACKUP_LOCKS, "This option controls if "
   "backup locks should be used instead of FLUSH TABLES WITH READ LOCK "
   "on the backup stage. The option has no effect when backup locks are "
   "not supported by the server. This option is enabled by default, "
   "disable with --no-backup-locks.",
   (uchar *) &opt_no_backup_locks,
   (uchar *) &opt_no_backup_locks,
   0, GET_BOOL, NO_ARG, 0, 0, 0, 0, 0, 0},

  {"decompress", OPT_DECOMPRESS, "Decompresses all files with the .qp "
   "extension in a backup previously made with the --compress option.",
   (uchar *) &opt_decompress,
   (uchar *) &opt_decompress,
   0, GET_BOOL, NO_ARG, 0, 0, 0, 0, 0, 0},

  {"user", 'u', "This option specifies the MySQL username used "
   "when connecting to the server, if that's not the current user. "
   "The option accepts a string argument. See mysql --help for details.",
   (uchar*) &opt_user, (uchar*) &opt_user, 0, GET_STR,
   REQUIRED_ARG, 0, 0, 0, 0, 0, 0},

  {"host", 'H', "This option specifies the host to use when "
   "connecting to the database server with TCP/IP.  The option accepts "
   "a string argument. See mysql --help for details.",
   (uchar*) &opt_host, (uchar*) &opt_host, 0, GET_STR,
   REQUIRED_ARG, 0, 0, 0, 0, 0, 0},

  {"port", 'P', "This option specifies the port to use when "
   "connecting to the database server with TCP/IP.  The option accepts "
   "a string argument. See mysql --help for details.",
   &opt_port, &opt_port, 0, GET_UINT, REQUIRED_ARG,
   0, 0, 0, 0, 0, 0},

  {"password", 'p', "This option specifies the password to use "
   "when connecting to the database. It accepts a string argument.  "
   "See mysql --help for details.",
   0, 0, 0, GET_STR,
   REQUIRED_ARG, 0, 0, 0, 0, 0, 0},

  {"protocol", OPT_PROTOCOL, "The protocol to use for connection (tcp, socket, pipe, memory).",
   0, 0, 0, GET_STR, REQUIRED_ARG, 0, 0, 0, 0, 0, 0},

  {"socket", 'S', "This option specifies the socket to use when "
   "connecting to the local database server with a UNIX domain socket.  "
   "The option accepts a string argument. See mysql --help for details.",
   (uchar*) &opt_socket, (uchar*) &opt_socket, 0, GET_STR,
   REQUIRED_ARG, 0, 0, 0, 0, 0, 0},

  {"incremental-history-name", OPT_INCREMENTAL_HISTORY_NAME,
   "This option specifies the name of the backup series stored in the "
   "PERCONA_SCHEMA.xtrabackup_history history record to base an "
   "incremental backup on. Xtrabackup will search the history table "
   "looking for the most recent (highest innodb_to_lsn), successful "
   "backup in the series and take the to_lsn value to use as the "
   "starting lsn for the incremental backup. This will be mutually "
   "exclusive with --incremental-history-uuid, --incremental-basedir "
   "and --incremental-lsn. If no valid lsn can be found (no series by "
   "that name, no successful backups by that name) xtrabackup will "
   "return with an error. It is used with the --incremental option.",
   (uchar*) &opt_incremental_history_name,
   (uchar*) &opt_incremental_history_name, 0, GET_STR,
   REQUIRED_ARG, 0, 0, 0, 0, 0, 0},

  {"incremental-history-uuid", OPT_INCREMENTAL_HISTORY_UUID,
   "This option specifies the UUID of the specific history record "
   "stored in the PERCONA_SCHEMA.xtrabackup_history to base an "
   "incremental backup on. --incremental-history-name, "
   "--incremental-basedir and --incremental-lsn. If no valid lsn can be "
   "found (no success record with that uuid) xtrabackup will return "
   "with an error. It is used with the --incremental option.",
   (uchar*) &opt_incremental_history_uuid,
   (uchar*) &opt_incremental_history_uuid, 0, GET_STR,
   REQUIRED_ARG, 0, 0, 0, 0, 0, 0},

  {"remove-original", OPT_REMOVE_ORIGINAL, "Remove .qp files after decompression.",
   (uchar *) &opt_remove_original,
   (uchar *) &opt_remove_original,
   0, GET_BOOL, NO_ARG, 0, 0, 0, 0, 0, 0},

  {"ftwrl-wait-query-type", OPT_LOCK_WAIT_QUERY_TYPE,
   "This option specifies which types of queries are allowed to complete "
   "before innobackupex will issue the global lock. Default is all.",
   (uchar*) &opt_lock_wait_query_type,
   (uchar*) &opt_lock_wait_query_type, &query_type_typelib,
   GET_ENUM, REQUIRED_ARG, QUERY_TYPE_ALL, 0, 0, 0, 0, 0},

  {"kill-long-query-type", OPT_KILL_LONG_QUERY_TYPE,
   "This option specifies which types of queries should be killed to "
   "unblock the global lock. Default is \"all\".",
   (uchar*) &opt_kill_long_query_type,
   (uchar*) &opt_kill_long_query_type, &query_type_typelib,
   GET_ENUM, REQUIRED_ARG, QUERY_TYPE_SELECT, 0, 0, 0, 0, 0},

  {"history", OPT_HISTORY,
   "This option enables the tracking of backup history in the "
   "PERCONA_SCHEMA.xtrabackup_history table. An optional history "
   "series name may be specified that will be placed with the history "
   "record for the current backup being taken.",
   NULL, NULL, 0, GET_STR, OPT_ARG, 0, 0, 0, 0, 0, 0},

  {"kill-long-queries-timeout", OPT_KILL_LONG_QUERIES_TIMEOUT,
   "This option specifies the number of seconds innobackupex waits "
   "between starting FLUSH TABLES WITH READ LOCK and killing those "
   "queries that block it. Default is 0 seconds, which means "
   "innobackupex will not attempt to kill any queries.",
   (uchar*) &opt_kill_long_queries_timeout,
   (uchar*) &opt_kill_long_queries_timeout, 0, GET_UINT,
   REQUIRED_ARG, 0, 0, 0, 0, 0, 0},

  {"ftwrl-wait-timeout", OPT_LOCK_WAIT_TIMEOUT,
   "This option specifies time in seconds that innobackupex should wait "
   "for queries that would block FTWRL before running it. If there are "
   "still such queries when the timeout expires, innobackupex terminates "
   "with an error. Default is 0, in which case innobackupex does not "
   "wait for queries to complete and starts FTWRL immediately.",
   (uchar*) &opt_lock_wait_timeout,
   (uchar*) &opt_lock_wait_timeout, 0, GET_UINT,
   REQUIRED_ARG, 0, 0, 0, 0, 0, 0},

  {"ftwrl-wait-threshold", OPT_LOCK_WAIT_THRESHOLD,
   "This option specifies the query run time threshold which is used by "
   "innobackupex to detect long-running queries with a non-zero value "
   "of --ftwrl-wait-timeout. FTWRL is not started until such "
   "long-running queries exist. This option has no effect if "
   "--ftwrl-wait-timeout is 0. Default value is 60 seconds.",
   (uchar*) &opt_lock_wait_threshold,
   (uchar*) &opt_lock_wait_threshold, 0, GET_UINT,
   REQUIRED_ARG, 60, 0, 0, 0, 0, 0},

  {"debug-sleep-before-unlock", OPT_DEBUG_SLEEP_BEFORE_UNLOCK,
   "This is a debug-only option used by the XtraBackup test suite.",
   (uchar*) &opt_debug_sleep_before_unlock,
   (uchar*) &opt_debug_sleep_before_unlock, 0, GET_UINT,
   REQUIRED_ARG, 0, 0, 0, 0, 0, 0},

  {"safe-slave-backup-timeout", OPT_SAFE_SLAVE_BACKUP_TIMEOUT,
   "How many seconds --safe-slave-backup should wait for "
   "Slave_open_temp_tables to become zero. (default 300)",
   (uchar*) &opt_safe_slave_backup_timeout,
   (uchar*) &opt_safe_slave_backup_timeout, 0, GET_UINT,
   REQUIRED_ARG, 300, 0, 0, 0, 0, 0},

  {"binlog-info", OPT_BINLOG_INFO,
   "This option controls how XtraBackup should retrieve server's binary log "
   "coordinates corresponding to the backup. Possible values are OFF, ON, "
   "LOCKLESS and AUTO. See the XtraBackup manual for more information",
   &opt_binlog_info, &opt_binlog_info,
   &binlog_info_typelib, GET_ENUM, OPT_ARG, BINLOG_INFO_AUTO, 0, 0, 0, 0, 0},

  {"secure-auth", OPT_XB_SECURE_AUTH, "Refuse client connecting to server if it"
    " uses old (pre-4.1.1) protocol.", &opt_secure_auth,
    &opt_secure_auth, 0, GET_BOOL, NO_ARG, 1, 0, 0, 0, 0, 0},
#define MYSQL_CLIENT
#include "sslopt-longopts.h"
#undef MYSQL_CLIENT

  { 0, 0, 0, 0, 0, 0, GET_NO_ARG, NO_ARG, 0, 0, 0, 0, 0, 0}
};

uint xb_client_options_count = array_elements(xb_client_options);

#ifndef DBUG_OFF
/** Parameters to DBUG */
static const char *dbug_option;
#endif

struct my_option xb_server_options[] =
{
  {"datadir", 'h', "Path to the database root.", (G_PTR*) &mysql_data_home,
   (G_PTR*) &mysql_data_home, 0, GET_STR, REQUIRED_ARG, 0, 0, 0, 0, 0, 0},
  {"tmpdir", 't',
   "Path for temporary files. Several paths may be specified, separated by a "
#if defined(__WIN__) || defined(OS2) || defined(__NETWARE__)
   "semicolon (;)"
#else
   "colon (:)"
#endif
   ", in this case they are used in a round-robin fashion.",
   (G_PTR*) &opt_mysql_tmpdir,
   (G_PTR*) &opt_mysql_tmpdir, 0, GET_STR, REQUIRED_ARG, 0, 0, 0, 0, 0, 0},
  {"parallel", OPT_XTRA_PARALLEL,
   "Number of threads to use for parallel datafiles transfer. "
   "The default value is 1.",
   (G_PTR*) &xtrabackup_parallel, (G_PTR*) &xtrabackup_parallel, 0, GET_INT,
   REQUIRED_ARG, 1, 1, INT_MAX, 0, 0, 0},

   {"log", OPT_LOG, "Ignored option for MySQL option compatibility",
   (G_PTR*) &log_ignored_opt, (G_PTR*) &log_ignored_opt, 0,
   GET_STR, OPT_ARG, 0, 0, 0, 0, 0, 0},

   {"log_bin", OPT_LOG, "Base name for the log sequence",
   &opt_log_bin, &opt_log_bin, 0, GET_STR, OPT_ARG, 0, 0, 0, 0, 0, 0},

   {"innodb", OPT_INNODB, "Ignored option for MySQL option compatibility",
   (G_PTR*) &innobase_ignored_opt, (G_PTR*) &innobase_ignored_opt, 0,
   GET_STR, OPT_ARG, 0, 0, 0, 0, 0, 0},
#ifdef BTR_CUR_HASH_ADAPT
  {"innodb_adaptive_hash_index", OPT_INNODB_ADAPTIVE_HASH_INDEX,
   "Enable InnoDB adaptive hash index (enabled by default).  "
   "Disable with --skip-innodb-adaptive-hash-index.",
   &btr_search_enabled,
   &btr_search_enabled,
   0, GET_BOOL, NO_ARG, 1, 0, 0, 0, 0, 0},
#endif /* BTR_CUR_HASH_ADAPT */
  {"innodb_autoextend_increment", OPT_INNODB_AUTOEXTEND_INCREMENT,
   "Data file autoextend increment in megabytes",
   (G_PTR*) &sys_tablespace_auto_extend_increment,
   (G_PTR*) &sys_tablespace_auto_extend_increment,
   0, GET_ULONG, REQUIRED_ARG, 8L, 1L, 1000L, 0, 1L, 0},
  {"innodb_buffer_pool_size", OPT_INNODB_BUFFER_POOL_SIZE,
   "The size of the memory buffer InnoDB uses to cache data and indexes of its tables.",
   (G_PTR*) &innobase_buffer_pool_size, (G_PTR*) &innobase_buffer_pool_size, 0,
   GET_LL, REQUIRED_ARG, 8*1024*1024L, 1024*1024L, LONGLONG_MAX, 0,
   1024*1024L, 0},
  {"innodb_data_file_path", OPT_INNODB_DATA_FILE_PATH,
   "Path to individual files and their sizes.", &innobase_data_file_path,
   &innobase_data_file_path, 0, GET_STR, REQUIRED_ARG, 0, 0, 0, 0, 0, 0},
  {"innodb_data_home_dir", OPT_INNODB_DATA_HOME_DIR,
   "The common part for InnoDB table spaces.", &innobase_data_home_dir,
   &innobase_data_home_dir, 0, GET_STR, REQUIRED_ARG, 0, 0, 0, 0, 0, 0},
  {"innodb_doublewrite", OPT_INNODB_DOUBLEWRITE,
   "Enable InnoDB doublewrite buffer during --prepare.",
   (G_PTR*) &innobase_use_doublewrite,
   (G_PTR*) &innobase_use_doublewrite, 0, GET_BOOL, NO_ARG, 0, 0, 0, 0, 0, 0},
  {"innodb_io_capacity", OPT_INNODB_IO_CAPACITY,
   "Number of IOPs the server can do. Tunes the background IO rate",
   (G_PTR*) &srv_io_capacity, (G_PTR*) &srv_io_capacity,
   0, GET_ULONG, OPT_ARG, 200, 100, ~0UL, 0, 0, 0},
  {"innodb_file_io_threads", OPT_INNODB_FILE_IO_THREADS,
   "Number of file I/O threads in InnoDB.", (G_PTR*) &innobase_file_io_threads,
   (G_PTR*) &innobase_file_io_threads, 0, GET_LONG, REQUIRED_ARG, 4, 4, 64, 0,
   1, 0},
  {"innodb_read_io_threads", OPT_INNODB_READ_IO_THREADS,
   "Number of background read I/O threads in InnoDB.", (G_PTR*) &innobase_read_io_threads,
   (G_PTR*) &innobase_read_io_threads, 0, GET_LONG, REQUIRED_ARG, 4, 1, 64, 0,
   1, 0},
  {"innodb_write_io_threads", OPT_INNODB_WRITE_IO_THREADS,
   "Number of background write I/O threads in InnoDB.", (G_PTR*) &innobase_write_io_threads,
   (G_PTR*) &innobase_write_io_threads, 0, GET_LONG, REQUIRED_ARG, 4, 1, 64, 0,
   1, 0},
  {"innodb_file_per_table", OPT_INNODB_FILE_PER_TABLE,
   "Stores each InnoDB table to an .ibd file in the database dir.",
   (G_PTR*) &innobase_file_per_table,
   (G_PTR*) &innobase_file_per_table, 0, GET_BOOL, NO_ARG,
   FALSE, 0, 0, 0, 0, 0},

  {"innodb_flush_method", OPT_INNODB_FLUSH_METHOD,
   "With which method to flush data.",
   &srv_file_flush_method, &srv_file_flush_method,
   &innodb_flush_method_typelib, GET_ENUM, REQUIRED_ARG,
   IF_WIN(SRV_ALL_O_DIRECT_FSYNC, SRV_FSYNC), 0, 0, 0, 0, 0},

  {"innodb_log_buffer_size", OPT_INNODB_LOG_BUFFER_SIZE,
   "The size of the buffer which InnoDB uses to write log to the log files on disk.",
   (G_PTR*) &srv_log_buffer_size, (G_PTR*) &srv_log_buffer_size, 0,
   GET_ULONG, REQUIRED_ARG, 1024*1024L, 256*1024L, LONG_MAX, 0, 1024, 0},
  {"innodb_log_file_size", OPT_INNODB_LOG_FILE_SIZE,
   "Ignored for mysqld option compatibility",
   (G_PTR*) &srv_log_file_size, (G_PTR*) &srv_log_file_size, 0,
   GET_ULL, REQUIRED_ARG, 48 << 20, 1 << 20, 512ULL << 30, 0,
   UNIV_PAGE_SIZE_MAX, 0},
  {"innodb_log_files_in_group", OPT_INNODB_LOG_FILES_IN_GROUP,
   "Ignored for mysqld option compatibility",
   &srv_n_log_files, &srv_n_log_files,
   0, GET_LONG, REQUIRED_ARG, 1, 1, 100, 0, 1, 0},
  {"innodb_log_group_home_dir", OPT_INNODB_LOG_GROUP_HOME_DIR,
   "Path to InnoDB log files.", &srv_log_group_home_dir,
   &srv_log_group_home_dir, 0, GET_STR, REQUIRED_ARG, 0, 0, 0, 0, 0, 0},
  {"innodb_max_dirty_pages_pct", OPT_INNODB_MAX_DIRTY_PAGES_PCT,
   "Percentage of dirty pages allowed in bufferpool.", (G_PTR*) &srv_max_buf_pool_modified_pct,
   (G_PTR*) &srv_max_buf_pool_modified_pct, 0, GET_ULONG, REQUIRED_ARG, 90, 0, 100, 0, 0, 0},
  {"innodb_use_native_aio", OPT_INNODB_USE_NATIVE_AIO,
   "Use native AIO if supported on this platform.",
   (G_PTR*) &srv_use_native_aio,
   (G_PTR*) &srv_use_native_aio, 0, GET_BOOL, NO_ARG,
   TRUE, 0, 0, 0, 0, 0},
  {"innodb_page_size", OPT_INNODB_PAGE_SIZE,
   "The universal page size of the database.",
   (G_PTR*) &innobase_page_size, (G_PTR*) &innobase_page_size, 0,
   /* Use GET_LL to support numeric suffixes in 5.6 */
   GET_LL, REQUIRED_ARG,
   (1LL << 14), (1LL << 12), (1LL << UNIV_PAGE_SIZE_SHIFT_MAX), 0, 1L, 0},
  {"innodb_buffer_pool_filename", OPT_INNODB_BUFFER_POOL_FILENAME,
   "Ignored for mysqld option compatibility",
   (G_PTR*) &innobase_buffer_pool_filename,
   (G_PTR*) &innobase_buffer_pool_filename,
   0, GET_STR, REQUIRED_ARG, 0, 0, 0, 0, 0, 0},

#ifndef DBUG_OFF /* unfortunately "debug" collides with existing options */
  {"dbug", '#', "Built in DBUG debugger.",
   &dbug_option, &dbug_option, 0, GET_STR, OPT_ARG,
   0, 0, 0, 0, 0, 0},
#endif
#ifndef __WIN__
  {"debug-sync", OPT_XTRA_DEBUG_SYNC,
   "Debug sync point. This is only used by the xtrabackup test suite",
   (G_PTR*) &xtrabackup_debug_sync,
   (G_PTR*) &xtrabackup_debug_sync,
   0, GET_STR, REQUIRED_ARG, 0, 0, 0, 0, 0, 0},
#endif

  {"innodb_checksum_algorithm", OPT_INNODB_CHECKSUM_ALGORITHM,
  "The algorithm InnoDB uses for page checksumming. [CRC32, STRICT_CRC32, "
   "INNODB, STRICT_INNODB, NONE, STRICT_NONE]", &srv_checksum_algorithm,
   &srv_checksum_algorithm, &innodb_checksum_algorithm_typelib, GET_ENUM,
   REQUIRED_ARG, SRV_CHECKSUM_ALGORITHM_CRC32, 0, 0, 0, 0, 0},

  {"innodb_undo_directory", OPT_INNODB_UNDO_DIRECTORY,
   "Directory where undo tablespace files live, this path can be absolute.",
   &srv_undo_dir, &srv_undo_dir, 0, GET_STR, REQUIRED_ARG, 0, 0, 0, 0, 0,
   0},

  {"innodb_undo_tablespaces", OPT_INNODB_UNDO_TABLESPACES,
   "Number of undo tablespaces to use.",
   (G_PTR*)&srv_undo_tablespaces, (G_PTR*)&srv_undo_tablespaces,
   0, GET_ULONG, REQUIRED_ARG, 0, 0, 126, 0, 1, 0},

  {"defaults_group", OPT_DEFAULTS_GROUP, "defaults group in config file (default \"mysqld\").",
   (G_PTR*) &defaults_group, (G_PTR*) &defaults_group,
   0, GET_STR, REQUIRED_ARG, 0, 0, 0, 0, 0, 0},

  {"plugin-dir", OPT_PLUGIN_DIR,
  "Server plugin directory. Used to load encryption plugin during 'prepare' phase."
  "Has no effect in the 'backup' phase (plugin directory during backup is the same as server's)",
  &xb_plugin_dir, &xb_plugin_dir,
  0, GET_STR, REQUIRED_ARG, 0, 0, 0, 0, 0, 0 },

  { "innodb-encrypt-log", OPT_INNODB_ENCRYPT_LOG, "Whether to encrypt innodb log",
  &srv_encrypt_log, &srv_encrypt_log,
  0, GET_BOOL, REQUIRED_ARG, 0, 0, 0, 0, 0, 0 },

  {"innodb-log-checksums", OPT_INNODB_LOG_CHECKSUMS,
   "Whether to require checksums for InnoDB redo log blocks",
   &innodb_log_checksums, &innodb_log_checksums,
   0, GET_BOOL, REQUIRED_ARG, 1, 0, 0, 0, 0, 0 },

  {"open_files_limit", OPT_OPEN_FILES_LIMIT, "the maximum number of file "
   "descriptors to reserve with setrlimit().",
   (G_PTR*) &xb_open_files_limit, (G_PTR*) &xb_open_files_limit, 0, GET_ULONG,
   REQUIRED_ARG, 0, 0, UINT_MAX, 0, 1, 0},

  {"lock-ddl-per-table", OPT_LOCK_DDL_PER_TABLE, "Lock DDL for each table "
   "before xtrabackup starts to copy it and until the backup is completed.",
   (uchar*) &opt_lock_ddl_per_table, (uchar*) &opt_lock_ddl_per_table, 0,
   GET_BOOL, NO_ARG, 0, 0, 0, 0, 0, 0},

  {"rocksdb-datadir", OPT_ROCKSDB_DATADIR, "RocksDB data directory."
   "This option is only  used with --copy-back or --move-back option",
  &xb_rocksdb_datadir, &xb_rocksdb_datadir,
  0, GET_STR, REQUIRED_ARG, 0, 0, 0, 0, 0, 0 },

  { "rocksdb-backup", OPT_BACKUP_ROCKSDB, "Backup rocksdb data, if rocksdb plugin is installed."
   "Used only with --backup option. Can be useful for partial backups, to exclude all rocksdb data",
   &xb_backup_rocksdb, &xb_backup_rocksdb,
   0, GET_BOOL, NO_ARG, 1, 0, 0, 0, 0, 0 },


  { 0, 0, 0, 0, 0, 0, GET_NO_ARG, NO_ARG, 0, 0, 0, 0, 0, 0}
};

uint xb_server_options_count = array_elements(xb_server_options);

#ifndef __WIN__
static int debug_sync_resumed;

static void sigcont_handler(int sig);

static void sigcont_handler(int sig __attribute__((unused)))
{
	debug_sync_resumed= 1;
}
#endif

static inline
void
debug_sync_point(const char *name)
{
#ifndef __WIN__
	FILE	*fp;
	pid_t	pid;
	char	pid_path[FN_REFLEN];

	if (xtrabackup_debug_sync == NULL) {
		return;
	}

	if (strcmp(xtrabackup_debug_sync, name)) {
		return;
	}

	pid = getpid();

	snprintf(pid_path, sizeof(pid_path), "%s/xtrabackup_debug_sync",
		 xtrabackup_target_dir);
	fp = fopen(pid_path, "w");
	if (fp == NULL) {
		msg("mariabackup: Error: cannot open %s\n", pid_path);
		exit(EXIT_FAILURE);
	}
	fprintf(fp, "%u\n", (uint) pid);
	fclose(fp);

	msg("mariabackup: DEBUG: Suspending at debug sync point '%s'. "
	    "Resume with 'kill -SIGCONT %u'.\n", name, (uint) pid);

	debug_sync_resumed= 0;
	kill(pid, SIGSTOP);
	while (!debug_sync_resumed) {
		sleep(1);
	}

	/* On resume */
	msg("mariabackup: DEBUG: removing the pid file.\n");
	my_delete(pid_path, MYF(MY_WME));
#endif
}


static std::vector<std::string> tables_for_export;

static void append_export_table(const char *dbname, const char *tablename, bool is_remote)
{
  if(dbname && tablename && !is_remote)
  {
    char buf[3*FN_REFLEN];
    snprintf(buf,sizeof(buf),"%s/%s",dbname, tablename);
    // trim .ibd
    char *p=strrchr(buf, '.');
    if (p) *p=0;

    tables_for_export.push_back(ut_get_name(0,buf));
  }
}


#define BOOTSTRAP_FILENAME "mariabackup_prepare_for_export.sql"

static int create_bootstrap_file()
{
  FILE *f= fopen(BOOTSTRAP_FILENAME,"wb");
  if(!f)
   return -1;

  fputs("SET NAMES UTF8;\n",f);
  enumerate_ibd_files(append_export_table);
  for (size_t i= 0; i < tables_for_export.size(); i++)
  {
     const char *tab = tables_for_export[i].c_str();
     fprintf(f,
     "BEGIN NOT ATOMIC "
       "DECLARE CONTINUE HANDLER FOR NOT FOUND,SQLEXCEPTION BEGIN END;"
       "FLUSH TABLES %s FOR EXPORT;"
     "END;\n"
     "UNLOCK TABLES;\n",
      tab);
  }
  fclose(f);
  return 0;
}

static int prepare_export()
{
  int err= -1;

  char cmdline[2*FN_REFLEN];
  FILE *outf;

  if (create_bootstrap_file())
    return -1;

  // Process defaults-file , it can have some --lc-language stuff,
  // which is* unfortunately* still necessary to get mysqld up
  if (strncmp(orig_argv1,"--defaults-file=",16) == 0)
  {
    snprintf(cmdline, sizeof cmdline,
     IF_WIN("\"","") "\"%s\" --mysqld \"%s\" "
      " --defaults-extra-file=./backup-my.cnf --defaults-group-suffix=%s --datadir=."
      " --innodb --innodb-fast-shutdown=0"
      " --innodb_purge_rseg_truncate_frequency=1 --innodb-buffer-pool-size=%llu"
      " --console  --skip-log-error --bootstrap  < "  BOOTSTRAP_FILENAME IF_WIN("\"",""),
      mariabackup_exe, 
      orig_argv1, (my_defaults_group_suffix?my_defaults_group_suffix:""),
      xtrabackup_use_memory);
  }
  else
  {
    sprintf(cmdline,
     IF_WIN("\"","") "\"%s\" --mysqld"
      " --defaults-file=./backup-my.cnf --defaults-group-suffix=%s --datadir=."
      " --innodb --innodb-fast-shutdown=0"
      " --innodb_purge_rseg_truncate_frequency=1 --innodb-buffer-pool-size=%llu"
      " --console  --log-error= --bootstrap  < "  BOOTSTRAP_FILENAME IF_WIN("\"",""),
      mariabackup_exe,
      (my_defaults_group_suffix?my_defaults_group_suffix:""),
      xtrabackup_use_memory);
  }

  msg("Prepare export : executing %s\n", cmdline);
  fflush(stderr);

  outf= popen(cmdline,"r");
  if (!outf)
    goto end;
  
  char outline[FN_REFLEN];
  while(fgets(outline, sizeof(outline)-1, outf))
    fprintf(stderr,"%s",outline);

  err = pclose(outf);
end:
  unlink(BOOTSTRAP_FILENAME);
  return err;
}


static const char *xb_client_default_groups[]=
	{ "xtrabackup", "mariabackup", "client", 0, 0, 0 };

static const char *xb_server_default_groups[]=
	{ "xtrabackup", "mariabackup", "mysqld", 0, 0, 0 };

static void print_version(void)
{
  msg("%s based on MariaDB server %s %s (%s) \n",
      my_progname, MYSQL_SERVER_VERSION, SYSTEM_TYPE, MACHINE_TYPE);
}

static void usage(void)
{
  puts("Open source backup tool for InnoDB and XtraDB\n\
\n\
Copyright (C) 2009-2015 Percona LLC and/or its affiliates.\n\
Portions Copyright (C) 2000, 2011, MySQL AB & Innobase Oy. All Rights Reserved.\n\
\n\
This program is free software; you can redistribute it and/or\n\
modify it under the terms of the GNU General Public License\n\
as published by the Free Software Foundation version 2\n\
of the License.\n\
\n\
This program is distributed in the hope that it will be useful,\n\
but WITHOUT ANY WARRANTY; without even the implied warranty of\n\
MERCHANTABILITY or FITNESS FOR A PARTICULAR PURPOSE.  See the\n\
GNU General Public License for more details.\n\
\n\
You can download full text of the license on http://www.gnu.org/licenses/gpl-2.0.txt\n");

  printf("Usage: %s [--defaults-file=#] [--backup | --prepare | --copy-back | --move-back] [OPTIONS]\n",my_progname);
  print_defaults("my", xb_server_default_groups);
  my_print_help(xb_client_options);
  my_print_help(xb_server_options);
  my_print_variables(xb_server_options);
  my_print_variables(xb_client_options);
}

#define ADD_PRINT_PARAM_OPT(value)              \
  { \
    print_param_str << opt->name << "=" << value << "\n"; \
    param_set.insert(opt->name); \
  }

/************************************************************************
Check if parameter is set in defaults file or via command line argument
@return true if parameter is set. */
bool
check_if_param_set(const char *param)
{
	return param_set.find(param) != param_set.end();
}

my_bool
xb_get_one_option(int optid,
		  const struct my_option *opt __attribute__((unused)),
		  char *argument)
{
  switch(optid) {
  case 'h':
    strmake(mysql_real_data_home,argument, FN_REFLEN - 1);
    mysql_data_home= mysql_real_data_home;

    ADD_PRINT_PARAM_OPT(mysql_real_data_home);
    break;

  case 't':

    ADD_PRINT_PARAM_OPT(opt_mysql_tmpdir);
    break;

  case OPT_INNODB_DATA_HOME_DIR:

    ADD_PRINT_PARAM_OPT(innobase_data_home_dir);
    break;

  case OPT_INNODB_DATA_FILE_PATH:

    ADD_PRINT_PARAM_OPT(innobase_data_file_path);
    break;

  case OPT_INNODB_LOG_GROUP_HOME_DIR:

    ADD_PRINT_PARAM_OPT(srv_log_group_home_dir);
    break;

  case OPT_INNODB_LOG_FILES_IN_GROUP:
  case OPT_INNODB_LOG_FILE_SIZE:
    break;

  case OPT_INNODB_FLUSH_METHOD:
    ut_a(srv_file_flush_method
	 <= IF_WIN(SRV_ALL_O_DIRECT_FSYNC, SRV_O_DIRECT_NO_FSYNC));
    ADD_PRINT_PARAM_OPT(innodb_flush_method_names[srv_file_flush_method]);
    break;

  case OPT_INNODB_PAGE_SIZE:

    ADD_PRINT_PARAM_OPT(innobase_page_size);
    break;

  case OPT_INNODB_UNDO_DIRECTORY:

    ADD_PRINT_PARAM_OPT(srv_undo_dir);
    break;

  case OPT_INNODB_UNDO_TABLESPACES:

    ADD_PRINT_PARAM_OPT(srv_undo_tablespaces);
    break;

  case OPT_INNODB_CHECKSUM_ALGORITHM:

    ut_a(srv_checksum_algorithm <= SRV_CHECKSUM_ALGORITHM_STRICT_NONE);

    ADD_PRINT_PARAM_OPT(innodb_checksum_algorithm_names[srv_checksum_algorithm]);
    break;

  case OPT_INNODB_BUFFER_POOL_FILENAME:

    ADD_PRINT_PARAM_OPT(innobase_buffer_pool_filename);
    break;

  case OPT_XTRA_TARGET_DIR:
    strmake(xtrabackup_real_target_dir,argument, sizeof(xtrabackup_real_target_dir)-1);
    xtrabackup_target_dir= xtrabackup_real_target_dir;
    break;
  case OPT_XTRA_STREAM:
    if (!strcasecmp(argument, "xbstream"))
      xtrabackup_stream_fmt = XB_STREAM_FMT_XBSTREAM;
    else
    {
      msg("Invalid --stream argument: %s\n", argument);
      return 1;
    }
    xtrabackup_stream = TRUE;
    break;
  case OPT_XTRA_COMPRESS:
    if (argument == NULL)
      xtrabackup_compress_alg = "quicklz";
    else if (strcasecmp(argument, "quicklz"))
    {
      msg("Invalid --compress argument: %s\n", argument);
      return 1;
    }
    xtrabackup_compress = TRUE;
    break;
  case OPT_DECOMPRESS:
    opt_decompress = TRUE;
    xtrabackup_decrypt_decompress = true;
    break;
  case (int) OPT_CORE_FILE:
    test_flags |= TEST_CORE_ON_SIGNAL;
    break;
  case OPT_HISTORY:
    if (argument) {
      opt_history = argument;
    } else {
      opt_history = "";
    }
    break;
  case 'p':
    if (argument)
    {
      char *start= argument;
      my_free(opt_password);
      opt_password= my_strdup(argument, MYF(MY_FAE));
      while (*argument) *argument++= 'x';               // Destroy argument
      if (*start)
        start[1]=0 ;
    }
    break;
  case OPT_PROTOCOL:
    if (argument)
    {
      if ((opt_protocol= find_type_with_warning(argument, &sql_protocol_typelib,
                                                opt->name)) <= 0)
      {
        sf_leaking_memory= 1; /* no memory leak reports here */
        exit(1);
      }
    }
    break;
#define MYSQL_CLIENT
#include "sslopt-case.h"
#undef MYSQL_CLIENT

  case '?':
    usage();
    exit(EXIT_SUCCESS);
    break;
  case 'v':
    print_version();
    exit(EXIT_SUCCESS);
    break;
  default:
    break;
  }
  return 0;
}

static bool innodb_init_param()
{
	srv_is_being_started = TRUE;
	/* === some variables from mysqld === */
	memset((G_PTR) &mysql_tmpdir_list, 0, sizeof(mysql_tmpdir_list));

	if (init_tmpdir(&mysql_tmpdir_list, opt_mysql_tmpdir))
		return true;
	xtrabackup_tmpdir = my_tmpdir(&mysql_tmpdir_list);
	/* dummy for initialize all_charsets[] */
	get_charset_name(0);

	srv_page_size = 0;
	srv_page_size_shift = 0;
#ifdef BTR_CUR_HASH_ADAPT
	btr_ahi_parts = 1;
#endif /* BTR_CUR_HASH_ADAPT */

	if (innobase_page_size != (1LL << 14)) {
		size_t n_shift = get_bit_shift(size_t(innobase_page_size));

		if (n_shift >= 12 && n_shift <= UNIV_PAGE_SIZE_SHIFT_MAX) {
			srv_page_size_shift = ulong(n_shift);
			srv_page_size = 1U << n_shift;
			msg("InnoDB: The universal page size of the "
			    "database is set to %lu.\n", srv_page_size);
		} else {
			msg("InnoDB: Error: invalid value of "
			    "innobase_page_size: %lld", innobase_page_size);
			goto error;
		}
	} else {
		srv_page_size_shift = 14;
		srv_page_size = 1U << 14;
	}

	/* Check that values don't overflow on 32-bit systems. */
	if (sizeof(ulint) == 4) {
		if (xtrabackup_use_memory > UINT_MAX32) {
			msg("mariabackup: use-memory can't be over 4GB"
			    " on 32-bit systems\n");
		}

		if (innobase_buffer_pool_size > UINT_MAX32) {
			msg("mariabackup: innobase_buffer_pool_size can't be "
			    "over 4GB on 32-bit systems\n");

			goto error;
		}
	}

	static char default_path[2] = { FN_CURLIB, 0 };
	fil_path_to_mysql_datadir = default_path;

	/* Set InnoDB initialization parameters according to the values
	read from MySQL .cnf file */

	if (xtrabackup_backup) {
		msg("mariabackup: using the following InnoDB configuration:\n");
	} else {
		msg("mariabackup: using the following InnoDB configuration "
		    "for recovery:\n");
	}

	/*--------------- Data files -------------------------*/

	/* The default dir for data files is the datadir of MySQL */

	srv_data_home = (xtrabackup_backup && innobase_data_home_dir
			 ? innobase_data_home_dir : default_path);
	msg("mariabackup:   innodb_data_home_dir = %s\n", srv_data_home);

	/* Set default InnoDB data file size to 10 MB and let it be
  	auto-extending. Thus users can use InnoDB in >= 4.0 without having
	to specify any startup options. */

	if (!innobase_data_file_path) {
  		innobase_data_file_path = (char*) "ibdata1:10M:autoextend";
	}
	msg("mariabackup:   innodb_data_file_path = %s\n",
	    innobase_data_file_path);

	/* This is the first time univ_page_size is used.
	It was initialized to 16k pages before srv_page_size was set */
	univ_page_size.copy_from(
		page_size_t(srv_page_size, srv_page_size, false));

	srv_sys_space.set_space_id(TRX_SYS_SPACE);
	srv_sys_space.set_name("innodb_system");
	srv_sys_space.set_path(srv_data_home);
	srv_sys_space.set_flags(FSP_FLAGS_PAGE_SSIZE());

	if (!srv_sys_space.parse_params(innobase_data_file_path, true)) {
		goto error;
	}

	srv_sys_space.normalize_size();
	srv_lock_table_size = 5 * (srv_buf_pool_size >> srv_page_size_shift);

	/* -------------- Log files ---------------------------*/

	/* The default dir for log files is the datadir of MySQL */

	if (!(xtrabackup_backup && srv_log_group_home_dir)) {
		srv_log_group_home_dir = default_path;
	}
	if (xtrabackup_prepare && xtrabackup_incremental_dir) {
		srv_log_group_home_dir = xtrabackup_incremental_dir;
	}
	msg("mariabackup:   innodb_log_group_home_dir = %s\n",
	    srv_log_group_home_dir);

	os_normalize_path(srv_log_group_home_dir);

	if (strchr(srv_log_group_home_dir, ';')) {

		msg("syntax error in innodb_log_group_home_dir, ");
		goto error;
	}

	srv_adaptive_flushing = FALSE;

        /* We set srv_pool_size here in units of 1 kB. InnoDB internally
        changes the value so that it becomes the number of database pages. */

	srv_buf_pool_size = (ulint) xtrabackup_use_memory;
	srv_buf_pool_chunk_unit = (ulong)srv_buf_pool_size;
	srv_buf_pool_instances = 1;
	srv_n_page_cleaners = 1;

	srv_n_file_io_threads = (ulint) innobase_file_io_threads;
	srv_n_read_io_threads = (ulint) innobase_read_io_threads;
	srv_n_write_io_threads = (ulint) innobase_write_io_threads;

	srv_use_doublewrite_buf = (ibool) innobase_use_doublewrite;

	os_use_large_pages = (ibool) innobase_use_large_pages;
	os_large_page_size = (ulint) innobase_large_page_size;
	row_rollback_on_timeout = (ibool) innobase_rollback_on_timeout;

	srv_file_per_table = (my_bool) innobase_file_per_table;

        srv_locks_unsafe_for_binlog = (ibool) innobase_locks_unsafe_for_binlog;

	srv_max_n_open_files = ULINT_UNDEFINED - 5;
	srv_innodb_status = (ibool) innobase_create_status_file;

	srv_print_verbose_log = verbose ? 2 : 1;

	/* Store the default charset-collation number of this MySQL
	installation */

	/* We cannot treat characterset here for now!! */
	data_mysql_default_charset_coll = (ulint)default_charset_info->number;

	ut_ad(DATA_MYSQL_BINARY_CHARSET_COLL == my_charset_bin.number);

#ifdef _WIN32
	srv_use_native_aio = TRUE;

#elif defined(LINUX_NATIVE_AIO)

	if (srv_use_native_aio) {
		ut_print_timestamp(stderr);
		msg(" InnoDB: Using Linux native AIO\n");
	}
#else
	/* Currently native AIO is supported only on windows and linux
	and that also when the support is compiled in. In all other
	cases, we ignore the setting of innodb_use_native_aio. */
	srv_use_native_aio = FALSE;

#endif

	/* Assign the default value to srv_undo_dir if it's not specified, as
	my_getopt does not support default values for string options. We also
	ignore the option and override innodb_undo_directory on --prepare,
	because separate undo tablespaces are copied to the root backup
	directory. */

	if (!srv_undo_dir || !xtrabackup_backup) {
		srv_undo_dir = (char*) ".";
	}

	log_checksum_algorithm_ptr = innodb_log_checksums || srv_encrypt_log
		? log_block_calc_checksum_crc32
		: log_block_calc_checksum_none;

#ifdef _WIN32
	srv_use_native_aio = TRUE;
#endif
	return false;

error:
	msg("mariabackup: innodb_init_param(): Error occured.\n");
	return true;
}

static bool innodb_init()
{
	bool create_new_db = false;
	/* Check if the data files exist or not. */
	dberr_t err = srv_sys_space.check_file_spec(&create_new_db, 5U << 20);

	if (err == DB_SUCCESS) {
		err = srv_start(create_new_db);
	}

	if (err != DB_SUCCESS) {
		msg("mariabackup: innodb_init() returned %d (%s).\n",
		    err, ut_strerr(err));
		innodb_shutdown();
		return(TRUE);
	}

	return(FALSE);
}

/* ================= common ================= */

/***********************************************************************
Read backup meta info.
@return TRUE on success, FALSE on failure. */
static
my_bool
xtrabackup_read_metadata(char *filename)
{
	FILE	*fp;
	my_bool	 r = TRUE;
	int	 t;

	fp = fopen(filename,"r");
	if(!fp) {
		msg("mariabackup: Error: cannot open %s\n", filename);
		return(FALSE);
	}

	if (fscanf(fp, "backup_type = %29s\n", metadata_type)
	    != 1) {
		r = FALSE;
		goto end;
	}
	/* Use UINT64PF instead of LSN_PF here, as we have to maintain the file
	format. */
	if (fscanf(fp, "from_lsn = " UINT64PF "\n", &metadata_from_lsn)
			!= 1) {
		r = FALSE;
		goto end;
	}
	if (fscanf(fp, "to_lsn = " UINT64PF "\n", &metadata_to_lsn)
			!= 1) {
		r = FALSE;
		goto end;
	}
	if (fscanf(fp, "last_lsn = " UINT64PF "\n", &metadata_last_lsn)
			!= 1) {
		metadata_last_lsn = 0;
	}
	/* Optional fields */

	if (fscanf(fp, "recover_binlog_info = %d\n", &t) == 1) {
		recover_binlog_info = (t == 1);
	}
end:
	fclose(fp);

	return(r);
}

/***********************************************************************
Print backup meta info to a specified buffer. */
static
void
xtrabackup_print_metadata(char *buf, size_t buf_len)
{
	/* Use UINT64PF instead of LSN_PF here, as we have to maintain the file
	format. */
	snprintf(buf, buf_len,
		 "backup_type = %s\n"
		 "from_lsn = " UINT64PF "\n"
		 "to_lsn = " UINT64PF "\n"
		 "last_lsn = " UINT64PF "\n"
		 "recover_binlog_info = %d\n",
		 metadata_type,
		 metadata_from_lsn,
		 metadata_to_lsn,
		 metadata_last_lsn,
		 MY_TEST(opt_binlog_info == BINLOG_INFO_LOCKLESS));
}

/***********************************************************************
Stream backup meta info to a specified datasink.
@return TRUE on success, FALSE on failure. */
static
my_bool
xtrabackup_stream_metadata(ds_ctxt_t *ds_ctxt)
{
	char		buf[1024];
	size_t		len;
	ds_file_t	*stream;
	MY_STAT		mystat;
	my_bool		rc = TRUE;

	xtrabackup_print_metadata(buf, sizeof(buf));

	len = strlen(buf);

	mystat.st_size = len;
	mystat.st_mtime = my_time(0);

	stream = ds_open(ds_ctxt, XTRABACKUP_METADATA_FILENAME, &mystat);
	if (stream == NULL) {
		msg("mariabackup: Error: cannot open output stream "
		    "for %s\n", XTRABACKUP_METADATA_FILENAME);
		return(FALSE);
	}

	if (ds_write(stream, buf, len)) {
		rc = FALSE;
	}

	if (ds_close(stream)) {
		rc = FALSE;
	}

	return(rc);
}

/***********************************************************************
Write backup meta info to a specified file.
@return TRUE on success, FALSE on failure. */
static
my_bool
xtrabackup_write_metadata(const char *filepath)
{
	char		buf[1024];
	size_t		len;
	FILE		*fp;

	xtrabackup_print_metadata(buf, sizeof(buf));

	len = strlen(buf);

	fp = fopen(filepath, "w");
	if(!fp) {
		msg("mariabackup: Error: cannot open %s\n", filepath);
		return(FALSE);
	}
	if (fwrite(buf, len, 1, fp) < 1) {
		fclose(fp);
		return(FALSE);
	}

	fclose(fp);

	return(TRUE);
}

/***********************************************************************
Read meta info for an incremental delta.
@return TRUE on success, FALSE on failure. */
static my_bool
xb_read_delta_metadata(const char *filepath, xb_delta_info_t *info)
{
	FILE*	fp;
	char	key[51];
	char	value[51];
	my_bool	r			= TRUE;

	/* set defaults */
	ulint page_size = ULINT_UNDEFINED, zip_size = 0;
	info->space_id = ULINT_UNDEFINED;

	fp = fopen(filepath, "r");
	if (!fp) {
		/* Meta files for incremental deltas are optional */
		return(TRUE);
	}

	while (!feof(fp)) {
		if (fscanf(fp, "%50s = %50s\n", key, value) == 2) {
			if (strcmp(key, "page_size") == 0) {
				page_size = strtoul(value, NULL, 10);
			} else if (strcmp(key, "zip_size") == 0) {
				zip_size = strtoul(value, NULL, 10);
			} else if (strcmp(key, "space_id") == 0) {
				info->space_id = strtoul(value, NULL, 10);
			}
		}
	}

	fclose(fp);

	if (page_size == ULINT_UNDEFINED) {
		msg("mariabackup: page_size is required in %s\n", filepath);
		r = FALSE;
	} else {
		info->page_size = page_size_t(zip_size ? zip_size : page_size,
					      page_size, zip_size != 0);
	}

	if (info->space_id == ULINT_UNDEFINED) {
		msg("mariabackup: Warning: This backup was taken with XtraBackup 2.0.1 "
			"or earlier, some DDL operations between full and incremental "
			"backups may be handled incorrectly\n");
	}

	return(r);
}

/***********************************************************************
Write meta info for an incremental delta.
@return TRUE on success, FALSE on failure. */
my_bool
xb_write_delta_metadata(const char *filename, const xb_delta_info_t *info)
{
	ds_file_t	*f;
	char		buf[64];
	my_bool		ret;
	size_t		len;
	MY_STAT		mystat;

	snprintf(buf, sizeof(buf),
		 "page_size = " ULINTPF "\n"
		 "zip_size = " ULINTPF " \n"
		 "space_id = " ULINTPF "\n",
		 info->page_size.logical(),
		 info->page_size.is_compressed()
		 ? info->page_size.physical() : 0,
		 info->space_id);
	len = strlen(buf);

	mystat.st_size = len;
	mystat.st_mtime = my_time(0);

	f = ds_open(ds_meta, filename, &mystat);
	if (f == NULL) {
		msg("mariabackup: Error: cannot open output stream for %s\n",
		    filename);
		return(FALSE);
	}

	ret = (ds_write(f, buf, len) == 0);

	if (ds_close(f)) {
		ret = FALSE;
	}

	return(ret);
}

/* ================= backup ================= */
void
xtrabackup_io_throttling(void)
{
	if (xtrabackup_backup && xtrabackup_throttle && (io_ticket--) < 0) {
		os_event_reset(wait_throttle);
		os_event_wait(wait_throttle);
	}
}

static
my_bool regex_list_check_match(
	const regex_list_t& list,
	const char* name)
{
	regmatch_t tables_regmatch[1];
	for (regex_list_t::const_iterator i = list.begin(), end = list.end();
	     i != end; ++i) {
		const regex_t& regex = *i;
		int regres = regexec(&regex, name, 1, tables_regmatch, 0);

		if (regres != REG_NOMATCH) {
			return(TRUE);
		}
	}
	return(FALSE);
}

static
my_bool
find_filter_in_hashtable(
	const char* name,
	hash_table_t* table,
	xb_filter_entry_t** result
)
{
	xb_filter_entry_t* found = NULL;
	HASH_SEARCH(name_hash, table, ut_fold_string(name),
		    xb_filter_entry_t*,
		    found, (void) 0,
		    !strcmp(found->name, name));

	if (found && result) {
		*result = found;
	}
	return (found != NULL);
}

/************************************************************************
Checks if a given table name matches any of specifications given in
regex_list or tables_hash.

@return TRUE on match or both regex_list and tables_hash are empty.*/
static my_bool
check_if_table_matches_filters(const char *name,
	const regex_list_t& regex_list,
	hash_table_t* tables_hash)
{
	if (regex_list.empty() && !tables_hash) {
		return(FALSE);
	}

	if (regex_list_check_match(regex_list, name)) {
		return(TRUE);
	}

	if (tables_hash && find_filter_in_hashtable(name, tables_hash, NULL)) {
		return(TRUE);
	}

	return FALSE;
}

enum skip_database_check_result {
	DATABASE_SKIP,
	DATABASE_SKIP_SOME_TABLES,
	DATABASE_DONT_SKIP,
	DATABASE_DONT_SKIP_UNLESS_EXPLICITLY_EXCLUDED,
};

/************************************************************************
Checks if a database specified by name should be skipped from backup based on
the --databases, --databases_file or --databases_exclude options.

@return TRUE if entire database should be skipped,
	FALSE otherwise.
*/
static
skip_database_check_result
check_if_skip_database(
	const char* name  /*!< in: path to the database */
)
{
	/* There are some filters for databases, check them */
	xb_filter_entry_t*	database = NULL;

	if (databases_exclude_hash &&
		find_filter_in_hashtable(name, databases_exclude_hash,
					 &database) &&
		!database->has_tables) {
		/* Database is found and there are no tables specified,
		   skip entire db. */
		return DATABASE_SKIP;
	}

	if (databases_include_hash) {
		if (!find_filter_in_hashtable(name, databases_include_hash,
					      &database)) {
		/* Database isn't found, skip the database */
			return DATABASE_SKIP;
		} else if (database->has_tables) {
			return DATABASE_SKIP_SOME_TABLES;
		} else {
			return DATABASE_DONT_SKIP_UNLESS_EXPLICITLY_EXCLUDED;
		}
	}

	return DATABASE_DONT_SKIP;
}

/************************************************************************
Checks if a database specified by path should be skipped from backup based on
the --databases, --databases_file or --databases_exclude options.

@return TRUE if the table should be skipped. */
my_bool
check_if_skip_database_by_path(
	const char* path /*!< in: path to the db directory. */
)
{
	if (databases_include_hash == NULL &&
		databases_exclude_hash == NULL) {
		return(FALSE);
	}

	const char* db_name = strrchr(path, OS_PATH_SEPARATOR);
	if (db_name == NULL) {
		db_name = path;
	} else {
		++db_name;
	}

	return check_if_skip_database(db_name) == DATABASE_SKIP;
}

/************************************************************************
Checks if a table specified as a name in the form "database/name" (InnoDB 5.6)
or "./database/name.ibd" (InnoDB 5.5-) should be skipped from backup based on
the --tables or --tables-file options.

@return TRUE if the table should be skipped. */
my_bool
check_if_skip_table(
/******************/
	const char*	name)	/*!< in: path to the table */
{
	char buf[FN_REFLEN];
	const char *dbname, *tbname;
	const char *ptr;
	char *eptr;

	if (regex_exclude_list.empty() &&
		regex_include_list.empty() &&
		tables_include_hash == NULL &&
		tables_exclude_hash == NULL &&
		databases_include_hash == NULL &&
		databases_exclude_hash == NULL) {
		return(FALSE);
	}

	dbname = NULL;
	tbname = name;
	while ((ptr = strchr(tbname, '/')) != NULL) {
		dbname = tbname;
		tbname = ptr + 1;
	}

	if (dbname == NULL) {
		return(FALSE);
	}

	strncpy(buf, dbname, FN_REFLEN);
	buf[tbname - 1 - dbname] = 0;

	const skip_database_check_result skip_database =
			check_if_skip_database(buf);
	if (skip_database == DATABASE_SKIP) {
		return (TRUE);
	}

	buf[FN_REFLEN - 1] = '\0';
	buf[tbname - 1 - dbname] = '.';

	/* Check if there's a suffix in the table name. If so, truncate it. We
	rely on the fact that a dot cannot be a part of a table name (it is
	encoded by the server with the @NNNN syntax). */
	if ((eptr = strchr(&buf[tbname - dbname], '.')) != NULL) {

		*eptr = '\0';
	}

	/* For partitioned tables first try to match against the regexp
	without truncating the #P#... suffix so we can backup individual
	partitions with regexps like '^test[.]t#P#p5' */
	if (check_if_table_matches_filters(buf, regex_exclude_list,
					   tables_exclude_hash)) {
		return(TRUE);
	}
	if (check_if_table_matches_filters(buf, regex_include_list,
					   tables_include_hash)) {
		return(FALSE);
	}
	if ((eptr = strstr(buf, "#P#")) != NULL) {
		*eptr = 0;

		if (check_if_table_matches_filters(buf, regex_exclude_list,
						   tables_exclude_hash)) {
			return (TRUE);
		}
		if (check_if_table_matches_filters(buf, regex_include_list,
						   tables_include_hash)) {
			return(FALSE);
		}
	}

	if (skip_database == DATABASE_DONT_SKIP_UNLESS_EXPLICITLY_EXCLUDED) {
		/* Database is in include-list, and qualified name wasn't
		   found in any of exclusion filters.*/
		return (FALSE);
	}

	if (skip_database == DATABASE_SKIP_SOME_TABLES ||
		!regex_include_list.empty() ||
		tables_include_hash) {

		/* Include lists are present, but qualified name
		   failed to match any.*/
		return(TRUE);
	}

	return(FALSE);
}

const char*
xb_get_copy_action(const char *dflt)
{
	const char *action;

	if (xtrabackup_stream) {
		if (xtrabackup_compress) {
			action = "Compressing and streaming";
		} else {
			action = "Streaming";
		}
	} else {
		if (xtrabackup_compress) {
			action = "Compressing";
		} else {
			action = dflt;
		}
	}

	return(action);
}

/* TODO: We may tune the behavior (e.g. by fil_aio)*/

static
my_bool
xtrabackup_copy_datafile(fil_node_t* node, uint thread_n, const char *dest_name=0, ulonglong max_size=ULLONG_MAX)
{
	char			 dst_name[FN_REFLEN];
	ds_file_t		*dstfile = NULL;
	xb_fil_cur_t		 cursor;
	xb_fil_cur_result_t	 res;
	xb_write_filt_t		*write_filter = NULL;
	xb_write_filt_ctxt_t	 write_filt_ctxt;
	const char		*action;
	xb_read_filt_t		*read_filter;
	my_bool			rc = FALSE;

	/* Get the name and the path for the tablespace. node->name always
	contains the path (which may be absolute for remote tablespaces in
	5.6+). space->name contains the tablespace name in the form
	"./database/table.ibd" (in 5.5-) or "database/table" (in 5.6+). For a
	multi-node shared tablespace, space->name contains the name of the first
	node, but that's irrelevant, since we only need node_name to match them
	against filters, and the shared tablespace is always copied regardless
	of the filters value. */

	const char* const node_name = node->space->name;
	const char* const node_path = node->name;

	if (fil_is_user_tablespace_id(node->space->id)
	    && check_if_skip_table(node_name)) {
		msg("[%02u] Skipping %s.\n", thread_n, node_name);
		return(FALSE);
	}

	bool was_dropped;
	pthread_mutex_lock(&backup_mutex);
	was_dropped = (ddl_tracker.drops.find(node->space->id) != ddl_tracker.drops.end());
	pthread_mutex_unlock(&backup_mutex);
	if (was_dropped) {
		if (node->is_open()) {
			mutex_enter(&fil_system.mutex);
			node->close();
			mutex_exit(&fil_system.mutex);
		}
		goto skip;
	}

	if (!changed_page_bitmap) {
		read_filter = &rf_pass_through;
	}
	else {
		read_filter = &rf_bitmap;
	}

	res = xb_fil_cur_open(&cursor, read_filter, node, thread_n,max_size);
	if (res == XB_FIL_CUR_SKIP) {
		goto skip;
	} else if (res == XB_FIL_CUR_ERROR) {
		goto error;
	}

	strncpy(dst_name, (dest_name)?dest_name : cursor.rel_path, sizeof(dst_name));


	/* Setup the page write filter */
	if (xtrabackup_incremental) {
		write_filter = &wf_incremental;
	} else {
		write_filter = &wf_write_through;
	}

	memset(&write_filt_ctxt, 0, sizeof(xb_write_filt_ctxt_t));
	ut_a(write_filter->process != NULL);

	if (write_filter->init != NULL &&
	    !write_filter->init(&write_filt_ctxt, dst_name, &cursor)) {
		msg("[%02u] mariabackup: error: "
		    "failed to initialize page write filter.\n", thread_n);
		goto error;
	}

	dstfile = ds_open(ds_data, dst_name, &cursor.statinfo);
	if (dstfile == NULL) {
		msg("[%02u] mariabackup: error: "
		    "cannot open the destination stream for %s\n",
		    thread_n, dst_name);
		goto error;
	}

	action = xb_get_copy_action();

	if (xtrabackup_stream) {
		msg_ts("[%02u] %s %s\n", thread_n, action, node_path);
	} else {
		msg_ts("[%02u] %s %s to %s\n", thread_n, action,
		       node_path, dstfile->path);
	}

	/* The main copy loop */
	while ((res = xb_fil_cur_read(&cursor)) == XB_FIL_CUR_SUCCESS) {
		if (!write_filter->process(&write_filt_ctxt, dstfile)) {
			goto error;
		}
	}

	if (res == XB_FIL_CUR_ERROR) {
		goto error;
	}

	if (write_filter->finalize
	    && !write_filter->finalize(&write_filt_ctxt, dstfile)) {
		goto error;
	}

	pthread_mutex_lock(&backup_mutex);
	ddl_tracker.tables_in_backup[node->space->id] = node_name;
	pthread_mutex_unlock(&backup_mutex);

	/* close */
	msg_ts("[%02u]        ...done\n", thread_n);
	xb_fil_cur_close(&cursor);
	if (ds_close(dstfile)) {
		rc = TRUE;
	}
	if (write_filter && write_filter->deinit) {
		write_filter->deinit(&write_filt_ctxt);
	}
	return(rc);

error:
	xb_fil_cur_close(&cursor);
	if (dstfile != NULL) {
		ds_close(dstfile);
	}
	if (write_filter && write_filter->deinit) {
		write_filter->deinit(&write_filt_ctxt);;
	}
	msg("[%02u] mariabackup: Error: "
	    "xtrabackup_copy_datafile() failed.\n", thread_n);
	return(TRUE); /*ERROR*/

skip:

	if (dstfile != NULL) {
		ds_close(dstfile);
	}
	if (write_filter && write_filter->deinit) {
		write_filter->deinit(&write_filt_ctxt);
	}
	msg("[%02u] mariabackup: Warning: We assume the "
	    "table was dropped during xtrabackup execution "
	    "and ignore the file.\n", thread_n);
	msg("[%02u] mariabackup: Warning: skipping tablespace %s.\n",
	    thread_n, node_name);
	return(FALSE);
}

/** Copy redo log blocks to the data sink.
@param start_lsn	buffer start LSN
@param end_lsn		buffer end LSN
@param last		whether we are copying the final part of the log
@return	last scanned LSN
@retval	0	on failure */
static lsn_t xtrabackup_copy_log(lsn_t start_lsn, lsn_t end_lsn, bool last)
{
	lsn_t	scanned_lsn	= start_lsn;
	const byte* log_block = log_sys.buf;
	bool more_data = false;

	for (ulint scanned_checkpoint = 0;
	     scanned_lsn < end_lsn;
	     log_block += OS_FILE_LOG_BLOCK_SIZE) {
		ulint checkpoint = log_block_get_checkpoint_no(log_block);

		if (scanned_checkpoint > checkpoint
		    && scanned_checkpoint - checkpoint >= 0x80000000UL) {
			/* Garbage from a log buffer flush which was made
			before the most recent database recovery */
			msg("mariabackup: checkpoint wrap: "
			    LSN_PF ",%zx,%zx\n",
			    scanned_lsn, scanned_checkpoint, checkpoint);
			break;
		}

		scanned_checkpoint = checkpoint;

		ulint	data_len = log_block_get_data_len(log_block);

		more_data = recv_sys_add_to_parsing_buf(
				log_block,
				scanned_lsn + data_len);

		recv_sys->scanned_lsn = scanned_lsn + data_len;

		if (data_len == OS_FILE_LOG_BLOCK_SIZE) {
			/* We got a full log block. */
			scanned_lsn += data_len;
		} else if (data_len
			   >= OS_FILE_LOG_BLOCK_SIZE - LOG_BLOCK_TRL_SIZE
			   || data_len <= LOG_BLOCK_HDR_SIZE) {
			/* We got a garbage block (abrupt end of the log). */
			msg("mariabackup: garbage block: " LSN_PF ",%zu\n",
			    scanned_lsn, data_len);
			break;
		} else {
			/* We got a partial block (abrupt end of the log). */
			scanned_lsn += data_len;
			break;
		}
	}

	if (more_data && recv_parse_log_recs(0, STORE_NO, false)) {

		msg("mariabackup: copying the log failed \n");

		return(0);
	}

	recv_sys_justify_left_parsing_buf();

	log_sys.log.scanned_lsn = scanned_lsn;

	end_lsn = last
		? ut_uint64_align_up(scanned_lsn, OS_FILE_LOG_BLOCK_SIZE)
		: scanned_lsn & ~lsn_t(OS_FILE_LOG_BLOCK_SIZE - 1);

	if (ulint write_size = ulint(end_lsn - start_lsn)) {
		if (srv_encrypt_log) {
			log_crypt(log_sys.buf, start_lsn, write_size);
		}

		if (ds_write(dst_log_file, log_sys.buf, write_size)) {
			msg("mariabackup: Error: "
			    "write to logfile failed\n");
			return(0);
		}
	}

	return(scanned_lsn);
}

/** Copy redo log until the current end of the log is reached
@param last	whether we are copying the final part of the log
@return	whether the operation failed */
static bool xtrabackup_copy_logfile(bool last = false)
{
	ut_a(dst_log_file != NULL);
	ut_ad(recv_sys != NULL);

	lsn_t	start_lsn;
	lsn_t	end_lsn;

	recv_sys->parse_start_lsn = log_copy_scanned_lsn;
	recv_sys->scanned_lsn = log_copy_scanned_lsn;

	start_lsn = ut_uint64_align_down(log_copy_scanned_lsn,
					 OS_FILE_LOG_BLOCK_SIZE);
	do {
		end_lsn = start_lsn + RECV_SCAN_SIZE;

		xtrabackup_io_throttling();

		log_mutex_enter();
		lsn_t lsn= start_lsn;
		for (int retries= 0; retries < 100; retries++) {
			if (log_sys.log.read_log_seg(&lsn, end_lsn)
			    || lsn != start_lsn) {
				break;
			}
			msg("Retrying read of log at LSN=" LSN_PF "\n", lsn);
			my_sleep(1000);
		}

		start_lsn = (lsn == start_lsn)
			? 0 : xtrabackup_copy_log(start_lsn, lsn, last);

		log_mutex_exit();

		if (!start_lsn) {
			msg("mariabackup: Error: xtrabackup_copy_logfile()"
			    " failed.\n");
			exit(EXIT_FAILURE);
		}
	} while (start_lsn == end_lsn);

	ut_ad(start_lsn == log_sys.log.scanned_lsn);

	msg_ts(">> log scanned up to (" LSN_PF ")\n", start_lsn);

	/* update global variable*/
	pthread_mutex_lock(&backup_mutex);
	log_copy_scanned_lsn = start_lsn;
	pthread_cond_broadcast(&scanned_lsn_cond);
	pthread_mutex_unlock(&backup_mutex);

	debug_sync_point("xtrabackup_copy_logfile_pause");
	return(false);
}

/**
Wait until redo log copying thread processes given lsn
*/
void backup_wait_for_lsn(lsn_t lsn) {
	bool completed = false;
	pthread_mutex_lock(&backup_mutex);
	do {
		pthread_cond_wait(&scanned_lsn_cond, &backup_mutex);
		completed = log_copy_scanned_lsn >= lsn;
	} while (!completed);
	pthread_mutex_unlock(&backup_mutex);
}

extern lsn_t server_lsn_after_lock;

static os_thread_ret_t DECLARE_THREAD(log_copying_thread)(void*)
{
	/*
	  Initialize mysys thread-specific memory so we can
	  use mysys functions in this thread.
	*/
	my_thread_init();

	for (;;) {
		os_event_reset(log_copying_stop);
		os_event_wait_time_low(log_copying_stop,
				       xtrabackup_log_copy_interval * 1000ULL,
				       0);
		if (xtrabackup_copy_logfile()) {
			break;
		}

		log_mutex_enter();
		bool completed = metadata_to_lsn
			&& metadata_to_lsn <= log_copy_scanned_lsn;
		log_mutex_exit();
		if (completed) {
			break;
		}
	}

	log_copying_running = false;
	my_thread_end();
	os_thread_exit();

	return(0);
}

/* io throttle watching (rough) */
static os_thread_ret_t DECLARE_THREAD(io_watching_thread)(void*)
{
	/* currently, for --backup only */
	ut_a(xtrabackup_backup);

	while (log_copying_running && !metadata_to_lsn) {
		os_thread_sleep(1000000); /*1 sec*/
		io_ticket = xtrabackup_throttle;
		os_event_set(wait_throttle);
	}

	/* stop io throttle */
	xtrabackup_throttle = 0;
	os_event_set(wait_throttle);

	io_watching_thread_running = false;

	os_thread_exit();

	return(0);
}

#ifndef DBUG_OFF
/*
In debug mode,  execute SQL statement that was passed via environment.
To use this facility, you need to

1. Add code DBUG_EXECUTE_MARIABACKUP_EVENT("my_event_name", key););
  to the code. key is usually a table name
2. Set environment variable my_event_name_$key SQL statement you want to execute
   when event occurs, in DBUG_EXECUTE_IF from above.
   In mtr , you can set environment via 'let' statement (do not use $ as the first char
   for the variable)
3. start mariabackup with --dbug=+d,debug_mariabackup_events
*/
static void dbug_mariabackup_event(const char *event,const char *key)
{
	char envvar[FN_REFLEN];
	if (key) {
		snprintf(envvar, sizeof(envvar), "%s_%s", event, key);
		char *slash = strchr(envvar, '/');
		if (slash)
			*slash = '_';
	} else {
		strncpy(envvar, event, sizeof(envvar));
	}
	char *sql = getenv(envvar);
	if (sql) {
		msg("dbug_mariabackup_event : executing '%s'\n", sql);
		xb_mysql_query(mysql_connection, sql, false, true);
	}

}
#define DBUG_MARIABACKUP_EVENT(A, B) DBUG_EXECUTE_IF("mariabackup_events", dbug_mariabackup_event(A,B););
#else
#define DBUG_MARIABACKUP_EVENT(A,B)
#endif

/**************************************************************************
Datafiles copying thread.*/
static
os_thread_ret_t
DECLARE_THREAD(data_copy_thread_func)(
/*==================*/
	void *arg) /* thread context */
{
	data_thread_ctxt_t	*ctxt = (data_thread_ctxt_t *) arg;
	uint			num = ctxt->num;
	fil_node_t*		node;

	/*
	  Initialize mysys thread-specific memory so we can
	  use mysys functions in this thread.
	*/
	my_thread_init();

	debug_sync_point("data_copy_thread_func");

	while ((node = datafiles_iter_next(ctxt->it)) != NULL) {

		DBUG_MARIABACKUP_EVENT("before_copy", node->space->name);


		/* copy the datafile */
		if(xtrabackup_copy_datafile(node, num)) {
			msg("[%02u] mariabackup: Error: "
			    "failed to copy datafile.\n", num);
			exit(EXIT_FAILURE);
		}

		DBUG_MARIABACKUP_EVENT("after_copy", node->space->name);

	}

	pthread_mutex_lock(ctxt->count_mutex);
	(*ctxt->count)--;
	pthread_mutex_unlock(ctxt->count_mutex);

	my_thread_end();
	os_thread_exit();
	OS_THREAD_DUMMY_RETURN;
}

/************************************************************************
Initialize the appropriate datasink(s). Both local backups and streaming in the
'xbstream' format allow parallel writes so we can write directly.

Otherwise (i.e. when streaming in the 'tar' format) we need 2 separate datasinks
for the data stream (and don't allow parallel data copying) and for metainfo
files (including ib_logfile0). The second datasink writes to temporary
files first, and then streams them in a serialized way when closed. */
static void
xtrabackup_init_datasinks(void)
{
	/* Start building out the pipelines from the terminus back */
	if (xtrabackup_stream) {
		/* All streaming goes to stdout */
		ds_data = ds_meta = ds_redo = ds_create(xtrabackup_target_dir,
						        DS_TYPE_STDOUT);
	} else {
		/* Local filesystem */
		ds_data = ds_meta = ds_redo = ds_create(xtrabackup_target_dir,
						        DS_TYPE_LOCAL);
	}

	/* Track it for destruction */
	xtrabackup_add_datasink(ds_data);

	/* Stream formatting */
	if (xtrabackup_stream) {
		ds_ctxt_t	*ds;

	 ut_a(xtrabackup_stream_fmt == XB_STREAM_FMT_XBSTREAM);
	 ds = ds_create(xtrabackup_target_dir, DS_TYPE_XBSTREAM);

		xtrabackup_add_datasink(ds);

		ds_set_pipe(ds, ds_data);
		ds_data = ds;


		ds_redo = ds_meta = ds_data;
	}

	/* Compression for ds_data and ds_redo */
	if (xtrabackup_compress) {
		ds_ctxt_t	*ds;

		/* Use a 1 MB buffer for compressed output stream */
		ds = ds_create(xtrabackup_target_dir, DS_TYPE_BUFFER);
		ds_buffer_set_size(ds, 1024 * 1024);
		xtrabackup_add_datasink(ds);
		ds_set_pipe(ds, ds_data);
		if (ds_data != ds_redo) {
			ds_data = ds;
			ds = ds_create(xtrabackup_target_dir, DS_TYPE_BUFFER);
			ds_buffer_set_size(ds, 1024 * 1024);
			xtrabackup_add_datasink(ds);
			ds_set_pipe(ds, ds_redo);
			ds_redo = ds;
		} else {
			ds_redo = ds_data = ds;
		}

		ds = ds_create(xtrabackup_target_dir, DS_TYPE_COMPRESS);
		xtrabackup_add_datasink(ds);
		ds_set_pipe(ds, ds_data);
		if (ds_data != ds_redo) {
			ds_data = ds;
			ds = ds_create(xtrabackup_target_dir, DS_TYPE_COMPRESS);
			xtrabackup_add_datasink(ds);
			ds_set_pipe(ds, ds_redo);
			ds_redo = ds;
		} else {
			ds_redo = ds_data = ds;
		}
	}
}

/************************************************************************
Destroy datasinks.

Destruction is done in the specific order to not violate their order in the
pipeline so that each datasink is able to flush data down the pipeline. */
static void xtrabackup_destroy_datasinks(void)
{
	for (uint i = actual_datasinks; i > 0; i--) {
		ds_destroy(datasinks[i-1]);
		datasinks[i-1] = NULL;
	}
	ds_data = NULL;
	ds_meta = NULL;
	ds_redo = NULL;
}

#define SRV_MAX_N_PENDING_SYNC_IOS	100

/** Initialize the tablespace cache subsystem. */
static
void
xb_fil_io_init()
{
	fil_system.create(srv_file_per_table ? 50000 : 5000);
}

static
Datafile*
xb_new_datafile(const char *name, bool is_remote)
{
	if (is_remote) {
		RemoteDatafile *remote_file = new RemoteDatafile();
		remote_file->set_name(name);
		return(remote_file);
	} else {
		Datafile *file = new Datafile();
		file->set_name(name);
		file->make_filepath(".", name, IBD);
		return(file);
	}
}


static
void
xb_load_single_table_tablespace(
	const char *dirname,
	const char *filname,
	bool is_remote)
{
	ut_ad(srv_operation == SRV_OPERATION_BACKUP
	      || srv_operation == SRV_OPERATION_RESTORE_DELTA);
	/* Ignore .isl files on XtraBackup recovery. All tablespaces must be
	local. */
	if (is_remote && srv_operation == SRV_OPERATION_RESTORE_DELTA) {
		return;
	}
	if (check_if_skip_table(filname)) {
		return;
	}

	/* The name ends in .ibd or .isl;
	try opening the file */
	char*	name;
	size_t	dirlen		= dirname == NULL ? 0 : strlen(dirname);
	size_t	namelen		= strlen(filname);
	ulint	pathlen		= dirname == NULL ? namelen + 1: dirlen + namelen + 2;
	lsn_t	flush_lsn;
	dberr_t	err;
	fil_space_t	*space;

	name = static_cast<char*>(ut_malloc_nokey(pathlen));

	if (dirname != NULL) {
		snprintf(name, pathlen, "%s/%s", dirname, filname);
		name[pathlen - 5] = 0;
	} else {
		snprintf(name, pathlen, "%s", filname);
		name[pathlen - 5] = 0;
	}

	Datafile *file = xb_new_datafile(name, is_remote);

	if (file->open_read_only(true) != DB_SUCCESS) {
		msg("Can't open datafile %s\n", name);
		ut_free(name);
		exit(EXIT_FAILURE);
	}

	err = file->validate_first_page(&flush_lsn);

	if (err == DB_SUCCESS && file->space_id() != SRV_TMP_SPACE_ID) {
		os_offset_t	node_size = os_file_get_size(file->handle());
		os_offset_t	n_pages;

		ut_a(node_size != (os_offset_t) -1);

		n_pages = node_size / page_size_t(file->flags()).physical();

		space = fil_space_create(
			name, file->space_id(), file->flags(),
			FIL_TYPE_TABLESPACE, NULL/* TODO: crypt_data */);

		ut_a(space != NULL);

		space->add(file->filepath(), OS_FILE_CLOSED, ulint(n_pages),
			   false, false);
		/* by opening the tablespace we forcing node and space objects
		in the cache to be populated with fields from space header */
		space->open();

		if (srv_operation == SRV_OPERATION_RESTORE_DELTA
		    || xb_close_files) {
			space->close();
		}
	}

	ut_free(name);

	delete file;

	if (err != DB_SUCCESS && err != DB_CORRUPTION && xtrabackup_backup) {
		/* allow corrupted first page for xtrabackup, it could be just
		zero-filled page, which we restore from redo log later */
		exit(EXIT_FAILURE);
	}
}

/** Scan the database directories under the MySQL datadir, looking for
.ibd files and determining the space id in each of them.
@return	DB_SUCCESS or error number */

static dberr_t enumerate_ibd_files(process_single_tablespace_func_t callback)
{
	int		ret;
	char*		dbpath		= NULL;
	ulint		dbpath_len	= 100;
	os_file_dir_t	dir;
	os_file_dir_t	dbdir;
	os_file_stat_t	dbinfo;
	os_file_stat_t	fileinfo;
	dberr_t		err		= DB_SUCCESS;
	size_t len;

	/* The datadir of MySQL is always the default directory of mysqld */

	dir = os_file_opendir(fil_path_to_mysql_datadir, true);

	if (dir == NULL) {

		return(DB_ERROR);
	}

	dbpath = static_cast<char*>(ut_malloc_nokey(dbpath_len));

	/* Scan all directories under the datadir. They are the database
	directories of MySQL. */

	ret = fil_file_readdir_next_file(&err, fil_path_to_mysql_datadir, dir,
					 &dbinfo);
	while (ret == 0) {

		/* General tablespaces are always at the first level of the
		data home dir */
		if (dbinfo.type == OS_FILE_TYPE_FILE) {
			bool is_isl = ends_with(dbinfo.name, ".isl");
			bool is_ibd = !is_isl && ends_with(dbinfo.name,".ibd");

			if (is_isl || is_ibd) {
				(*callback)(NULL, dbinfo.name, is_isl);
			}
		}

		if (dbinfo.type == OS_FILE_TYPE_FILE
		    || dbinfo.type == OS_FILE_TYPE_UNKNOWN) {

			goto next_datadir_item;
		}

		/* We found a symlink or a directory; try opening it to see
		if a symlink is a directory */

		len = strlen(fil_path_to_mysql_datadir)
			+ strlen (dbinfo.name) + 2;
		if (len > dbpath_len) {
			dbpath_len = len;

			if (dbpath) {
				ut_free(dbpath);
			}

			dbpath = static_cast<char*>(ut_malloc_nokey(dbpath_len));
		}
		snprintf(dbpath, dbpath_len,
			 "%s/%s", fil_path_to_mysql_datadir, dbinfo.name);
		os_normalize_path(dbpath);

		if (check_if_skip_database_by_path(dbpath)) {
			fprintf(stderr, "Skipping db: %s\n", dbpath);
			goto next_datadir_item;
		}

		/* We want wrong directory permissions to be a fatal error for
		XtraBackup. */
		dbdir = os_file_opendir(dbpath, true);

		if (dbdir != NULL) {

			/* We found a database directory; loop through it,
			looking for possible .ibd files in it */

			for (ret = fil_file_readdir_next_file(&err, dbpath,
							      dbdir,
							      &fileinfo);
			     ret == 0;
			     ret = fil_file_readdir_next_file(&err, dbpath,
							      dbdir,
							      &fileinfo)) {
				if (fileinfo.type == OS_FILE_TYPE_DIR) {
					continue;
				}

				/* We found a symlink or a file */
				if (strlen(fileinfo.name) > 4) {
					bool is_isl= false;
					if (ends_with(fileinfo.name, ".ibd") || ((is_isl = ends_with(fileinfo.name, ".isl"))))
						(*callback)(dbinfo.name, fileinfo.name, is_isl);
				}
			}

			if (0 != os_file_closedir(dbdir)) {
				fprintf(stderr, "InnoDB: Warning: could not"
				 " close database directory %s\n",
					dbpath);

				err = DB_ERROR;
			}

		} else {

			err = DB_ERROR;
			break;

		}

next_datadir_item:
		ret = fil_file_readdir_next_file(&err,
						 fil_path_to_mysql_datadir,
						 dir, &dbinfo);
	}

	ut_free(dbpath);

	if (0 != os_file_closedir(dir)) {
		fprintf(stderr,
			"InnoDB: Error: could not close MySQL datadir\n");

		return(DB_ERROR);
	}

	return(err);
}

/** Assign srv_undo_space_id_start variable if there are undo tablespace present.
Read the TRX_SYS page from ibdata1 file and get the minimum space id from
the first slot rollback segments of TRX_SYS_PAGE_NO.
@retval DB_ERROR if file open or page read failed.
@retval DB_SUCCESS if srv_undo_space_id assigned successfully. */
static dberr_t xb_assign_undo_space_start()
{

	pfs_os_file_t	file;
	byte*		buf;
	byte*		page;
	bool		ret;
	dberr_t		error = DB_SUCCESS;
	ulint		space, page_no __attribute__((unused));
	int n_retries = 5;

	if (srv_undo_tablespaces == 0) {
		return error;
	}

	file = os_file_create(0, srv_sys_space.first_datafile()->filepath(),
		OS_FILE_OPEN, OS_FILE_NORMAL, OS_DATA_FILE, true, &ret);

	if (!ret) {
		msg("mariabackup: Error in opening %s\n", srv_sys_space.first_datafile()->filepath());
		return DB_ERROR;
	}

	buf = static_cast<byte*>(ut_malloc_nokey(2U << srv_page_size_shift));
	page = static_cast<byte*>(ut_align(buf, srv_page_size));

retry:
	if (!os_file_read(IORequestRead, file, page,
			  TRX_SYS_PAGE_NO << srv_page_size_shift,
			  srv_page_size)) {
		msg("mariabackup: Reading TRX_SYS page failed.\n");
		error = DB_ERROR;
		goto func_exit;
	}

	/* TRX_SYS page can't be compressed or encrypted. */
	if (buf_page_is_corrupted(false, page, univ_page_size)) {
		if (n_retries--) {
			os_thread_sleep(1000);
			goto retry;
		} else {
			msg("mariabackup: TRX_SYS page corrupted.\n");
			error = DB_ERROR;
			goto func_exit;
		}
	}

	/* 0th slot always points to system tablespace.
	1st slot should point to first undotablespace which is minimum. */

	page_no = mach_read_ulint(TRX_SYS + TRX_SYS_RSEGS
				  + TRX_SYS_RSEG_SLOT_SIZE
				  + TRX_SYS_RSEG_PAGE_NO + page, MLOG_4BYTES);
	ut_ad(page_no != FIL_NULL);

	space = mach_read_ulint(TRX_SYS + TRX_SYS_RSEGS
				+ TRX_SYS_RSEG_SLOT_SIZE
				+ TRX_SYS_RSEG_SPACE + page, MLOG_4BYTES);

	srv_undo_space_id_start = space;

func_exit:
	ut_free(buf);
	ret = os_file_close(file);
	ut_a(ret);

	return error;
}

/****************************************************************************
Populates the tablespace memory cache by scanning for and opening data files.
@returns DB_SUCCESS or error code.*/
static
dberr_t
xb_load_tablespaces()
{
	bool	create_new_db;
	dberr_t	err;
	ulint   sum_of_new_sizes;
        lsn_t	flush_lsn;

	ut_ad(srv_operation == SRV_OPERATION_BACKUP
	      || srv_operation == SRV_OPERATION_RESTORE_DELTA);

	err = srv_sys_space.check_file_spec(&create_new_db, 0);

	/* create_new_db must not be true. */
	if (err != DB_SUCCESS || create_new_db) {
		msg("mariabackup: could not find data files at the "
		    "specified datadir\n");
		return(DB_ERROR);
	}

	err = srv_sys_space.open_or_create(false, false, &sum_of_new_sizes,
					   &flush_lsn);

	if (err != DB_SUCCESS) {
		msg("mariabackup: Could not open data files.\n");
		return(err);
	}

	/* Add separate undo tablespaces to fil_system */

	err = xb_assign_undo_space_start();

	if (err != DB_SUCCESS) {
		return err;
	}

	err = srv_undo_tablespaces_init(false);

	if (err != DB_SUCCESS) {
		return(err);
	}

	/* It is important to call xb_load_single_table_tablespaces() after
	srv_undo_tablespaces_init(), because fil_is_user_tablespace_id() *
	relies on srv_undo_tablespaces_open to be properly initialized */

	msg("mariabackup: Generating a list of tablespaces\n");

	err = enumerate_ibd_files(xb_load_single_table_tablespace);
	if (err != DB_SUCCESS) {
		return(err);
	}

	debug_sync_point("xtrabackup_load_tablespaces_pause");
	DBUG_MARIABACKUP_EVENT("after_load_tablespaces", 0);
	return(DB_SUCCESS);
}

/************************************************************************
Initialize the tablespace memory cache and populate it by scanning for and
opening data files.
@returns DB_SUCCESS or error code.*/
static
dberr_t
xb_data_files_init()
{
	xb_fil_io_init();

	return(xb_load_tablespaces());
}

/************************************************************************
Destroy the tablespace memory cache. */
static
void
xb_data_files_close()
{
	ut_ad(!os_thread_count);
	fil_close_all_files();
	if (buf_dblwr) {
		buf_dblwr_free();
	}
}

/***********************************************************************
Allocate and initialize the entry for databases and tables filtering
hash tables. If memory allocation is not successful, terminate program.
@return pointer to the created entry.  */
static
xb_filter_entry_t *
xb_new_filter_entry(
/*================*/
	const char*	name)	/*!< in: name of table/database */
{
	xb_filter_entry_t	*entry;
	ulint namelen = strlen(name);

	ut_a(namelen <= NAME_LEN * 2 + 1);

	entry = static_cast<xb_filter_entry_t *>
		(malloc(sizeof(xb_filter_entry_t) + namelen + 1));
	memset(entry, '\0', sizeof(xb_filter_entry_t) + namelen + 1);
	entry->name = ((char*)entry) + sizeof(xb_filter_entry_t);
	strcpy(entry->name, name);
	entry->has_tables = FALSE;

	return entry;
}

/***********************************************************************
Add entry to hash table. If hash table is NULL, allocate and initialize
new hash table */
static
xb_filter_entry_t*
xb_add_filter(
/*========================*/
	const char*	name,	/*!< in: name of table/database */
	hash_table_t**	hash)	/*!< in/out: hash to insert into */
{
	xb_filter_entry_t*	entry;

	entry = xb_new_filter_entry(name);

	if (UNIV_UNLIKELY(*hash == NULL)) {
		*hash = hash_create(1000);
	}
	HASH_INSERT(xb_filter_entry_t,
		name_hash, *hash,
		ut_fold_string(entry->name),
		entry);

	return entry;
}

/***********************************************************************
Validate name of table or database. If name is invalid, program will
be finished with error code */
static
void
xb_validate_name(
/*=============*/
	const char*	name,	/*!< in: name */
	size_t		len)	/*!< in: length of name */
{
	const char*	p;

	/* perform only basic validation. validate length and
	path symbols */
	if (len > NAME_LEN) {
		msg("mariabackup: name `%s` is too long.\n", name);
		exit(EXIT_FAILURE);
	}
	p = strpbrk(name, "/\\~");
	if (p && (uint) (p - name) < NAME_LEN) {
		msg("mariabackup: name `%s` is not valid.\n", name);
		exit(EXIT_FAILURE);
	}
}

/***********************************************************************
Register new filter entry which can be either database
or table name.  */
static
void
xb_register_filter_entry(
/*=====================*/
	const char*	name,	/*!< in: name */
	hash_table_t** databases_hash,
	hash_table_t** tables_hash
	)
{
	const char*		p;
	size_t			namelen;
	xb_filter_entry_t*	db_entry = NULL;

	namelen = strlen(name);
	if ((p = strchr(name, '.')) != NULL) {
		char dbname[NAME_LEN + 1];

		xb_validate_name(name, p - name);
		xb_validate_name(p + 1, namelen - (p - name));

		strncpy(dbname, name, p - name);
		dbname[p - name] = 0;

		if (*databases_hash) {
			HASH_SEARCH(name_hash, (*databases_hash),
					ut_fold_string(dbname),
					xb_filter_entry_t*,
					db_entry, (void) 0,
					!strcmp(db_entry->name, dbname));
		}
		if (!db_entry) {
			db_entry = xb_add_filter(dbname, databases_hash);
		}
		db_entry->has_tables = TRUE;
		xb_add_filter(name, tables_hash);
	} else {
		xb_validate_name(name, namelen);

		xb_add_filter(name, databases_hash);
	}
}

static
void
xb_register_include_filter_entry(
	const char* name
)
{
	xb_register_filter_entry(name, &databases_include_hash,
				 &tables_include_hash);
}

static
void
xb_register_exclude_filter_entry(
	const char* name
)
{
	xb_register_filter_entry(name, &databases_exclude_hash,
				 &tables_exclude_hash);
}

/***********************************************************************
Register new table for the filter.  */
static
void
xb_register_table(
/*==============*/
	const char* name)	/*!< in: name of table */
{
	if (strchr(name, '.') == NULL) {
		msg("mariabackup: `%s` is not fully qualified name.\n", name);
		exit(EXIT_FAILURE);
	}

	xb_register_include_filter_entry(name);
}

static
void
xb_add_regex_to_list(
	const char* regex,  /*!< in: regex */
	const char* error_context,  /*!< in: context to error message */
	regex_list_t* list) /*! in: list to put new regex to */
{
	char			errbuf[100];
	int			ret;

	regex_t compiled_regex;
	ret = regcomp(&compiled_regex, regex, REG_EXTENDED);

	if (ret != 0) {
		regerror(ret, &compiled_regex, errbuf, sizeof(errbuf));
		msg("mariabackup: error: %s regcomp(%s): %s\n",
			error_context, regex, errbuf);
		exit(EXIT_FAILURE);
	}

	list->push_back(compiled_regex);
}

/***********************************************************************
Register new regex for the include filter.  */
static
void
xb_register_include_regex(
/*==============*/
	const char* regex)	/*!< in: regex */
{
	xb_add_regex_to_list(regex, "tables", &regex_include_list);
}

/***********************************************************************
Register new regex for the exclude filter.  */
static
void
xb_register_exclude_regex(
/*==============*/
	const char* regex)	/*!< in: regex */
{
	xb_add_regex_to_list(regex, "tables-exclude", &regex_exclude_list);
}

typedef void (*insert_entry_func_t)(const char*);

/***********************************************************************
Scan string and load filter entries from it.  */
static
void
xb_load_list_string(
/*================*/
	char* list,			/*!< in: string representing a list */
	const char* delimiters,		/*!< in: delimiters of entries */
	insert_entry_func_t ins)	/*!< in: callback to add entry */
{
	char*	p;
	char*	saveptr;

	p = strtok_r(list, delimiters, &saveptr);
	while (p) {

		ins(p);

		p = strtok_r(NULL, delimiters, &saveptr);
	}
}

/***********************************************************************
Scan file and load filter entries from it.  */
static
void
xb_load_list_file(
/*==============*/
	const char* filename,		/*!< in: name of file */
	insert_entry_func_t ins)	/*!< in: callback to add entry */
{
	char	name_buf[NAME_LEN*2+2];
	FILE*	fp;

	/* read and store the filenames */
	fp = fopen(filename, "r");
	if (!fp) {
		msg("mariabackup: cannot open %s\n",
		    filename);
		exit(EXIT_FAILURE);
	}
	while (fgets(name_buf, sizeof(name_buf), fp) != NULL) {
		char*	p = strchr(name_buf, '\n');
		if (p) {
			*p = '\0';
		} else {
			msg("mariabackup: `%s...` name is too long", name_buf);
			exit(EXIT_FAILURE);
		}

		ins(name_buf);
	}

	fclose(fp);
}


static
void
xb_filters_init()
{
	if (xtrabackup_databases) {
		xb_load_list_string(xtrabackup_databases, " \t",
				    xb_register_include_filter_entry);
	}

	if (xtrabackup_databases_file) {
		xb_load_list_file(xtrabackup_databases_file,
				  xb_register_include_filter_entry);
	}

	if (xtrabackup_databases_exclude) {
		xb_load_list_string(xtrabackup_databases_exclude, " \t",
				    xb_register_exclude_filter_entry);
	}

	if (xtrabackup_tables) {
		xb_load_list_string(xtrabackup_tables, ",",
				    xb_register_include_regex);
	}

	if (xtrabackup_tables_file) {
		xb_load_list_file(xtrabackup_tables_file, xb_register_table);
	}

	if (xtrabackup_tables_exclude) {
		xb_load_list_string(xtrabackup_tables_exclude, ",",
				    xb_register_exclude_regex);
	}
}

static
void
xb_filter_hash_free(hash_table_t* hash)
{
	ulint	i;

	/* free the hash elements */
	for (i = 0; i < hash_get_n_cells(hash); i++) {
		xb_filter_entry_t*	table;

		table = static_cast<xb_filter_entry_t *>
			(HASH_GET_FIRST(hash, i));

		while (table) {
			xb_filter_entry_t*	prev_table = table;

			table = static_cast<xb_filter_entry_t *>
				(HASH_GET_NEXT(name_hash, prev_table));

			HASH_DELETE(xb_filter_entry_t, name_hash, hash,
				ut_fold_string(prev_table->name), prev_table);
			free(prev_table);
		}
	}

	/* free hash */
	hash_table_free(hash);
}

static void xb_regex_list_free(regex_list_t* list)
{
	while (list->size() > 0) {
		xb_regfree(&list->front());
		list->pop_front();
	}
}

/************************************************************************
Destroy table filters for partial backup. */
static
void
xb_filters_free()
{
	xb_regex_list_free(&regex_include_list);
	xb_regex_list_free(&regex_exclude_list);

	if (tables_include_hash) {
		xb_filter_hash_free(tables_include_hash);
	}

	if (tables_exclude_hash) {
		xb_filter_hash_free(tables_exclude_hash);
	}

	if (databases_include_hash) {
		xb_filter_hash_free(databases_include_hash);
	}

	if (databases_exclude_hash) {
		xb_filter_hash_free(databases_exclude_hash);
	}
}

/*********************************************************************//**
Create log file metadata. */
static
void
open_or_create_log_file(
/*====================*/
	fil_space_t* space,
	ulint	i)			/*!< in: log file number in group */
{
	char	name[10000];
	ulint	dirnamelen;

	os_normalize_path(srv_log_group_home_dir);

	dirnamelen = strlen(srv_log_group_home_dir);
	ut_a(dirnamelen < (sizeof name) - 10 - sizeof "ib_logfile");
	memcpy(name, srv_log_group_home_dir, dirnamelen);

	/* Add a path separator if needed. */
	if (dirnamelen && name[dirnamelen - 1] != OS_PATH_SEPARATOR) {
		name[dirnamelen++] = OS_PATH_SEPARATOR;
	}

	sprintf(name + dirnamelen, "%s%zu", "ib_logfile", i);

	ut_a(fil_validate());

	space->add(name, OS_FILE_CLOSED,
		   ulint(srv_log_file_size >> srv_page_size_shift),
		   false, false);
}

/***********************************************************************
Set the open files limit. Based on set_max_open_files().

@return the resulting open files limit. May be less or more than the requested
value.  */
static uint
xb_set_max_open_files(
/*==================*/
	uint max_file_limit)	/*!<in: open files limit */
{
#if defined(RLIMIT_NOFILE)
	struct rlimit rlimit;
	uint old_cur;

	if (getrlimit(RLIMIT_NOFILE, &rlimit)) {

		goto end;
	}

	old_cur = (uint) rlimit.rlim_cur;

	if (rlimit.rlim_cur == RLIM_INFINITY) {

		rlimit.rlim_cur = max_file_limit;
	}

	if (rlimit.rlim_cur >= max_file_limit) {

		max_file_limit = rlimit.rlim_cur;
		goto end;
	}

	rlimit.rlim_cur = rlimit.rlim_max = max_file_limit;

	if (setrlimit(RLIMIT_NOFILE, &rlimit)) {

		max_file_limit = old_cur;	/* Use original value */
	} else {

		rlimit.rlim_cur = 0;	/* Safety if next call fails */

		(void) getrlimit(RLIMIT_NOFILE, &rlimit);

		if (rlimit.rlim_cur) {

			/* If call didn't fail */
			max_file_limit = (uint) rlimit.rlim_cur;
		}
	}

end:
	return(max_file_limit);
#else
	return(0);
#endif
}

static void stop_backup_threads()
{
	if (log_copying_stop && log_copying_running) {
		os_event_set(log_copying_stop);
		fputs("mariabackup: Stopping log copying thread", stderr);
		fflush(stderr);
		while (log_copying_running) {
			putc('.', stderr);
			fflush(stderr);
			os_thread_sleep(200000); /*0.2 sec*/
		}
		putc('\n', stderr);
		os_event_destroy(log_copying_stop);
	}

	if (wait_throttle) {
		/* wait for io_watching_thread completion */
		while (io_watching_thread_running) {
			os_thread_sleep(1000000);
		}
		os_event_destroy(wait_throttle);
	}
}

/** Implement the core of --backup
@return	whether the operation succeeded */
static bool xtrabackup_backup_low()
{
	ut_ad(!metadata_to_lsn);

	/* read the latest checkpoint lsn */
	{
		ulint	max_cp_field;

		log_mutex_enter();

		if (recv_find_max_checkpoint(&max_cp_field) == DB_SUCCESS
		    && log_sys.log.format != 0) {
			if (max_cp_field == LOG_CHECKPOINT_1) {
				log_header_read(max_cp_field);
			}
			metadata_to_lsn = mach_read_from_8(
				log_sys.checkpoint_buf + LOG_CHECKPOINT_LSN);
			msg("mariabackup: The latest check point"
			    " (for incremental): '" LSN_PF "'\n",
			    metadata_to_lsn);
		} else {
			msg("mariabackup: Error: recv_find_max_checkpoint() failed.\n");
		}
		log_mutex_exit();
	}

	stop_backup_threads();

	if (metadata_to_lsn && xtrabackup_copy_logfile(true)) {
		ds_close(dst_log_file);
		dst_log_file = NULL;
		return false;
	}

	if (ds_close(dst_log_file) || !metadata_to_lsn) {
		dst_log_file = NULL;
		return false;
	}

	dst_log_file = NULL;

	if(!xtrabackup_incremental) {
		strcpy(metadata_type, "full-backuped");
		metadata_from_lsn = 0;
	} else {
		strcpy(metadata_type, "incremental");
		metadata_from_lsn = incremental_lsn;
	}
	metadata_last_lsn = log_copy_scanned_lsn;

	if (!xtrabackup_stream_metadata(ds_meta)) {
		msg("mariabackup: Error: failed to stream metadata.\n");
		return false;
	}
	if (xtrabackup_extra_lsndir) {
		char	filename[FN_REFLEN];

		sprintf(filename, "%s/%s", xtrabackup_extra_lsndir,
			XTRABACKUP_METADATA_FILENAME);
		if (!xtrabackup_write_metadata(filename)) {
			msg("mariabackup: Error: failed to write metadata "
			    "to '%s'.\n", filename);
			return false;
		}
		sprintf(filename, "%s/%s", xtrabackup_extra_lsndir,
			XTRABACKUP_INFO);
		if (!write_xtrabackup_info(mysql_connection, filename, false)) {
			msg("mariabackup: Error: failed to write info "
			 "to '%s'.\n", filename);
			return false;
		}
	}

	return true;
}

/** Implement --backup
@return	whether the operation succeeded */
static
bool
xtrabackup_backup_func()
{
	MY_STAT			 stat_info;
	uint			 i;
	uint			 count;
	pthread_mutex_t		 count_mutex;
	data_thread_ctxt_t 	*data_threads;
	pthread_mutex_init(&backup_mutex, NULL);
	pthread_cond_init(&scanned_lsn_cond, NULL);

#ifdef USE_POSIX_FADVISE
	msg("mariabackup: uses posix_fadvise().\n");
#endif

	/* cd to datadir */

	if (my_setwd(mysql_real_data_home,MYF(MY_WME)))
	{
		msg("mariabackup: cannot my_setwd %s\n", mysql_real_data_home);
		return(false);
	}
	msg("mariabackup: cd to %s\n", mysql_real_data_home);
	encryption_plugin_backup_init(mysql_connection);
	msg("mariabackup: open files limit requested %u, set to %u\n",
	    (uint) xb_open_files_limit,
	    xb_set_max_open_files(xb_open_files_limit));

	mysql_data_home= mysql_data_home_buff;
	mysql_data_home[0]=FN_CURLIB;		// all paths are relative from here
	mysql_data_home[1]=0;

	srv_n_purge_threads = 1;
	srv_read_only_mode = TRUE;

	srv_operation = SRV_OPERATION_BACKUP;
	log_file_op = backup_file_op;
	metadata_to_lsn = 0;

	if (xb_close_files)
		msg("mariabackup: warning: close-files specified. Use it "
		    "at your own risk. If there are DDL operations like table DROP TABLE "
		    "or RENAME TABLE during the backup, inconsistent backup will be "
		    "produced.\n");

	/* initialize components */
        if(innodb_init_param()) {
fail:
		metadata_to_lsn = log_copying_running;
		stop_backup_threads();
		log_file_op = NULL;
		if (dst_log_file) {
			ds_close(dst_log_file);
			dst_log_file = NULL;
		}
		if (fil_system.is_initialised()) {
			innodb_shutdown();
		}
		return(false);
	}

	if (srv_buf_pool_size >= 1000 * 1024 * 1024) {
                                  /* Here we still have srv_pool_size counted
                                  in kilobytes (in 4.0 this was in bytes)
				  srv_boot() converts the value to
                                  pages; if buffer pool is less than 1000 MB,
                                  assume fewer threads. */
                srv_max_n_threads = 50000;

	} else if (srv_buf_pool_size >= 8 * 1024 * 1024) {

                srv_max_n_threads = 10000;
        } else {
		srv_max_n_threads = 1000;       /* saves several MB of memory,
                                                especially in 64-bit
                                                computers */
        }

	sync_check_init();
	ut_d(sync_check_enable());
	/* Reset the system variables in the recovery module. */
	recv_sys_var_init();
	trx_pool_init();

	ut_crc32_init();
	crc_init();
	recv_sys_init();

#ifdef WITH_INNODB_DISALLOW_WRITES
	srv_allow_writes_event = os_event_create(0);
	os_event_set(srv_allow_writes_event);
#endif

	xb_filters_init();

	xb_fil_io_init();
	srv_n_file_io_threads = srv_n_read_io_threads;

	os_aio_init(srv_n_read_io_threads, srv_n_write_io_threads,
		    SRV_MAX_N_PENDING_SYNC_IOS);

	log_sys.create();
	log_sys.log.create(srv_n_log_files);
	fil_space_t*	space = fil_space_create(
		"innodb_redo_log", SRV_LOG_SPACE_FIRST_ID, 0,
		FIL_TYPE_LOG, NULL);

<<<<<<< HEAD
	for (i = 0; i < srv_n_log_files; i++) {
		err = open_or_create_log_file(space, &log_file_created, i);
		if (err != DB_SUCCESS) {
			goto fail;
		}

		if (log_file_created) {
			log_created = TRUE;
		} else {
			log_opened = TRUE;
		}
		if ((log_opened && log_created)) {
			msg(
	"mariabackup: Error: all log files must be created at the same time.\n"
	"mariabackup: All log files must be created also in database creation.\n"
	"mariabackup: If you want bigger or smaller log files, shut down the\n"
	"mariabackup: database and make sure there were no errors in shutdown.\n"
	"mariabackup: Then delete the existing log files. Edit the .cnf file\n"
	"mariabackup: and start the database again.\n");

			goto fail;
		}
	}

	/* log_file_created must not be TRUE, if online */
	if (log_file_created) {
		msg("mariabackup: Something wrong with source files...\n");
		goto fail;
	}

=======
	lock_sys_create(srv_lock_table_size);

	for (ulint i = 0; i < srv_n_log_files; i++) {
		open_or_create_log_file(space, i);
>>>>>>> 4a92165f
	}

	/* create extra LSN dir if it does not exist. */
	if (xtrabackup_extra_lsndir
		&&!my_stat(xtrabackup_extra_lsndir,&stat_info,MYF(0))
		&& (my_mkdir(xtrabackup_extra_lsndir,0777,MYF(0)) < 0)) {
		msg("mariabackup: Error: cannot mkdir %d: %s\n",
		    my_errno, xtrabackup_extra_lsndir);
		goto fail;
	}

	/* create target dir if not exist */
	if (!xtrabackup_stream_str && !my_stat(xtrabackup_target_dir,&stat_info,MYF(0))
		&& (my_mkdir(xtrabackup_target_dir,0777,MYF(0)) < 0)){
		msg("mariabackup: Error: cannot mkdir %d: %s\n",
		    my_errno, xtrabackup_target_dir);
		goto fail;
	}

        {
	/* definition from recv_recovery_from_checkpoint_start() */
	ulint		max_cp_field;

	/* start back ground thread to copy newer log */
	os_thread_id_t log_copying_thread_id;

	/* get current checkpoint_lsn */
	/* Look for the latest checkpoint from any of the log groups */

	log_mutex_enter();

	dberr_t err = recv_find_max_checkpoint(&max_cp_field);

	if (err != DB_SUCCESS) {
log_fail:
		log_mutex_exit();
		goto fail;
	}

	if (log_sys.log.format == 0) {
old_format:
		msg("mariabackup: Error: cannot process redo log"
		    " before MariaDB 10.2.2\n");
		log_mutex_exit();
		goto log_fail;
	}

	const byte* buf = log_sys.checkpoint_buf;

reread_log_header:
	checkpoint_lsn_start = log_sys.log.lsn;
	checkpoint_no_start = log_sys.next_checkpoint_no;

	err = recv_find_max_checkpoint(&max_cp_field);

	if (err != DB_SUCCESS) {
		goto log_fail;
	}

	if (log_sys.log.format == 0) {
		goto old_format;
	}

	log_header_read(max_cp_field);

	if (checkpoint_no_start != mach_read_from_8(buf + LOG_CHECKPOINT_NO)) {
		goto reread_log_header;
	}

	log_mutex_exit();

	xtrabackup_init_datasinks();

	if (!select_history()) {
		goto fail;
	}

	/* open the log file */
	memset(&stat_info, 0, sizeof(MY_STAT));
	dst_log_file = ds_open(ds_redo, "ib_logfile0", &stat_info);
	if (dst_log_file == NULL) {
		msg("mariabackup: error: failed to open the target stream for "
		    "'ib_logfile0'.\n");
		goto fail;
	}

	/* label it */
	byte MY_ALIGNED(OS_FILE_LOG_BLOCK_SIZE) log_hdr[OS_FILE_LOG_BLOCK_SIZE];
	memset(log_hdr, 0, sizeof log_hdr);
	mach_write_to_4(LOG_HEADER_FORMAT + log_hdr, log_sys.log.format);
	mach_write_to_4(LOG_HEADER_SUBFORMAT + log_hdr, log_sys.log.subformat);
	mach_write_to_8(LOG_HEADER_START_LSN + log_hdr, checkpoint_lsn_start);
	strcpy(reinterpret_cast<char*>(LOG_HEADER_CREATOR + log_hdr),
	       "Backup " MYSQL_SERVER_VERSION);
	log_block_set_checksum(log_hdr,
			       log_block_calc_checksum_crc32(log_hdr));

	/* Write the log header. */
	if (ds_write(dst_log_file, log_hdr, sizeof log_hdr)) {
	log_write_fail:
		msg("mariabackup: error: write to logfile failed\n");
		goto fail;
	}
	/* Adjust the checkpoint page. */
	memcpy(log_hdr, buf, OS_FILE_LOG_BLOCK_SIZE);
	mach_write_to_8(log_hdr + LOG_CHECKPOINT_OFFSET,
			(checkpoint_lsn_start & (OS_FILE_LOG_BLOCK_SIZE - 1))
			| LOG_FILE_HDR_SIZE);
	log_block_set_checksum(log_hdr,
			       log_block_calc_checksum_crc32(log_hdr));
	/* Write checkpoint page 1 and two empty log pages before the
	payload. */
	if (ds_write(dst_log_file, log_hdr, OS_FILE_LOG_BLOCK_SIZE)
	    || !memset(log_hdr, 0, sizeof log_hdr)
	    || ds_write(dst_log_file, log_hdr, sizeof log_hdr)
	    || ds_write(dst_log_file, log_hdr, sizeof log_hdr)) {
		goto log_write_fail;
	}

	log_copying_running = true;
	/* start io throttle */
	if(xtrabackup_throttle) {
		os_thread_id_t io_watching_thread_id;

		io_ticket = xtrabackup_throttle;
		wait_throttle = os_event_create(0);
		io_watching_thread_running = true;

		os_thread_create(io_watching_thread, NULL,
				 &io_watching_thread_id);
	}

	/* Populate fil_system with tablespaces to copy */
	err = xb_load_tablespaces();
	if (err != DB_SUCCESS) {
		msg("mariabackup: error: xb_load_tablespaces() failed with"
		    " error %s.\n", ut_strerr(err));
fail_before_log_copying_thread_start:
		log_copying_running = false;
		goto fail;
	}

	/* copy log file by current position */
	log_copy_scanned_lsn = checkpoint_lsn_start;
	recv_sys->recovered_lsn = log_copy_scanned_lsn;
	log_optimized_ddl_op = backup_optimized_ddl_op;
	log_truncate = backup_truncate_fail;

	if (xtrabackup_copy_logfile())
		goto fail_before_log_copying_thread_start;

	log_copying_stop = os_event_create(0);
	os_thread_create(log_copying_thread, NULL, &log_copying_thread_id);

	/* FLUSH CHANGED_PAGE_BITMAPS call */
	if (!flush_changed_page_bitmaps()) {
		goto fail;
	}
	debug_sync_point("xtrabackup_suspend_at_start");


	ut_a(xtrabackup_parallel > 0);

	if (xtrabackup_parallel > 1) {
		msg("mariabackup: Starting %u threads for parallel data "
		    "files transfer\n", xtrabackup_parallel);
	}

	if (opt_lock_ddl_per_table) {
		mdl_lock_all();

		DBUG_EXECUTE_IF("check_mdl_lock_works",
			dbug_alter_thread_done =
			dbug_start_query_thread("ALTER TABLE test.t ADD COLUMN mdl_lock_column int",
				"Waiting for table metadata lock", 1, ER_QUERY_INTERRUPTED););
	}

	datafiles_iter_t *it = datafiles_iter_new();
	if (it == NULL) {
		msg("mariabackup: Error: datafiles_iter_new() failed.\n");
		goto fail;
	}

	/* Create data copying threads */
	data_threads = (data_thread_ctxt_t *)
		malloc(sizeof(data_thread_ctxt_t) * xtrabackup_parallel);
	count = xtrabackup_parallel;
	pthread_mutex_init(&count_mutex, NULL);

	for (i = 0; i < (uint) xtrabackup_parallel; i++) {
		data_threads[i].it = it;
		data_threads[i].num = i+1;
		data_threads[i].count = &count;
		data_threads[i].count_mutex = &count_mutex;
		os_thread_create(data_copy_thread_func, data_threads + i,
				 &data_threads[i].id);
	}

	/* Wait for threads to exit */
	while (1) {
		os_thread_sleep(1000000);
		pthread_mutex_lock(&count_mutex);
		bool stop = count == 0;
		pthread_mutex_unlock(&count_mutex);
		if (stop) {
			break;
		}
	}

	pthread_mutex_destroy(&count_mutex);
	free(data_threads);
	datafiles_iter_free(it);
	}

	bool ok = backup_start();

	if (ok) {
		ok = xtrabackup_backup_low();

		backup_release();

		DBUG_EXECUTE_IF("check_mdl_lock_works",
			os_event_wait(dbug_alter_thread_done);
			os_event_destroy(dbug_alter_thread_done);
		);

		if (ok) {
			backup_finish();
		}
	}

	if (!ok) {
		goto fail;
	}

	if (changed_page_bitmap) {
		xb_page_bitmap_deinit(changed_page_bitmap);
	}
	xtrabackup_destroy_datasinks();

	msg("mariabackup: Redo log (from LSN " LSN_PF " to " LSN_PF
	    ") was copied.\n", checkpoint_lsn_start, log_copy_scanned_lsn);
	xb_filters_free();

	xb_data_files_close();

	/* Make sure that the latest checkpoint was included */
	if (metadata_to_lsn > log_copy_scanned_lsn) {
		msg("mariabackup: error: failed to copy enough redo log ("
		    "LSN=" LSN_PF "; checkpoint LSN=" LSN_PF ").\n",
		    log_copy_scanned_lsn, metadata_to_lsn);
		goto fail;
	}

	innodb_shutdown();
	log_file_op = NULL;
	pthread_mutex_destroy(&backup_mutex);
	pthread_cond_destroy(&scanned_lsn_cond);
	return(true);
}


/**
This function handles DDL changes at the end of backup, under protection of
FTWRL.  This ensures consistent backup in presence of DDL.

- New tables, that were created during backup, are now copied into backup.
  Also, tablespaces with optimized (no redo loggin DDL) are re-copied into 
  backup. This tablespaces will get the extension ".new" in the backup

- Tables that were renamed during backup, are marked as renamed
  For these, file <old_name>.ren will be created.
  The content of the file is the new tablespace name.

- Tables that were deleted during backup, are marked as deleted
  For these , an empty file <name>.del will be created

  It is the responsibility of the prepare phase to deal with .new, .ren, and .del
  files.
*/
void backup_fix_ddl(void)
{
	std::set<std::string> new_tables;
	std::set<std::string> dropped_tables;
	std::map<std::string, std::string> renamed_tables;

	/* Disable further DDL on backed up tables (only needed for --no-lock).*/
	pthread_mutex_lock(&backup_mutex);
	log_file_op = backup_file_op_fail;
	log_optimized_ddl_op = backup_optimized_ddl_op_fail;
	pthread_mutex_unlock(&backup_mutex);

	DBUG_MARIABACKUP_EVENT("backup_fix_ddl",0);

	for (space_id_to_name_t::iterator iter = ddl_tracker.tables_in_backup.begin();
		iter != ddl_tracker.tables_in_backup.end();
		iter++) {

		const std::string name = iter->second;
		ulint id = iter->first;

		if (ddl_tracker.drops.find(id) != ddl_tracker.drops.end()) {
			dropped_tables.insert(name);
			continue;
		}

		bool has_optimized_ddl =
			ddl_tracker.optimized_ddl.find(id) != ddl_tracker.optimized_ddl.end();

		if (ddl_tracker.id_to_name.find(id) == ddl_tracker.id_to_name.end()) {
			if (has_optimized_ddl) {
				new_tables.insert(name);
			}
			continue;
		}

		/* tablespace was affected by DDL. */
		const std::string new_name = ddl_tracker.id_to_name[id];
		if (new_name != name) {
			if (has_optimized_ddl) {
				/* table was renamed, but we need a full copy
				of it because of optimized DDL. We emulate a drop/create.*/
				dropped_tables.insert(name);
				new_tables.insert(new_name);
			} else {
				/* Renamed, and no optimized DDL*/
				renamed_tables[name] = new_name;
			}
		} else if (has_optimized_ddl) {
			/* Table was recreated, or optimized DDL ran.
			In both cases we need a full copy in the backup.*/
			new_tables.insert(name);
		}
	}

	/* Find tables that were created during backup (and not removed).*/
	for(space_id_to_name_t::iterator iter = ddl_tracker.id_to_name.begin();
		iter != ddl_tracker.id_to_name.end();
		iter++) {

		ulint id = iter->first;
		std::string name = iter->second;

		if (ddl_tracker.tables_in_backup.find(id) != ddl_tracker.tables_in_backup.end()) {
			/* already processed above */
			continue;
		}

		if (ddl_tracker.drops.find(id) == ddl_tracker.drops.end()) {
			dropped_tables.erase(name);
			new_tables.insert(name);
		}
	}

	// Mark tablespaces for rename
	for (std::map<std::string, std::string>::iterator iter = renamed_tables.begin();
		iter != renamed_tables.end(); ++iter) {
		const std::string old_name = iter->first;
		std::string new_name = iter->second;
		backup_file_printf((old_name + ".ren").c_str(), "%s", new_name.c_str());
	}

	// Mark tablespaces for drop
	for (std::set<std::string>::iterator iter = dropped_tables.begin();
		iter != dropped_tables.end();
		iter++) {
		const std::string name(*iter);
		backup_file_printf((name + ".del").c_str(), "%s", "");
	}

	//  Load and copy new tables.
	//  Close all datanodes first, reload only new tables.
	std::vector<fil_node_t *> all_nodes;
	datafiles_iter_t *it = datafiles_iter_new();
	if (!it)
		return;
	while (fil_node_t *node = datafiles_iter_next(it)) {
		all_nodes.push_back(node);
	}
	for (size_t i = 0; i < all_nodes.size(); i++) {
		fil_node_t *n = all_nodes[i];
		if (n->space->id == 0)
			continue;
		if (n->is_open()) {
			mutex_enter(&fil_system.mutex);
			n->close();
			mutex_exit(&fil_system.mutex);
		}
		fil_space_free(n->space->id, false);
	}
	datafiles_iter_free(it);

	for (std::set<std::string>::iterator iter = new_tables.begin();
		iter != new_tables.end(); iter++) {
		const char *space_name = iter->c_str();
		if (check_if_skip_table(space_name))
			continue;
		std::string name(*iter);
		bool is_remote = access((name + ".ibd").c_str(), R_OK) != 0;
		const char *extension = is_remote ? ".isl" : ".ibd";
		name.append(extension);
		char buf[FN_REFLEN];
		strncpy(buf, name.c_str(), sizeof(buf));
		const char *dbname = buf;
		char *p = strchr(buf, '/');
		if (p == 0) {
			msg("Unexpected tablespace %s filename %s\n", space_name, name.c_str());
			ut_a(0);
		}
		ut_a(p);
		*p = 0;
		const char *tablename = p + 1;
		xb_load_single_table_tablespace(dbname, tablename, is_remote);
	}

	it = datafiles_iter_new();
	if (!it)
		return;

	while (fil_node_t *node = datafiles_iter_next(it)) {
		fil_space_t * space = node->space;
		if (!fil_is_user_tablespace_id(space->id))
			continue;
		std::string dest_name(node->space->name);
		dest_name.append(".new");
#if 0
		bool do_full_copy = ddl_tracker.optimized_ddl.find(n->space->id) != ddl_tracker.optimized_ddl.end();
		if (do_full_copy) {
			msg(
				"Performing a full copy of the tablespace %s, because optimized (without redo logging) DDL operation"
				"ran during backup. You can use set innodb_log_optimize_ddl=OFF to improve backup performance"
				"in the future.\n",
				n->space->name);
		}
#endif
		xtrabackup_copy_datafile(node, 0, dest_name.c_str()/*, do_full_copy ? ULONGLONG_MAX:UNIV_PAGE_SIZE */);
	}

	datafiles_iter_free(it);
}

/* ================= prepare ================= */

/***********************************************************************
Generates path to the meta file path from a given path to an incremental .delta
by replacing trailing ".delta" with ".meta", or returns error if 'delta_path'
does not end with the ".delta" character sequence.
@return TRUE on success, FALSE on error. */
static
ibool
get_meta_path(
	const char	*delta_path,	/* in: path to a .delta file */
	char 		*meta_path)	/* out: path to the corresponding .meta
					file */
{
	size_t		len = strlen(delta_path);

	if (len <= 6 || strcmp(delta_path + len - 6, ".delta")) {
		return FALSE;
	}
	memcpy(meta_path, delta_path, len - 6);
	strcpy(meta_path + len - 6, XB_DELTA_INFO_SUFFIX);

	return TRUE;
}

/****************************************************************//**
Create a new tablespace on disk and return the handle to its opened
file. Code adopted from fil_create_new_single_table_tablespace with
the main difference that only disk file is created without updating
the InnoDB in-memory dictionary data structures.

@return true on success, false on error.  */
static
bool
xb_space_create_file(
/*==================*/
	const char*	path,		/*!<in: path to tablespace */
	ulint		space_id,	/*!<in: space id */
	ulint		flags,		/*!<in: tablespace flags */
	pfs_os_file_t*	file)		/*!<out: file handle */
{
	bool		ret;
	byte*		buf;
	byte*		page;

	*file = os_file_create_simple_no_error_handling(
		0, path, OS_FILE_CREATE, OS_FILE_READ_WRITE, false, &ret);
	if (!ret) {
		msg("mariabackup: cannot create file %s\n", path);
		return ret;
	}

	ret = os_file_set_size(path, *file,
			       FIL_IBD_FILE_INITIAL_SIZE
			       << srv_page_size_shift);
	if (!ret) {
		msg("mariabackup: cannot set size for file %s\n", path);
		os_file_close(*file);
		os_file_delete(0, path);
		return ret;
	}

	buf = static_cast<byte *>(malloc(3U << srv_page_size_shift));
	/* Align the memory for file i/o if we might have O_DIRECT set */
	page = static_cast<byte *>(ut_align(buf, srv_page_size));

	memset(page, '\0', srv_page_size);

	fsp_header_init_fields(page, space_id, flags);
	mach_write_to_4(page + FIL_PAGE_ARCH_LOG_NO_OR_SPACE_ID, space_id);

	const page_size_t page_size(flags);

	if (!page_size.is_compressed()) {
		buf_flush_init_for_writing(NULL, page, NULL, 0);

		ret = os_file_write(IORequestWrite, path, *file, page, 0,
				    srv_page_size);
	} else {
		page_zip_des_t	page_zip;
		ulint zip_size = page_size.physical();
		page_zip_set_size(&page_zip, zip_size);
		page_zip.data = page + srv_page_size;
		fprintf(stderr, "zip_size = " ULINTPF "\n", zip_size);

#ifdef UNIV_DEBUG
		page_zip.m_start =
#endif /* UNIV_DEBUG */
			page_zip.m_end = page_zip.m_nonempty =
			page_zip.n_blobs = 0;

		buf_flush_init_for_writing(NULL, page, &page_zip, 0);

		ret = os_file_write(IORequestWrite, path, *file,
				    page_zip.data, 0, zip_size);
	}

	free(buf);

	if (!ret) {
		msg("mariabackup: could not write the first page to %s\n",
		    path);
		os_file_close(*file);
		os_file_delete(0, path);
		return ret;
	}

	return TRUE;
}

static fil_space_t* fil_space_get_by_name(const char* name)
{
	ut_ad(mutex_own(&fil_system.mutex));
	for (fil_space_t* space = UT_LIST_GET_FIRST(fil_system.space_list);
	     space != NULL;
	     space = UT_LIST_GET_NEXT(space_list, space))
		if (!strcmp(space->name, name)) return space;
	return NULL;
}

/***********************************************************************
Searches for matching tablespace file for given .delta file and space_id
in given directory. When matching tablespace found, renames it to match the
name of .delta file. If there was a tablespace with matching name and
mismatching ID, renames it to xtrabackup_tmp_#ID.ibd. If there was no
matching file, creates a new tablespace.
@return file handle of matched or created file */
static
pfs_os_file_t
xb_delta_open_matching_space(
	const char*	dbname,		/* in: path to destination database dir */
	const char*	name,		/* in: name of delta file (without .delta) */
	const xb_delta_info_t& info,
	char*		real_name,	/* out: full path of destination file */
	size_t		real_name_len,	/* out: buffer size for real_name */
	bool* 		success)	/* out: indicates error. true = success */
{
	char			dest_dir[FN_REFLEN];
	char			dest_space_name[FN_REFLEN];
	fil_space_t*		fil_space;
	pfs_os_file_t		file;
	xb_filter_entry_t*	table;

	ut_a(dbname != NULL ||
	     !fil_is_user_tablespace_id(info.space_id) ||
	     info.space_id == ULINT_UNDEFINED);

	*success = false;

	if (dbname) {
		snprintf(dest_dir, FN_REFLEN, "%s/%s",
			xtrabackup_target_dir, dbname);
		os_normalize_path(dest_dir);

		snprintf(dest_space_name, FN_REFLEN, "%s/%s", dbname, name);
	} else {
		snprintf(dest_dir, FN_REFLEN, "%s", xtrabackup_target_dir);
		os_normalize_path(dest_dir);

		snprintf(dest_space_name, FN_REFLEN, "%s", name);
	}

	snprintf(real_name, real_name_len,
		 "%s/%s",
		 xtrabackup_target_dir, dest_space_name);
	os_normalize_path(real_name);
	/* Truncate ".ibd" */
	dest_space_name[strlen(dest_space_name) - 4] = '\0';

	/* Create the database directory if it doesn't exist yet */
	if (!os_file_create_directory(dest_dir, FALSE)) {
		msg("mariabackup: error: cannot create dir %s\n", dest_dir);
		return file;
	}

	log_mutex_enter();
	if (!fil_is_user_tablespace_id(info.space_id)) {
found:
		/* open the file and return its handle */

		file = os_file_create_simple_no_error_handling(
			0, real_name,
			OS_FILE_OPEN, OS_FILE_READ_WRITE, false, success);

		if (!*success) {
			msg("mariabackup: Cannot open file %s\n", real_name);
		}
exit:
		log_mutex_exit();
		return file;
	}

	/* remember space name for further reference */
	table = static_cast<xb_filter_entry_t *>
		(malloc(sizeof(xb_filter_entry_t) +
			strlen(dest_space_name) + 1));

	table->name = ((char*)table) + sizeof(xb_filter_entry_t);
	strcpy(table->name, dest_space_name);
	HASH_INSERT(xb_filter_entry_t, name_hash, inc_dir_tables_hash,
			ut_fold_string(table->name), table);

	mutex_enter(&fil_system.mutex);
	fil_space = fil_space_get_by_name(dest_space_name);
	mutex_exit(&fil_system.mutex);

	if (fil_space != NULL) {
		if (fil_space->id == info.space_id
		    || info.space_id == ULINT_UNDEFINED) {
			/* we found matching space */
			goto found;
		} else {

			char	tmpname[FN_REFLEN];

			snprintf(tmpname, FN_REFLEN, "%s/xtrabackup_tmp_#" ULINTPF,
				 dbname, fil_space->id);

			msg("mariabackup: Renaming %s to %s.ibd\n",
				fil_space->name, tmpname);

			if (fil_space->rename(tmpname, NULL, false)
			    != DB_SUCCESS) {
				msg("mariabackup: Cannot rename %s to %s\n",
					fil_space->name, tmpname);
				goto exit;
			}
		}
	}

	if (info.space_id == ULINT_UNDEFINED)
	{
		msg("mariabackup: Error: Cannot handle DDL operation on tablespace "
		    "%s\n", dest_space_name);
		exit(EXIT_FAILURE);
	}
	mutex_enter(&fil_system.mutex);
	fil_space = fil_space_get_by_id(info.space_id);
	mutex_exit(&fil_system.mutex);
	if (fil_space != NULL) {
		char	tmpname[FN_REFLEN];

		strncpy(tmpname, dest_space_name, FN_REFLEN);

		msg("mariabackup: Renaming %s to %s\n",
		    fil_space->name, dest_space_name);

		if (fil_space->rename(tmpname, NULL, false) != DB_SUCCESS)
		{
			msg("mariabackup: Cannot rename %s to %s\n",
				fil_space->name, dest_space_name);
			goto exit;
		}

		goto found;
	}

	/* No matching space found. create the new one.  */
	const ulint flags = info.page_size.is_compressed()
		? get_bit_shift(info.page_size.physical()
				>> (UNIV_ZIP_SIZE_SHIFT_MIN - 1))
		<< FSP_FLAGS_POS_ZIP_SSIZE
		| FSP_FLAGS_MASK_POST_ANTELOPE
		| FSP_FLAGS_MASK_ATOMIC_BLOBS
		| (info.page_size.logical() == UNIV_PAGE_SIZE_ORIG
		   ? 0
		   : get_bit_shift(info.page_size.logical()
				   >> (UNIV_ZIP_SIZE_SHIFT_MIN - 1))
		   << FSP_FLAGS_POS_PAGE_SSIZE)
		: FSP_FLAGS_PAGE_SSIZE();
	ut_ad(page_size_t(flags).equals_to(info.page_size));

	if (fil_space_create(dest_space_name, info.space_id, flags,
			      FIL_TYPE_TABLESPACE, 0)) {
		*success = xb_space_create_file(real_name, info.space_id,
						flags, &file);
	} else {
		msg("mariabackup: Cannot create tablespace %s\n",
		    dest_space_name);
	}

	goto exit;
}

/************************************************************************
Applies a given .delta file to the corresponding data file.
@return TRUE on success */
static
ibool
xtrabackup_apply_delta(
	const char*	dirname,	/* in: dir name of incremental */
	const char*	dbname,		/* in: database name (ibdata: NULL) */
	const char*	filename,	/* in: file name (not a path),
					including the .delta extension */
	void*		/*data*/)
{
	pfs_os_file_t	src_file;
	pfs_os_file_t	dst_file;
	char	src_path[FN_REFLEN];
	char	dst_path[FN_REFLEN];
	char	meta_path[FN_REFLEN];
	char	space_name[FN_REFLEN];
	bool	success;

	ibool	last_buffer = FALSE;
	ulint	page_in_buffer;
	ulint	incremental_buffers = 0;

	xb_delta_info_t info(univ_page_size, SRV_TMP_SPACE_ID);
	ulint		page_size;
	ulint		page_size_shift;
	byte*		incremental_buffer_base = NULL;
	byte*		incremental_buffer;

	size_t		offset;

	ut_a(xtrabackup_incremental);

	if (dbname) {
		snprintf(src_path, sizeof(src_path), "%s/%s/%s",
			 dirname, dbname, filename);
		snprintf(dst_path, sizeof(dst_path), "%s/%s/%s",
			 xtrabackup_real_target_dir, dbname, filename);
	} else {
		snprintf(src_path, sizeof(src_path), "%s/%s",
			 dirname, filename);
		snprintf(dst_path, sizeof(dst_path), "%s/%s",
			 xtrabackup_real_target_dir, filename);
	}
	dst_path[strlen(dst_path) - 6] = '\0';

	strncpy(space_name, filename, FN_REFLEN);
	space_name[strlen(space_name) -  6] = 0;

	if (!get_meta_path(src_path, meta_path)) {
		goto error;
	}

	os_normalize_path(dst_path);
	os_normalize_path(src_path);
	os_normalize_path(meta_path);

	if (!xb_read_delta_metadata(meta_path, &info)) {
		goto error;
	}

	page_size = info.page_size.physical();
	page_size_shift = get_bit_shift(page_size);
	msg("mariabackup: page size for %s is %zu bytes\n",
	    src_path, page_size);
	if (page_size_shift < 10 ||
	    page_size_shift > UNIV_PAGE_SIZE_SHIFT_MAX) {
		msg("mariabackup: error: invalid value of page_size "
		    "(%zu bytes) read from %s\n", page_size, meta_path);
		goto error;
	}

	src_file = os_file_create_simple_no_error_handling(
		0, src_path,
		OS_FILE_OPEN, OS_FILE_READ_WRITE, false, &success);
	if (!success) {
		os_file_get_last_error(TRUE);
		msg("mariabackup: error: cannot open %s\n", src_path);
		goto error;
	}

	posix_fadvise(src_file, 0, 0, POSIX_FADV_SEQUENTIAL);

	dst_file = xb_delta_open_matching_space(
			dbname, space_name, info,
			dst_path, sizeof(dst_path), &success);
	if (!success) {
		msg("mariabackup: error: cannot open %s\n", dst_path);
		goto error;
	}

	posix_fadvise(dst_file, 0, 0, POSIX_FADV_DONTNEED);

	/* allocate buffer for incremental backup (4096 pages) */
	incremental_buffer_base = static_cast<byte *>
		(malloc((page_size / 4 + 1) * page_size));
	incremental_buffer = static_cast<byte *>
		(ut_align(incremental_buffer_base,
			  page_size));

	msg("Applying %s to %s...\n", src_path, dst_path);

	while (!last_buffer) {
		ulint cluster_header;

		/* read to buffer */
		/* first block of block cluster */
		offset = ((incremental_buffers * (page_size / 4))
			 << page_size_shift);
		success = os_file_read(IORequestRead, src_file,
				       incremental_buffer, offset, page_size);
		if (!success) {
			goto error;
		}

		cluster_header = mach_read_from_4(incremental_buffer);
		switch(cluster_header) {
			case 0x78747261UL: /*"xtra"*/
				break;
			case 0x58545241UL: /*"XTRA"*/
				last_buffer = TRUE;
				break;
			default:
				msg("mariabackup: error: %s seems not "
				    ".delta file.\n", src_path);
				goto error;
		}

		/* FIXME: If the .delta modifies FSP_SIZE on page 0,
		extend the file to that size. */

		for (page_in_buffer = 1; page_in_buffer < page_size / 4;
		     page_in_buffer++) {
			if (mach_read_from_4(incremental_buffer + page_in_buffer * 4)
			    == 0xFFFFFFFFUL)
				break;
		}

		ut_a(last_buffer || page_in_buffer == page_size / 4);

		/* read whole of the cluster */
		success = os_file_read(IORequestRead, src_file,
				       incremental_buffer,
				       offset, page_in_buffer * page_size);
		if (!success) {
			goto error;
		}

		posix_fadvise(src_file, offset, page_in_buffer * page_size,
			      POSIX_FADV_DONTNEED);

		for (page_in_buffer = 1; page_in_buffer < page_size / 4;
		     page_in_buffer++) {
			ulint offset_on_page;

			offset_on_page = mach_read_from_4(incremental_buffer + page_in_buffer * 4);

			if (offset_on_page == 0xFFFFFFFFUL)
				break;

			uchar *buf = incremental_buffer + page_in_buffer * page_size;
			const os_offset_t off = os_offset_t(offset_on_page)*page_size;

			if (off == 0) {
				/* Read tablespace size from page 0,
				and extend the file to specified size.*/
				os_offset_t n_pages = mach_read_from_4(
					buf + FSP_HEADER_OFFSET + FSP_SIZE);
				if (mach_read_from_4(buf
						     + FIL_PAGE_SPACE_ID)) {
					if (!os_file_set_size(
						    dst_path, dst_file,
						    n_pages * page_size))
						goto error;
				} else if (fil_space_t* space
					   = fil_system.sys_space) {
					/* The system tablespace can
					consist of multiple files. The
					first one has full tablespace
					size in page 0, but only the last
					file should be extended. */
					fil_node_t* n = UT_LIST_GET_FIRST(
						space->chain);
					bool fail = !strcmp(n->name, dst_path)
						&& !fil_space_extend(
							space, (ulint)n_pages);
					if (fail) goto error;
				}
			}

			success = os_file_write(IORequestWrite,
						dst_path, dst_file, buf, off, page_size);
			if (!success) {
				goto error;
			}
		}

		/* Free file system buffer cache after the batch was written. */
#ifdef __linux__
		os_file_flush_func(dst_file);
#endif
		posix_fadvise(dst_file, 0, 0, POSIX_FADV_DONTNEED);


		incremental_buffers++;
	}

	free(incremental_buffer_base);
	if (src_file != OS_FILE_CLOSED) {
		os_file_close(src_file);
		os_file_delete(0,src_path);
	}
	if (dst_file != OS_FILE_CLOSED)
		os_file_close(dst_file);
	return TRUE;

error:
	free(incremental_buffer_base);
	if (src_file != OS_FILE_CLOSED)
		os_file_close(src_file);
	if (dst_file != OS_FILE_CLOSED)
		os_file_close(dst_file);
	msg("mariabackup: Error: xtrabackup_apply_delta(): "
	    "failed to apply %s to %s.\n", src_path, dst_path);
	return FALSE;
}


std::string change_extension(std::string filename, std::string new_ext) {
	DBUG_ASSERT(new_ext.size() == 3);
	std::string new_name(filename);
	new_name.resize(new_name.size() - new_ext.size());
	new_name.append(new_ext);
	return new_name;
}


static void rename_file(const char *from,const char *to) {
	msg("Renaming %s to %s\n", from, to);
	if (my_rename(from, to, MY_WME)) {
		msg("Cannot rename %s to %s errno %d", from, to, errno);
		exit(EXIT_FAILURE);
	}
}

static void rename_file(const std::string& from, const std::string &to) {
	rename_file(from.c_str(), to.c_str());
}
/************************************************************************
Callback to handle datadir entry. Function of this type will be called
for each entry which matches the mask by xb_process_datadir.
@return should return TRUE on success */
typedef ibool (*handle_datadir_entry_func_t)(
/*=========================================*/
	const char*	data_home_dir,		/*!<in: path to datadir */
	const char*	db_name,		/*!<in: database name */
	const char*	file_name,		/*!<in: file name with suffix */
	void*		arg);			/*!<in: caller-provided data */

/** Rename, and replace destination file, if exists */
static void rename_force(const char *from, const char *to) {
	if (access(to, R_OK) == 0) {
		msg("Removing %s\n", to);
		if (my_delete(to, MYF(MY_WME))) {
			msg("Can't remove %s, errno %d", to, errno);
			exit(EXIT_FAILURE);
		}
	}
	rename_file(from,to);
}

/* During prepare phase, rename ".new" files , that were created in backup_fix_ddl(),
  to ".ibd".*/
static ibool prepare_handle_new_files(
	const char*	data_home_dir,		/*!<in: path to datadir */
	const char*	db_name,		/*!<in: database name */
	const char*	file_name,		/*!<in: file name with suffix */
	void *)
{

	std::string src_path = std::string(data_home_dir) + '/' + std::string(db_name) + '/' + file_name;
	std::string dest_path = src_path;

	size_t index = dest_path.find(".new");
	DBUG_ASSERT(index != std::string::npos);
	dest_path.replace(index, 4, ".ibd");
	rename_force(src_path.c_str(),dest_path.c_str());
	return TRUE;
}

/************************************************************************
Callback to handle datadir entry. Deletes entry if it has no matching
fil_space in fil_system directory.
@return FALSE if delete attempt was unsuccessful */
static
ibool
rm_if_not_found(
	const char*	data_home_dir,		/*!<in: path to datadir */
	const char*	db_name,		/*!<in: database name */
	const char*	file_name,		/*!<in: file name with suffix */
	void*		arg __attribute__((unused)))
{
	char			name[FN_REFLEN];
	xb_filter_entry_t*	table;

	snprintf(name, FN_REFLEN, "%s/%s", db_name, file_name);
	/* Truncate ".ibd" */
	name[strlen(name) - 4] = '\0';

	HASH_SEARCH(name_hash, inc_dir_tables_hash, ut_fold_string(name),
		    xb_filter_entry_t*,
		    table, (void) 0,
		    !strcmp(table->name, name));

	if (!table) {
		snprintf(name, FN_REFLEN, "%s/%s/%s", data_home_dir,
						      db_name, file_name);
		return os_file_delete(0, name);
	}

	return(TRUE);
}

/************************************************************************
Function enumerates files in datadir (provided by path) which are matched
by provided suffix. For each entry callback is called.
@return FALSE if callback for some entry returned FALSE */
static
ibool
xb_process_datadir(
	const char*			path,	/*!<in: datadir path */
	const char*			suffix,	/*!<in: suffix to match
						against */
	handle_datadir_entry_func_t	func)	/*!<in: callback */
{
	ulint		ret;
	char		dbpath[OS_FILE_MAX_PATH+1];
	os_file_dir_t	dir;
	os_file_dir_t	dbdir;
	os_file_stat_t	dbinfo;
	os_file_stat_t	fileinfo;
	ulint		suffix_len;
	dberr_t		err 		= DB_SUCCESS;
	static char	current_dir[2];

	current_dir[0] = FN_CURLIB;
	current_dir[1] = 0;
	srv_data_home = current_dir;

	suffix_len = strlen(suffix);

	/* datafile */
	dbdir = os_file_opendir(path, FALSE);

	if (dbdir != NULL) {
		ret = fil_file_readdir_next_file(&err, path, dbdir,
							&fileinfo);
		while (ret == 0) {
			if (fileinfo.type == OS_FILE_TYPE_DIR) {
				goto next_file_item_1;
			}

			if (strlen(fileinfo.name) > suffix_len
			    && 0 == strcmp(fileinfo.name + 
					strlen(fileinfo.name) - suffix_len,
					suffix)) {
				if (!func(
					    path, NULL,
					    fileinfo.name, NULL))
				{
					return(FALSE);
				}
			}
next_file_item_1:
			ret = fil_file_readdir_next_file(&err,
							path, dbdir,
							&fileinfo);
		}

		os_file_closedir(dbdir);
	} else {
		msg("mariabackup: Cannot open dir %s\n",
		    path);
	}

	/* single table tablespaces */
	dir = os_file_opendir(path, FALSE);

	if (dir == NULL) {
		msg("mariabackup: Cannot open dir %s\n",
		    path);
	}

		ret = fil_file_readdir_next_file(&err, path, dir,
								&dbinfo);
	while (ret == 0) {
		if (dbinfo.type == OS_FILE_TYPE_FILE
		    || dbinfo.type == OS_FILE_TYPE_UNKNOWN) {

		        goto next_datadir_item;
		}

		snprintf(dbpath, sizeof(dbpath)-1, "%s/%s", path, dbinfo.name);

		os_normalize_path(dbpath);

		dbdir = os_file_opendir(dbpath, FALSE);

		if (dbdir != NULL) {

			ret = fil_file_readdir_next_file(&err, dbpath, dbdir,
								&fileinfo);
			while (ret == 0) {

			        if (fileinfo.type == OS_FILE_TYPE_DIR) {

				        goto next_file_item_2;
				}

				if (strlen(fileinfo.name) > suffix_len
				    && 0 == strcmp(fileinfo.name + 
						strlen(fileinfo.name) -
								suffix_len,
						suffix)) {
					/* The name ends in suffix; process
					the file */
					if (!func(
						    path,
						    dbinfo.name,
						    fileinfo.name, NULL))
					{
						return(FALSE);
					}
				}
next_file_item_2:
				ret = fil_file_readdir_next_file(&err,
								dbpath, dbdir,
								&fileinfo);
			}

			os_file_closedir(dbdir);
		}
next_datadir_item:
		ret = fil_file_readdir_next_file(&err,
						path,
								dir, &dbinfo);
	}

	os_file_closedir(dir);

	return(TRUE);
}

/************************************************************************
Applies all .delta files from incremental_dir to the full backup.
@return TRUE on success. */
static
ibool
xtrabackup_apply_deltas()
{
	return xb_process_datadir(xtrabackup_incremental_dir, ".delta",
		xtrabackup_apply_delta);
}


static
void
innodb_free_param()
{
	srv_sys_space.shutdown();
	free_tmpdir(&mysql_tmpdir_list);
}


/** Store the current binary log coordinates in a specified file.
@param[in]	filename	file name
@param[in]	name		binary log file name
@param[in]	pos		binary log file position
@return whether the operation succeeded */
static bool
store_binlog_info(const char* filename, const char* name, ulonglong pos)
{
	FILE *fp = fopen(filename, "w");

	if (!fp) {
		msg("mariabackup: failed to open '%s'\n", filename);
		return(false);
	}

	fprintf(fp, "%s\t%llu\n", name, pos);
	fclose(fp);

	return(true);
}

/** Check if file exists*/
static bool file_exists(std::string name)
{
	return access(name.c_str(), R_OK) == 0 ;
}

/** Read file content into STL string */
static std::string read_file_as_string(const std::string file) {
	char content[FN_REFLEN];
	FILE *f = fopen(file.c_str(), "r");
	if (!f) {
		msg("Can not open %s\n", file.c_str());
	}
	size_t len = fread(content, 1, FN_REFLEN, f);
	fclose(f);
	return std::string(content, len);
}

/** Delete file- Provide verbose diagnostics and exit, if operation fails. */
static void delete_file(const std::string& file, bool if_exists = false) {
	if (if_exists && !file_exists(file))
		return;
	if (my_delete(file.c_str(), MYF(MY_WME))) {
		msg("Can't remove %s, errno %d", file.c_str(), errno);
		exit(EXIT_FAILURE);
	}
}

/**
Rename tablespace during prepare.
Backup in its end phase may generate some .ren files, recording
tablespaces that should be renamed in --prepare.
*/
static void rename_table_in_prepare(const std::string &datadir, const std::string& from , const std::string& to,
	const char *extension=0) {
	if (!extension) {
		static const char *extensions_nonincremental[] = { ".ibd", 0 };
		static const char *extensions_incremental[] = { ".ibd.delta", ".ibd.meta", 0 };
		const char **extensions = xtrabackup_incremental_dir ?
			extensions_incremental : extensions_nonincremental;
		for (size_t i = 0; extensions[i]; i++) {
			rename_table_in_prepare(datadir, from, to, extensions[i]);
		}
		return;
	}
	std::string src = std::string(datadir) + "/" + from + extension;
	std::string dest = std::string(datadir) + "/" + to + extension;
	std::string ren2, tmp;
	if (file_exists(dest)) {
		ren2= std::string(datadir) + "/" + to + ".ren";
		if (!file_exists(ren2)) {
			msg("ERROR : File %s was not found, but expected during rename processing\n", ren2.c_str());
			ut_a(0);
		}
		tmp = to + "#";
		rename_table_in_prepare(datadir, to, tmp);
	}
	rename_file(src, dest);
	if (ren2.size()) {
		// Make sure the temp. renamed file is processed.
		std::string to2 = read_file_as_string(ren2);
		rename_table_in_prepare(datadir, tmp, to2);
		delete_file(ren2);
	}
}

static ibool prepare_handle_ren_files(const char *datadir, const char *db, const char *filename, void *) {

	std::string ren_file = std::string(datadir) + "/" + db + "/" + filename;
	if (!file_exists(ren_file))
		return TRUE;

	std::string to = read_file_as_string(ren_file);
	std::string source_space_name = std::string(db) + "/" + filename;
	source_space_name.resize(source_space_name.size() - 4); // remove extension

	rename_table_in_prepare(datadir, source_space_name.c_str(), to.c_str());
	delete_file(ren_file);
	return TRUE;
}

/* Remove tablespaces during backup, based on */
static ibool prepare_handle_del_files(const char *datadir, const char *db, const char *filename, void *) {
	std::string del_file = std::string(datadir) + "/" + db + "/" + filename;
	std::string path(del_file);
	path.resize(path.size() - 4); // remove extension;
	if (xtrabackup_incremental) {
		delete_file(path + ".ibd.delta", true);
		delete_file(path + ".ibd.meta", true);
	}
	else {
		delete_file(path + ".ibd", true);
	}
	delete_file(del_file);
	return TRUE;
}

/** Implement --prepare
@return	whether the operation succeeded */
static bool
xtrabackup_prepare_func(char** argv)
{
	char			 metadata_path[FN_REFLEN];

	/* cd to target-dir */

	if (my_setwd(xtrabackup_real_target_dir,MYF(MY_WME)))
	{
		msg("mariabackup: cannot my_setwd %s\n",
		    xtrabackup_real_target_dir);
		return(false);
	}
	msg("mariabackup: cd to %s\n", xtrabackup_real_target_dir);

	fil_path_to_mysql_datadir = ".";

	if (xtrabackup_incremental_dir) {
		xb_process_datadir(xtrabackup_incremental_dir, ".new.meta", prepare_handle_new_files);
		xb_process_datadir(xtrabackup_incremental_dir, ".new.delta", prepare_handle_new_files);
	}
	else {
		xb_process_datadir(".", ".new", prepare_handle_new_files);
	}
	xb_process_datadir(xtrabackup_incremental_dir? xtrabackup_incremental_dir:".",
		".ren", prepare_handle_ren_files);
	xb_process_datadir(xtrabackup_incremental_dir ? xtrabackup_incremental_dir : ".",
		".del", prepare_handle_del_files);


	int argc; for (argc = 0; argv[argc]; argc++) {}
	encryption_plugin_prepare_init(argc, argv);

	xtrabackup_target_dir= mysql_data_home_buff;
	xtrabackup_target_dir[0]=FN_CURLIB;		// all paths are relative from here
	xtrabackup_target_dir[1]=0;
	const lsn_t target_lsn = xtrabackup_incremental
		? incremental_to_lsn : metadata_to_lsn;

	/*
	  read metadata of target
	*/
	sprintf(metadata_path, "%s/%s", xtrabackup_target_dir,
		XTRABACKUP_METADATA_FILENAME);

	if (!xtrabackup_read_metadata(metadata_path)) {
		msg("mariabackup: Error: failed to read metadata from '%s'\n",
		    metadata_path);
		return(false);
	}

	if (!strcmp(metadata_type, "full-backuped")) {
		if (xtrabackup_incremental) {
			msg("mariabackup: error: applying incremental backup "
			    "needs a prepared target.\n");
			return(false);
		}
		msg("mariabackup: This target seems to be not prepared yet.\n");
	} else if (!strcmp(metadata_type, "log-applied")) {
		msg("mariabackup: This target seems to be already prepared.\n");
	} else {
		msg("mariabackup: This target does not have correct metadata.\n");
		return(false);
	}

	bool ok = !xtrabackup_incremental
		|| metadata_to_lsn == incremental_lsn;
	if (!ok) {
		msg("mariabackup: error: This incremental backup seems "
		    "not to be proper for the target.\n"
		    "mariabackup:  Check 'to_lsn' of the target and "
		    "'from_lsn' of the incremental.\n");
		return(false);
	}

	srv_max_n_threads = 1000;
	srv_undo_logs = 1;
	srv_n_purge_threads = 1;

	xb_filters_init();

	srv_log_group_home_dir = NULL;
	srv_thread_concurrency = 1;

	if (xtrabackup_incremental) {
		srv_operation = SRV_OPERATION_RESTORE_DELTA;

		if (innodb_init_param()) {
			goto error_cleanup;
		}

		sync_check_init();
		ut_d(sync_check_enable());
		ut_crc32_init();
		recv_sys_init();
		log_sys.create();
		recv_recovery_on = true;

#ifdef WITH_INNODB_DISALLOW_WRITES
		srv_allow_writes_event = os_event_create(0);
		os_event_set(srv_allow_writes_event);
#endif
		dberr_t err = xb_data_files_init();
		if (err != DB_SUCCESS) {
			msg("mariabackup: error: xb_data_files_init() failed "
			    "with error %s\n", ut_strerr(err));
			goto error_cleanup;
		}

		inc_dir_tables_hash = hash_create(1000);

		ok = xtrabackup_apply_deltas();

		xb_data_files_close();

		if (ok) {
			/* Cleanup datadir from tablespaces deleted
			between full and incremental backups */

			xb_process_datadir("./", ".ibd", rm_if_not_found);
		}

		xb_filter_hash_free(inc_dir_tables_hash);

		fil_system.close();
#ifdef WITH_INNODB_DISALLOW_WRITES
		os_event_destroy(srv_allow_writes_event);
#endif
		innodb_free_param();
		log_sys.close();
		sync_check_close();
		if (!ok) goto error_cleanup;
	}

	srv_operation = xtrabackup_export
		? SRV_OPERATION_RESTORE_EXPORT : SRV_OPERATION_RESTORE;

	if (innodb_init_param()) {
		goto error_cleanup;
	}

	/* increase IO threads */
	if (srv_n_file_io_threads < 10) {
		srv_n_read_io_threads = 4;
		srv_n_write_io_threads = 4;
	}

	msg("mariabackup: Starting InnoDB instance for recovery.\n"
	    "mariabackup: Using %lld bytes for buffer pool "
	    "(set by --use-memory parameter)\n", xtrabackup_use_memory);

	srv_max_buf_pool_modified_pct = (double)max_buf_pool_modified_pct;

	if (srv_max_dirty_pages_pct_lwm > srv_max_buf_pool_modified_pct) {
		srv_max_dirty_pages_pct_lwm = srv_max_buf_pool_modified_pct;
	}

	if (innodb_init()) {
		goto error_cleanup;
	}

	if (ok) {
		msg("Last binlog file %s, position %lld\n",
		    trx_sys.recovered_binlog_filename,
		    longlong(trx_sys.recovered_binlog_offset));

		/* output to xtrabackup_binlog_pos_innodb and
		   (if backup_safe_binlog_info was available on
		   the server) to xtrabackup_binlog_info. In the
		   latter case xtrabackup_binlog_pos_innodb
		   becomes redundant and is created only for
		   compatibility. */
		ok = store_binlog_info("xtrabackup_binlog_pos_innodb",
				       trx_sys.recovered_binlog_filename,
				       trx_sys.recovered_binlog_offset)
		  && (!recover_binlog_info
		      || store_binlog_info(XTRABACKUP_BINLOG_INFO,
					   trx_sys.recovered_binlog_filename,
					   trx_sys.recovered_binlog_offset));
	}

	/* Check whether the log is applied enough or not. */
	if ((srv_start_lsn || fil_space_get(SRV_LOG_SPACE_FIRST_ID))
	    && srv_start_lsn < target_lsn) {
		msg("mariabackup: error: "
		    "The log was only applied up to LSN " LSN_PF
		    ", instead of " LSN_PF "\n",
		    srv_start_lsn, target_lsn);
		ok = false;
	}
#ifdef WITH_WSREP
	else if (ok) xb_write_galera_info(xtrabackup_incremental);
#endif

	innodb_shutdown();
	innodb_free_param();

	/* output to metadata file */
	if (ok) {
		char	filename[FN_REFLEN];

		strcpy(metadata_type, "log-applied");

		if(xtrabackup_incremental
		   && metadata_to_lsn < incremental_to_lsn)
		{
			metadata_to_lsn = incremental_to_lsn;
			metadata_last_lsn = incremental_last_lsn;
		}

		sprintf(filename, "%s/%s", xtrabackup_target_dir, XTRABACKUP_METADATA_FILENAME);
		if (!xtrabackup_write_metadata(filename)) {

			msg("mariabackup: Error: failed to write metadata "
			    "to '%s'\n", filename);
			ok = false;
		} else if (xtrabackup_extra_lsndir) {
			sprintf(filename, "%s/%s", xtrabackup_extra_lsndir, XTRABACKUP_METADATA_FILENAME);
			if (!xtrabackup_write_metadata(filename)) {
				msg("mariabackup: Error: failed to write "
				    "metadata to '%s'\n", filename);
				ok = false;
			}
		}
	}

	if (ok) ok = apply_log_finish();

	if (ok && xtrabackup_export)
		ok= (prepare_export() == 0);

error_cleanup:
	xb_filters_free();
	return ok;
}

/**************************************************************************
Append group name to xb_load_default_groups list. */
static
void
append_defaults_group(const char *group, const char *default_groups[],
		      size_t default_groups_size)
{
	uint i;
	bool appended = false;
	for (i = 0; i < default_groups_size - 1; i++) {
		if (default_groups[i] == NULL) {
			default_groups[i] = group;
			appended = true;
			break;
		}
	}
	ut_a(appended);
}

bool
xb_init()
{
	const char *mixed_options[4] = {NULL, NULL, NULL, NULL};
	int n_mixed_options;

	/* sanity checks */

	if (opt_slave_info
		&& opt_no_lock
		&& !opt_safe_slave_backup) {
		msg("Error: --slave-info is used with --no-lock but "
			"without --safe-slave-backup. The binlog position "
			"cannot be consistent with the backup data.\n");
		return(false);
	}

	if (xtrabackup_backup && opt_rsync)
	{
		if (xtrabackup_stream_fmt)
		{
			msg("Error: --rsync doesn't work with --stream\n");
			return(false);
		}
		bool have_rsync = IF_WIN(false, (system("rsync --version > /dev/null 2>&1") == 0));
		if (!have_rsync)
		{
			msg("Error: rsync executable not found, cannot run backup with --rsync\n");
			return false;
		}
	}

	n_mixed_options = 0;

	if (opt_decompress) {
		mixed_options[n_mixed_options++] = "--decompress";
	}

	if (xtrabackup_copy_back) {
		mixed_options[n_mixed_options++] = "--copy-back";
	}

	if (xtrabackup_move_back) {
		mixed_options[n_mixed_options++] = "--move-back";
	}

	if (xtrabackup_prepare) {
		mixed_options[n_mixed_options++] = "--apply-log";
	}

	if (n_mixed_options > 1) {
		msg("Error: %s and %s are mutually exclusive\n",
			mixed_options[0], mixed_options[1]);
		return(false);
	}

	if (xtrabackup_backup) {
		if ((mysql_connection = xb_mysql_connect()) == NULL) {
			return(false);
		}

		if (!get_mysql_vars(mysql_connection)) {
			return(false);
		}

		history_start_time = time(NULL);

	}

	return(true);
}


extern void init_signals(void);

#include <sql_locale.h>

/* Messages . Avoid loading errmsg.sys file */
void setup_error_messages()
{
  static const char *my_msgs[ERRORS_PER_RANGE];
  static const char **all_msgs[] = { my_msgs, my_msgs, my_msgs, my_msgs };
  my_default_lc_messages = &my_locale_en_US;
  my_default_lc_messages->errmsgs->errmsgs = all_msgs;

  /* Populate the necessary error messages */
  struct {
    int id;
    const char *fmt;
  }
  xb_msgs[] =
  {
  { ER_DATABASE_NAME,"Database" },
  { ER_TABLE_NAME,"Table"},
  { ER_PARTITION_NAME, "Partition" },
  { ER_SUBPARTITION_NAME, "Subpartition" },
  { ER_TEMPORARY_NAME, "Temporary"},
  { ER_RENAMED_NAME, "Renamed"},
  { ER_CANT_FIND_DL_ENTRY, "Can't find symbol '%-.128s' in library"},
  { ER_CANT_OPEN_LIBRARY, "Can't open shared library '%-.192s' (errno: %d, %-.128s)" },
  { ER_OUTOFMEMORY, "Out of memory; restart server and try again (needed %d bytes)" },
  { ER_CANT_OPEN_LIBRARY, "Can't open shared library '%-.192s' (errno: %d, %-.128s)" },
  { ER_UDF_NO_PATHS, "No paths allowed for shared library" },
  { ER_CANT_INITIALIZE_UDF,"Can't initialize function '%-.192s'; %-.80s"},
  { ER_PLUGIN_IS_NOT_LOADED,"Plugin '%-.192s' is not loaded" }
  };

  for (int i = 0; i < (int)array_elements(all_msgs); i++)
    all_msgs[0][i] = "Unknown error";

  for (int i = 0; i < (int)array_elements(xb_msgs); i++)
    all_msgs[0][xb_msgs[i].id - ER_ERROR_FIRST] = xb_msgs[i].fmt;
}

void
handle_options(int argc, char **argv, char ***argv_client, char ***argv_server)
{
	/* Setup some variables for Innodb.*/

	srv_operation = SRV_OPERATION_RESTORE;

	files_charset_info = &my_charset_utf8_general_ci;


	setup_error_messages();
	sys_var_init();
	plugin_mutex_init();
	mysql_prlock_init(key_rwlock_LOCK_system_variables_hash, &LOCK_system_variables_hash);
	opt_stack_trace = 1;
	test_flags |=  TEST_SIGINT;
	init_signals();
#ifndef _WIN32
	/* Exit process on SIGINT. */
	my_sigset(SIGINT, SIG_DFL);
#endif

	sf_leaking_memory = 1; /* don't report memory leaks on early exist */

	int i;
	int ho_error;

	char*	target_dir = NULL;
	bool	prepare = false;

	char	conf_file[FN_REFLEN];
	int	argc_client = argc;
	int	argc_server = argc;

	/* scan options for group and config file to load defaults from */
	for (i = 1; i < argc; i++) {

		char *optend = strcend(argv[i], '=');

		if (strncmp(argv[i], "--defaults-group",
			    optend - argv[i]) == 0) {
			defaults_group = optend + 1;
			append_defaults_group(defaults_group,
				xb_server_default_groups,
				array_elements(xb_server_default_groups));
		}

		if (strncmp(argv[i], "--login-path",
			    optend - argv[i]) == 0) {
			append_defaults_group(optend + 1,
				xb_client_default_groups,
				array_elements(xb_client_default_groups));
		}

		if (!strncmp(argv[i], "--prepare",
			     optend - argv[i])) {
			prepare = true;
		}

		if (!strncmp(argv[i], "--apply-log",
			     optend - argv[i])) {
			prepare = true;
		}

		if (!strncmp(argv[i], "--target-dir",
			     optend - argv[i]) && *optend) {
			target_dir = optend + 1;
		}

		if (!*optend && argv[i][0] != '-') {
			target_dir = argv[i];
		}
	}

	snprintf(conf_file, sizeof(conf_file), "my");

	if (prepare && target_dir) {
		snprintf(conf_file, sizeof(conf_file),
			 "%s/backup-my.cnf", target_dir);
			if (!strncmp(argv[1], "--defaults-file=", 16)) {
				/* Remove defaults-file*/
				for (int i = 2; ; i++) {
					if ((argv[i-1]= argv[i]) == 0)
						break;
				}
				argc--;
			}
	}

	*argv_client = argv;
	*argv_server = argv;
	load_defaults_or_exit(conf_file, xb_server_default_groups,
			      &argc_server, argv_server);

	int n;
	for (n = 0; (*argv_server)[n]; n++) {};
	argc_server = n;

	print_param_str <<
		"# This MySQL options file was generated by XtraBackup.\n"
		"[" << defaults_group << "]\n";

	/* We want xtrabackup to ignore unknown options, because it only
	recognizes a small subset of server variables */
	my_getopt_skip_unknown = TRUE;

	/* Reset u_max_value for all options, as we don't want the
	--maximum-... modifier to set the actual option values */
	for (my_option *optp= xb_server_options; optp->name; optp++) {
		optp->u_max_value = (G_PTR *) &global_max_value;
	}


	/* Throw a descriptive error if --defaults-file or --defaults-extra-file
	is not the first command line argument */
	for (int i = 2 ; i < argc ; i++) {
		char *optend = strcend((argv)[i], '=');

		if (optend - argv[i] == 15 &&
                    !strncmp(argv[i], "--defaults-file", optend - argv[i])) {

			msg("mariabackup: Error: --defaults-file "
			    "must be specified first on the command "
			    "line\n");
			exit(EXIT_FAILURE);
		}
                if (optend - argv[i] == 21 &&
		    !strncmp(argv[i], "--defaults-extra-file",
			     optend - argv[i])) {

			msg("mariabackup: Error: --defaults-extra-file "
			    "must be specified first on the command "
			    "line\n");
			exit(EXIT_FAILURE);
		}
	}

	if (argc_server > 0
	    && (ho_error=handle_options(&argc_server, argv_server,
					xb_server_options, xb_get_one_option)))
		exit(ho_error);

	load_defaults_or_exit(conf_file, xb_client_default_groups,
			      &argc_client, argv_client);

	for (n = 0; (*argv_client)[n]; n++) {};
 	argc_client = n;

	if (innobackupex_mode && argc_client > 0) {
		/* emulate innobackupex script */
		innobackupex_mode = true;
		if (!ibx_handle_options(&argc_client, argv_client)) {
			exit(EXIT_FAILURE);
		}
	}

	if (argc_client > 0
	    && (ho_error=handle_options(&argc_client, argv_client,
					xb_client_options, xb_get_one_option)))
		exit(ho_error);

	/* Reject command line arguments that don't look like options, i.e. are
	not of the form '-X' (single-character options) or '--option' (long
	options) */
	for (int i = 0 ; i < argc_client ; i++) {
		const char * const opt = (*argv_client)[i];

		if (strncmp(opt, "--", 2) &&
		    !(strlen(opt) == 2 && opt[0] == '-')) {
			bool server_option = true;

			for (int j = 0; j < argc_server; j++) {
				if (opt == (*argv_server)[j]) {
					server_option = false;
					break;
				}
			}

			if (!server_option) {
				msg("mariabackup: Error:"
				    " unknown argument: '%s'\n", opt);
				exit(EXIT_FAILURE);
			}
		}
	}
}

static int main_low(char** argv);
static int get_exepath(char *buf, size_t size, const char *argv0);

/* ================= main =================== */
int main(int argc, char **argv)
{
	char **client_defaults, **server_defaults;

	if (get_exepath(mariabackup_exe,FN_REFLEN, argv[0]))
    strncpy(mariabackup_exe,argv[0], FN_REFLEN-1);


	if (argc > 1 )
	{
		/* In "prepare export", we need  to start mysqld 
		Since it is not always be installed on the machine,
		we start "mariabackup --mysqld", which acts as mysqld
		*/
		if (strcmp(argv[1], "--mysqld") == 0)
		{
			extern int mysqld_main(int argc, char **argv);
			argc--;
			argv++;
			argv[0]+=2;
			return mysqld_main(argc, argv);
		}
		if(strcmp(argv[1], "--innobackupex") == 0)
		{
			argv++;
			argc--;
			innobackupex_mode = true;
		}
	}
  
	if (argc > 1)
		strncpy(orig_argv1,argv[1],sizeof(orig_argv1) -1);

	init_signals();
	MY_INIT(argv[0]);

	pthread_key_create(&THR_THD, NULL);
	my_pthread_setspecific_ptr(THR_THD, NULL);

	xb_regex_init();

	capture_tool_command(argc, argv);

	if (mysql_server_init(-1, NULL, NULL))
	{
		exit(EXIT_FAILURE);
	}

	system_charset_info = &my_charset_utf8_general_ci;
	key_map_full.set_all();

	logger.init_base();
	logger.set_handlers(LOG_FILE, LOG_NONE, LOG_NONE);
	mysql_mutex_init(key_LOCK_error_log, &LOCK_error_log,
			 MY_MUTEX_INIT_FAST);

	handle_options(argc, argv, &client_defaults, &server_defaults);

#ifndef DBUG_OFF
	if (dbug_option) {
		DBUG_SET_INITIAL(dbug_option);
		DBUG_SET(dbug_option);
	}
#endif

	int status = main_low(server_defaults);

	backup_cleanup();

	if (innobackupex_mode) {
		ibx_cleanup();
	}

	free_defaults(client_defaults);
	free_defaults(server_defaults);

#ifndef DBUG_OFF
	if (dbug_option) {
		DBUG_END();
	}
#endif

	if (THR_THD)
		(void) pthread_key_delete(THR_THD);

	logger.cleanup_base();
	mysql_mutex_destroy(&LOCK_error_log);

	if (status == EXIT_SUCCESS) {
		msg_ts("completed OK!\n");
	}

	return status;
}

static int main_low(char** argv)
{
	if (innobackupex_mode) {
		if (!ibx_init()) {
			return(EXIT_FAILURE);
		}
	}

	if (!xtrabackup_print_param && !xtrabackup_prepare
	    && !strcmp(mysql_data_home, "./")) {
		if (!xtrabackup_print_param)
			usage();
		msg("\nmariabackup: Error: Please set parameter 'datadir'\n");
		return(EXIT_FAILURE);
	}

	/* Expand target-dir, incremental-basedir, etc. */

	char cwd[FN_REFLEN];
	my_getwd(cwd, sizeof(cwd), MYF(0));

	my_load_path(xtrabackup_real_target_dir,
		     xtrabackup_target_dir, cwd);
	unpack_dirname(xtrabackup_real_target_dir,
		       xtrabackup_real_target_dir);
	xtrabackup_target_dir= xtrabackup_real_target_dir;

	if (xtrabackup_incremental_basedir) {
		my_load_path(xtrabackup_real_incremental_basedir,
			     xtrabackup_incremental_basedir, cwd);
		unpack_dirname(xtrabackup_real_incremental_basedir,
			       xtrabackup_real_incremental_basedir);
		xtrabackup_incremental_basedir =
			xtrabackup_real_incremental_basedir;
	}

	if (xtrabackup_incremental_dir) {
		my_load_path(xtrabackup_real_incremental_dir,
			     xtrabackup_incremental_dir, cwd);
		unpack_dirname(xtrabackup_real_incremental_dir,
			       xtrabackup_real_incremental_dir);
		xtrabackup_incremental_dir = xtrabackup_real_incremental_dir;
	}

	if (xtrabackup_extra_lsndir) {
		my_load_path(xtrabackup_real_extra_lsndir,
			     xtrabackup_extra_lsndir, cwd);
		unpack_dirname(xtrabackup_real_extra_lsndir,
			       xtrabackup_real_extra_lsndir);
		xtrabackup_extra_lsndir = xtrabackup_real_extra_lsndir;
	}

	/* get default temporary directory */
	if (!opt_mysql_tmpdir || !opt_mysql_tmpdir[0]) {
		opt_mysql_tmpdir = getenv("TMPDIR");
#if defined(__WIN__)
		if (!opt_mysql_tmpdir) {
			opt_mysql_tmpdir = getenv("TEMP");
		}
		if (!opt_mysql_tmpdir) {
			opt_mysql_tmpdir = getenv("TMP");
		}
#endif
		if (!opt_mysql_tmpdir || !opt_mysql_tmpdir[0]) {
			opt_mysql_tmpdir = const_cast<char*>(DEFAULT_TMPDIR);
		}
	}

	/* temporary setting of enough size */
	srv_page_size_shift = UNIV_PAGE_SIZE_SHIFT_MAX;
	srv_page_size = UNIV_PAGE_SIZE_MAX;
	if (xtrabackup_backup && xtrabackup_incremental) {
		/* direct specification is only for --backup */
		/* and the lsn is prior to the other option */

		char* endchar;
		int error = 0;
		incremental_lsn = strtoll(xtrabackup_incremental, &endchar, 10);
		if (*endchar != '\0')
			error = 1;

		if (error) {
			msg("mariabackup: value '%s' may be wrong format for "
			    "incremental option.\n", xtrabackup_incremental);
			return(EXIT_FAILURE);
		}
	} else if (xtrabackup_backup && xtrabackup_incremental_basedir) {
		char	filename[FN_REFLEN];

		sprintf(filename, "%s/%s", xtrabackup_incremental_basedir, XTRABACKUP_METADATA_FILENAME);

		if (!xtrabackup_read_metadata(filename)) {
			msg("mariabackup: error: failed to read metadata from "
			    "%s\n", filename);
			return(EXIT_FAILURE);
		}

		incremental_lsn = metadata_to_lsn;
		xtrabackup_incremental = xtrabackup_incremental_basedir; //dummy
	} else if (xtrabackup_prepare && xtrabackup_incremental_dir) {
		char	filename[FN_REFLEN];

		sprintf(filename, "%s/%s", xtrabackup_incremental_dir, XTRABACKUP_METADATA_FILENAME);

		if (!xtrabackup_read_metadata(filename)) {
			msg("mariabackup: error: failed to read metadata from "
			    "%s\n", filename);
			return(EXIT_FAILURE);
		}

		incremental_lsn = metadata_from_lsn;
		incremental_to_lsn = metadata_to_lsn;
		incremental_last_lsn = metadata_last_lsn;
		xtrabackup_incremental = xtrabackup_incremental_dir; //dummy

	} else if (opt_incremental_history_name) {
		xtrabackup_incremental = opt_incremental_history_name;
	} else if (opt_incremental_history_uuid) {
		xtrabackup_incremental = opt_incremental_history_uuid;
	} else {
		xtrabackup_incremental = NULL;
	}

	if (xtrabackup_stream && !xtrabackup_backup) {
		msg("Warning: --stream parameter is ignored, it only works together with --backup.\n");
	}

	if (!xb_init()) {
		return(EXIT_FAILURE);
	}

	/* --print-param */
	if (xtrabackup_print_param) {
		printf("%s", print_param_str.str().c_str());
		return(EXIT_SUCCESS);
	}

	print_version();
	if (xtrabackup_incremental) {
		msg("incremental backup from " LSN_PF " is enabled.\n",
		    incremental_lsn);
	}

	if (xtrabackup_export && innobase_file_per_table == FALSE) {
		msg("mariabackup: auto-enabling --innodb-file-per-table due to "
		    "the --export option\n");
		innobase_file_per_table = TRUE;
	}

	/* cannot execute both for now */
	{
		int num = 0;

		if (xtrabackup_backup) num++;
		if (xtrabackup_prepare) num++;
		if (xtrabackup_copy_back) num++;
		if (xtrabackup_move_back) num++;
		if (xtrabackup_decrypt_decompress) num++;
		if (num != 1) { /* !XOR (for now) */
			usage();
			return(EXIT_FAILURE);
		}
	}

#ifndef __WIN__
	if (xtrabackup_debug_sync) {
		signal(SIGCONT, sigcont_handler);
	}
#endif

	/* --backup */
	if (xtrabackup_backup && !xtrabackup_backup_func()) {
		return(EXIT_FAILURE);
	}

	/* --prepare */
	if (xtrabackup_prepare
	    && !xtrabackup_prepare_func(argv)) {
		return(EXIT_FAILURE);
	}

	if (xtrabackup_copy_back || xtrabackup_move_back) {
		if (!check_if_param_set("datadir")) {
			mysql_data_home = get_default_datadir();
		}
		if (!copy_back())
			return(EXIT_FAILURE);
	}

	if (xtrabackup_decrypt_decompress && !decrypt_decompress()) {
		return(EXIT_FAILURE);
	}

	return(EXIT_SUCCESS);
}


static int get_exepath(char *buf, size_t size, const char *argv0)
{
#ifdef _WIN32
  DWORD ret = GetModuleFileNameA(NULL, buf, (DWORD)size);
  if (ret > 0)
    return 0;
#elif defined(__linux__)
  ssize_t ret = readlink("/proc/self/exe", buf, size-1);
  if(ret > 0)
    return 0;
#endif

  return my_realpath(buf, argv0, 0);
}<|MERGE_RESOLUTION|>--- conflicted
+++ resolved
@@ -4072,43 +4072,8 @@
 		"innodb_redo_log", SRV_LOG_SPACE_FIRST_ID, 0,
 		FIL_TYPE_LOG, NULL);
 
-<<<<<<< HEAD
-	for (i = 0; i < srv_n_log_files; i++) {
-		err = open_or_create_log_file(space, &log_file_created, i);
-		if (err != DB_SUCCESS) {
-			goto fail;
-		}
-
-		if (log_file_created) {
-			log_created = TRUE;
-		} else {
-			log_opened = TRUE;
-		}
-		if ((log_opened && log_created)) {
-			msg(
-	"mariabackup: Error: all log files must be created at the same time.\n"
-	"mariabackup: All log files must be created also in database creation.\n"
-	"mariabackup: If you want bigger or smaller log files, shut down the\n"
-	"mariabackup: database and make sure there were no errors in shutdown.\n"
-	"mariabackup: Then delete the existing log files. Edit the .cnf file\n"
-	"mariabackup: and start the database again.\n");
-
-			goto fail;
-		}
-	}
-
-	/* log_file_created must not be TRUE, if online */
-	if (log_file_created) {
-		msg("mariabackup: Something wrong with source files...\n");
-		goto fail;
-	}
-
-=======
-	lock_sys_create(srv_lock_table_size);
-
 	for (ulint i = 0; i < srv_n_log_files; i++) {
 		open_or_create_log_file(space, i);
->>>>>>> 4a92165f
 	}
 
 	/* create extra LSN dir if it does not exist. */
