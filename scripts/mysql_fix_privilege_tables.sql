--- conflicted
+++ resolved
@@ -172,7 +172,6 @@
 UPDATE user SET Create_view_priv=Create_priv, Show_view_priv=Create_priv where user<>"" AND @hadCreateViewPriv = 0;
 
 #
-<<<<<<< HEAD
 #
 #
 SET @hadCreateRoutinePriv:=0;
@@ -197,11 +196,11 @@
 #
 UPDATE user SET Create_routine_priv=Create_priv, Alter_routine_priv=Alter_priv where user<>"" AND @hadCreateRoutinePriv = 0;
 UPDATE db SET Create_routine_priv=Create_priv, Alter_routine_priv=Alter_priv, Execute_priv=Select_priv where user<>"" AND @hadCreateRoutinePriv = 0;
-=======
+
+#
 # Add max_user_connections resource limit 
 #
 ALTER TABLE user ADD max_user_connections int(11) unsigned DEFAULT '0' NOT NULL AFTER max_connections;
->>>>>>> ffa73933
 
 #
 # Create some possible missing tables
