/* Copyright (C) 2000 MySQL AB

   This program is free software; you can redistribute it and/or modify
   it under the terms of the GNU General Public License as published by
   the Free Software Foundation; version 2 of the License.

   This program is distributed in the hope that it will be useful,
   but WITHOUT ANY WARRANTY; without even the implied warranty of
   MERCHANTABILITY or FITNESS FOR A PARTICULAR PURPOSE.  See the
   GNU General Public License for more details.

   You should have received a copy of the GNU General Public License
   along with this program; if not, write to the Free Software
   Foundation, Inc., 59 Temple Place, Suite 330, Boston, MA  02111-1307  USA */

#include "vio_priv.h"

#ifdef HAVE_OPENSSL

static bool     ssl_algorithms_added    = FALSE;
static bool     ssl_error_strings_loaded= FALSE;
static int      verify_depth = 0;

static unsigned char dh512_p[]=
{
  0xDA,0x58,0x3C,0x16,0xD9,0x85,0x22,0x89,0xD0,0xE4,0xAF,0x75,
  0x6F,0x4C,0xCA,0x92,0xDD,0x4B,0xE5,0x33,0xB8,0x04,0xFB,0x0F,
  0xED,0x94,0xEF,0x9C,0x8A,0x44,0x03,0xED,0x57,0x46,0x50,0xD3,
  0x69,0x99,0xDB,0x29,0xD7,0x76,0x27,0x6B,0xA2,0xD3,0xD4,0x12,
  0xE2,0x18,0xF4,0xDD,0x1E,0x08,0x4C,0xF6,0xD8,0x00,0x3E,0x7C,
  0x47,0x74,0xE8,0x33,
};

static unsigned char dh512_g[]={
  0x02,
};

static DH *get_dh512(void)
{
  DH *dh;
  if ((dh=DH_new()))
  {
    dh->p=BN_bin2bn(dh512_p,sizeof(dh512_p),NULL);
    dh->g=BN_bin2bn(dh512_g,sizeof(dh512_g),NULL);
    if (! dh->p || ! dh->g)
    {
      DH_free(dh);
      dh=0;
    }
  }
  return(dh);
}


static void
report_errors()
{
  unsigned long	l;
  const char*	file;
  const char*	data;
  int		line,flags;

  DBUG_ENTER("report_errors");

  while ((l=ERR_get_error_line_data(&file,&line,&data,&flags)) != 0)
  {
#ifndef DBUG_OFF				/* Avoid warning */
    char buf[200];
    DBUG_PRINT("error", ("OpenSSL: %s:%s:%d:%s\n", ERR_error_string(l,buf),
			 file,line,(flags & ERR_TXT_STRING) ? data : "")) ;
#endif
  }
  DBUG_VOID_RETURN;
}

static const char*
ssl_error_string[] = 
{
  "No error",
  "Unable to get certificate",
  "Unable to get private key",
  "Private key does not match the certificate public key"
  "SSL_CTX_set_default_verify_paths failed",
  "Failed to set ciphers to use",
  "SSL_CTX_new failed"
};

const char*
sslGetErrString(enum enum_ssl_init_error e)
{
  DBUG_ASSERT(SSL_INITERR_NOERROR < e && e < SSL_INITERR_LASTERR);
  return ssl_error_string[e];
}

static int
vio_set_cert_stuff(SSL_CTX *ctx, const char *cert_file, const char *key_file,
                   enum enum_ssl_init_error* error)
{
  DBUG_ENTER("vio_set_cert_stuff");
  DBUG_PRINT("enter", ("ctx: 0x%lx  cert_file: %s  key_file: %s",
		       (long) ctx, cert_file, key_file));
  if (cert_file)
  {
    if (SSL_CTX_use_certificate_file(ctx, cert_file, SSL_FILETYPE_PEM) <= 0)
    {
      *error= SSL_INITERR_CERT;
      DBUG_PRINT("error",("%s from file '%s'", sslGetErrString(*error), cert_file));
      DBUG_EXECUTE("error", ERR_print_errors_fp(DBUG_FILE););
      fprintf(stderr, "SSL error: %s from '%s'\n", sslGetErrString(*error),
              cert_file);
      fflush(stderr);
      DBUG_RETURN(1);
    }

    if (!key_file)
      key_file= cert_file;

    if (SSL_CTX_use_PrivateKey_file(ctx, key_file, SSL_FILETYPE_PEM) <= 0)
    {
      *error= SSL_INITERR_KEY;
      DBUG_PRINT("error", ("%s from file '%s'", sslGetErrString(*error), key_file));
      DBUG_EXECUTE("error", ERR_print_errors_fp(DBUG_FILE););
      fprintf(stderr, "SSL error: %s from '%s'\n", sslGetErrString(*error),
              key_file);
      fflush(stderr);
      DBUG_RETURN(1);
    }

    /*
      If we are using DSA, we can copy the parameters from the private key
      Now we know that a key and cert have been set against the SSL context
    */
    if (!SSL_CTX_check_private_key(ctx))
    {
      *error= SSL_INITERR_NOMATCH;
      DBUG_PRINT("error", ("%s",sslGetErrString(*error)));
      DBUG_EXECUTE("error", ERR_print_errors_fp(DBUG_FILE););
      fprintf(stderr, "SSL error: %s\n", sslGetErrString(*error));
      fflush(stderr);
      DBUG_RETURN(1);
    }
  }
  DBUG_RETURN(0);
}


<<<<<<< HEAD
static int
vio_verify_callback(int ok, X509_STORE_CTX *ctx)
{
  char buf[256];
  X509 *err_cert;

  DBUG_ENTER("vio_verify_callback");
  DBUG_PRINT("enter", ("ok: %d  ctx: 0x%lx", ok, (long) ctx));

  err_cert= X509_STORE_CTX_get_current_cert(ctx);
  X509_NAME_oneline(X509_get_subject_name(err_cert), buf, sizeof(buf));
  DBUG_PRINT("info", ("cert: %s", buf));
  if (!ok)
  {
    int err, depth;
    err= X509_STORE_CTX_get_error(ctx);
    depth= X509_STORE_CTX_get_error_depth(ctx);

    DBUG_PRINT("error",("verify error: %d  '%s'",err,
			X509_verify_cert_error_string(err)));
    /*
      Approve cert if depth is greater then "verify_depth", currently
      verify_depth is always 0 and there is no way to increase it.
     */
    if (verify_depth >= depth)
      ok= 1;
  }
  switch (ctx->error)
  {
  case X509_V_ERR_UNABLE_TO_GET_ISSUER_CERT:
    X509_NAME_oneline(X509_get_issuer_name(ctx->current_cert), buf, 256);
    DBUG_PRINT("info",("issuer= %s\n", buf));
    break;
  case X509_V_ERR_CERT_NOT_YET_VALID:
  case X509_V_ERR_ERROR_IN_CERT_NOT_BEFORE_FIELD:
    DBUG_PRINT("error", ("notBefore"));
    /*ASN1_TIME_print_fp(stderr,X509_get_notBefore(ctx->current_cert));*/
    break;
  case X509_V_ERR_CERT_HAS_EXPIRED:
  case X509_V_ERR_ERROR_IN_CERT_NOT_AFTER_FIELD:
    DBUG_PRINT("error", ("notAfter error"));
    /*ASN1_TIME_print_fp(stderr,X509_get_notAfter(ctx->current_cert));*/
    break;
  }
  DBUG_PRINT("exit", ("%d", ok));
  DBUG_RETURN(ok);
}


=======
>>>>>>> 512dea49
#ifdef __NETWARE__

/* NetWare SSL cleanup */
void netware_ssl_cleanup()
{
  /* free memory from SSL_library_init() */
  EVP_cleanup();

/* OpenSSL NetWare port specific functions */
#ifndef HAVE_YASSL

  /* free global X509 method */
  X509_STORE_method_cleanup();

  /* free the thread_hash error table */
  ERR_free_state_table();
#endif
}


/* NetWare SSL initialization */
static void netware_ssl_init()
{
  /* cleanup OpenSSL library */
  NXVmRegisterExitHandler(netware_ssl_cleanup, NULL);
}

#endif /* __NETWARE__ */


static void check_ssl_init()
{
  if (!ssl_algorithms_added)
  {
    ssl_algorithms_added= TRUE;
    SSL_library_init();
    OpenSSL_add_all_algorithms();

  }

#ifdef __NETWARE__
  netware_ssl_init();
#endif

  if (!ssl_error_strings_loaded)
  {
    ssl_error_strings_loaded= TRUE;
    SSL_load_error_strings();
  }
}

/************************ VioSSLFd **********************************/
static struct st_VioSSLFd *
new_VioSSLFd(const char *key_file, const char *cert_file,
             const char *ca_file, const char *ca_path,
             const char *cipher, SSL_METHOD *method, 
             enum enum_ssl_init_error* error)
{
  DH *dh;
  struct st_VioSSLFd *ssl_fd;
  DBUG_ENTER("new_VioSSLFd");

  check_ssl_init();

  if (!(ssl_fd= ((struct st_VioSSLFd*)
                 my_malloc(sizeof(struct st_VioSSLFd),MYF(0)))))
    DBUG_RETURN(0);

  if (!(ssl_fd->ssl_context= SSL_CTX_new(method)))
  {
    *error= SSL_INITERR_MEMFAIL;
    DBUG_PRINT("error", ("%s", sslGetErrString(*error)));
    report_errors();
    my_free((void*)ssl_fd,MYF(0));
    DBUG_RETURN(0);
  }

  /*
<<<<<<< HEAD
    Set the ciphers that can be used
    NOTE: SSL_CTX_set_cipher_list will return 0 if
    none of the provided ciphers could be selected
  */
  if (cipher &&
      SSL_CTX_set_cipher_list(ssl_fd->ssl_context, cipher) == 0)
=======
    SSL_CTX_set_options
    SSL_CTX_set_info_callback
   */
  if (cipher)
  {
    result=SSL_CTX_set_cipher_list(ptr->ssl_context, cipher);
    DBUG_PRINT("info",("SSL_set_cipher_list() returned %d",result));
  }
  SSL_CTX_set_verify(ptr->ssl_context, verify, NULL);
  if (vio_set_cert_stuff(ptr->ssl_context, cert_file, key_file) == -1)
>>>>>>> 512dea49
  {
    *error= SSL_INITERR_CIPHERS;
    DBUG_PRINT("error", ("%s", sslGetErrString(*error)));
    report_errors();
    SSL_CTX_free(ssl_fd->ssl_context);
    my_free((void*)ssl_fd,MYF(0));
    DBUG_RETURN(0);
  }

  /* Load certs from the trusted ca */
  if (SSL_CTX_load_verify_locations(ssl_fd->ssl_context, ca_file, ca_path) == 0)
  {
    DBUG_PRINT("warning", ("SSL_CTX_load_verify_locations failed"));
    if (SSL_CTX_set_default_verify_paths(ssl_fd->ssl_context) == 0)
    {
      *error= SSL_INITERR_BAD_PATHS;
      DBUG_PRINT("error", ("%s", sslGetErrString(*error)));
      report_errors();
      SSL_CTX_free(ssl_fd->ssl_context);
      my_free((void*)ssl_fd,MYF(0));
      DBUG_RETURN(0);
    }
  }

  if (vio_set_cert_stuff(ssl_fd->ssl_context, cert_file, key_file, error))
  {
    DBUG_PRINT("error", ("vio_set_cert_stuff failed"));
    report_errors();
    SSL_CTX_free(ssl_fd->ssl_context);
    my_free((void*)ssl_fd,MYF(0));
    DBUG_RETURN(0);
  }

  /* DH stuff */
  dh=get_dh512();
  SSL_CTX_set_tmp_dh(ssl_fd->ssl_context, dh);
  DH_free(dh);

  DBUG_PRINT("exit", ("OK 1"));

  DBUG_RETURN(ssl_fd);
}


/************************ VioSSLConnectorFd **********************************/
struct st_VioSSLFd *
new_VioSSLConnectorFd(const char *key_file, const char *cert_file,
                      const char *ca_file, const char *ca_path,
                      const char *cipher)
{
  struct st_VioSSLFd *ssl_fd;
  int verify= SSL_VERIFY_PEER;
  enum enum_ssl_init_error dummy;

  /*
    Turn off verification of servers certificate if both
    ca_file and ca_path is set to NULL
  */
  if (ca_file == 0 && ca_path == 0)
    verify= SSL_VERIFY_NONE;

  if (!(ssl_fd= new_VioSSLFd(key_file, cert_file, ca_file,
                             ca_path, cipher, TLSv1_client_method(), &dummy)))
  {
    return 0;
  }

<<<<<<< HEAD
  /* Init the VioSSLFd as a "connector" ie. the client side */
=======
  /* DH? */
  SSL_CTX_set_verify(ptr->ssl_context, verify, NULL);
  SSL_CTX_set_session_id_context(ptr->ssl_context,
				 (const uchar*) &(ptr->session_id_context),
				 sizeof(ptr->session_id_context));
>>>>>>> 512dea49

  /*
    The verify_callback function is used to control the behaviour
    when the SSL_VERIFY_PEER flag is set.
  */
  SSL_CTX_set_verify(ssl_fd->ssl_context, verify, vio_verify_callback);

  return ssl_fd;
}


/************************ VioSSLAcceptorFd **********************************/
struct st_VioSSLFd*
new_VioSSLAcceptorFd(const char *key_file, const char *cert_file,
		     const char *ca_file, const char *ca_path,
		     const char *cipher, enum enum_ssl_init_error* error)
{
  struct st_VioSSLFd *ssl_fd;
  int verify= SSL_VERIFY_PEER | SSL_VERIFY_CLIENT_ONCE;
  if (!(ssl_fd= new_VioSSLFd(key_file, cert_file, ca_file,
                             ca_path, cipher, TLSv1_server_method(), error)))
  {
    return 0;
  }
  /* Init the the VioSSLFd as a "acceptor" ie. the server side */

  /* Set max number of cached sessions, returns the previous size */
  SSL_CTX_sess_set_cache_size(ssl_fd->ssl_context, 128);

  /*
    The verify_callback function is used to control the behaviour
    when the SSL_VERIFY_PEER flag is set.
  */
  SSL_CTX_set_verify(ssl_fd->ssl_context, verify, vio_verify_callback);

  /*
    Set session_id - an identifier for this server session
    Use the ssl_fd pointer
   */
  SSL_CTX_set_session_id_context(ssl_fd->ssl_context,
				 (const unsigned char *)ssl_fd,
				 sizeof(ssl_fd));

  return ssl_fd;
}
#endif /* HAVE_OPENSSL */<|MERGE_RESOLUTION|>--- conflicted
+++ resolved
@@ -144,58 +144,6 @@
 }
 
 
-<<<<<<< HEAD
-static int
-vio_verify_callback(int ok, X509_STORE_CTX *ctx)
-{
-  char buf[256];
-  X509 *err_cert;
-
-  DBUG_ENTER("vio_verify_callback");
-  DBUG_PRINT("enter", ("ok: %d  ctx: 0x%lx", ok, (long) ctx));
-
-  err_cert= X509_STORE_CTX_get_current_cert(ctx);
-  X509_NAME_oneline(X509_get_subject_name(err_cert), buf, sizeof(buf));
-  DBUG_PRINT("info", ("cert: %s", buf));
-  if (!ok)
-  {
-    int err, depth;
-    err= X509_STORE_CTX_get_error(ctx);
-    depth= X509_STORE_CTX_get_error_depth(ctx);
-
-    DBUG_PRINT("error",("verify error: %d  '%s'",err,
-			X509_verify_cert_error_string(err)));
-    /*
-      Approve cert if depth is greater then "verify_depth", currently
-      verify_depth is always 0 and there is no way to increase it.
-     */
-    if (verify_depth >= depth)
-      ok= 1;
-  }
-  switch (ctx->error)
-  {
-  case X509_V_ERR_UNABLE_TO_GET_ISSUER_CERT:
-    X509_NAME_oneline(X509_get_issuer_name(ctx->current_cert), buf, 256);
-    DBUG_PRINT("info",("issuer= %s\n", buf));
-    break;
-  case X509_V_ERR_CERT_NOT_YET_VALID:
-  case X509_V_ERR_ERROR_IN_CERT_NOT_BEFORE_FIELD:
-    DBUG_PRINT("error", ("notBefore"));
-    /*ASN1_TIME_print_fp(stderr,X509_get_notBefore(ctx->current_cert));*/
-    break;
-  case X509_V_ERR_CERT_HAS_EXPIRED:
-  case X509_V_ERR_ERROR_IN_CERT_NOT_AFTER_FIELD:
-    DBUG_PRINT("error", ("notAfter error"));
-    /*ASN1_TIME_print_fp(stderr,X509_get_notAfter(ctx->current_cert));*/
-    break;
-  }
-  DBUG_PRINT("exit", ("%d", ok));
-  DBUG_RETURN(ok);
-}
-
-
-=======
->>>>>>> 512dea49
 #ifdef __NETWARE__
 
 /* NetWare SSL cleanup */
@@ -274,25 +222,12 @@
   }
 
   /*
-<<<<<<< HEAD
     Set the ciphers that can be used
     NOTE: SSL_CTX_set_cipher_list will return 0 if
     none of the provided ciphers could be selected
   */
   if (cipher &&
       SSL_CTX_set_cipher_list(ssl_fd->ssl_context, cipher) == 0)
-=======
-    SSL_CTX_set_options
-    SSL_CTX_set_info_callback
-   */
-  if (cipher)
-  {
-    result=SSL_CTX_set_cipher_list(ptr->ssl_context, cipher);
-    DBUG_PRINT("info",("SSL_set_cipher_list() returned %d",result));
-  }
-  SSL_CTX_set_verify(ptr->ssl_context, verify, NULL);
-  if (vio_set_cert_stuff(ptr->ssl_context, cert_file, key_file) == -1)
->>>>>>> 512dea49
   {
     *error= SSL_INITERR_CIPHERS;
     DBUG_PRINT("error", ("%s", sslGetErrString(*error)));
@@ -360,21 +295,9 @@
     return 0;
   }
 
-<<<<<<< HEAD
   /* Init the VioSSLFd as a "connector" ie. the client side */
-=======
-  /* DH? */
-  SSL_CTX_set_verify(ptr->ssl_context, verify, NULL);
-  SSL_CTX_set_session_id_context(ptr->ssl_context,
-				 (const uchar*) &(ptr->session_id_context),
-				 sizeof(ptr->session_id_context));
->>>>>>> 512dea49
-
-  /*
-    The verify_callback function is used to control the behaviour
-    when the SSL_VERIFY_PEER flag is set.
-  */
-  SSL_CTX_set_verify(ssl_fd->ssl_context, verify, vio_verify_callback);
+
+  SSL_CTX_set_verify(ssl_fd->ssl_context, verify, NULL);
 
   return ssl_fd;
 }
@@ -398,11 +321,7 @@
   /* Set max number of cached sessions, returns the previous size */
   SSL_CTX_sess_set_cache_size(ssl_fd->ssl_context, 128);
 
-  /*
-    The verify_callback function is used to control the behaviour
-    when the SSL_VERIFY_PEER flag is set.
-  */
-  SSL_CTX_set_verify(ssl_fd->ssl_context, verify, vio_verify_callback);
+  SSL_CTX_set_verify(ssl_fd->ssl_context, verify, NULL);
 
   /*
     Set session_id - an identifier for this server session
