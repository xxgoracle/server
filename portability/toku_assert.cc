--- conflicted
+++ resolved
@@ -136,14 +136,8 @@
 void db_env_do_backtrace(FILE *outf) {
     // backtrace
     int n = backtrace(backtrace_pointers, N_POINTERS);
-<<<<<<< HEAD
-    fprintf(stderr, "Backtrace: (Note: toku_do_assert=0x%p)\n", toku_do_assert); fflush(stderr);
-    backtrace_symbols_fd(backtrace_pointers, n, fileno(stderr));
-=======
     fprintf(outf, "Backtrace: (Note: toku_do_assert=0x%p)\n", toku_do_assert); fflush(outf);
     backtrace_symbols_fd(backtrace_pointers, n, fileno(outf));
-#endif
->>>>>>> d61e54f3
 
     fflush(outf);
     
@@ -170,28 +164,7 @@
 
 __attribute__((noreturn))
 static void toku_do_backtrace_abort(void) {
-<<<<<<< HEAD
-    db_env_do_backtrace();
-=======
     db_env_do_backtrace(stderr);
-
-#if TOKU_WINDOWS
-    //Following commented methods will not always end the process (could hang).
-    //They could be unacceptable for other reasons as well (popups,
-    //flush buffers before quitting, etc)
-    //  abort()
-    //  assert(false) (assert.h assert)
-    //  raise(SIGABRT)
-    //  divide by 0
-    //  null dereference
-    //  _exit
-    //  exit
-    //  ExitProcess
-    TerminateProcess(GetCurrentProcess(), 134); //Only way found so far to unconditionally
-    //Terminate the process
-#endif
-
->>>>>>> d61e54f3
     abort();
 }
 
