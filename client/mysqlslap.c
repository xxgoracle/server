/*
   Copyright (c) 2005, 2012, Oracle and/or its affiliates. All rights reserved.

   This program is free software; you can redistribute it and/or modify
   it under the terms of the GNU General Public License as published by
   the Free Software Foundation; version 2 of the License.

   This program is distributed in the hope that it will be useful,
   but WITHOUT ANY WARRANTY; without even the implied warranty of
   MERCHANTABILITY or FITNESS FOR A PARTICULAR PURPOSE.  See the
   GNU General Public License for more details.

   You should have received a copy of the GNU General Public License
   along with this program; if not, write to the Free Software
   Foundation, Inc., 51 Franklin St, Fifth Floor, Boston, MA 02110-1301  USA
*/

/*
  MySQL Slap

  A simple program designed to work as if multiple clients querying the database,
  then reporting the timing of each stage.

  MySQL slap runs three stages:
  1) Create schema,table, and optionally any SP or data you want to beign
     the test with. (single client)
  2) Load test (many clients)
  3) Cleanup (disconnection, drop table if specified, single client)

  Examples:

  Supply your own create and query SQL statements, with 50 clients 
  querying (200 selects for each):

    mysqlslap --delimiter=";" \
              --create="CREATE TABLE A (a int);INSERT INTO A VALUES (23)" \
              --query="SELECT * FROM A" --concurrency=50 --iterations=200

  Let the program build the query SQL statement with a table of two int
  columns, three varchar columns, five clients querying (20 times each),
  don't create the table or insert the data (using the previous test's
  schema and data):

    mysqlslap --concurrency=5 --iterations=20 \
              --number-int-cols=2 --number-char-cols=3 \
              --auto-generate-sql

  Tell the program to load the create, insert and query SQL statements from
  the specified files, where the create.sql file has multiple table creation
  statements delimited by ';' and multiple insert statements delimited by ';'.
  The --query file will have multiple queries delimited by ';', run all the 
  load statements, and then run all the queries in the query file
  with five clients (five times each):

    mysqlslap --concurrency=5 \
              --iterations=5 --query=query.sql --create=create.sql \
              --delimiter=";"

TODO:
  Add language for better tests
  String length for files and those put on the command line are not
    setup to handle binary data.
  More stats
  Break up tests and run them on multiple hosts at once.
  Allow output to be fed into a database directly.

*/

#define SLAP_VERSION "1.0"

#define HUGE_STRING_LENGTH 8196
#define RAND_STRING_SIZE 126

/* Types */
#define SELECT_TYPE 0
#define UPDATE_TYPE 1
#define INSERT_TYPE 2
#define UPDATE_TYPE_REQUIRES_PREFIX 3
#define CREATE_TABLE_TYPE 4
#define SELECT_TYPE_REQUIRES_PREFIX 5
#define DELETE_TYPE_REQUIRES_PREFIX 6

#include "client_priv.h"
#include <mysqld_error.h>
#include <my_dir.h>
#include <signal.h>
#include <stdarg.h>
#include <sslopt-vars.h>
#include <sys/types.h>
#ifndef __WIN__
#include <sys/wait.h>
#endif
#include <ctype.h>
#include <welcome_copyright_notice.h>   /* ORACLE_WELCOME_COPYRIGHT_NOTICE */

#ifdef __WIN__
#define srandom  srand
#define random   rand
#define snprintf _snprintf
#endif

#ifdef HAVE_SMEM 
static char *shared_memory_base_name=0;
#endif

/* Global Thread counter */
uint thread_counter;
pthread_mutex_t counter_mutex;
pthread_cond_t count_threshhold;
uint master_wakeup;
pthread_mutex_t sleeper_mutex;
pthread_cond_t sleep_threshhold;

static char **defaults_argv;

char **primary_keys;
unsigned long long primary_keys_number_of;

static char *host= NULL, *opt_password= NULL, *user= NULL,
            *user_supplied_query= NULL,
            *user_supplied_pre_statements= NULL,
            *user_supplied_post_statements= NULL,
            *default_engine= NULL,
            *pre_system= NULL,
            *post_system= NULL,
            *opt_mysql_unix_port= NULL;
static char *opt_plugin_dir= 0, *opt_default_auth= 0;
static uint opt_enable_cleartext_plugin= 0;
static my_bool using_opt_enable_cleartext_plugin= 0;

const char *delimiter= "\n";

const char *create_schema_string= "mysqlslap";

static my_bool opt_preserve= TRUE, opt_no_drop= FALSE;
static my_bool debug_info_flag= 0, debug_check_flag= 0;
static my_bool opt_only_print= FALSE;
static my_bool opt_compress= FALSE, tty_password= FALSE,
               opt_silent= FALSE,
               auto_generate_sql_autoincrement= FALSE,
               auto_generate_sql_guid_primary= FALSE,
               auto_generate_sql= FALSE;
const char *auto_generate_sql_type= "mixed";

static unsigned long connect_flags= CLIENT_MULTI_RESULTS |
                                    CLIENT_MULTI_STATEMENTS |
                                    CLIENT_REMEMBER_OPTIONS;

static int verbose, delimiter_length;
static uint commit_rate;
static uint detach_rate;
const char *num_int_cols_opt;
const char *num_char_cols_opt;

/* Yes, we do set defaults here */
static unsigned int num_int_cols= 1;
static unsigned int num_char_cols= 1;
static unsigned int num_int_cols_index= 0; 
static unsigned int num_char_cols_index= 0;
static unsigned int iterations;
static uint my_end_arg= 0;
static char *default_charset= (char*) MYSQL_DEFAULT_CHARSET_NAME;
static ulonglong actual_queries= 0;
static ulonglong auto_actual_queries;
static ulonglong auto_generate_sql_unique_write_number;
static ulonglong auto_generate_sql_unique_query_number;
static unsigned int auto_generate_sql_secondary_indexes;
static ulonglong num_of_query;
static ulonglong auto_generate_sql_number;
const char *concurrency_str= NULL;
static char *create_string;
uint *concurrency;

const char *default_dbug_option="d:t:o,/tmp/mysqlslap.trace";
const char *opt_csv_str;
File csv_file;

static uint opt_protocol= 0;

static int get_options(int *argc,char ***argv);
static uint opt_mysql_port= 0;

static const char *load_default_groups[]= { "mysqlslap","client",0 };

typedef struct statement statement;

struct statement {
  char *string;
  size_t length;
  unsigned char type;
  char *option;
  size_t option_length;
  statement *next;
};

typedef struct option_string option_string;

struct option_string {
  char *string;
  size_t length;
  char *option;
  size_t option_length;
  option_string *next;
};

typedef struct stats stats;

struct stats {
  long int timing;
  uint users;
  unsigned long long rows;
};

typedef struct thread_context thread_context;

struct thread_context {
  statement *stmt;
  ulonglong limit;
};

typedef struct conclusions conclusions;

struct conclusions {
  char *engine;
  long int avg_timing;
  long int max_timing;
  long int min_timing;
  uint users;
  unsigned long long avg_rows;
  /* The following are not used yet */
  unsigned long long max_rows;
  unsigned long long min_rows;
};

static option_string *engine_options= NULL;
static statement *pre_statements= NULL; 
static statement *post_statements= NULL; 
static statement *create_statements= NULL, 
                 *query_statements= NULL;

/* Prototypes */
void print_conclusions(conclusions *con);
void print_conclusions_csv(conclusions *con);
void generate_stats(conclusions *con, option_string *eng, stats *sptr);
uint parse_comma(const char *string, uint **range);
uint parse_delimiter(const char *script, statement **stmt, char delm);
uint parse_option(const char *origin, option_string **stmt, char delm);
static int drop_schema(MYSQL *mysql, const char *db);
uint get_random_string(char *buf);
static statement *build_table_string(void);
static statement *build_insert_string(void);
static statement *build_update_string(void);
static statement * build_select_string(my_bool key);
static int generate_primary_key_list(MYSQL *mysql, option_string *engine_stmt);
static int drop_primary_key_list(void);
static int create_schema(MYSQL *mysql, const char *db, statement *stmt, 
              option_string *engine_stmt);
static int run_scheduler(stats *sptr, statement *stmts, uint concur, 
                         ulonglong limit);
pthread_handler_t run_task(void *p);
void statement_cleanup(statement *stmt);
void option_cleanup(option_string *stmt);
void concurrency_loop(MYSQL *mysql, uint current, option_string *eptr);
static int run_statements(MYSQL *mysql, statement *stmt);
int slap_connect(MYSQL *mysql);
static int run_query(MYSQL *mysql, const char *query, int len);

static const char ALPHANUMERICS[]=
  "0123456789ABCDEFGHIJKLMNOPQRSTWXYZabcdefghijklmnopqrstuvwxyz";

#define ALPHANUMERICS_SIZE (sizeof(ALPHANUMERICS)-1)


static long int timedif(struct timeval a, struct timeval b)
{
    register int us, s;
 
    us = a.tv_usec - b.tv_usec;
    us /= 1000;
    s = a.tv_sec - b.tv_sec;
    s *= 1000;
    return s + us;
}

#ifdef __WIN__
static int gettimeofday(struct timeval *tp, void *tzp)
{
  unsigned int ticks;
  ticks= GetTickCount();
  tp->tv_usec= ticks*1000;
  tp->tv_sec= ticks/1000;

  return 0;
}
#endif

int main(int argc, char **argv)
{
  MYSQL mysql;
  option_string *eptr;

  MY_INIT(argv[0]);

  if (load_defaults("my",load_default_groups,&argc,&argv))
  {
    my_end(0);
    exit(1);
  }
  defaults_argv=argv;
  if (get_options(&argc,&argv))
  {
    free_defaults(defaults_argv);
    my_end(0);
    exit(1);
  }

  /* Seed the random number generator if we will be using it. */
  if (auto_generate_sql)
    srandom((uint)time(NULL));

  /* globals? Yes, so we only have to run strlen once */
  delimiter_length= strlen(delimiter);

  if (argc > 2)
  {
    fprintf(stderr,"%s: Too many arguments\n",my_progname);
    free_defaults(defaults_argv);
    my_end(0);
    exit(1);
  }
  mysql_init(&mysql);
  if (opt_compress)
    mysql_options(&mysql,MYSQL_OPT_COMPRESS,NullS);
#ifdef HAVE_OPENSSL
  if (opt_use_ssl)
    mysql_ssl_set(&mysql, opt_ssl_key, opt_ssl_cert, opt_ssl_ca,
                  opt_ssl_capath, opt_ssl_cipher);
#endif
  if (opt_protocol)
    mysql_options(&mysql,MYSQL_OPT_PROTOCOL,(char*)&opt_protocol);
#ifdef HAVE_SMEM
  if (shared_memory_base_name)
    mysql_options(&mysql,MYSQL_SHARED_MEMORY_BASE_NAME,shared_memory_base_name);
#endif
  mysql_options(&mysql, MYSQL_SET_CHARSET_NAME, default_charset);

  if (opt_plugin_dir && *opt_plugin_dir)
    mysql_options(&mysql, MYSQL_PLUGIN_DIR, opt_plugin_dir);

  if (opt_default_auth && *opt_default_auth)
    mysql_options(&mysql, MYSQL_DEFAULT_AUTH, opt_default_auth);

  if (using_opt_enable_cleartext_plugin)
    mysql_options(&mysql, MYSQL_ENABLE_CLEARTEXT_PLUGIN, 
                  (char*) &opt_enable_cleartext_plugin);
  if (!opt_only_print) 
  {
    if (!(mysql_real_connect(&mysql, host, user, opt_password,
                             NULL, opt_mysql_port,
                             opt_mysql_unix_port, connect_flags)))
    {
      fprintf(stderr,"%s: Error when connecting to server: %s\n",
              my_progname,mysql_error(&mysql));
      free_defaults(defaults_argv);
      my_end(0);
      exit(1);
    }
  }

  pthread_mutex_init(&counter_mutex, NULL);
  pthread_cond_init(&count_threshhold, NULL);
  pthread_mutex_init(&sleeper_mutex, NULL);
  pthread_cond_init(&sleep_threshhold, NULL);

  /* Main iterations loop */
  eptr= engine_options;
  do
  {
    /* For the final stage we run whatever queries we were asked to run */
    uint *current;

    if (verbose >= 2)
      printf("Starting Concurrency Test\n");

    if (*concurrency)
    {
      for (current= concurrency; current && *current; current++)
        concurrency_loop(&mysql, *current, eptr);
    }
    else
    {
      uint infinite= 1;
      do {
        concurrency_loop(&mysql, infinite, eptr);
      }
      while (infinite++);
    }

    if (!opt_preserve)
      drop_schema(&mysql, create_schema_string);

  } while (eptr ? (eptr= eptr->next) : 0);

  pthread_mutex_destroy(&counter_mutex);
  pthread_cond_destroy(&count_threshhold);
  pthread_mutex_destroy(&sleeper_mutex);
  pthread_cond_destroy(&sleep_threshhold);

  if (!opt_only_print) 
    mysql_close(&mysql); /* Close & free connection */

  /* now free all the strings we created */
  my_free(opt_password);
  my_free(concurrency);

  statement_cleanup(create_statements);
  statement_cleanup(query_statements);
  statement_cleanup(pre_statements);
  statement_cleanup(post_statements);
  option_cleanup(engine_options);

#ifdef HAVE_SMEM
  my_free(shared_memory_base_name);
#endif
  free_defaults(defaults_argv);
  my_end(my_end_arg);

  return 0;
}

void concurrency_loop(MYSQL *mysql, uint current, option_string *eptr)
{
  unsigned int x;
  stats *head_sptr;
  stats *sptr;
  conclusions conclusion;
  unsigned long long client_limit;
  int sysret;

  head_sptr= (stats *)my_malloc(sizeof(stats) * iterations, 
                                MYF(MY_ZEROFILL|MY_FAE|MY_WME));

  bzero(&conclusion, sizeof(conclusions));

  if (auto_actual_queries)
    client_limit= auto_actual_queries;
  else if (num_of_query)
    client_limit=  num_of_query / current;
  else
    client_limit= actual_queries;

  for (x= 0, sptr= head_sptr; x < iterations; x++, sptr++)
  {
    /*
      We might not want to load any data, such as when we are calling
      a stored_procedure that doesn't use data, or we know we already have
      data in the table.
    */
    if (!opt_preserve)
      drop_schema(mysql, create_schema_string);

    /* First we create */
    if (create_statements)
      create_schema(mysql, create_schema_string, create_statements, eptr);

    /*
      If we generated GUID we need to build a list of them from creation that
      we can later use.
    */
    if (verbose >= 2)
      printf("Generating primary key list\n");
    if (auto_generate_sql_autoincrement || auto_generate_sql_guid_primary)
      generate_primary_key_list(mysql, eptr);

    if (commit_rate)
      run_query(mysql, "SET AUTOCOMMIT=0", strlen("SET AUTOCOMMIT=0"));

    if (pre_system)
      if ((sysret= system(pre_system)) != 0)
        fprintf(stderr, "Warning: Execution of pre_system option returned %d.\n", 
                sysret);

    /* 
      Pre statements are always run after all other logic so they can 
      correct/adjust any item that they want. 
    */
    if (pre_statements)
      run_statements(mysql, pre_statements);

    run_scheduler(sptr, query_statements, current, client_limit); 
    
    if (post_statements)
      run_statements(mysql, post_statements);

    if (post_system)
      if ((sysret= system(post_system)) != 0)
        fprintf(stderr, "Warning: Execution of post_system option returned %d.\n", 
                sysret);

    /* We are finished with this run */
    if (auto_generate_sql_autoincrement || auto_generate_sql_guid_primary)
      drop_primary_key_list();
  }

  if (verbose >= 2)
    printf("Generating stats\n");

  generate_stats(&conclusion, eptr, head_sptr);

  if (!opt_silent)
    print_conclusions(&conclusion);
  if (opt_csv_str)
    print_conclusions_csv(&conclusion);

  my_free(head_sptr);

}


static struct my_option my_long_options[] =
{
  {"help", '?', "Display this help and exit.", 0, 0, 0, GET_NO_ARG, NO_ARG,
    0, 0, 0, 0, 0, 0},
  {"auto-generate-sql", 'a',
    "Generate SQL where not supplied by file or command line.",
    &auto_generate_sql, &auto_generate_sql,
    0, GET_BOOL, NO_ARG, 0, 0, 0, 0, 0, 0},
  {"auto-generate-sql-add-autoincrement", OPT_SLAP_AUTO_GENERATE_ADD_AUTO,
    "Add an AUTO_INCREMENT column to auto-generated tables.",
    &auto_generate_sql_autoincrement,
    &auto_generate_sql_autoincrement,
    0, GET_BOOL, NO_ARG, 0, 0, 0, 0, 0, 0},
  {"auto-generate-sql-execute-number", OPT_SLAP_AUTO_GENERATE_EXECUTE_QUERIES,
    "Set this number to generate a set number of queries to run.",
    &auto_actual_queries, &auto_actual_queries,
    0, GET_ULL, REQUIRED_ARG, 0, 0, 0, 0, 0, 0},
  {"auto-generate-sql-guid-primary", OPT_SLAP_AUTO_GENERATE_GUID_PRIMARY,
    "Add GUID based primary keys to auto-generated tables.",
    &auto_generate_sql_guid_primary,
    &auto_generate_sql_guid_primary,
    0, GET_BOOL, NO_ARG, 0, 0, 0, 0, 0, 0},
  {"auto-generate-sql-load-type", OPT_SLAP_AUTO_GENERATE_SQL_LOAD_TYPE,
    "Specify test load type: mixed, update, write, key, or read; default is mixed.",
    &auto_generate_sql_type, &auto_generate_sql_type,
    0, GET_STR, REQUIRED_ARG, 0, 0, 0, 0, 0, 0},
  {"auto-generate-sql-secondary-indexes", 
    OPT_SLAP_AUTO_GENERATE_SECONDARY_INDEXES, 
    "Number of secondary indexes to add to auto-generated tables.",
    &auto_generate_sql_secondary_indexes,
    &auto_generate_sql_secondary_indexes, 0,
    GET_UINT, REQUIRED_ARG, 0, 0, 0, 0, 0, 0},
  {"auto-generate-sql-unique-query-number", 
    OPT_SLAP_AUTO_GENERATE_UNIQUE_QUERY_NUM,
    "Number of unique queries to generate for automatic tests.",
    &auto_generate_sql_unique_query_number,
    &auto_generate_sql_unique_query_number,
    0, GET_ULL, REQUIRED_ARG, 10, 0, 0, 0, 0, 0},
  {"auto-generate-sql-unique-write-number", 
    OPT_SLAP_AUTO_GENERATE_UNIQUE_WRITE_NUM,
    "Number of unique queries to generate for auto-generate-sql-write-number.",
    &auto_generate_sql_unique_write_number,
    &auto_generate_sql_unique_write_number,
    0, GET_ULL, REQUIRED_ARG, 10, 0, 0, 0, 0, 0},
  {"auto-generate-sql-write-number", OPT_SLAP_AUTO_GENERATE_WRITE_NUM,
    "Number of row inserts to perform for each thread (default is 100).",
    &auto_generate_sql_number, &auto_generate_sql_number,
    0, GET_ULL, REQUIRED_ARG, 100, 0, 0, 0, 0, 0},
  {"commit", OPT_SLAP_COMMIT, "Commit records every X number of statements.",
    &commit_rate, &commit_rate, 0, GET_UINT, REQUIRED_ARG,
    0, 0, 0, 0, 0, 0},
  {"compress", 'C', "Use compression in server/client protocol.",
    &opt_compress, &opt_compress, 0, GET_BOOL, NO_ARG, 0, 0, 0,
    0, 0, 0},
  {"concurrency", 'c', "Number of clients to simulate for query to run.",
    &concurrency_str, &concurrency_str, 0, GET_STR,
    REQUIRED_ARG, 0, 0, 0, 0, 0, 0},
  {"create", OPT_SLAP_CREATE_STRING, "File or string to use create tables.",
    &create_string, &create_string, 0, GET_STR, REQUIRED_ARG,
    0, 0, 0, 0, 0, 0},
  {"create-schema", OPT_CREATE_SLAP_SCHEMA, "Schema to run tests in.",
    &create_schema_string, &create_schema_string, 0, GET_STR, 
    REQUIRED_ARG, 0, 0, 0, 0, 0, 0},
  {"csv", OPT_SLAP_CSV,
	"Generate CSV output to named file or to stdout if no file is named.",
    NULL, NULL, 0, GET_STR, OPT_ARG, 0, 0, 0, 0, 0, 0},
#ifdef DBUG_OFF
  {"debug", '#', "This is a non-debug version. Catch this and exit.",
   0, 0, 0, GET_DISABLED, OPT_ARG, 0, 0, 0, 0, 0, 0},
#else
  {"debug", '#', "Output debug log. Often this is 'd:t:o,filename'.",
    &default_dbug_option, &default_dbug_option, 0, GET_STR,
    OPT_ARG, 0, 0, 0, 0, 0, 0},
#endif
  {"debug-check", OPT_DEBUG_CHECK, "Check memory and open file usage at exit.",
   &debug_check_flag, &debug_check_flag, 0,
   GET_BOOL, NO_ARG, 0, 0, 0, 0, 0, 0},
  {"debug-info", 'T', "Print some debug info at exit.", &debug_info_flag,
   &debug_info_flag, 0, GET_BOOL, NO_ARG, 0, 0, 0, 0, 0, 0},
  {"default_auth", OPT_DEFAULT_AUTH,
   "Default authentication client-side plugin to use.",
   &opt_default_auth, &opt_default_auth, 0,
   GET_STR, REQUIRED_ARG, 0, 0, 0, 0, 0, 0},
  {"delimiter", 'F',
    "Delimiter to use in SQL statements supplied in file or command line.",
    &delimiter, &delimiter, 0, GET_STR, REQUIRED_ARG,
    0, 0, 0, 0, 0, 0},
  {"detach", OPT_SLAP_DETACH,
    "Detach (close and reopen) connections after X number of requests.",
    &detach_rate, &detach_rate, 0, GET_UINT, REQUIRED_ARG, 
    0, 0, 0, 0, 0, 0},
  {"enable_cleartext_plugin", OPT_ENABLE_CLEARTEXT_PLUGIN, 
    "Enable/disable the clear text authentication plugin.",
   &opt_enable_cleartext_plugin, &opt_enable_cleartext_plugin, 
   0, GET_BOOL, OPT_ARG, 0, 0, 0, 0, 0, 0},
  {"engine", 'e', "Storage engine to use for creating the table.",
    &default_engine, &default_engine, 0,
    GET_STR, REQUIRED_ARG, 0, 0, 0, 0, 0, 0},
  {"host", 'h', "Connect to host.", &host, &host, 0, GET_STR,
    REQUIRED_ARG, 0, 0, 0, 0, 0, 0},
  {"iterations", 'i', "Number of times to run the tests.", &iterations,
    &iterations, 0, GET_UINT, REQUIRED_ARG, 1, 0, 0, 0, 0, 0},
  {"no-drop", OPT_SLAP_NO_DROP, "Do not drop the schema after the test.",
   &opt_no_drop, &opt_no_drop, 0, GET_BOOL, NO_ARG, 0, 0, 0, 0, 0, 0},
  {"number-char-cols", 'x', 
    "Number of VARCHAR columns to create in table if specifying --auto-generate-sql.",
    &num_char_cols_opt, &num_char_cols_opt, 0, GET_STR, REQUIRED_ARG,
    0, 0, 0, 0, 0, 0},
  {"number-int-cols", 'y', 
    "Number of INT columns to create in table if specifying --auto-generate-sql.",
    &num_int_cols_opt, &num_int_cols_opt, 0, GET_STR, REQUIRED_ARG, 
    0, 0, 0, 0, 0, 0},
  {"number-of-queries", OPT_MYSQL_NUMBER_OF_QUERY, 
    "Limit each client to this number of queries (this is not exact).",
    &num_of_query, &num_of_query, 0,
    GET_ULL, REQUIRED_ARG, 0, 0, 0, 0, 0, 0},
  {"only-print", OPT_MYSQL_ONLY_PRINT,
    "Do not connect to the databases, but instead print out what would have "
     "been done.",
    &opt_only_print, &opt_only_print, 0, GET_BOOL,  NO_ARG,
    0, 0, 0, 0, 0, 0},
  {"password", 'p',
    "Password to use when connecting to server. If password is not given it's "
      "asked from the tty.", 0, 0, 0, GET_STR, OPT_ARG, 0, 0, 0, 0, 0, 0},
#ifdef __WIN__
  {"pipe", 'W', "Use named pipes to connect to server.", 0, 0, 0, GET_NO_ARG,
    NO_ARG, 0, 0, 0, 0, 0, 0},
#endif
  {"plugin_dir", OPT_PLUGIN_DIR, "Directory for client-side plugins.",
   &opt_plugin_dir, &opt_plugin_dir, 0,
   GET_STR, REQUIRED_ARG, 0, 0, 0, 0, 0, 0},
  {"port", 'P', "Port number to use for connection.", &opt_mysql_port,
    &opt_mysql_port, 0, GET_UINT, REQUIRED_ARG, MYSQL_PORT, 0, 0, 0, 0,
    0},
  {"post-query", OPT_SLAP_POST_QUERY,
    "Query to run or file containing query to execute after tests have completed.",
    &user_supplied_post_statements, &user_supplied_post_statements,
    0, GET_STR, REQUIRED_ARG, 0, 0, 0, 0, 0, 0},
  {"post-system", OPT_SLAP_POST_SYSTEM,
    "system() string to execute after tests have completed.",
    &post_system, &post_system,
    0, GET_STR, REQUIRED_ARG, 0, 0, 0, 0, 0, 0},
  {"pre-query", OPT_SLAP_PRE_QUERY, 
    "Query to run or file containing query to execute before running tests.",
    &user_supplied_pre_statements, &user_supplied_pre_statements,
    0, GET_STR, REQUIRED_ARG, 0, 0, 0, 0, 0, 0},
  {"pre-system", OPT_SLAP_PRE_SYSTEM, 
    "system() string to execute before running tests.",
    &pre_system, &pre_system,
    0, GET_STR, REQUIRED_ARG, 0, 0, 0, 0, 0, 0},
  {"protocol", OPT_MYSQL_PROTOCOL,
    "The protocol to use for connection (tcp, socket, pipe, memory).",
    0, 0, 0, GET_STR,  REQUIRED_ARG, 0, 0, 0, 0, 0, 0},
  {"query", 'q', "Query to run or file containing query to run.",
    &user_supplied_query, &user_supplied_query,
    0, GET_STR, REQUIRED_ARG, 0, 0, 0, 0, 0, 0},
#ifdef HAVE_SMEM
  {"shared-memory-base-name", OPT_SHARED_MEMORY_BASE_NAME,
    "Base name of shared memory.", &shared_memory_base_name,
    &shared_memory_base_name, 0, GET_STR_ALLOC, REQUIRED_ARG,
    0, 0, 0, 0, 0, 0},
#endif
  {"silent", 's', "Run program in silent mode - no output.",
    &opt_silent, &opt_silent, 0, GET_BOOL,  NO_ARG,
    0, 0, 0, 0, 0, 0},
  {"socket", 'S', "The socket file to use for connection.",
    &opt_mysql_unix_port, &opt_mysql_unix_port, 0, GET_STR,
    REQUIRED_ARG, 0, 0, 0, 0, 0, 0},
#include <sslopt-longopts.h>
#ifndef DONT_ALLOW_USER_CHANGE
  {"user", 'u', "User for login if not current user.", &user,
    &user, 0, GET_STR, REQUIRED_ARG, 0, 0, 0, 0, 0, 0},
#endif
  {"verbose", 'v',
   "More verbose output; you can use this multiple times to get even more "
   "verbose output.", &verbose, &verbose, 0, GET_NO_ARG, NO_ARG,
   0, 0, 0, 0, 0, 0},
  {"version", 'V', "Output version information and exit.", 0, 0, 0,
   GET_NO_ARG, NO_ARG, 0, 0, 0, 0, 0, 0},
  {0, 0, 0, 0, 0, 0, GET_NO_ARG, NO_ARG, 0, 0, 0, 0, 0, 0}
};


static void print_version(void)
{
  printf("%s  Ver %s Distrib %s, for %s (%s)\n",my_progname, SLAP_VERSION,
         MYSQL_SERVER_VERSION,SYSTEM_TYPE,MACHINE_TYPE);
}


static void usage(void)
{
  print_version();
<<<<<<< HEAD
  puts(ORACLE_WELCOME_COPYRIGHT_NOTICE("2005, 2010"));
=======
  puts(ORACLE_WELCOME_COPYRIGHT_NOTICE("2005"));
>>>>>>> 2b0142ad
  puts("Run a query multiple times against the server.\n");
  printf("Usage: %s [OPTIONS]\n",my_progname);
  print_defaults("my",load_default_groups);
  my_print_help(my_long_options);
}


static my_bool
get_one_option(int optid, const struct my_option *opt __attribute__((unused)),
               char *argument)
{
  DBUG_ENTER("get_one_option");
  switch(optid) {
  case 'v':
    verbose++;
    break;
  case 'p':
    if (argument == disabled_my_option)
      argument= (char*) "";			/* Don't require password */
    if (argument)
    {
      char *start= argument;
      my_free(opt_password);
      opt_password= my_strdup(argument,MYF(MY_FAE));
      while (*argument) *argument++= 'x';		/* Destroy argument */
      if (*start)
        start[1]= 0;				/* Cut length of argument */
      tty_password= 0;
    }
    else
      tty_password= 1;
    break;
  case 'W':
#ifdef __WIN__
    opt_protocol= MYSQL_PROTOCOL_PIPE;
#endif
    break;
  case OPT_MYSQL_PROTOCOL:
    opt_protocol= find_type_or_exit(argument, &sql_protocol_typelib,
                                    opt->name);
    break;
  case '#':
    DBUG_PUSH(argument ? argument : default_dbug_option);
    debug_check_flag= 1;
    break;
  case OPT_SLAP_CSV:
    if (!argument)
      argument= (char *)"-"; /* use stdout */
    opt_csv_str= argument;
    break;
#include <sslopt-case.h>
  case 'V':
    print_version();
    exit(0);
    break;
  case '?':
  case 'I':					/* Info */
    usage();
    exit(0);
  case OPT_ENABLE_CLEARTEXT_PLUGIN:
    using_opt_enable_cleartext_plugin= TRUE;
    break;
  }
  DBUG_RETURN(0);
}


uint
get_random_string(char *buf)
{
  char *buf_ptr= buf;
  int x;
  DBUG_ENTER("get_random_string");
  for (x= RAND_STRING_SIZE; x > 0; x--)
    *buf_ptr++= ALPHANUMERICS[random() % ALPHANUMERICS_SIZE];
  DBUG_RETURN(buf_ptr - buf);
}


/*
  build_table_string

  This function builds a create table query if the user opts to not supply
  a file or string containing a create table statement
*/
static statement *
build_table_string(void)
{
  char       buf[HUGE_STRING_LENGTH];
  unsigned int        col_count;
  statement *ptr;
  DYNAMIC_STRING table_string;
  DBUG_ENTER("build_table_string");

  DBUG_PRINT("info", ("num int cols %u num char cols %u",
                      num_int_cols, num_char_cols));

  init_dynamic_string(&table_string, "", 1024, 1024);

  dynstr_append(&table_string, "CREATE TABLE `t1` (");

  if (auto_generate_sql_autoincrement)
  {
    dynstr_append(&table_string, "id serial");

    if (num_int_cols || num_char_cols)
      dynstr_append(&table_string, ",");
  }

  if (auto_generate_sql_guid_primary)
  {
    dynstr_append(&table_string, "id varchar(32) primary key");

    if (num_int_cols || num_char_cols || auto_generate_sql_guid_primary)
      dynstr_append(&table_string, ",");
  }

  if (auto_generate_sql_secondary_indexes)
  {
    unsigned int count;

    for (count= 0; count < auto_generate_sql_secondary_indexes; count++)
    {
      if (count) /* Except for the first pass we add a comma */
        dynstr_append(&table_string, ",");

      if (snprintf(buf, HUGE_STRING_LENGTH, "id%d varchar(32) unique key", count) 
          > HUGE_STRING_LENGTH)
      {
        fprintf(stderr, "Memory Allocation error in create table\n");
        exit(1);
      }
      dynstr_append(&table_string, buf);
    }

    if (num_int_cols || num_char_cols)
      dynstr_append(&table_string, ",");
  }

  if (num_int_cols)
    for (col_count= 1; col_count <= num_int_cols; col_count++)
    {
      if (num_int_cols_index)
      {
        if (snprintf(buf, HUGE_STRING_LENGTH, "intcol%d INT(32), INDEX(intcol%d)", 
                     col_count, col_count) > HUGE_STRING_LENGTH)
        {
          fprintf(stderr, "Memory Allocation error in create table\n");
          exit(1);
        }
      }
      else
      {
        if (snprintf(buf, HUGE_STRING_LENGTH, "intcol%d INT(32) ", col_count) 
            > HUGE_STRING_LENGTH)
        {
          fprintf(stderr, "Memory Allocation error in create table\n");
          exit(1);
        }
      }
      dynstr_append(&table_string, buf);

      if (col_count < num_int_cols || num_char_cols > 0)
        dynstr_append(&table_string, ",");
    }

  if (num_char_cols)
    for (col_count= 1; col_count <= num_char_cols; col_count++)
    {
      if (num_char_cols_index)
      {
        if (snprintf(buf, HUGE_STRING_LENGTH, 
                     "charcol%d VARCHAR(128), INDEX(charcol%d) ", 
                     col_count, col_count) > HUGE_STRING_LENGTH)
        {
          fprintf(stderr, "Memory Allocation error in creating table\n");
          exit(1);
        }
      }
      else
      {
        if (snprintf(buf, HUGE_STRING_LENGTH, "charcol%d VARCHAR(128)", 
                     col_count) > HUGE_STRING_LENGTH)
        {
          fprintf(stderr, "Memory Allocation error in creating table\n");
          exit(1);
        }
      }
      dynstr_append(&table_string, buf);

      if (col_count < num_char_cols)
        dynstr_append(&table_string, ",");
    }

  dynstr_append(&table_string, ")");
  ptr= (statement *)my_malloc(sizeof(statement), 
                              MYF(MY_ZEROFILL|MY_FAE|MY_WME));
  ptr->string = (char *)my_malloc(table_string.length+1,
                                  MYF(MY_ZEROFILL|MY_FAE|MY_WME));
  ptr->length= table_string.length+1;
  ptr->type= CREATE_TABLE_TYPE;
  strmov(ptr->string, table_string.str);
  dynstr_free(&table_string);
  DBUG_RETURN(ptr);
}

/*
  build_update_string()

  This function builds insert statements when the user opts to not supply
  an insert file or string containing insert data
*/
static statement *
build_update_string(void)
{
  char       buf[HUGE_STRING_LENGTH];
  unsigned int        col_count;
  statement *ptr;
  DYNAMIC_STRING update_string;
  DBUG_ENTER("build_update_string");

  init_dynamic_string(&update_string, "", 1024, 1024);

  dynstr_append(&update_string, "UPDATE t1 SET ");

  if (num_int_cols)
    for (col_count= 1; col_count <= num_int_cols; col_count++)
    {
      if (snprintf(buf, HUGE_STRING_LENGTH, "intcol%d = %ld", col_count, 
                   random()) > HUGE_STRING_LENGTH)
      {
        fprintf(stderr, "Memory Allocation error in creating update\n");
        exit(1);
      }
      dynstr_append(&update_string, buf);

      if (col_count < num_int_cols || num_char_cols > 0)
        dynstr_append_mem(&update_string, ",", 1);
    }

  if (num_char_cols)
    for (col_count= 1; col_count <= num_char_cols; col_count++)
    {
      char rand_buffer[RAND_STRING_SIZE];
      int buf_len= get_random_string(rand_buffer);

      if (snprintf(buf, HUGE_STRING_LENGTH, "charcol%d = '%.*s'", col_count, 
                   buf_len, rand_buffer) 
          > HUGE_STRING_LENGTH)
      {
        fprintf(stderr, "Memory Allocation error in creating update\n");
        exit(1);
      }
      dynstr_append(&update_string, buf);

      if (col_count < num_char_cols)
        dynstr_append_mem(&update_string, ",", 1);
    }

  if (auto_generate_sql_autoincrement || auto_generate_sql_guid_primary)
    dynstr_append(&update_string, " WHERE id = ");


  ptr= (statement *)my_malloc(sizeof(statement), 
                              MYF(MY_ZEROFILL|MY_FAE|MY_WME));

  ptr->string= (char *)my_malloc(update_string.length + 1,
                                  MYF(MY_ZEROFILL|MY_FAE|MY_WME));
  ptr->length= update_string.length+1;
  if (auto_generate_sql_autoincrement || auto_generate_sql_guid_primary)
    ptr->type= UPDATE_TYPE_REQUIRES_PREFIX ;
  else
    ptr->type= UPDATE_TYPE;
  strmov(ptr->string, update_string.str);
  dynstr_free(&update_string);
  DBUG_RETURN(ptr);
}


/*
  build_insert_string()

  This function builds insert statements when the user opts to not supply
  an insert file or string containing insert data
*/
static statement *
build_insert_string(void)
{
  char       buf[HUGE_STRING_LENGTH];
  unsigned int        col_count;
  statement *ptr;
  DYNAMIC_STRING insert_string;
  DBUG_ENTER("build_insert_string");

  init_dynamic_string(&insert_string, "", 1024, 1024);

  dynstr_append(&insert_string, "INSERT INTO t1 VALUES (");

  if (auto_generate_sql_autoincrement)
  {
    dynstr_append(&insert_string, "NULL");

    if (num_int_cols || num_char_cols)
      dynstr_append(&insert_string, ",");
  }

  if (auto_generate_sql_guid_primary)
  {
    dynstr_append(&insert_string, "uuid()");

    if (num_int_cols || num_char_cols)
      dynstr_append(&insert_string, ",");
  }

  if (auto_generate_sql_secondary_indexes)
  {
    unsigned int count;

    for (count= 0; count < auto_generate_sql_secondary_indexes; count++)
    {
      if (count) /* Except for the first pass we add a comma */
        dynstr_append(&insert_string, ",");

      dynstr_append(&insert_string, "uuid()");
    }

    if (num_int_cols || num_char_cols)
      dynstr_append(&insert_string, ",");
  }

  if (num_int_cols)
    for (col_count= 1; col_count <= num_int_cols; col_count++)
    {
      if (snprintf(buf, HUGE_STRING_LENGTH, "%ld", random()) > HUGE_STRING_LENGTH)
      {
        fprintf(stderr, "Memory Allocation error in creating insert\n");
        exit(1);
      }
      dynstr_append(&insert_string, buf);

      if (col_count < num_int_cols || num_char_cols > 0)
        dynstr_append_mem(&insert_string, ",", 1);
    }

  if (num_char_cols)
    for (col_count= 1; col_count <= num_char_cols; col_count++)
    {
      int buf_len= get_random_string(buf);
      dynstr_append_mem(&insert_string, "'", 1);
      dynstr_append_mem(&insert_string, buf, buf_len);
      dynstr_append_mem(&insert_string, "'", 1);

      if (col_count < num_char_cols)
        dynstr_append_mem(&insert_string, ",", 1);
    }

  dynstr_append_mem(&insert_string, ")", 1);

  ptr= (statement *)my_malloc(sizeof(statement),
                              MYF(MY_ZEROFILL|MY_FAE|MY_WME));
  ptr->string= (char *)my_malloc(insert_string.length + 1,
                              MYF(MY_ZEROFILL|MY_FAE|MY_WME));
  ptr->length= insert_string.length+1;
  ptr->type= INSERT_TYPE;
  strmov(ptr->string, insert_string.str);
  dynstr_free(&insert_string);
  DBUG_RETURN(ptr);
}


/*
  build_select_string()

  This function builds a query if the user opts to not supply a query
  statement or file containing a query statement
*/
static statement *
build_select_string(my_bool key)
{
  char       buf[HUGE_STRING_LENGTH];
  unsigned int        col_count;
  statement *ptr;
  static DYNAMIC_STRING query_string;
  DBUG_ENTER("build_select_string");

  init_dynamic_string(&query_string, "", 1024, 1024);

  dynstr_append_mem(&query_string, "SELECT ", 7);
  for (col_count= 1; col_count <= num_int_cols; col_count++)
  {
    if (snprintf(buf, HUGE_STRING_LENGTH, "intcol%d", col_count) 
        > HUGE_STRING_LENGTH)
    {
      fprintf(stderr, "Memory Allocation error in creating select\n");
      exit(1);
    }
    dynstr_append(&query_string, buf);

    if (col_count < num_int_cols || num_char_cols > 0)
      dynstr_append_mem(&query_string, ",", 1);

  }
  for (col_count= 1; col_count <= num_char_cols; col_count++)
  {
    if (snprintf(buf, HUGE_STRING_LENGTH, "charcol%d", col_count)
        > HUGE_STRING_LENGTH)
    {
      fprintf(stderr, "Memory Allocation error in creating select\n");
      exit(1);
    }
    dynstr_append(&query_string, buf);

    if (col_count < num_char_cols)
      dynstr_append_mem(&query_string, ",", 1);

  }
  dynstr_append(&query_string, " FROM t1");

  if ((key) && 
      (auto_generate_sql_autoincrement || auto_generate_sql_guid_primary))
    dynstr_append(&query_string, " WHERE id = ");

  ptr= (statement *)my_malloc(sizeof(statement),
                              MYF(MY_ZEROFILL|MY_FAE|MY_WME));
  ptr->string= (char *)my_malloc(query_string.length + 1,
                              MYF(MY_ZEROFILL|MY_FAE|MY_WME));
  ptr->length= query_string.length+1;
  if ((key) && 
      (auto_generate_sql_autoincrement || auto_generate_sql_guid_primary))
    ptr->type= SELECT_TYPE_REQUIRES_PREFIX;
  else
    ptr->type= SELECT_TYPE;
  strmov(ptr->string, query_string.str);
  dynstr_free(&query_string);
  DBUG_RETURN(ptr);
}

static int
get_options(int *argc,char ***argv)
{
  int ho_error;
  char *tmp_string;
  MY_STAT sbuf;  /* Stat information for the data file */

  DBUG_ENTER("get_options");
  if ((ho_error= handle_options(argc, argv, my_long_options, get_one_option)))
    exit(ho_error);
  if (debug_info_flag)
    my_end_arg= MY_CHECK_ERROR | MY_GIVE_INFO;
  if (debug_check_flag)
    my_end_arg= MY_CHECK_ERROR;

  if (!user)
    user= (char *)"root";

  /*
    If something is created and --no-drop is not specified, we drop the
    schema.
  */
  if (!opt_no_drop && (create_string || auto_generate_sql))
    opt_preserve= FALSE;

  if (auto_generate_sql && (create_string || user_supplied_query))
  {
      fprintf(stderr,
              "%s: Can't use --auto-generate-sql when create and query strings are specified!\n",
              my_progname);
      exit(1);
  }

  if (auto_generate_sql && auto_generate_sql_guid_primary && 
      auto_generate_sql_autoincrement)
  {
      fprintf(stderr,
              "%s: Either auto-generate-sql-guid-primary or auto-generate-sql-add-autoincrement can be used!\n",
              my_progname);
      exit(1);
  }

  /* 
    We are testing to make sure that if someone specified a key search
    that we actually added a key!
  */
  if (auto_generate_sql && auto_generate_sql_type[0] == 'k')
    if ( auto_generate_sql_autoincrement == FALSE &&
         auto_generate_sql_guid_primary == FALSE)
    {
      fprintf(stderr,
              "%s: Can't perform key test without a primary key!\n",
              my_progname);
      exit(1);
    }



  if (auto_generate_sql && num_of_query && auto_actual_queries)
  {
      fprintf(stderr,
              "%s: Either auto-generate-sql-execute-number or number-of-queries can be used!\n",
              my_progname);
      exit(1);
  }

  parse_comma(concurrency_str ? concurrency_str : "1", &concurrency);

  if (opt_csv_str)
  {
    opt_silent= TRUE;
    
    if (opt_csv_str[0] == '-')
    {
      csv_file= my_fileno(stdout);
    }
    else
    {
      if ((csv_file= my_open(opt_csv_str, O_CREAT|O_WRONLY|O_APPEND, MYF(0)))
          == -1)
      {
        fprintf(stderr,"%s: Could not open csv file: %sn\n",
                my_progname, opt_csv_str);
        exit(1);
      }
    }
  }

  if (opt_only_print)
    opt_silent= TRUE;

  if (num_int_cols_opt)
  {
    option_string *str;
    parse_option(num_int_cols_opt, &str, ',');
    num_int_cols= atoi(str->string);
    if (str->option)
      num_int_cols_index= atoi(str->option);
    option_cleanup(str);
  }

  if (num_char_cols_opt)
  {
    option_string *str;
    parse_option(num_char_cols_opt, &str, ',');
    num_char_cols= atoi(str->string);
    if (str->option)
      num_char_cols_index= atoi(str->option);
    else
      num_char_cols_index= 0;
    option_cleanup(str);
  }


  if (auto_generate_sql)
  {
    unsigned long long x= 0;
    statement *ptr_statement;

    if (verbose >= 2)
      printf("Building Create Statements for Auto\n");

    create_statements= build_table_string();
    /* 
      Pre-populate table 
    */
    for (ptr_statement= create_statements, x= 0; 
         x < auto_generate_sql_unique_write_number; 
         x++, ptr_statement= ptr_statement->next)
    {
      ptr_statement->next= build_insert_string();
    }

    if (verbose >= 2)
      printf("Building Query Statements for Auto\n");

    if (auto_generate_sql_type[0] == 'r')
    {
      if (verbose >= 2)
        printf("Generating SELECT Statements for Auto\n");

      query_statements= build_select_string(FALSE);
      for (ptr_statement= query_statements, x= 0; 
           x < auto_generate_sql_unique_query_number; 
           x++, ptr_statement= ptr_statement->next)
      {
        ptr_statement->next= build_select_string(FALSE);
      }
    }
    else if (auto_generate_sql_type[0] == 'k')
    {
      if (verbose >= 2)
        printf("Generating SELECT for keys Statements for Auto\n");

      query_statements= build_select_string(TRUE);
      for (ptr_statement= query_statements, x= 0; 
           x < auto_generate_sql_unique_query_number; 
           x++, ptr_statement= ptr_statement->next)
      {
        ptr_statement->next= build_select_string(TRUE);
      }
    }
    else if (auto_generate_sql_type[0] == 'w')
    {
      /*
        We generate a number of strings in case the engine is 
        Archive (since strings which were identical one after another
        would be too easily optimized).
      */
      if (verbose >= 2)
        printf("Generating INSERT Statements for Auto\n");
      query_statements= build_insert_string();
      for (ptr_statement= query_statements, x= 0; 
           x < auto_generate_sql_unique_query_number; 
           x++, ptr_statement= ptr_statement->next)
      {
        ptr_statement->next= build_insert_string();
      }
    }
    else if (auto_generate_sql_type[0] == 'u')
    {
      query_statements= build_update_string();
      for (ptr_statement= query_statements, x= 0; 
           x < auto_generate_sql_unique_query_number; 
           x++, ptr_statement= ptr_statement->next)
      {
          ptr_statement->next= build_update_string();
      }
    }
    else /* Mixed mode is default */
    {
      int coin= 0;

      query_statements= build_insert_string();
      /* 
        This logic should be extended to do a more mixed load,
        at the moment it results in "every other".
      */
      for (ptr_statement= query_statements, x= 0; 
           x < auto_generate_sql_unique_query_number; 
           x++, ptr_statement= ptr_statement->next)
      {
        if (coin)
        {
          ptr_statement->next= build_insert_string();
          coin= 0;
        }
        else
        {
          ptr_statement->next= build_select_string(TRUE);
          coin= 1;
        }
      }
    }
  }
  else
  {
    if (create_string && my_stat(create_string, &sbuf, MYF(0)))
    {
      File data_file;
      if (!MY_S_ISREG(sbuf.st_mode))
      {
        fprintf(stderr,"%s: Create file was not a regular file\n",
                my_progname);
        exit(1);
      }
      if ((data_file= my_open(create_string, O_RDWR, MYF(0))) == -1)
      {
        fprintf(stderr,"%s: Could not open create file\n", my_progname);
        exit(1);
      }
      tmp_string= (char *)my_malloc(sbuf.st_size + 1,
                              MYF(MY_ZEROFILL|MY_FAE|MY_WME));
      my_read(data_file, (uchar*) tmp_string, sbuf.st_size, MYF(0));
      tmp_string[sbuf.st_size]= '\0';
      my_close(data_file,MYF(0));
      parse_delimiter(tmp_string, &create_statements, delimiter[0]);
      my_free(tmp_string);
    }
    else if (create_string)
    {
        parse_delimiter(create_string, &create_statements, delimiter[0]);
    }

    if (user_supplied_query && my_stat(user_supplied_query, &sbuf, MYF(0)))
    {
      File data_file;
      if (!MY_S_ISREG(sbuf.st_mode))
      {
        fprintf(stderr,"%s: User query supplied file was not a regular file\n",
                my_progname);
        exit(1);
      }
      if ((data_file= my_open(user_supplied_query, O_RDWR, MYF(0))) == -1)
      {
        fprintf(stderr,"%s: Could not open query supplied file\n", my_progname);
        exit(1);
      }
      tmp_string= (char *)my_malloc(sbuf.st_size + 1,
                                    MYF(MY_ZEROFILL|MY_FAE|MY_WME));
      my_read(data_file, (uchar*) tmp_string, sbuf.st_size, MYF(0));
      tmp_string[sbuf.st_size]= '\0';
      my_close(data_file,MYF(0));
      if (user_supplied_query)
        actual_queries= parse_delimiter(tmp_string, &query_statements,
                                        delimiter[0]);
      my_free(tmp_string);
    } 
    else if (user_supplied_query)
    {
        actual_queries= parse_delimiter(user_supplied_query, &query_statements,
                                        delimiter[0]);
    }
  }

  if (user_supplied_pre_statements && my_stat(user_supplied_pre_statements, &sbuf, MYF(0)))
  {
    File data_file;
    if (!MY_S_ISREG(sbuf.st_mode))
    {
      fprintf(stderr,"%s: User query supplied file was not a regular file\n",
              my_progname);
      exit(1);
    }
    if ((data_file= my_open(user_supplied_pre_statements, O_RDWR, MYF(0))) == -1)
    {
      fprintf(stderr,"%s: Could not open query supplied file\n", my_progname);
      exit(1);
    }
    tmp_string= (char *)my_malloc(sbuf.st_size + 1,
                                  MYF(MY_ZEROFILL|MY_FAE|MY_WME));
    my_read(data_file, (uchar*) tmp_string, sbuf.st_size, MYF(0));
    tmp_string[sbuf.st_size]= '\0';
    my_close(data_file,MYF(0));
    if (user_supplied_pre_statements)
      (void)parse_delimiter(tmp_string, &pre_statements,
                            delimiter[0]);
    my_free(tmp_string);
  } 
  else if (user_supplied_pre_statements)
  {
    (void)parse_delimiter(user_supplied_pre_statements,
                          &pre_statements,
                          delimiter[0]);
  }

  if (user_supplied_post_statements && my_stat(user_supplied_post_statements, &sbuf, MYF(0)))
  {
    File data_file;
    if (!MY_S_ISREG(sbuf.st_mode))
    {
      fprintf(stderr,"%s: User query supplied file was not a regular file\n",
              my_progname);
      exit(1);
    }
    if ((data_file= my_open(user_supplied_post_statements, O_RDWR, MYF(0))) == -1)
    {
      fprintf(stderr,"%s: Could not open query supplied file\n", my_progname);
      exit(1);
    }
    tmp_string= (char *)my_malloc(sbuf.st_size + 1,
                                  MYF(MY_ZEROFILL|MY_FAE|MY_WME));
    my_read(data_file, (uchar*) tmp_string, sbuf.st_size, MYF(0));
    tmp_string[sbuf.st_size]= '\0';
    my_close(data_file,MYF(0));
    if (user_supplied_post_statements)
      (void)parse_delimiter(tmp_string, &post_statements,
                            delimiter[0]);
    my_free(tmp_string);
  } 
  else if (user_supplied_post_statements)
  {
    (void)parse_delimiter(user_supplied_post_statements, &post_statements,
                          delimiter[0]);
  }

  if (verbose >= 2)
    printf("Parsing engines to use.\n");

  if (default_engine)
    parse_option(default_engine, &engine_options, ',');

  if (tty_password)
    opt_password= get_tty_password(NullS);
  DBUG_RETURN(0);
}


static int run_query(MYSQL *mysql, const char *query, int len)
{
  if (opt_only_print)
  {
    printf("%.*s;\n", len, query);
    return 0;
  }

  if (verbose >= 3)
    printf("%.*s;\n", len, query);
  return mysql_real_query(mysql, query, len);
}


static int
generate_primary_key_list(MYSQL *mysql, option_string *engine_stmt)
{
  MYSQL_RES *result;
  MYSQL_ROW row;
  unsigned long long counter;
  DBUG_ENTER("generate_primary_key_list");

  /* 
    Blackhole is a special case, this allows us to test the upper end 
    of the server during load runs.
  */
  if (opt_only_print || (engine_stmt && 
                         strstr(engine_stmt->string, "blackhole")))
  {
    primary_keys_number_of= 1;
    primary_keys= (char **)my_malloc((uint)(sizeof(char *) * 
                                            primary_keys_number_of), 
                                    MYF(MY_ZEROFILL|MY_FAE|MY_WME));
    /* Yes, we strdup a const string to simplify the interface */
    primary_keys[0]= my_strdup("796c4422-1d94-102a-9d6d-00e0812d", MYF(0)); 
  }
  else
  {
    if (run_query(mysql, "SELECT id from t1", strlen("SELECT id from t1")))
    {
      fprintf(stderr,"%s: Cannot select GUID primary keys. (%s)\n", my_progname,
              mysql_error(mysql));
      exit(1);
    }

    if (!(result= mysql_store_result(mysql)))
    {
      fprintf(stderr, "%s: Error when storing result: %d %s\n",
              my_progname, mysql_errno(mysql), mysql_error(mysql));
      exit(1);
    }
    primary_keys_number_of= mysql_num_rows(result);

    /* So why check this? Blackhole :) */
    if (primary_keys_number_of)
    {
      /*
        We create the structure and loop and create the items.
      */
      primary_keys= (char **)my_malloc((uint)(sizeof(char *) * 
                                              primary_keys_number_of), 
                                       MYF(MY_ZEROFILL|MY_FAE|MY_WME));
      row= mysql_fetch_row(result);
      for (counter= 0; counter < primary_keys_number_of; 
           counter++, row= mysql_fetch_row(result))
        primary_keys[counter]= my_strdup(row[0], MYF(0));
    }

    mysql_free_result(result);
  }

  DBUG_RETURN(0);
}

static int
drop_primary_key_list(void)
{
  unsigned long long counter;

  if (primary_keys_number_of)
  {
    for (counter= 0; counter < primary_keys_number_of; counter++)
      my_free(primary_keys[counter]);

    my_free(primary_keys);
  }

  return 0;
}

static int
create_schema(MYSQL *mysql, const char *db, statement *stmt, 
              option_string *engine_stmt)
{
  char query[HUGE_STRING_LENGTH];
  statement *ptr;
  statement *after_create;
  int len;
  ulonglong count;
  DBUG_ENTER("create_schema");

  len= snprintf(query, HUGE_STRING_LENGTH, "CREATE SCHEMA `%s`", db);

  if (verbose >= 2)
    printf("Loading Pre-data\n");

  if (run_query(mysql, query, len))
  {
    fprintf(stderr,"%s: Cannot create schema %s : %s\n", my_progname, db,
            mysql_error(mysql));
    exit(1);
  }

  if (opt_only_print)
  {
    printf("use %s;\n", db);
  }
  else
  {
    if (verbose >= 3)
      printf("%s;\n", query);

    if (mysql_select_db(mysql,  db))
    {
      fprintf(stderr,"%s: Cannot select schema '%s': %s\n",my_progname, db,
              mysql_error(mysql));
      exit(1);
    }
  }

  if (engine_stmt)
  {
    len= snprintf(query, HUGE_STRING_LENGTH, "set storage_engine=`%s`",
                  engine_stmt->string);
    if (run_query(mysql, query, len))
    {
      fprintf(stderr,"%s: Cannot set default engine: %s\n", my_progname,
              mysql_error(mysql));
      exit(1);
    }
  }

  count= 0;
  after_create= stmt;

limit_not_met:
  for (ptr= after_create; ptr && ptr->length; ptr= ptr->next, count++)
  {
    if (auto_generate_sql && ( auto_generate_sql_number == count))
      break;

    if (engine_stmt && engine_stmt->option && ptr->type == CREATE_TABLE_TYPE)
    {
      char buffer[HUGE_STRING_LENGTH];

      snprintf(buffer, HUGE_STRING_LENGTH, "%s %s", ptr->string, 
               engine_stmt->option);
      if (run_query(mysql, buffer, strlen(buffer)))
      {
        fprintf(stderr,"%s: Cannot run query %.*s ERROR : %s\n",
                my_progname, (uint)ptr->length, ptr->string, mysql_error(mysql));
        exit(1);
      }
    }
    else
    {
      if (run_query(mysql, ptr->string, ptr->length))
      {
        fprintf(stderr,"%s: Cannot run query %.*s ERROR : %s\n",
                my_progname, (uint)ptr->length, ptr->string, mysql_error(mysql));
        exit(1);
      }
    }
  }

  if (auto_generate_sql && (auto_generate_sql_number > count ))
  {
    /* Special case for auto create, we don't want to create tables twice */
    after_create= stmt->next;
    goto limit_not_met;
  }

  DBUG_RETURN(0);
}

static int
drop_schema(MYSQL *mysql, const char *db)
{
  char query[HUGE_STRING_LENGTH];
  int len;
  DBUG_ENTER("drop_schema");
  len= snprintf(query, HUGE_STRING_LENGTH, "DROP SCHEMA IF EXISTS `%s`", db);

  if (run_query(mysql, query, len))
  {
    fprintf(stderr,"%s: Cannot drop database '%s' ERROR : %s\n",
            my_progname, db, mysql_error(mysql));
    exit(1);
  }



  DBUG_RETURN(0);
}

static int
run_statements(MYSQL *mysql, statement *stmt) 
{
  statement *ptr;
  MYSQL_RES *result;
  DBUG_ENTER("run_statements");

  for (ptr= stmt; ptr && ptr->length; ptr= ptr->next)
  {
    if (run_query(mysql, ptr->string, ptr->length))
    {
      fprintf(stderr,"%s: Cannot run query %.*s ERROR : %s\n",
              my_progname, (uint)ptr->length, ptr->string, mysql_error(mysql));
      exit(1);
    }
    if (mysql_field_count(mysql))
    {
      result= mysql_store_result(mysql);
      mysql_free_result(result);
    }
  }

  DBUG_RETURN(0);
}

static int
run_scheduler(stats *sptr, statement *stmts, uint concur, ulonglong limit)
{
  uint x;
  struct timeval start_time, end_time;
  thread_context con;
  pthread_t mainthread;            /* Thread descriptor */
  pthread_attr_t attr;          /* Thread attributes */
  DBUG_ENTER("run_scheduler");

  con.stmt= stmts;
  con.limit= limit;

  pthread_attr_init(&attr);
  pthread_attr_setdetachstate(&attr,
		  PTHREAD_CREATE_DETACHED);

  pthread_mutex_lock(&counter_mutex);
  thread_counter= 0;

  pthread_mutex_lock(&sleeper_mutex);
  master_wakeup= 1;
  pthread_mutex_unlock(&sleeper_mutex);
  for (x= 0; x < concur; x++)
  {
    /* now you create the thread */
    if (pthread_create(&mainthread, &attr, run_task, 
                       (void *)&con) != 0)
    {
      fprintf(stderr,"%s: Could not create thread\n",
              my_progname);
      exit(0);
    }
    thread_counter++;
  }
  pthread_mutex_unlock(&counter_mutex);
  pthread_attr_destroy(&attr);

  pthread_mutex_lock(&sleeper_mutex);
  master_wakeup= 0;
  pthread_mutex_unlock(&sleeper_mutex);
  pthread_cond_broadcast(&sleep_threshhold);

  gettimeofday(&start_time, NULL);

  /*
    We loop until we know that all children have cleaned up.
  */
  pthread_mutex_lock(&counter_mutex);
  while (thread_counter)
  {
    struct timespec abstime;

    set_timespec(abstime, 3);
    pthread_cond_timedwait(&count_threshhold, &counter_mutex, &abstime);
  }
  pthread_mutex_unlock(&counter_mutex);

  gettimeofday(&end_time, NULL);


  sptr->timing= timedif(end_time, start_time);
  sptr->users= concur;
  sptr->rows= limit;

  DBUG_RETURN(0);
}


pthread_handler_t run_task(void *p)
{
  ulonglong counter= 0, queries;
  ulonglong detach_counter;
  unsigned int commit_counter;
  MYSQL *mysql;
  MYSQL_RES *result;
  MYSQL_ROW row;
  statement *ptr;
  thread_context *con= (thread_context *)p;

  DBUG_ENTER("run_task");
  DBUG_PRINT("info", ("task script \"%s\"", con->stmt ? con->stmt->string : ""));

  pthread_mutex_lock(&sleeper_mutex);
  while (master_wakeup)
  {
    pthread_cond_wait(&sleep_threshhold, &sleeper_mutex);
  }
  pthread_mutex_unlock(&sleeper_mutex);

  if (!(mysql= mysql_init(NULL)))
  {
    fprintf(stderr,"%s: mysql_init() failed ERROR : %s\n",
            my_progname, mysql_error(mysql));
    exit(0);
  }

  if (mysql_thread_init())
  {
    fprintf(stderr,"%s: mysql_thread_init() failed ERROR : %s\n",
            my_progname, mysql_error(mysql));
    exit(0);
  }

  DBUG_PRINT("info", ("trying to connect to host %s as user %s", host, user));

  if (!opt_only_print)
  {
    if (slap_connect(mysql))
      goto end;
  }

  DBUG_PRINT("info", ("connected."));
  if (verbose >= 3)
    printf("connected!\n");
  queries= 0;

  commit_counter= 0;
  if (commit_rate)
    run_query(mysql, "SET AUTOCOMMIT=0", strlen("SET AUTOCOMMIT=0"));

limit_not_met:
    for (ptr= con->stmt, detach_counter= 0; 
         ptr && ptr->length; 
         ptr= ptr->next, detach_counter++)
    {
      if (!opt_only_print && detach_rate && !(detach_counter % detach_rate))
      {
        mysql_close(mysql);

        if (!(mysql= mysql_init(NULL)))
        {
          fprintf(stderr,"%s: mysql_init() failed ERROR : %s\n",
                  my_progname, mysql_error(mysql));
          exit(0);
        }

        if (slap_connect(mysql))
          goto end;
      }

      /* 
        We have to execute differently based on query type. This should become a function.
      */
      if ((ptr->type == UPDATE_TYPE_REQUIRES_PREFIX) ||
          (ptr->type == SELECT_TYPE_REQUIRES_PREFIX))
      {
        int length;
        unsigned int key_val;
        char *key;
        char buffer[HUGE_STRING_LENGTH];

        /* 
          This should only happen if some sort of new engine was
          implemented that didn't properly handle UPDATEs.

          Just in case someone runs this under an experimental engine we don't
          want a crash so the if() is placed here.
        */
        DBUG_ASSERT(primary_keys_number_of);
        if (primary_keys_number_of)
        {
          key_val= (unsigned int)(random() % primary_keys_number_of);
          key= primary_keys[key_val];

          DBUG_ASSERT(key);

          length= snprintf(buffer, HUGE_STRING_LENGTH, "%.*s '%s'", 
                           (int)ptr->length, ptr->string, key);

          if (run_query(mysql, buffer, length))
          {
            fprintf(stderr,"%s: Cannot run query %.*s ERROR : %s\n",
                    my_progname, (uint)length, buffer, mysql_error(mysql));
            exit(0);
          }
        }
      }
      else
      {
        if (run_query(mysql, ptr->string, ptr->length))
        {
          fprintf(stderr,"%s: Cannot run query %.*s ERROR : %s\n",
                  my_progname, (uint)ptr->length, ptr->string, mysql_error(mysql));
          exit(0);
        }
      }

      do
      {
        if (mysql_field_count(mysql))
        {
          if (!(result= mysql_store_result(mysql)))
            fprintf(stderr, "%s: Error when storing result: %d %s\n",
                    my_progname, mysql_errno(mysql), mysql_error(mysql));
          else
          {
            while ((row= mysql_fetch_row(result)))
              counter++;
            mysql_free_result(result);
          }
        }
      } while(mysql_next_result(mysql) == 0);
      queries++;

      if (commit_rate && (++commit_counter == commit_rate))
      {
        commit_counter= 0;
        run_query(mysql, "COMMIT", strlen("COMMIT"));
      }

      if (con->limit && queries == con->limit)
        goto end;
    }

    if (con->limit && queries < con->limit)
      goto limit_not_met;

end:
  if (commit_rate)
    run_query(mysql, "COMMIT", strlen("COMMIT"));

  if (!opt_only_print) 
    mysql_close(mysql);

  mysql_thread_end();

  pthread_mutex_lock(&counter_mutex);
  thread_counter--;
  pthread_cond_signal(&count_threshhold);
  pthread_mutex_unlock(&counter_mutex);

  DBUG_RETURN(0);
}

uint
parse_option(const char *origin, option_string **stmt, char delm)
{
  char *retstr;
  char *ptr= (char *)origin;
  option_string **sptr= stmt;
  option_string *tmp;
  size_t length= strlen(origin);
  uint count= 0; /* We know that there is always one */

  for (tmp= *sptr= (option_string *)my_malloc(sizeof(option_string),
                                          MYF(MY_ZEROFILL|MY_FAE|MY_WME));
       (retstr= strchr(ptr, delm)); 
       tmp->next=  (option_string *)my_malloc(sizeof(option_string),
                                          MYF(MY_ZEROFILL|MY_FAE|MY_WME)),
       tmp= tmp->next)
  {
    char buffer[HUGE_STRING_LENGTH];
    char *buffer_ptr;

    count++;
    strncpy(buffer, ptr, (size_t)(retstr - ptr));
    if ((buffer_ptr= strchr(buffer, ':')))
    {
      char *option_ptr;

      tmp->length= (size_t)(buffer_ptr - buffer);
      tmp->string= my_strndup(ptr, (uint)tmp->length, MYF(MY_FAE));

      option_ptr= ptr + 1 + tmp->length;

      /* Move past the : and the first string */
      tmp->option_length= (size_t)(retstr - option_ptr);
      tmp->option= my_strndup(option_ptr, (uint)tmp->option_length,
                              MYF(MY_FAE));
    }
    else
    {
      tmp->string= my_strndup(ptr, (size_t)(retstr - ptr), MYF(MY_FAE));
      tmp->length= (size_t)(retstr - ptr);
    }

    ptr+= retstr - ptr + 1;
    if (isspace(*ptr))
      ptr++;
    count++;
  }

  if (ptr != origin+length)
  {
    char *origin_ptr;

    if ((origin_ptr= strchr(ptr, ':')))
    {
      char *option_ptr;

      tmp->length= (size_t)(origin_ptr - ptr);
      tmp->string= my_strndup(origin, tmp->length, MYF(MY_FAE));

      option_ptr= (char *)ptr + 1 + tmp->length;

      /* Move past the : and the first string */
      tmp->option_length= (size_t)((ptr + length) - option_ptr);
      tmp->option= my_strndup(option_ptr, tmp->option_length,
                              MYF(MY_FAE));
    }
    else
    {
      tmp->length= (size_t)((ptr + length) - ptr);
      tmp->string= my_strndup(ptr, tmp->length, MYF(MY_FAE));
    }

    count++;
  }

  return count;
}


uint
parse_delimiter(const char *script, statement **stmt, char delm)
{
  char *retstr;
  char *ptr= (char *)script;
  statement **sptr= stmt;
  statement *tmp;
  uint length= strlen(script);
  uint count= 0; /* We know that there is always one */

  for (tmp= *sptr= (statement *)my_malloc(sizeof(statement),
                                          MYF(MY_ZEROFILL|MY_FAE|MY_WME));
       (retstr= strchr(ptr, delm)); 
       tmp->next=  (statement *)my_malloc(sizeof(statement),
                                          MYF(MY_ZEROFILL|MY_FAE|MY_WME)),
       tmp= tmp->next)
  {
    count++;
    tmp->string= my_strndup(ptr, (uint)(retstr - ptr), MYF(MY_FAE));
    tmp->length= (size_t)(retstr - ptr);
    ptr+= retstr - ptr + 1;
    if (isspace(*ptr))
      ptr++;
  }

  if (ptr != script+length)
  {
    tmp->string= my_strndup(ptr, (uint)((script + length) - ptr), 
                                       MYF(MY_FAE));
    tmp->length= (size_t)((script + length) - ptr);
    count++;
  }

  return count;
}


uint
parse_comma(const char *string, uint **range)
{
  uint count= 1,x; /* We know that there is always one */
  char *retstr;
  char *ptr= (char *)string;
  uint *nptr;

  for (;*ptr; ptr++)
    if (*ptr == ',') count++;
  
  /* One extra spot for the NULL */
  nptr= *range= (uint *)my_malloc(sizeof(uint) * (count + 1), 
                                  MYF(MY_ZEROFILL|MY_FAE|MY_WME));

  ptr= (char *)string;
  x= 0;
  while ((retstr= strchr(ptr,',')))
  {
    nptr[x++]= atoi(ptr);
    ptr+= retstr - ptr + 1;
  }
  nptr[x++]= atoi(ptr);

  return count;
}

void
print_conclusions(conclusions *con)
{
  printf("Benchmark\n");
  if (con->engine)
    printf("\tRunning for engine %s\n", con->engine);
  printf("\tAverage number of seconds to run all queries: %ld.%03ld seconds\n",
                    con->avg_timing / 1000, con->avg_timing % 1000);
  printf("\tMinimum number of seconds to run all queries: %ld.%03ld seconds\n",
                    con->min_timing / 1000, con->min_timing % 1000);
  printf("\tMaximum number of seconds to run all queries: %ld.%03ld seconds\n",
                    con->max_timing / 1000, con->max_timing % 1000);
  printf("\tNumber of clients running queries: %d\n", con->users);
  printf("\tAverage number of queries per client: %llu\n", con->avg_rows); 
  printf("\n");
}

void
print_conclusions_csv(conclusions *con)
{
  char buffer[HUGE_STRING_LENGTH];
  const char *ptr= auto_generate_sql_type ? auto_generate_sql_type : "query";
  snprintf(buffer, HUGE_STRING_LENGTH, 
           "%s,%s,%ld.%03ld,%ld.%03ld,%ld.%03ld,%d,%llu\n",
           con->engine ? con->engine : "", /* Storage engine we ran against */
           ptr, /* Load type */
           con->avg_timing / 1000, con->avg_timing % 1000, /* Time to load */
           con->min_timing / 1000, con->min_timing % 1000, /* Min time */
           con->max_timing / 1000, con->max_timing % 1000, /* Max time */
           con->users, /* Children used */
           con->avg_rows  /* Queries run */
          );
  my_write(csv_file, (uchar*) buffer, (uint)strlen(buffer), MYF(0));
}

void
generate_stats(conclusions *con, option_string *eng, stats *sptr)
{
  stats *ptr;
  unsigned int x;

  con->min_timing= sptr->timing; 
  con->max_timing= sptr->timing;
  con->min_rows= sptr->rows;
  con->max_rows= sptr->rows;
  
  /* At the moment we assume uniform */
  con->users= sptr->users;
  con->avg_rows= sptr->rows;
  
  /* With no next, we know it is the last element that was malloced */
  for (ptr= sptr, x= 0; x < iterations; ptr++, x++)
  {
    con->avg_timing+= ptr->timing;

    if (ptr->timing > con->max_timing)
      con->max_timing= ptr->timing;
    if (ptr->timing < con->min_timing)
      con->min_timing= ptr->timing;
  }
  con->avg_timing= con->avg_timing/iterations;

  if (eng && eng->string)
    con->engine= eng->string;
  else
    con->engine= NULL;
}

void
option_cleanup(option_string *stmt)
{
  option_string *ptr, *nptr;
  if (!stmt)
    return;

  for (ptr= stmt; ptr; ptr= nptr)
  {
    nptr= ptr->next;
    my_free(ptr->string);
    my_free(ptr->option);
    my_free(ptr);
  }
}

void
statement_cleanup(statement *stmt)
{
  statement *ptr, *nptr;
  if (!stmt)
    return;

  for (ptr= stmt; ptr; ptr= nptr)
  {
    nptr= ptr->next;
    my_free(ptr->string);
    my_free(ptr);
  }
}


int 
slap_connect(MYSQL *mysql)
{
  /* Connect to server */
  static ulong connection_retry_sleep= 100000; /* Microseconds */
  int x, connect_error= 1;
  for (x= 0; x < 10; x++)
  {
    if (mysql_real_connect(mysql, host, user, opt_password,
                           create_schema_string,
                           opt_mysql_port,
                           opt_mysql_unix_port,
                           connect_flags))
    {
      /* Connect suceeded */
      connect_error= 0;
      break;
    }
    my_sleep(connection_retry_sleep);
  }
  if (connect_error)
  {
    fprintf(stderr,"%s: Error when connecting to server: %d %s\n",
            my_progname, mysql_errno(mysql), mysql_error(mysql));
    return 1;
  }

  return 0;
}<|MERGE_RESOLUTION|>--- conflicted
+++ resolved
@@ -710,11 +710,7 @@
 static void usage(void)
 {
   print_version();
-<<<<<<< HEAD
-  puts(ORACLE_WELCOME_COPYRIGHT_NOTICE("2005, 2010"));
-=======
   puts(ORACLE_WELCOME_COPYRIGHT_NOTICE("2005"));
->>>>>>> 2b0142ad
   puts("Run a query multiple times against the server.\n");
   printf("Usage: %s [OPTIONS]\n",my_progname);
   print_defaults("my",load_default_groups);
