# Copyright (C) 2000 MySQL AB & MySQL Finland AB & TCX DataKonsult AB
# 
# This program is free software; you can redistribute it and/or modify
# it under the terms of the GNU General Public License as published by
# the Free Software Foundation; either version 2 of the License, or
# (at your option) any later version.
# 
# This program is distributed in the hope that it will be useful,
# but WITHOUT ANY WARRANTY; without even the implied warranty of
# MERCHANTABILITY or FITNESS FOR A PARTICULAR PURPOSE.  See the
# GNU General Public License for more details.
# 
# You should have received a copy of the GNU General Public License
# along with this program; if not, write to the Free Software
# Foundation, Inc., 59 Temple Place, Suite 330, Boston, MA  02111-1307  USA

# This file is public domain and comes with NO WARRANTY of any kind

if HAVE_YASSL
  yassl_dummy_link_fix= $(top_srcdir)/extra/yassl/src/dummy.cpp
else
  yassl_dummy_link_fix=
endif
#AUTOMAKE_OPTIONS =              nostdinc
INCLUDES =			-I$(top_builddir)/include \
				-I$(top_srcdir)/include \
				-I$(top_srcdir)/regex \
                                $(openssl_includes) $(yassl_includes) 
LIBS =				@CLIENT_LIBS@
LDADD=				@CLIENT_EXTRA_LDFLAGS@ \
                                $(top_builddir)/libmysql/libmysqlclient.la
bin_PROGRAMS =			mysql mysqladmin mysqlcheck mysqlshow \
				mysqldump mysqlimport mysqltest mysqlbinlog \
				mysqltestmanagerc mysqltestmanager-pwgen
noinst_HEADERS =		sql_string.h completion_hash.h my_readline.h \
				client_priv.h
mysql_SOURCES =			mysql.cc readline.cc sql_string.cc completion_hash.cc
mysqladmin_SOURCES =		mysqladmin.cc
mysql_LDADD =			@readline_link@ @TERMCAP_LIB@ $(LDADD) $(CXXLDFLAGS)
mysqltest_SOURCES=              mysqltest.c $(top_srcdir)/mysys/my_getsystime.c \
                                $(yassl_dummy_link_fix)
mysqltest_LDADD =		$(top_builddir)/regex/libregex.a $(LDADD)
mysqlbinlog_SOURCES =   mysqlbinlog.cc $(top_srcdir)/mysys/mf_tempdir.c $(top_srcdir)/mysys/my_new.cc
mysqlbinlog_LDADD =		$(LDADD) $(CXXLDFLAGS)
mysqltestmanager_pwgen_SOURCES =   mysqlmanager-pwgen.c 
mysqltestmanagerc_SOURCES=      mysqlmanagerc.c $(yassl_dummy_link_fix)
mysqlcheck_SOURCES=             mysqlcheck.c $(yassl_dummy_link_fix)
mysqlshow_SOURCES=              mysqlshow.c $(yassl_dummy_link_fix)
mysqldump_SOURCES=              mysqldump.c $(yassl_dummy_link_fix)
mysqlimport_SOURCES=            mysqlimport.c $(yassl_dummy_link_fix)
sql_src=log_event.h mysql_priv.h log_event.cc my_decimal.h my_decimal.cc
strings_src=decimal.c

# Fix for mit-threads
DEFS =			-DUNDEF_THREADS_HACK

link_sources:
	for f in $(sql_src) ; do \
<<<<<<< HEAD
	  rm -f $(srcdir)/$$f; \
	  @LN_CP_F@ $(top_srcdir)/sql/$$f $(srcdir)/$$f; \
         done; \
        for f in $(strings_src) ; do \
          rm -f $(srcdir)/$$f; \
          @LN_CP_F@ $(top_srcdir)/strings/$$f $(srcdir)/$$f; \
         done;
=======
	  rm -f $$f; \
	  @LN_CP_F@ $(top_srcdir)/sql/$$f $$f; \
        done;
>>>>>>> b0701a5c

# Don't update the files from bitkeeper
%::SCCS/s.%<|MERGE_RESOLUTION|>--- conflicted
+++ resolved
@@ -56,19 +56,13 @@
 
 link_sources:
 	for f in $(sql_src) ; do \
-<<<<<<< HEAD
-	  rm -f $(srcdir)/$$f; \
-	  @LN_CP_F@ $(top_srcdir)/sql/$$f $(srcdir)/$$f; \
+	  rm -f $$f; \
+	  @LN_CP_F@ $(top_srcdir)/sql/$$f $$f; \
          done; \
         for f in $(strings_src) ; do \
           rm -f $(srcdir)/$$f; \
           @LN_CP_F@ $(top_srcdir)/strings/$$f $(srcdir)/$$f; \
          done;
-=======
-	  rm -f $$f; \
-	  @LN_CP_F@ $(top_srcdir)/sql/$$f $$f; \
-        done;
->>>>>>> b0701a5c
 
 # Don't update the files from bitkeeper
 %::SCCS/s.%