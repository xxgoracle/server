/* Copyright (C) 2000-2003 MySQL AB

   This program is free software; you can redistribute it and/or modify
   it under the terms of the GNU General Public License as published by
   the Free Software Foundation; either version 2 of the License, or
   (at your option) any later version.

   This program is distributed in the hope that it will be useful,
   but WITHOUT ANY WARRANTY; without even the implied warranty of
   MERCHANTABILITY or FITNESS FOR A PARTICULAR PURPOSE.  See the
   GNU General Public License for more details.

   You should have received a copy of the GNU General Public License
   along with this program; if not, write to the Free Software
   Foundation, Inc., 59 Temple Place, Suite 330, Boston, MA  02111-1307  USA */

/* mysql command tool
 * Commands compatible with mSQL by David J. Hughes
 *
 * Written by:
 *   Michael 'Monty' Widenius
 *   Andi Gutmans  <andi@zend.com>
 *   Zeev Suraski  <zeev@zend.com>
 *   Jani Tolonen  <jani@mysql.com>
 *   Matt Wagner   <matt@mysql.com>
 *   Jeremy Cole   <jcole@mysql.com>
 *   Tonu Samuel   <tonu@mysql.com>
 *   Harrison Fisk <harrison@mysql.com>
 *
 **/

#include "client_priv.h"
#include <m_ctype.h>
#include <stdarg.h>
#include <my_dir.h>
#ifndef __GNU_LIBRARY__
#define __GNU_LIBRARY__		      // Skip warnings in getopt.h
#endif
#include "my_readline.h"
#include <signal.h>
#include <violite.h>

#if defined(USE_LIBEDIT_INTERFACE) && defined(HAVE_LOCALE_H)
#include <locale.h>
#endif

const char *VER= "14.12";

/* Don't try to make a nice table if the data is too big */
#define MAX_COLUMN_LENGTH	     1024

gptr sql_alloc(unsigned size);	     // Don't use mysqld alloc for these
void sql_element_free(void *ptr);
#include "sql_string.h"

extern "C" {
#if defined(HAVE_CURSES_H) && defined(HAVE_TERM_H)
#include <curses.h>
#include <term.h>
#else
#if defined(HAVE_TERMIOS_H)
#include <termios.h>
#include <unistd.h>
#elif defined(HAVE_TERMBITS_H)
#include <termbits.h>
#elif defined(HAVE_ASM_TERMBITS_H) && (!defined __GLIBC__ || !(__GLIBC__ > 2 || __GLIBC__ == 2 && __GLIBC_MINOR__ > 0))
#include <asm/termbits.h>		// Standard linux
#endif
#undef VOID
#if defined(HAVE_TERMCAP_H)
#include <termcap.h>
#else
#ifdef HAVE_CURSES_H
#include <curses.h>
#endif
#undef SYSV				// hack to avoid syntax error
#ifdef HAVE_TERM_H
#include <term.h>
#endif
#endif
#endif

#undef bcmp				// Fix problem with new readline
#if defined( __WIN__)
#include <conio.h>
#elif !defined(__NETWARE__)
#include <readline/readline.h>
#define HAVE_READLINE
#endif
  //int vidattr(long unsigned int attrs);	// Was missing in sun curses
}

#if !defined(HAVE_VIDATTR)
#undef vidattr
#define vidattr(A) {}			// Can't get this to work
#endif

#ifdef FN_NO_CASE_SENCE
#define cmp_database(cs,A,B) my_strcasecmp((cs), (A), (B))
#else
#define cmp_database(cs,A,B) strcmp((A),(B))
#endif

#if !defined( __WIN__) && !defined(__NETWARE__) && !defined(THREAD)
#define USE_POPEN
#endif

#include "completion_hash.h"

#define PROMPT_CHAR '\\'
#define DEFAULT_DELIMITER ";"

typedef struct st_status
{
  int exit_status;
  ulong query_start_line;
  char *file_name;
  LINE_BUFFER *line_buff;
  bool batch,add_to_history;
} STATUS;


static HashTable ht;
static char **defaults_argv;

enum enum_info_type { INFO_INFO,INFO_ERROR,INFO_RESULT};
typedef enum enum_info_type INFO_TYPE;

static MYSQL mysql;			/* The connection */
static my_bool info_flag=0,ignore_errors=0,wait_flag=0,quick=0,
               connected=0,opt_raw_data=0,unbuffered=0,output_tables=0,
	       rehash=1,skip_updates=0,safe_updates=0,one_database=0,
	       opt_compress=0, using_opt_local_infile=0,
	       vertical=0, line_numbers=1, column_names=1,opt_html=0,
               opt_xml=0,opt_nopager=1, opt_outfile=0, named_cmds= 0,
	       tty_password= 0, opt_nobeep=0, opt_reconnect=1,
	       default_charset_used= 0, opt_secure_auth= 0,
               default_pager_set= 0, opt_sigint_ignore= 0,
               show_warnings= 0, executing_query= 0, interrupted_query= 0;
static ulong opt_max_allowed_packet, opt_net_buffer_length;
static uint verbose=0,opt_silent=0,opt_mysql_port=0, opt_local_infile=0;
static my_string opt_mysql_unix_port=0;
static int connect_flag=CLIENT_INTERACTIVE;
static char *current_host,*current_db,*current_user=0,*opt_password=0,
            *current_prompt=0, *delimiter_str= 0,
            *default_charset= (char*) MYSQL_DEFAULT_CHARSET_NAME;
static char *histfile;
static char *histfile_tmp;
static String glob_buffer,old_buffer;
static String processed_prompt;
static char *full_username=0,*part_username=0,*default_prompt=0;
static int wait_time = 5;
static STATUS status;
static ulong select_limit,max_join_size,opt_connect_timeout=0;
static char mysql_charsets_dir[FN_REFLEN+1];
static const char *xmlmeta[] = {
  "&", "&amp;",
  "<", "&lt;",
  ">", "&gt;",
  "\"", "&quot;",
  0, 0
};
static const char *day_names[]={"Sun","Mon","Tue","Wed","Thu","Fri","Sat"};
static const char *month_names[]={"Jan","Feb","Mar","Apr","May","Jun","Jul",
			    "Aug","Sep","Oct","Nov","Dec"};
static char default_pager[FN_REFLEN];
static char pager[FN_REFLEN], outfile[FN_REFLEN];
static FILE *PAGER, *OUTFILE;
static MEM_ROOT hash_mem_root;
static uint prompt_counter;
static char delimiter[16]= DEFAULT_DELIMITER;
static uint delimiter_length= 1;

#ifdef HAVE_SMEM
static char *shared_memory_base_name=0;
#endif
static uint opt_protocol=0;
static CHARSET_INFO *charset_info= &my_charset_latin1;

#include "sslopt-vars.h"

const char *default_dbug_option="d:t:o,/tmp/mysql.trace";

void tee_fprintf(FILE *file, const char *fmt, ...);
void tee_fputs(const char *s, FILE *file);
void tee_puts(const char *s, FILE *file);
void tee_putc(int c, FILE *file);
static void tee_print_sized_data(const char *, unsigned int, unsigned int, bool);
/* The names of functions that actually do the manipulation. */
static int get_options(int argc,char **argv);
static int com_quit(String *str,char*),
	   com_go(String *str,char*), com_ego(String *str,char*),
	   com_print(String *str,char*),
	   com_help(String *str,char*), com_clear(String *str,char*),
	   com_connect(String *str,char*), com_status(String *str,char*),
	   com_use(String *str,char*), com_source(String *str, char*),
	   com_rehash(String *str, char*), com_tee(String *str, char*),
           com_notee(String *str, char*), com_charset(String *str,char*),
           com_prompt(String *str, char*), com_delimiter(String *str, char*),
     com_warnings(String *str, char*), com_nowarnings(String *str, char*);

#ifdef USE_POPEN
static int com_nopager(String *str, char*), com_pager(String *str, char*),
           com_edit(String *str,char*), com_shell(String *str, char *);
#endif

static int read_and_execute(bool interactive);
static int sql_connect(char *host,char *database,char *user,char *password,
		       uint silent);
static int put_info(const char *str,INFO_TYPE info,uint error=0,
		    const char *sql_state=0);
static int put_error(MYSQL *mysql);
static void safe_put_field(const char *pos,ulong length);
static void xmlencode_print(const char *src, uint length);
static void init_pager();
static void end_pager();
static void init_tee(const char *);
static void end_tee();
static const char* construct_prompt();
static char *get_arg(char *line, my_bool get_next_arg);
static void init_username();
static void add_int_to_prompt(int toadd);

/* A structure which contains information on the commands this program
   can understand. */

typedef struct {
  const char *name;		/* User printable name of the function. */
  char cmd_char;		/* msql command character */
  int (*func)(String *str,char *); /* Function to call to do the job. */
  bool takes_params;		/* Max parameters for command */
  const char *doc;		/* Documentation for this function.  */
} COMMANDS;

static COMMANDS commands[] = {
  { "?",      '?', com_help,   1, "Synonym for `help'." },
  { "clear",  'c', com_clear,  0, "Clear command."},
  { "connect",'r', com_connect,1,
    "Reconnect to the server. Optional arguments are db and host." },
  { "delimiter", 'd', com_delimiter,    1,
    "Set statement delimiter. NOTE: Takes the rest of the line as new delimiter." },
#ifdef USE_POPEN
  { "edit",   'e', com_edit,   0, "Edit command with $EDITOR."},
#endif
  { "ego",    'G', com_ego,    0,
    "Send command to mysql server, display result vertically."},
  { "exit",   'q', com_quit,   0, "Exit mysql. Same as quit."},
  { "go",     'g', com_go,     0, "Send command to mysql server." },
  { "help",   'h', com_help,   1, "Display this help." },
#ifdef USE_POPEN
  { "nopager",'n', com_nopager,0, "Disable pager, print to stdout." },
#endif
  { "notee",  't', com_notee,  0, "Don't write into outfile." },
#ifdef USE_POPEN
  { "pager",  'P', com_pager,  1, 
    "Set PAGER [to_pager]. Print the query results via PAGER." },
#endif
  { "print",  'p', com_print,  0, "Print current command." },
  { "prompt", 'R', com_prompt, 1, "Change your mysql prompt."},
  { "quit",   'q', com_quit,   0, "Quit mysql." },
  { "rehash", '#', com_rehash, 0, "Rebuild completion hash." },
  { "source", '.', com_source, 1,
    "Execute an SQL script file. Takes a file name as an argument."},
  { "status", 's', com_status, 0, "Get status information from the server."},
#ifdef USE_POPEN
  { "system", '!', com_shell,  1, "Execute a system shell command."},
#endif
  { "tee",    'T', com_tee,    1, 
    "Set outfile [to_outfile]. Append everything into given outfile." },
  { "use",    'u', com_use,    1,
    "Use another database. Takes database name as argument." },
  { "charset",    'C', com_charset,    1,
    "Switch to another charset. Might be needed for processing binlog with multi-byte charsets." },
  { "warnings", 'W', com_warnings,  0,
    "Show warnings after every statement." },
  { "nowarning", 'w', com_nowarnings, 0,
    "Don't show warnings after every statement." },
  /* Get bash-like expansion for some commands */
  { "create table",     0, 0, 0, ""},
  { "create database",  0, 0, 0, ""},
  { "drop",             0, 0, 0, ""},
  { "select",           0, 0, 0, ""},
  { "insert",           0, 0, 0, ""},
  { "replace",          0, 0, 0, ""},
  { "update",           0, 0, 0, ""},
  { "delete",           0, 0, 0, ""},
  { "explain",          0, 0, 0, ""},
  { "show databases",   0, 0, 0, ""},
  { "show fields from", 0, 0, 0, ""},
  { "show keys from",   0, 0, 0, ""},
  { "show tables",      0, 0, 0, ""},
  { "load data from",   0, 0, 0, ""},
  { "alter table",      0, 0, 0, ""},
  { "set option",       0, 0, 0, ""},
  { "lock tables",      0, 0, 0, ""},
  { "unlock tables",    0, 0, 0, ""},
  { (char *)NULL,       0, 0, 0, ""}
};

static const char *load_default_groups[]= { "mysql","client",0 };
static const char *server_default_groups[]=
{ "server", "embedded", "mysql_SERVER", 0 };

#ifdef HAVE_READLINE
/*
 HIST_ENTRY is defined for libedit, but not for the real readline
 Need to redefine it for real readline to find it
*/
#if !defined(HAVE_HIST_ENTRY)
typedef struct _hist_entry {
  const char      *line;
  const char      *data;
} HIST_ENTRY; 
#endif

extern "C" int add_history(const char *command); /* From readline directory */
extern "C" int read_history(const char *command);
extern "C" int write_history(const char *command);
extern "C" HIST_ENTRY *history_get(int num);
extern "C" int history_length;
static int not_in_history(const char *line);
static void initialize_readline (char *name);
static void fix_history(String *final_command);
#endif

static COMMANDS *find_command(char *name,char cmd_name);
static bool add_line(String &buffer,char *line,char *in_string,
                     bool *ml_comment);
static void remove_cntrl(String &buffer);
static void print_table_data(MYSQL_RES *result);
static void print_table_data_html(MYSQL_RES *result);
static void print_table_data_xml(MYSQL_RES *result);
static void print_tab_data(MYSQL_RES *result);
static void print_table_data_vertically(MYSQL_RES *result);
static void print_warnings(void);
static ulong start_timer(void);
static void end_timer(ulong start_time,char *buff);
static void mysql_end_timer(ulong start_time,char *buff);
static void nice_time(double sec,char *buff,bool part_second);
static sig_handler mysql_end(int sig);
static sig_handler handle_sigint(int sig);

int main(int argc,char *argv[])
{
  char buff[80];
  char *defaults, *extra_defaults, *group_suffix;
  char *emb_argv[4];
  int emb_argc;

  /* Get --defaults-xxx args for mysql_server_init() */
  emb_argc= get_defaults_options(argc, argv, &defaults, &extra_defaults,
                                 &group_suffix)+1;
  memcpy((char*) emb_argv, (char*) argv, emb_argc * sizeof(*argv));
  emb_argv[emb_argc]= 0;

  MY_INIT(argv[0]);
  DBUG_ENTER("main");
  DBUG_PROCESS(argv[0]);
  
  delimiter_str= delimiter;
  default_prompt = my_strdup(getenv("MYSQL_PS1") ? 
			     getenv("MYSQL_PS1") : 
			     "mysql> ",MYF(MY_WME));
  current_prompt = my_strdup(default_prompt,MYF(MY_WME));
  prompt_counter=0;

  outfile[0]=0;			// no (default) outfile
  strmov(pager, "stdout");	// the default, if --pager wasn't given
  {
    char *tmp=getenv("PAGER");
    if (tmp && strlen(tmp))
    {
      default_pager_set= 1;
      strmov(default_pager, tmp);
    }
  }
  if (!isatty(0) || !isatty(1))
  {
    status.batch=1; opt_silent=1;
    ignore_errors=0;
  }
  else
    status.add_to_history=1;
  status.exit_status=1;
  load_defaults("my",load_default_groups,&argc,&argv);
  defaults_argv=argv;
  if (get_options(argc, (char **) argv))
  {
    free_defaults(defaults_argv);
    my_end(0);
    exit(1);
  }
  if (status.batch && !status.line_buff &&
      !(status.line_buff=batch_readline_init(opt_max_allowed_packet+512,stdin)))
  {
    free_defaults(defaults_argv);
    my_end(0);
    exit(1);
  }
  if (mysql_server_init(emb_argc, emb_argv, (char**) server_default_groups))
  {
    free_defaults(defaults_argv);
    my_end(0);
    exit(1);
  }
  glob_buffer.realloc(512);
  completion_hash_init(&ht, 128);
  init_alloc_root(&hash_mem_root, 16384, 0);
  bzero((char*) &mysql, sizeof(mysql));
  if (sql_connect(current_host,current_db,current_user,opt_password,
		  opt_silent))
  {
    quick=1;					// Avoid history
    status.exit_status=1;
    mysql_end(-1);
  }
  if (!status.batch)
    ignore_errors=1;				// Don't abort monitor

  if (opt_sigint_ignore)
    signal(SIGINT, SIG_IGN);
  else
    signal(SIGINT, handle_sigint);              // Catch SIGINT to clean up
  signal(SIGQUIT, mysql_end);			// Catch SIGQUIT to clean up

  /*
    Run in interactive mode like the ingres/postgres monitor
  */

  put_info("Welcome to the MySQL monitor.  Commands end with ; or \\g.",
	   INFO_INFO);
  sprintf((char*) glob_buffer.ptr(),
	  "Your MySQL connection id is %lu to server version: %s\n",
	  mysql_thread_id(&mysql),mysql_get_server_info(&mysql));
  put_info((char*) glob_buffer.ptr(),INFO_INFO);

#ifdef HAVE_READLINE
  initialize_readline((char*) my_progname);
  if (!status.batch && !quick && !opt_html && !opt_xml)
  {
    /* read-history from file, default ~/.mysql_history*/
    if (getenv("MYSQL_HISTFILE"))
      histfile=my_strdup(getenv("MYSQL_HISTFILE"),MYF(MY_WME));
    else if (getenv("HOME"))
    {
      histfile=(char*) my_malloc((uint) strlen(getenv("HOME"))
				 + (uint) strlen("/.mysql_history")+2,
				 MYF(MY_WME));
      if (histfile)
	sprintf(histfile,"%s/.mysql_history",getenv("HOME"));
      char link_name[FN_REFLEN];
      if (my_readlink(link_name, histfile, 0) == 0 &&
          strncmp(link_name, "/dev/null", 10) == 0)
      {
        /* The .mysql_history file is a symlink to /dev/null, don't use it */
        my_free(histfile, MYF(MY_ALLOW_ZERO_PTR));
        histfile= 0;
      }
    }
    if (histfile)
    {
      if (verbose)
	tee_fprintf(stdout, "Reading history-file %s\n",histfile);
      read_history(histfile);
      if (!(histfile_tmp= (char*) my_malloc((uint) strlen(histfile) + 5,
					    MYF(MY_WME))))
      {
	fprintf(stderr, "Couldn't allocate memory for temp histfile!\n");
	exit(1);
      }
      sprintf(histfile_tmp, "%s.TMP", histfile);
    }
  }
#endif
  sprintf(buff, "%s",
#ifndef NOT_YET
	  "Type 'help;' or '\\h' for help. Type '\\c' to clear the buffer.\n");
#else
	  "Type 'help [[%]function name[%]]' to get help on usage of function.\n");
#endif
  put_info(buff,INFO_INFO);
  status.exit_status= read_and_execute(!status.batch);
  if (opt_outfile)
    end_tee();
  mysql_end(0);
#ifndef _lint
  DBUG_RETURN(0);				// Keep compiler happy
#endif
}

sig_handler mysql_end(int sig)
{
  mysql_close(&mysql);
#ifdef HAVE_READLINE
  if (!status.batch && !quick && !opt_html && !opt_xml && histfile)
  {
    /* write-history */
    if (verbose)
      tee_fprintf(stdout, "Writing history-file %s\n",histfile);
    if (!write_history(histfile_tmp))
      my_rename(histfile_tmp, histfile, MYF(MY_WME));
  }
  batch_readline_end(status.line_buff);
  completion_hash_free(&ht);
  free_root(&hash_mem_root,MYF(0));

#endif
  if (sig >= 0)
    put_info(sig ? "Aborted" : "Bye", INFO_RESULT);
  glob_buffer.free();
  old_buffer.free();
  processed_prompt.free();
  my_free(opt_password,MYF(MY_ALLOW_ZERO_PTR));
  my_free(opt_mysql_unix_port,MYF(MY_ALLOW_ZERO_PTR));
  my_free(histfile,MYF(MY_ALLOW_ZERO_PTR));
  my_free(histfile_tmp,MYF(MY_ALLOW_ZERO_PTR));
  my_free(current_db,MYF(MY_ALLOW_ZERO_PTR));
  my_free(current_host,MYF(MY_ALLOW_ZERO_PTR));
  my_free(current_user,MYF(MY_ALLOW_ZERO_PTR));
  my_free(full_username,MYF(MY_ALLOW_ZERO_PTR));
  my_free(part_username,MYF(MY_ALLOW_ZERO_PTR));
  my_free(default_prompt,MYF(MY_ALLOW_ZERO_PTR));
#ifdef HAVE_SMEM
  my_free(shared_memory_base_name,MYF(MY_ALLOW_ZERO_PTR));
#endif
  my_free(current_prompt,MYF(MY_ALLOW_ZERO_PTR));
  mysql_server_end();
  free_defaults(defaults_argv);
  my_end(info_flag ? MY_CHECK_ERROR | MY_GIVE_INFO : 0);
  exit(status.exit_status);
}


/*
  This function handles sigint calls
  If query is in process, kill query
  no query in process, terminate like previous behavior
 */
sig_handler handle_sigint(int sig)
{
  char kill_buffer[40];
  MYSQL *kill_mysql= NULL;

  /* terminate if no query being executed, or we already tried interrupting */
  if (!executing_query || interrupted_query)
    mysql_end(sig);

  kill_mysql= mysql_init(kill_mysql);
  if (!mysql_real_connect(kill_mysql,current_host, current_user, opt_password,
                          "", opt_mysql_port, opt_mysql_unix_port,0))
    mysql_end(sig);

  /* kill_buffer is always big enough because max length of %lu is 15 */
  sprintf(kill_buffer, "KILL /*!50000 QUERY */ %lu", mysql_thread_id(&mysql));
  mysql_real_query(kill_mysql, kill_buffer, strlen(kill_buffer));
  mysql_close(kill_mysql);
  tee_fprintf(stdout, "Query aborted by Ctrl+C\n");

  interrupted_query= 1;
}


static struct my_option my_long_options[] =
{
  {"help", '?', "Display this help and exit.", 0, 0, 0, GET_NO_ARG, NO_ARG, 0,
   0, 0, 0, 0, 0},
  {"help", 'I', "Synonym for -?", 0, 0, 0, GET_NO_ARG, NO_ARG, 0,
   0, 0, 0, 0, 0},
#ifdef __NETWARE__
  {"autoclose", OPT_AUTO_CLOSE, "Auto close the screen on exit for Netware.",
   0, 0, 0, GET_NO_ARG, NO_ARG, 0, 0, 0, 0, 0, 0},
#endif
  {"auto-rehash", OPT_AUTO_REHASH,
   "Enable automatic rehashing. One doesn't need to use 'rehash' to get table and field completion, but startup and reconnecting may take a longer time. Disable with --disable-auto-rehash.",
   (gptr*) &rehash, (gptr*) &rehash, 0, GET_BOOL, NO_ARG, 1, 0, 0, 0, 0, 0},
  {"no-auto-rehash", 'A',
   "No automatic rehashing. One has to use 'rehash' to get table and field completion. This gives a quicker start of mysql and disables rehashing on reconnect. WARNING: options deprecated; use --disable-auto-rehash instead.",
   0, 0, 0, GET_NO_ARG, NO_ARG, 0, 0, 0, 0, 0, 0},
  {"batch", 'B',
   "Don't use history file. Disable interactive behavior. (Enables --silent)", 0, 0, 0, GET_NO_ARG, NO_ARG, 0, 0, 0, 0, 0, 0},
  {"character-sets-dir", OPT_CHARSETS_DIR,
   "Directory where character sets are.", (gptr*) &charsets_dir,
   (gptr*) &charsets_dir, 0, GET_STR, REQUIRED_ARG, 0, 0, 0, 0, 0, 0},
  {"default-character-set", OPT_DEFAULT_CHARSET,
   "Set the default character set.", (gptr*) &default_charset,
   (gptr*) &default_charset, 0, GET_STR, REQUIRED_ARG, 0, 0, 0, 0, 0, 0},
  {"compress", 'C', "Use compression in server/client protocol.",
   (gptr*) &opt_compress, (gptr*) &opt_compress, 0, GET_BOOL, NO_ARG, 0, 0, 0,
   0, 0, 0},
#ifdef DBUG_OFF
  {"debug", '#', "This is a non-debug version. Catch this and exit",
   0,0, 0, GET_DISABLED, OPT_ARG, 0, 0, 0, 0, 0, 0},
#else
  {"debug", '#', "Output debug log", (gptr*) &default_dbug_option,
   (gptr*) &default_dbug_option, 0, GET_STR, OPT_ARG, 0, 0, 0, 0, 0, 0},
#endif
  {"database", 'D', "Database to use.", (gptr*) &current_db,
   (gptr*) &current_db, 0, GET_STR_ALLOC, REQUIRED_ARG, 0, 0, 0, 0, 0, 0},
  {"delimiter", OPT_DELIMITER, "Delimiter to be used.", (gptr*) &delimiter_str,
   (gptr*) &delimiter_str, 0, GET_STR, REQUIRED_ARG, 0, 0, 0, 0, 0, 0},
  {"execute", 'e', "Execute command and quit. (Disables --force and history file)", 0,
   0, 0, GET_STR, REQUIRED_ARG, 0, 0, 0, 0, 0, 0},
  {"vertical", 'E', "Print the output of a query (rows) vertically.",
   (gptr*) &vertical, (gptr*) &vertical, 0, GET_BOOL, NO_ARG, 0, 0, 0, 0, 0,
   0},
  {"force", 'f', "Continue even if we get an sql error.",
   (gptr*) &ignore_errors, (gptr*) &ignore_errors, 0, GET_BOOL, NO_ARG, 0, 0,
   0, 0, 0, 0},
  {"no-named-commands", 'g',
   "Named commands are disabled. Use \\* form only, or use named commands only in the beginning of a line ending with a semicolon (;) Since version 10.9 the client now starts with this option ENABLED by default! Disable with '-G'. Long format commands still work from the first line. WARNING: option deprecated; use --disable-named-commands instead.",
   0, 0, 0, GET_NO_ARG, NO_ARG, 0, 0, 0, 0, 0, 0},
  {"named-commands", 'G',
   "Enable named commands. Named commands mean this program's internal commands; see mysql> help . When enabled, the named commands can be used from any line of the query, otherwise only from the first line, before an enter. Disable with --disable-named-commands. This option is disabled by default.",
   (gptr*) &named_cmds, (gptr*) &named_cmds, 0, GET_BOOL, NO_ARG, 0, 0, 0, 0,
   0, 0},
  {"ignore-spaces", 'i', "Ignore space after function names.", 0, 0, 0,
   GET_NO_ARG, NO_ARG, 0, 0, 0, 0, 0, 0},
  {"local-infile", OPT_LOCAL_INFILE, "Enable/disable LOAD DATA LOCAL INFILE.",
   (gptr*) &opt_local_infile,
   (gptr*) &opt_local_infile, 0, GET_BOOL, OPT_ARG, 0, 0, 0, 0, 0, 0},
  {"no-beep", 'b', "Turn off beep on error.", (gptr*) &opt_nobeep,
   (gptr*) &opt_nobeep, 0, GET_BOOL, NO_ARG, 0, 0, 0, 0, 0, 0}, 
  {"host", 'h', "Connect to host.", (gptr*) &current_host,
   (gptr*) &current_host, 0, GET_STR_ALLOC, REQUIRED_ARG, 0, 0, 0, 0, 0, 0},
  {"html", 'H', "Produce HTML output.", (gptr*) &opt_html, (gptr*) &opt_html,
   0, GET_BOOL, NO_ARG, 0, 0, 0, 0, 0, 0},
  {"xml", 'X', "Produce XML output", (gptr*) &opt_xml, (gptr*) &opt_xml, 0,
   GET_BOOL, NO_ARG, 0, 0, 0, 0, 0, 0},
  {"line-numbers", OPT_LINE_NUMBERS, "Write line numbers for errors.",
   (gptr*) &line_numbers, (gptr*) &line_numbers, 0, GET_BOOL,
   NO_ARG, 1, 0, 0, 0, 0, 0},  
  {"skip-line-numbers", 'L', "Don't write line number for errors. WARNING: -L is deprecated, use long version of this option instead.", 0, 0, 0, GET_NO_ARG,
   NO_ARG, 0, 0, 0, 0, 0, 0},
#ifdef USE_POPEN
  {"no-pager", OPT_NOPAGER,
   "Disable pager and print to stdout. See interactive help (\\h) also. WARNING: option deprecated; use --disable-pager instead.",
   0, 0, 0, GET_NO_ARG, NO_ARG, 0, 0, 0, 0, 0, 0},
#endif
  {"no-tee", OPT_NOTEE, "Disable outfile. See interactive help (\\h) also. WARNING: option deprecated; use --disable-tee instead", 0, 0, 0, GET_NO_ARG,
   NO_ARG, 0, 0, 0, 0, 0, 0},
  {"unbuffered", 'n', "Flush buffer after each query.", (gptr*) &unbuffered,
   (gptr*) &unbuffered, 0, GET_BOOL, NO_ARG, 0, 0, 0, 0, 0, 0},
  {"column-names", OPT_COLUMN_NAMES, "Write column names in results.",
   (gptr*) &column_names, (gptr*) &column_names, 0, GET_BOOL,
   NO_ARG, 1, 0, 0, 0, 0, 0},
  {"skip-column-names", 'N',
   "Don't write column names in results. WARNING: -N is deprecated, use long version of this options instead.",
   0, 0, 0, GET_NO_ARG, NO_ARG, 0, 0, 0, 0, 0, 0},
  {"set-variable", 'O',
   "Change the value of a variable. Please note that this option is deprecated; you can set variables directly with --variable-name=value.",
   0, 0, 0, GET_STR, REQUIRED_ARG, 0, 0, 0, 0, 0, 0},
  {"sigint-ignore", OPT_SIGINT_IGNORE, "Ignore SIGINT (CTRL-C)",
   (gptr*) &opt_sigint_ignore,  (gptr*) &opt_sigint_ignore, 0, GET_BOOL,
   NO_ARG, 0, 0, 0, 0, 0, 0},
  {"one-database", 'o',
   "Only update the default database. This is useful for skipping updates to other database in the update log.",
   0, 0, 0, GET_NO_ARG, NO_ARG, 0, 0, 0, 0, 0, 0},
#ifdef USE_POPEN
  {"pager", OPT_PAGER,
   "Pager to use to display results. If you don't supply an option the default pager is taken from your ENV variable PAGER. Valid pagers are less, more, cat [> filename], etc. See interactive help (\\h) also. This option does not work in batch mode.",
   0, 0, 0, GET_STR, OPT_ARG, 0, 0, 0, 0, 0, 0},
#endif
  {"password", 'p',
   "Password to use when connecting to server. If password is not given it's asked from the tty.",
   0, 0, 0, GET_STR, OPT_ARG, 0, 0, 0, 0, 0, 0},
#ifdef __WIN__
  {"pipe", 'W', "Use named pipes to connect to server.", 0, 0, 0, GET_NO_ARG,
   NO_ARG, 0, 0, 0, 0, 0, 0},
#endif
  {"port", 'P', "Port number to use for connection.", (gptr*) &opt_mysql_port,
   (gptr*) &opt_mysql_port, 0, GET_UINT, REQUIRED_ARG, 0, 0, 0, 0, 0,
   0},
  {"prompt", OPT_PROMPT, "Set the mysql prompt to this value.",
   (gptr*) &current_prompt, (gptr*) &current_prompt, 0, GET_STR_ALLOC,
   REQUIRED_ARG, 0, 0, 0, 0, 0, 0},
  {"protocol", OPT_MYSQL_PROTOCOL, "The protocol of connection (tcp,socket,pipe,memory).",
   0, 0, 0, GET_STR,  REQUIRED_ARG, 0, 0, 0, 0, 0, 0},
  {"quick", 'q',
   "Don't cache result, print it row by row. This may slow down the server if the output is suspended. Doesn't use history file.",
   (gptr*) &quick, (gptr*) &quick, 0, GET_BOOL, NO_ARG, 0, 0, 0, 0, 0, 0},
  {"raw", 'r', "Write fields without conversion. Used with --batch.",
   (gptr*) &opt_raw_data, (gptr*) &opt_raw_data, 0, GET_BOOL, NO_ARG, 0, 0, 0,
   0, 0, 0},
  {"reconnect", OPT_RECONNECT, "Reconnect if the connection is lost. Disable with --disable-reconnect. This option is enabled by default.", 
   (gptr*) &opt_reconnect, (gptr*) &opt_reconnect, 0, GET_BOOL, NO_ARG, 1, 0, 0, 0, 0, 0},
  {"silent", 's', "Be more silent. Print results with a tab as separator, each row on new line.", 0, 0, 0, GET_NO_ARG, NO_ARG, 0, 0, 0, 0,
   0, 0},
#ifdef HAVE_SMEM
  {"shared-memory-base-name", OPT_SHARED_MEMORY_BASE_NAME,
   "Base name of shared memory.", (gptr*) &shared_memory_base_name, (gptr*) &shared_memory_base_name, 
   0, GET_STR_ALLOC, REQUIRED_ARG, 0, 0, 0, 0, 0, 0},
#endif
  {"socket", 'S', "Socket file to use for connection.",
   (gptr*) &opt_mysql_unix_port, (gptr*) &opt_mysql_unix_port, 0, GET_STR_ALLOC,
   REQUIRED_ARG, 0, 0, 0, 0, 0, 0},
#include "sslopt-longopts.h"
  {"table", 't', "Output in table format.", (gptr*) &output_tables,
   (gptr*) &output_tables, 0, GET_BOOL, NO_ARG, 0, 0, 0, 0, 0, 0},
  {"debug-info", 'T', "Print some debug info at exit.", (gptr*) &info_flag,
   (gptr*) &info_flag, 0, GET_BOOL, NO_ARG, 0, 0, 0, 0, 0, 0},
  {"tee", OPT_TEE,
   "Append everything into outfile. See interactive help (\\h) also. Does not work in batch mode.",
   0, 0, 0, GET_STR, REQUIRED_ARG, 0, 0, 0, 0, 0, 0},
#ifndef DONT_ALLOW_USER_CHANGE
  {"user", 'u', "User for login if not current user.", (gptr*) &current_user,
   (gptr*) &current_user, 0, GET_STR_ALLOC, REQUIRED_ARG, 0, 0, 0, 0, 0, 0},
#endif
  {"safe-updates", 'U', "Only allow UPDATE and DELETE that uses keys.",
   (gptr*) &safe_updates, (gptr*) &safe_updates, 0, GET_BOOL, NO_ARG, 0, 0,
   0, 0, 0, 0},
  {"i-am-a-dummy", 'U', "Synonym for option --safe-updates, -U.",
   (gptr*) &safe_updates, (gptr*) &safe_updates, 0, GET_BOOL, NO_ARG, 0, 0,
   0, 0, 0, 0},
  {"verbose", 'v', "Write more. (-v -v -v gives the table output format).", 0,
   0, 0, GET_NO_ARG, NO_ARG, 0, 0, 0, 0, 0, 0},
  {"version", 'V', "Output version information and exit.", 0, 0, 0,
   GET_NO_ARG, NO_ARG, 0, 0, 0, 0, 0, 0},
  {"wait", 'w', "Wait and retry if connection is down.", 0, 0, 0, GET_NO_ARG,
   NO_ARG, 0, 0, 0, 0, 0, 0},
  {"connect_timeout", OPT_CONNECT_TIMEOUT,
   "Number of seconds before connection timeout.",
   (gptr*) &opt_connect_timeout,
   (gptr*) &opt_connect_timeout, 0, GET_ULONG, REQUIRED_ARG, 0, 0, 3600*12, 0,
   0, 1},
  {"max_allowed_packet", OPT_MAX_ALLOWED_PACKET,
   "Max packet length to send to, or receive from server",
   (gptr*) &opt_max_allowed_packet, (gptr*) &opt_max_allowed_packet, 0, GET_ULONG,
   REQUIRED_ARG, 16 *1024L*1024L, 4096, (longlong) 2*1024L*1024L*1024L,
   MALLOC_OVERHEAD, 1024, 0},
  {"net_buffer_length", OPT_NET_BUFFER_LENGTH,
   "Buffer for TCP/IP and socket communication",
   (gptr*) &opt_net_buffer_length, (gptr*) &opt_net_buffer_length, 0, GET_ULONG,
   REQUIRED_ARG, 16384, 1024, 512*1024*1024L, MALLOC_OVERHEAD, 1024, 0},
  {"select_limit", OPT_SELECT_LIMIT,
   "Automatic limit for SELECT when using --safe-updates",
   (gptr*) &select_limit,
   (gptr*) &select_limit, 0, GET_ULONG, REQUIRED_ARG, 1000L, 1, ~0L, 0, 1, 0},
  {"max_join_size", OPT_MAX_JOIN_SIZE,
   "Automatic limit for rows in a join when using --safe-updates",
   (gptr*) &max_join_size,
   (gptr*) &max_join_size, 0, GET_ULONG, REQUIRED_ARG, 1000000L, 1, ~0L, 0, 1,
   0},
  {"secure-auth", OPT_SECURE_AUTH, "Refuse client connecting to server if it"
    " uses old (pre-4.1.1) protocol", (gptr*) &opt_secure_auth,
    (gptr*) &opt_secure_auth, 0, GET_BOOL, NO_ARG, 0, 0, 0, 0, 0, 0},
  {"show-warnings", OPT_SHOW_WARNINGS, "Show warnings after every statement.",
    (gptr*) &show_warnings, (gptr*) &show_warnings, 0, GET_BOOL, NO_ARG, 
    0, 0, 0, 0, 0, 0},
  { 0, 0, 0, 0, 0, 0, GET_NO_ARG, NO_ARG, 0, 0, 0, 0, 0, 0}
};


static void usage(int version)
{
  /* Divert all help information on NetWare to logger screen. */
#ifdef __NETWARE__
#define printf	consoleprintf
#endif

#if defined(USE_LIBEDIT_INTERFACE)
  const char* readline= "";
#else
  const char* readline= "readline";
#endif

#ifdef HAVE_READLINE
  printf("%s  Ver %s Distrib %s, for %s (%s) using %s %s\n",
	 my_progname, VER, MYSQL_SERVER_VERSION, SYSTEM_TYPE, MACHINE_TYPE,
         readline, rl_library_version);
#else
  printf("%s  Ver %s Distrib %s, for %s (%s)\n", my_progname, VER,
	MYSQL_SERVER_VERSION, SYSTEM_TYPE, MACHINE_TYPE);
#endif

  if (version)
    return;
  printf("\
Copyright (C) 2002 MySQL AB\n\
This software comes with ABSOLUTELY NO WARRANTY. This is free software,\n\
and you are welcome to modify and redistribute it under the GPL license\n");
  printf("Usage: %s [OPTIONS] [database]\n", my_progname);
  my_print_help(my_long_options);
  print_defaults("my", load_default_groups);
  my_print_variables(my_long_options);
  NETWARE_SET_SCREEN_MODE(1);
#ifdef __NETWARE__
#undef printf
#endif
}


static my_bool
get_one_option(int optid, const struct my_option *opt __attribute__((unused)),
	       char *argument)
{
  switch(optid) {
#ifdef __NETWARE__
  case OPT_AUTO_CLOSE:
    setscreenmode(SCR_AUTOCLOSE_ON_EXIT);
    break;
#endif
  case OPT_CHARSETS_DIR:
    strmov(mysql_charsets_dir, argument);
    charsets_dir = mysql_charsets_dir;
    break;
  case  OPT_DEFAULT_CHARSET:
    default_charset_used= 1;
    break;
  case OPT_DELIMITER:
    if (argument == disabled_my_option)
      strmov(delimiter, DEFAULT_DELIMITER);
    else
      strmake(delimiter, argument, sizeof(delimiter) - 1);
    delimiter_length= (uint)strlen(delimiter);
    delimiter_str= delimiter;
    break;
  case OPT_LOCAL_INFILE:
    using_opt_local_infile=1;
    break;
  case OPT_TEE:
    if (argument == disabled_my_option)
    {
      if (opt_outfile)
	end_tee();
    }
    else
      init_tee(argument);
    break;
  case OPT_NOTEE:
    printf("WARNING: option deprecated; use --disable-tee instead.\n");
    if (opt_outfile)
      end_tee();
    break;
  case OPT_PAGER:
    if (argument == disabled_my_option)
      opt_nopager= 1;
    else
    {
      opt_nopager= 0;
      if (argument && strlen(argument))
      {
	default_pager_set= 1;
	strmov(pager, argument);
	strmov(default_pager, pager);
      }
      else if (default_pager_set)
	strmov(pager, default_pager);
      else
	opt_nopager= 1;
    }
    break;
  case OPT_NOPAGER:
    printf("WARNING: option deprecated; use --disable-pager instead.\n");
    opt_nopager= 1;
  case OPT_MYSQL_PROTOCOL:
  {
    if ((opt_protocol= find_type(argument, &sql_protocol_typelib,0)) <= 0)
    {
      fprintf(stderr, "Unknown option to protocol: %s\n", argument);
      exit(1);
    }
    break;
  }
  break;
  case 'A':
    rehash= 0;
    break;
  case 'N':
    column_names= 0;
    break;
  case 'e':
    status.batch= 1;
    status.add_to_history= 0;
    if (!status.line_buff)
      ignore_errors= 0;                         // do it for the first -e only
    if (!(status.line_buff= batch_readline_command(status.line_buff, argument)))
      return 1;
    break;
  case 'o':
    if (argument == disabled_my_option)
      one_database= 0;
    else
      one_database= skip_updates= 1;
    break;
  case 'p':
    if (argument == disabled_my_option)
      argument= (char*) "";			// Don't require password
    if (argument)
    {
      char *start= argument;
      my_free(opt_password, MYF(MY_ALLOW_ZERO_PTR));
      opt_password= my_strdup(argument, MYF(MY_FAE));
      while (*argument) *argument++= 'x';		// Destroy argument
      if (*start)
	start[1]=0 ;
      tty_password= 0;
    }
    else
      tty_password= 1;
    break;
  case '#':
    DBUG_PUSH(argument ? argument : default_dbug_option);
    info_flag= 1;
    break;
  case 's':
    if (argument == disabled_my_option)
      opt_silent= 0;
    else
      opt_silent++;
    break;
  case 'v':
    if (argument == disabled_my_option)
      verbose= 0;
    else
      verbose++;
    break;
  case 'B':
    status.batch= 1;
    status.add_to_history= 0;
    set_if_bigger(opt_silent,1);                         // more silent
    break;
  case 'W':
#ifdef __WIN__
    opt_protocol = MYSQL_PROTOCOL_PIPE;
#endif
    break;
#include <sslopt-case.h>
  case 'V':
    usage(1);
    exit(0);
  case 'I':
  case '?':
    usage(0);
    exit(0);
  }
  return 0;
}


static int get_options(int argc, char **argv)
{
  char *tmp, *pagpoint;
  int ho_error;
  MYSQL_PARAMETERS *mysql_params= mysql_get_parameters();

  tmp= (char *) getenv("MYSQL_HOST");
  if (tmp)
    current_host= my_strdup(tmp, MYF(MY_WME));

  pagpoint= getenv("PAGER");
  if (!((char*) (pagpoint)))
  {
    strmov(pager, "stdout");
    opt_nopager= 1;
  }
  else
    strmov(pager, pagpoint);
  strmov(default_pager, pager);

  opt_max_allowed_packet= *mysql_params->p_max_allowed_packet;
  opt_net_buffer_length= *mysql_params->p_net_buffer_length;

  if ((ho_error=handle_options(&argc, &argv, my_long_options, get_one_option)))
    exit(ho_error);

  *mysql_params->p_max_allowed_packet= opt_max_allowed_packet;
  *mysql_params->p_net_buffer_length= opt_net_buffer_length;

  if (status.batch) /* disable pager and outfile in this case */
  {
    strmov(default_pager, "stdout");
    strmov(pager, "stdout");
    opt_nopager= 1;
    default_pager_set= 0;
    opt_outfile= 0;
    opt_reconnect= 0;
    connect_flag= 0; /* Not in interactive mode */
  }
  
  if (strcmp(default_charset, charset_info->csname) &&
      !(charset_info= get_charset_by_csname(default_charset, 
					    MY_CS_PRIMARY, MYF(MY_WME))))
    exit(1);
  if (argc > 1)
  {
    usage(0);
    exit(1);
  }
  if (argc == 1)
  {
    skip_updates= 0;
    my_free(current_db, MYF(MY_ALLOW_ZERO_PTR));
    current_db= my_strdup(*argv, MYF(MY_WME));
  }
  if (tty_password)
    opt_password= get_tty_password(NullS);
  return(0);
}

static int read_and_execute(bool interactive)
{
#if defined(__NETWARE__)
  char linebuffer[254];
  String buffer;
#endif
#if defined(__WIN__)
  String tmpbuf;
  String buffer;
#endif

  char	*line;
  char	in_string=0;
  ulong line_number=0;
  bool ml_comment= 0;  
  COMMANDS *com;
  status.exit_status=1;
  
  for (;;)
  {
    if (!interactive)
    {
      line=batch_readline(status.line_buff);
      line_number++;
      if (!glob_buffer.length())
	status.query_start_line=line_number;
    }
    else
    {
      char *prompt= (char*) (ml_comment ? "   /*> " :
                             glob_buffer.is_empty() ?  construct_prompt() :
			     !in_string ? "    -> " :
			     in_string == '\'' ?
			     "    '> " : (in_string == '`' ?
			     "    `> " :
			     "    \"> "));
      if (opt_outfile && glob_buffer.is_empty())
	fflush(OUTFILE);

#if defined( __WIN__) || defined(__NETWARE__)
      tee_fputs(prompt, stdout);
#if defined(__NETWARE__)
      line=fgets(linebuffer, sizeof(linebuffer)-1, stdin);
      /* Remove the '\n' */
      if (line)
      {
        char *p = strrchr(line, '\n');
        if (p != NULL)
          *p = '\0';
      }
#else defined(__WIN__)
      if (!tmpbuf.is_alloced())
        tmpbuf.alloc(65535);
      tmpbuf.length(0);
      buffer.length(0);
      unsigned long clen;
      do
      {
	line= my_cgets((char*)tmpbuf.ptr(), tmpbuf.alloced_length()-1, &clen);
        buffer.append(line, clen);
        /* 
           if we got buffer fully filled than there is a chance that
           something else is still in console input buffer
        */
      } while (tmpbuf.alloced_length() <= clen);
      line= buffer.c_ptr();
#endif /* __NETWARE__ */
#else
      if (opt_outfile)
	fputs(prompt, OUTFILE);
      line= readline(prompt);
#endif /* defined( __WIN__) || defined(__NETWARE__) */

      /*
        When Ctrl+d or Ctrl+z is pressed, the line may be NULL on some OS
        which may cause coredump.
      */
      if (opt_outfile && line)
	fprintf(OUTFILE, "%s\n", line);
    }
    if (!line)					// End of file
    {
      status.exit_status=0;
      break;
    }
    if (!in_string && (line[0] == '#' ||
		       (line[0] == '-' && line[1] == '-') ||
		       line[0] == 0))
      continue;					// Skip comment lines

    /*
      Check if line is a mysql command line
      (We want to allow help, print and clear anywhere at line start
    */
    if ((named_cmds || glob_buffer.is_empty())
	&& !in_string && (com=find_command(line,0)))
    {
      if ((*com->func)(&glob_buffer,line) > 0)
	break;
      if (glob_buffer.is_empty())		// If buffer was emptied
	in_string=0;
#ifdef HAVE_READLINE
      if (interactive && status.add_to_history && not_in_history(line))
	add_history(line);
#endif
      continue;
    }
    if (add_line(glob_buffer,line,&in_string,&ml_comment))
      break;
  }
  /* if in batch mode, send last query even if it doesn't end with \g or go */

  if (!interactive && !status.exit_status)
  {
    remove_cntrl(glob_buffer);
    if (!glob_buffer.is_empty())
    {
      status.exit_status=1;
      if (com_go(&glob_buffer,line) <= 0)
	status.exit_status=0;
    }
  }

#if defined( __WIN__) || defined(__NETWARE__)
  buffer.free();
#endif
#if defined( __WIN__)
  tmpbuf.free();
#endif

  return status.exit_status;
}


static COMMANDS *find_command(char *name,char cmd_char)
{
  uint len;
  char *end;
  DBUG_ENTER("find_command");
  DBUG_PRINT("enter",("name: '%s'  char: %d", name ? name : "NULL", cmd_char));

  if (!name)
  {
    len=0;
    end=0;
  }
  else
  {
    while (my_isspace(charset_info,*name))
      name++;
    /*
      If there is an \\g in the row or if the row has a delimiter but
      this is not a delimiter command, let add_line() take care of
      parsing the row and calling find_command()
    */
    if (strstr(name, "\\g") || (strstr(name, delimiter) &&
                                !(strlen(name) >= 9 &&
                                  !my_strnncoll(charset_info,
                                                (uchar*) name, 9,
                                                (const uchar*) "delimiter",
                                                9))))
      DBUG_RETURN((COMMANDS *) 0);
    if ((end=strcont(name," \t")))
    {
      len=(uint) (end - name);
      while (my_isspace(charset_info,*end))
	end++;
      if (!*end)
	end=0;					// no arguments to function
    }
    else
      len=(uint) strlen(name);
  }

  for (uint i= 0; commands[i].name; i++)
  {
    if (commands[i].func &&
	((name &&
	  !my_strnncoll(charset_info,(uchar*)name,len,
				     (uchar*)commands[i].name,len) &&
	  !commands[i].name[len] &&
	  (!end || (end && commands[i].takes_params))) ||
	 !name && commands[i].cmd_char == cmd_char))
    {
      DBUG_PRINT("exit",("found command: %s", commands[i].name));
      DBUG_RETURN(&commands[i]);
    }
  }
  DBUG_RETURN((COMMANDS *) 0);
}


static bool add_line(String &buffer,char *line,char *in_string,
                     bool *ml_comment)
{
  uchar inchar;
  char buff[80], *pos, *out;
  COMMANDS *com;
  bool need_space= 0;
  DBUG_ENTER("add_line");

  if (!line[0] && buffer.is_empty())
    DBUG_RETURN(0);
#ifdef HAVE_READLINE
  if (status.add_to_history && line[0] && not_in_history(line))
    add_history(line);
#endif
#ifdef USE_MB
  char *end_of_line=line+(uint) strlen(line);
#endif

  for (pos=out=line ; (inchar= (uchar) *pos) ; pos++)
  {
    if (my_isspace(charset_info,inchar) && out == line && 
        buffer.is_empty())
      continue;
#ifdef USE_MB
    int length;
    if (use_mb(charset_info) &&
        (length= my_ismbchar(charset_info, pos, end_of_line)))
    {
      if (!*ml_comment)
      {
        while (length--)
          *out++ = *pos++;
        pos--;
      }
      else
        pos+= length - 1;
      continue;
    }
#endif
    if (!*ml_comment && inchar == '\\')
    {
      // Found possbile one character command like \c

      if (!(inchar = (uchar) *++pos))
	break;				// readline adds one '\'
      if (*in_string || inchar == 'N')	// \N is short for NULL
      {					// Don't allow commands in string
	*out++='\\';
	*out++= (char) inchar;
	continue;
      }
      if ((com=find_command(NullS,(char) inchar)))
      {
	const String tmp(line,(uint) (out-line), charset_info);
	buffer.append(tmp);
	if ((*com->func)(&buffer,pos-1) > 0)
	  DBUG_RETURN(1);                       // Quit
	if (com->takes_params)
	{
	  for (pos++ ;
	       *pos && (*pos != *delimiter ||
			!is_prefix(pos + 1, delimiter + 1)) ; pos++)
	    ;	// Remove parameters
	  if (!*pos)
	    pos--;
	  else 
	    pos+= delimiter_length - 1; // Point at last delim char
	}
	out=line;
      }
      else
      {
	sprintf(buff,"Unknown command '\\%c'.",inchar);
	if (put_info(buff,INFO_ERROR) > 0)
	  DBUG_RETURN(1);
	*out++='\\';
	*out++=(char) inchar;
	continue;
      }
    }
    else if (!*ml_comment && !*in_string &&
             (*pos == *delimiter && is_prefix(pos + 1, delimiter + 1) ||
              buffer.length() == 0 && (out - line) >= 9 &&
              !my_strcasecmp(charset_info, line, "delimiter")))
    {					
      uint old_delimiter_length= delimiter_length;
      if (out != line)
	buffer.append(line, (uint) (out - line));	// Add this line
      if ((com= find_command(buffer.c_ptr(), 0)))
      {
        if (com->func == com_delimiter)
        {
          /*
            Delimiter wants the get rest of the given line as argument to
            allow one to change ';' to ';;' and back
          */
          char *end= strend(pos);
          buffer.append(pos, (uint) (end - pos));
          /* Ensure pos will point at \0 after the pos+= below */
          pos= end - old_delimiter_length + 1;
        }
	if ((*com->func)(&buffer, buffer.c_ptr()) > 0)
	  DBUG_RETURN(1);                       // Quit
      }
      else
      {
	if (com_go(&buffer, 0) > 0)             // < 0 is not fatal
	  DBUG_RETURN(1);
      }
      buffer.length(0);
      out= line;
      pos+= old_delimiter_length - 1;
    }
    else if (!*ml_comment && (!*in_string && (inchar == '#' ||
			      inchar == '-' && pos[1] == '-' &&
			      my_isspace(charset_info,pos[2]))))
      break;					// comment to end of line
    else if (!*in_string && inchar == '/' && *(pos+1) == '*' &&
	     *(pos+2) != '!')
    {
      pos++;
      *ml_comment= 1;
      if (out != line)
      {
        buffer.append(line,(uint) (out-line));
        out=line;
      }
    }
    else if (*ml_comment && inchar == '*' && *(pos + 1) == '/')
    {
      pos++;
      *ml_comment= 0;
      need_space= 1;
    }      
    else
    {						// Add found char to buffer
      if (inchar == *in_string)
	*in_string= 0;
      else if (!*ml_comment && !*in_string &&
	       (inchar == '\'' || inchar == '"' || inchar == '`'))
	*in_string= (char) inchar;
      if (!*ml_comment)
      {
        if (need_space && !my_isspace(charset_info, (char)inchar))
        {
          *out++= ' ';
          need_space= 0;
        }
	*out++= (char) inchar;
      }
    }
  }
  if (out != line || !buffer.is_empty())
  {
    *out++='\n';
    uint length=(uint) (out-line);
    if (buffer.length() + length >= buffer.alloced_length())
      buffer.realloc(buffer.length()+length+IO_SIZE);
    if (!(*ml_comment) && buffer.append(line,length))
      DBUG_RETURN(1);
  }
  DBUG_RETURN(0);
}

/*****************************************************************
	    Interface to Readline Completion
******************************************************************/

#ifdef HAVE_READLINE

static char *new_command_generator(const char *text, int);
static char **new_mysql_completion (const char *text, int start, int end);

/*
  Tell the GNU Readline library how to complete.  We want to try to complete
  on command names if this is the first word in the line, or on filenames
  if not.
*/

#if defined(USE_NEW_READLINE_INTERFACE) || defined(USE_LIBEDIT_INTERFACE)
char *no_completion(const char*,int)
#else
int no_completion()
#endif
{
  return 0;					/* No filename completion */
}

/*	glues pieces of history back together if in pieces   */
static void fix_history(String *final_command) 
{
  int total_lines = 1;
  char *ptr = final_command->c_ptr();
  String fixed_buffer; 	/* Converted buffer */
  char str_char = '\0';  /* Character if we are in a string or not */
  
  /* find out how many lines we have and remove newlines */
  while (*ptr != '\0') 
  {
    switch (*ptr) {
      /* string character */
    case '"':
    case '\'':
    case '`':
      if (str_char == '\0')	/* open string */
	str_char = *ptr;
      else if (str_char == *ptr)   /* close string */
	str_char = '\0';
      fixed_buffer.append(ptr,1);
      break;
    case '\n':
      /* 
	 not in string, change to space
	 if in string, leave it alone 
      */
      fixed_buffer.append(str_char == '\0' ? " " : "\n");
      total_lines++;
      break;
    case '\\':
      fixed_buffer.append('\\');
      /* need to see if the backslash is escaping anything */
      if (str_char) 
      {
	ptr++;
	/* special characters that need escaping */
	if (*ptr == '\'' || *ptr == '"' || *ptr == '\\')
	  fixed_buffer.append(ptr,1);
	else
	  ptr--;
      }
      break;
      
    default:
      fixed_buffer.append(ptr,1);
    }
    ptr++;
  }
  if (total_lines > 1)			
    add_history(fixed_buffer.ptr());
}

/*	
  returns 0 if line matches the previous history entry
  returns 1 if the line doesn't match the previous history entry
*/
static int not_in_history(const char *line) 
{
  HIST_ENTRY *oldhist = history_get(history_length);
  
  if (oldhist == 0)
    return 1;
  if (strcmp(oldhist->line,line) == 0)
    return 0;
  return 1;
}

static void initialize_readline (char *name)
{
  /* Allow conditional parsing of the ~/.inputrc file. */
  rl_readline_name = name;

  /* Tell the completer that we want a crack first. */
#if defined(USE_NEW_READLINE_INTERFACE)
  rl_attempted_completion_function= (rl_completion_func_t*)&new_mysql_completion;
  rl_completion_entry_function= (rl_compentry_func_t*)&no_completion;
#elif defined(USE_LIBEDIT_INTERFACE)
#ifdef HAVE_LOCALE_H
  setlocale(LC_ALL,""); /* so as libedit use isprint */
#endif
  rl_attempted_completion_function= (CPPFunction*)&new_mysql_completion;
  rl_completion_entry_function= (Function*)&no_completion;
#else
  rl_attempted_completion_function= (CPPFunction*)&new_mysql_completion;
  rl_completion_entry_function= (Function*)&no_completion;
#endif
}

/*
  Attempt to complete on the contents of TEXT.  START and END show the
  region of TEXT that contains the word to complete.  We can use the
  entire line in case we want to do some simple parsing.  Return the
  array of matches, or NULL if there aren't any.
*/

static char **new_mysql_completion (const char *text,
				    int start __attribute__((unused)),
				    int end __attribute__((unused)))
{
  if (!status.batch && !quick)
#if defined(USE_NEW_READLINE_INTERFACE)
    return rl_completion_matches(text, new_command_generator);
#else
    return completion_matches((char *)text, (CPFunction *)new_command_generator);
#endif
  else
    return (char**) 0;
}

static char *new_command_generator(const char *text,int state)
{
  static int textlen;
  char *ptr;
  static Bucket *b;
  static entry *e;
  static uint i;

  if (!state)
    textlen=(uint) strlen(text);

  if (textlen>0)
  {						/* lookup in the hash */
    if (!state)
    {
      uint len;

      b = find_all_matches(&ht,text,(uint) strlen(text),&len);
      if (!b)
	return NullS;
      e = b->pData;
    }

    if (e)
    {
      ptr= strdup(e->str);
      e = e->pNext;
      return ptr;
    }
  }
  else
  { /* traverse the entire hash, ugly but works */

    if (!state)
    {
      /* find the first used bucket */
      for (i=0 ; i < ht.nTableSize ; i++)
      {
	if (ht.arBuckets[i])
	{
	  b = ht.arBuckets[i];
	  e = b->pData;
	  break;
	}
      }
    }
    ptr= NullS;
    while (e && !ptr)
    {					/* find valid entry in bucket */
      if ((uint) strlen(e->str) == b->nKeyLength)
	ptr = strdup(e->str);
      /* find the next used entry */
      e = e->pNext;
      if (!e)
      { /* find the next used bucket */
	b = b->pNext;
	if (!b)
	{
	  for (i++ ; i<ht.nTableSize; i++)
	  {
	    if (ht.arBuckets[i])
	    {
	      b = ht.arBuckets[i];
	      e = b->pData;
	      break;
	    }
	  }
	}
	else
	  e = b->pData;
      }
    }
    if (ptr)
      return ptr;
  }
  return NullS;
}


/* Build up the completion hash */

static void build_completion_hash(bool rehash, bool write_info)
{
  COMMANDS *cmd=commands;
  MYSQL_RES *databases=0,*tables=0;
  MYSQL_RES *fields;
  static char ***field_names= 0;
  MYSQL_ROW database_row,table_row;
  MYSQL_FIELD *sql_field;
  char buf[NAME_LEN*2+2];		 // table name plus field name plus 2
  int i,j,num_fields;
  DBUG_ENTER("build_completion_hash");

  if (status.batch || quick || !current_db)
    DBUG_VOID_RETURN;			// We don't need completion in batches

  /* hash SQL commands */
  while (cmd->name) {
    add_word(&ht,(char*) cmd->name);
    cmd++;
  }
  if (!rehash)
    DBUG_VOID_RETURN;

  /* Free old used memory */
  if (field_names)
    field_names=0;
  completion_hash_clean(&ht);
  free_root(&hash_mem_root,MYF(0));

  /* hash MySQL functions (to be implemented) */

  /* hash all database names */
  if (mysql_query(&mysql,"show databases") == 0)
  {
    if (!(databases = mysql_store_result(&mysql)))
      put_info(mysql_error(&mysql),INFO_INFO);
    else
    {
      while ((database_row=mysql_fetch_row(databases)))
      {
	char *str=strdup_root(&hash_mem_root, (char*) database_row[0]);
	if (str)
	  add_word(&ht,(char*) str);
      }
      mysql_free_result(databases);
    }
  }
  /* hash all table names */
  if (mysql_query(&mysql,"show tables")==0)
  {
    if (!(tables = mysql_store_result(&mysql)))
      put_info(mysql_error(&mysql),INFO_INFO);
    else
    {
      if (mysql_num_rows(tables) > 0 && !opt_silent && write_info)
      {
	tee_fprintf(stdout, "\
Reading table information for completion of table and column names\n\
You can turn off this feature to get a quicker startup with -A\n\n");
      }
      while ((table_row=mysql_fetch_row(tables)))
      {
	char *str=strdup_root(&hash_mem_root, (char*) table_row[0]);
	if (str &&
	    !completion_hash_exists(&ht,(char*) str, (uint) strlen(str)))
	  add_word(&ht,str);
      }
    }
  }

  /* hash all field names, both with the table prefix and without it */
  if (!tables)					/* no tables */
  {
    DBUG_VOID_RETURN;
  }
  mysql_data_seek(tables,0);
  if (!(field_names= (char ***) alloc_root(&hash_mem_root,sizeof(char **) *
					   (uint) (mysql_num_rows(tables)+1))))
  {
    mysql_free_result(tables);
    DBUG_VOID_RETURN;
  }
  i=0;
  while ((table_row=mysql_fetch_row(tables)))
  {
    if ((fields=mysql_list_fields(&mysql,(const char*) table_row[0],NullS)))
    {
      num_fields=mysql_num_fields(fields);
      if (!(field_names[i] = (char **) alloc_root(&hash_mem_root,
						  sizeof(char *) *
						  (num_fields*2+1))))
      {
        mysql_free_result(fields);
        break;
      }
      field_names[i][num_fields*2]= '\0';
      j=0;
      while ((sql_field=mysql_fetch_field(fields)))
      {
	sprintf(buf,"%.64s.%.64s",table_row[0],sql_field->name);
	field_names[i][j] = strdup_root(&hash_mem_root,buf);
	add_word(&ht,field_names[i][j]);
	field_names[i][num_fields+j] = strdup_root(&hash_mem_root,
						   sql_field->name);
	if (!completion_hash_exists(&ht,field_names[i][num_fields+j],
				    (uint) strlen(field_names[i][num_fields+j])))
	  add_word(&ht,field_names[i][num_fields+j]);
	j++;
      }
      mysql_free_result(fields);
    }
    else
      field_names[i]= 0;

    i++;
  }
  mysql_free_result(tables);
  field_names[i]=0;				// End pointer
  DBUG_VOID_RETURN;
}

	/* for gnu readline */

#ifndef HAVE_INDEX
extern "C" {
extern char *index(const char *,int c),*rindex(const char *,int);

char *index(const char *s,int c)
{
  for (;;)
  {
     if (*s == (char) c) return (char*) s;
     if (!*s++) return NullS;
  }
}

char *rindex(const char *s,int c)
{
  reg3 char *t;

  t = NullS;
  do if (*s == (char) c) t = (char*) s; while (*s++);
  return (char*) t;
}
}
#endif
#endif /* HAVE_READLINE */


static int reconnect(void)
{
  if (opt_reconnect)
  {
    put_info("No connection. Trying to reconnect...",INFO_INFO);
    (void) com_connect((String *) 0, 0);
    if (rehash)
      com_rehash(NULL, NULL);
  }
  if (!connected)
    return put_info("Can't connect to the server\n",INFO_ERROR);
  return 0;
}

static void get_current_db()
{
  MYSQL_RES *res;

  my_free(current_db, MYF(MY_ALLOW_ZERO_PTR));
  current_db= NULL;
  /* In case of error below current_db will be NULL */
  if (!mysql_query(&mysql, "SELECT DATABASE()") &&
      (res= mysql_use_result(&mysql)))
  {
    MYSQL_ROW row= mysql_fetch_row(res);
    if (row[0])
      current_db= my_strdup(row[0], MYF(MY_WME));
    mysql_free_result(res);
  }
}

/***************************************************************************
 The different commands
***************************************************************************/

int mysql_real_query_for_lazy(const char *buf, int length)
{
  for (uint retry=0;; retry++)
  {
    int error;
    if (!mysql_real_query(&mysql,buf,length))
      return 0;
    error= put_error(&mysql);
    if (mysql_errno(&mysql) != CR_SERVER_GONE_ERROR || retry > 1 ||
        !opt_reconnect)
      return error;
    if (reconnect())
      return error;
  }
}

int mysql_store_result_for_lazy(MYSQL_RES **result)
{
  if ((*result=mysql_store_result(&mysql)))
    return 0;

  if (mysql_error(&mysql)[0])
    return put_error(&mysql);
  return 0;
}

static void print_help_item(MYSQL_ROW *cur, int num_name, int num_cat, char *last_char)
{
  char ccat= (*cur)[num_cat][0];
  if (*last_char != ccat)
  {
    put_info(ccat == 'Y' ? "categories:" : "topics:", INFO_INFO);
    *last_char= ccat;
  }
  tee_fprintf(PAGER, "   %s\n", (*cur)[num_name]);
}


static int com_server_help(String *buffer __attribute__((unused)),
			   char *line __attribute__((unused)), char *help_arg)
{
  MYSQL_ROW cur;
  const char *server_cmd= buffer->ptr();
  char cmd_buf[100];
  MYSQL_RES *result;
  int error;
  
  if (help_arg[0] != '\'')
  {
    (void) strxnmov(cmd_buf, sizeof(cmd_buf), "help '", help_arg, "'", NullS);
    server_cmd= cmd_buf;
  }
  
  if (!status.batch)
  {
    old_buffer= *buffer;
    old_buffer.copy();
  }

  if (!connected && reconnect())
    return 1;

  if ((error= mysql_real_query_for_lazy(server_cmd,(int)strlen(server_cmd))) ||
      (error= mysql_store_result_for_lazy(&result)))
    return error;

  if (result)
  {
    unsigned int num_fields= mysql_num_fields(result);
    my_ulonglong num_rows= mysql_num_rows(result);
    mysql_fetch_fields(result);
    if (num_fields==3 && num_rows==1)
    {
      if (!(cur= mysql_fetch_row(result)))
      {
	error= -1;
	goto err;
      }

      init_pager();
      tee_fprintf(PAGER,   "Name: \'%s\'\n", cur[0]);
      tee_fprintf(PAGER,   "Description:\n%s", cur[1]);
      if (cur[2] && *((char*)cur[2]))
	tee_fprintf(PAGER, "Examples:\n%s", cur[2]);
      tee_fprintf(PAGER,   "\n");
      end_pager();
    }
    else if (num_fields >= 2 && num_rows)
    {
      init_pager();
      char last_char= 0;

      int num_name= 0, num_cat= 0;
      LINT_INIT(num_name);
      LINT_INIT(num_cat);

      if (num_fields == 2)
      {
	put_info("Many help items for your request exist.", INFO_INFO);
	put_info("To make a more specific request, please type 'help <item>',\nwhere <item> is one of the following", INFO_INFO);
	num_name= 0;
	num_cat= 1;
      }
      else if ((cur= mysql_fetch_row(result)))
      {
	tee_fprintf(PAGER, "You asked for help about help category: \"%s\"\n", cur[0]);
	put_info("For more information, type 'help <item>', where <item> is one of the following", INFO_INFO);
	num_name= 1;
	num_cat= 2;
	print_help_item(&cur,1,2,&last_char);
      }

      while ((cur= mysql_fetch_row(result)))
	print_help_item(&cur,num_name,num_cat,&last_char);
      tee_fprintf(PAGER, "\n");
      end_pager();
    }
    else
    {
      put_info("\nNothing found", INFO_INFO);
      put_info("Please try to run 'help contents' for a list of all accessible topics\n", INFO_INFO);
    }
  }

err:
  mysql_free_result(result);
  return error;
}

static int
com_help(String *buffer __attribute__((unused)),
	 char *line __attribute__((unused)))
{
  reg1 int i, j;
  char * help_arg= strchr(line,' '), buff[32], *end;

  if (help_arg)
    return com_server_help(buffer,line,help_arg+1);

  put_info("\nFor information about MySQL products and services, visit:\n"
           "   http://www.mysql.com/\n"
           "For developer information, including the MySQL Reference Manual, "
           "visit:\n"
           "   http://dev.mysql.com/\n"
           "To buy MySQL Network Support, training, or other products, visit:\n"
           "   https://shop.mysql.com/\n", INFO_INFO);
  put_info("List of all MySQL commands:", INFO_INFO);
  if (!named_cmds)
    put_info("Note that all text commands must be first on line and end with ';'",INFO_INFO);
  for (i = 0; commands[i].name; i++)
  {
    end= strmov(buff, commands[i].name);
    for (j= (int)strlen(commands[i].name); j < 10; j++)
      end= strmov(end, " ");
    if (commands[i].func)
      tee_fprintf(stdout, "%s(\\%c) %s\n", buff,
		  commands[i].cmd_char, commands[i].doc);
  }
  if (connected && mysql_get_server_version(&mysql) >= 40100)
    put_info("\nFor server side help, type 'help contents'\n", INFO_INFO);
  return 0;
}


	/* ARGSUSED */
static int
com_clear(String *buffer,char *line __attribute__((unused)))
{
#ifdef HAVE_READLINE
  if (status.add_to_history)
    fix_history(buffer);
#endif
  buffer->length(0);
  return 0;
}

	/* ARGSUSED */
static int
com_charset(String *buffer __attribute__((unused)), char *line)
{
  char buff[256], *param;
  CHARSET_INFO * new_cs;
  strmake(buff, line, sizeof(buff) - 1);
  param= get_arg(buff, 0);
  if (!param || !*param)
  {
    return put_info("Usage: \\C char_setname | charset charset_name", 
		    INFO_ERROR, 0);
  }
  new_cs= get_charset_by_csname(param, MY_CS_PRIMARY, MYF(MY_WME));
  if (new_cs)
  {
    charset_info= new_cs;
    put_info("Charset changed", INFO_INFO);
  }
  else put_info("Charset is not found", INFO_INFO);
  return 0;
}

/*
  Execute command
  Returns: 0  if ok
          -1 if not fatal error
	  1  if fatal error
*/


static int
com_go(String *buffer,char *line __attribute__((unused)))
{
  char		buff[200], time_buff[32], *pos;
  MYSQL_RES	*result;
  ulong		timer, warnings;
  uint		error= 0;
  int           err= 0;

  interrupted_query= 0;
  if (!status.batch)
  {
    old_buffer= *buffer;			// Save for edit command
    old_buffer.copy();
  }

  /* Remove garbage for nicer messages */
  LINT_INIT(buff[0]);
  remove_cntrl(*buffer);

  if (buffer->is_empty())
  {
    if (status.batch)				// Ignore empty quries
      return 0;
    return put_info("No query specified\n",INFO_ERROR);

  }
  if (!connected && reconnect())
  {
    buffer->length(0);				// Remove query on error
    return opt_reconnect ? -1 : 1;          // Fatal error
  }
  if (verbose)
    (void) com_print(buffer,0);

  if (skip_updates &&
      (buffer->length() < 4 || my_strnncoll(charset_info,
					    (const uchar*)buffer->ptr(),4,
					    (const uchar*)"SET ",4)))
  {
    (void) put_info("Ignoring query to other database",INFO_INFO);
    return 0;
  }

  timer=start_timer();
  executing_query= 1;
  error= mysql_real_query_for_lazy(buffer->ptr(),buffer->length());

#ifdef HAVE_READLINE
  if (status.add_to_history) 
  {  
    buffer->append(vertical ? "\\G" : delimiter);
    /* Append final command onto history */
    fix_history(buffer);
  }
#endif

  if (error)
  {
    executing_query= 0;
    buffer->length(0); // Remove query on error
    return error;
  }
  error=0;
  buffer->length(0);

  do
  {
    if (quick)
    {
      if (!(result=mysql_use_result(&mysql)) && mysql_field_count(&mysql))
      {
        executing_query= 0;
        return put_error(&mysql);
      }
    }
    else
    {
      error= mysql_store_result_for_lazy(&result);
      if (error)
      {
        executing_query= 0;
        return error;
      }
    }

    if (verbose >= 3 || !opt_silent)
      mysql_end_timer(timer,time_buff);
    else
      time_buff[0]=0;
    if (result)
    {
      if (!mysql_num_rows(result) && ! quick && !info_flag)
      {
	strmov(buff, "Empty set");
      }
      else
      {
	init_pager();
	if (opt_html)
	  print_table_data_html(result);
	else if (opt_xml)
	  print_table_data_xml(result);
	else if (vertical)
	  print_table_data_vertically(result);
	else if (opt_silent && verbose <= 2 && !output_tables)
	  print_tab_data(result);
	else
	  print_table_data(result);
	sprintf(buff,"%ld %s in set",
		(long) mysql_num_rows(result),
		(long) mysql_num_rows(result) == 1 ? "row" : "rows");
	end_pager();
      }
    }
    else if (mysql_affected_rows(&mysql) == ~(ulonglong) 0)
      strmov(buff,"Query OK");
    else
      sprintf(buff,"Query OK, %ld %s affected",
	      (long) mysql_affected_rows(&mysql),
	      (long) mysql_affected_rows(&mysql) == 1 ? "row" : "rows");

    pos=strend(buff);
    if ((warnings= mysql_warning_count(&mysql)))
    {
      *pos++= ',';
      *pos++= ' ';
      pos=int10_to_str(warnings, pos, 10);
      pos=strmov(pos, " warning");
      if (warnings != 1)
	*pos++= 's';
    }
    strmov(pos, time_buff);
    put_info(buff,INFO_RESULT);
    if (mysql_info(&mysql))
      put_info(mysql_info(&mysql),INFO_RESULT);
    put_info("",INFO_RESULT);			// Empty row

    if (result && !mysql_eof(result))	/* Something wrong when using quick */
      error= put_error(&mysql);
    else if (unbuffered)
      fflush(stdout);
    mysql_free_result(result);
  } while (!(err= mysql_next_result(&mysql)));
  if (err >= 1)
    error= put_error(&mysql);

  if (show_warnings == 1 && warnings >= 1) /* Show warnings if any */
  {
    init_pager();
    print_warnings();
    end_pager();
  }

  if (!error && !status.batch && 
      (mysql.server_status & SERVER_STATUS_DB_DROPPED))
    get_current_db();

  executing_query= 0;
  return error;				/* New command follows */
}


static void init_pager()
{
#ifdef USE_POPEN
  if (!opt_nopager)
  {
    if (!(PAGER= popen(pager, "w")))
    {
      tee_fprintf(stdout, "popen() failed! defaulting PAGER to stdout!\n");
      PAGER= stdout;
    }
  }
  else
#endif
    PAGER= stdout;
}

static void end_pager()
{
#ifdef USE_POPEN
  if (!opt_nopager)
    pclose(PAGER);
#endif
}


static void init_tee(const char *file_name)
{
  FILE* new_outfile;
  if (opt_outfile)
    end_tee();
  if (!(new_outfile= my_fopen(file_name, O_APPEND | O_WRONLY, MYF(MY_WME))))
  {
    tee_fprintf(stdout, "Error logging to file '%s'\n", file_name);
    return;
  }
  OUTFILE = new_outfile;
  strmake(outfile, file_name, FN_REFLEN-1);
  tee_fprintf(stdout, "Logging to file '%s'\n", file_name);
  opt_outfile= 1;
  return;
}


static void end_tee()
{
  my_fclose(OUTFILE, MYF(0));
  OUTFILE= 0;
  opt_outfile= 0;
  return;
}


static int
com_ego(String *buffer,char *line)
{
  int result;
  bool oldvertical=vertical;
  vertical=1;
  result=com_go(buffer,line);
  vertical=oldvertical;
  return result;
}


static const char *fieldtype2str(enum enum_field_types type)
{
  switch (type) {
    case FIELD_TYPE_BIT:         return "BIT";
    case FIELD_TYPE_BLOB:        return "BLOB";
    case FIELD_TYPE_DATE:        return "DATE";
    case FIELD_TYPE_DATETIME:    return "DATETIME";
    case FIELD_TYPE_NEWDECIMAL:  return "NEWDECIMAL";
    case FIELD_TYPE_DECIMAL:     return "DECIMAL";
    case FIELD_TYPE_DOUBLE:      return "DOUBLE";
    case FIELD_TYPE_ENUM:        return "ENUM";
    case FIELD_TYPE_FLOAT:       return "FLOAT";
    case FIELD_TYPE_GEOMETRY:    return "GEOMETRY";
    case FIELD_TYPE_INT24:       return "INT24";
    case FIELD_TYPE_LONG:        return "LONG";
    case FIELD_TYPE_LONGLONG:    return "LONGLONG";
    case FIELD_TYPE_LONG_BLOB:   return "LONG_BLOB";
    case FIELD_TYPE_MEDIUM_BLOB: return "MEDIUM_BLOB";
    case FIELD_TYPE_NEWDATE:     return "NEWDATE";
    case FIELD_TYPE_NULL:        return "NULL";
    case FIELD_TYPE_SET:         return "SET";
    case FIELD_TYPE_SHORT:       return "SHORT";
    case FIELD_TYPE_STRING:      return "STRING";
    case FIELD_TYPE_TIME:        return "TIME";
    case FIELD_TYPE_TIMESTAMP:   return "TIMESTAMP";
    case FIELD_TYPE_TINY:        return "TINY";
    case FIELD_TYPE_TINY_BLOB:   return "TINY_BLOB";
    case FIELD_TYPE_VAR_STRING:  return "VAR_STRING";
    case FIELD_TYPE_YEAR:        return "YEAR";
    default:                     return "?-unknown-?";
  }
}

static char *fieldflags2str(uint f) {
  static char buf[1024];
  char *s=buf;
  *s=0;
#define ff2s_check_flag(X) \
                if (f & X ## _FLAG) { s=strmov(s, # X " "); f &= ~ X ## _FLAG; }
  ff2s_check_flag(NOT_NULL);
  ff2s_check_flag(PRI_KEY);
  ff2s_check_flag(UNIQUE_KEY);
  ff2s_check_flag(MULTIPLE_KEY);
  ff2s_check_flag(BLOB);
  ff2s_check_flag(UNSIGNED);
  ff2s_check_flag(ZEROFILL);
  ff2s_check_flag(BINARY);
  ff2s_check_flag(ENUM);
  ff2s_check_flag(AUTO_INCREMENT);
  ff2s_check_flag(TIMESTAMP);
  ff2s_check_flag(SET);
  ff2s_check_flag(NO_DEFAULT_VALUE);
  ff2s_check_flag(NUM);
  ff2s_check_flag(PART_KEY);
  ff2s_check_flag(GROUP);
  ff2s_check_flag(UNIQUE);
  ff2s_check_flag(BINCMP);
#undef ff2s_check_flag
  if (f)
    sprintf(s, " unknows=0x%04x", f);
  return buf;
}

static void
print_field_types(MYSQL_RES *result)
{
  MYSQL_FIELD   *field;
  uint i=0;

  while ((field = mysql_fetch_field(result)))
  {
    tee_fprintf(PAGER, "Field %3u:  `%s`\n"
                       "Catalog:    `%s`\n"
                       "Database:   `%s`\n"
                       "Table:      `%s`\n"
                       "Org_table:  `%s`\n"
                       "Type:       %s\n"
                       "Collation:  %s (%u)\n"
                       "Length:     %lu\n"
                       "Max_length: %lu\n"
                       "Decimals:   %u\n"
                       "Flags:      %s\n\n",
                ++i,
                field->name, field->catalog, field->db, field->table,
                field->org_table, fieldtype2str(field->type),
                get_charset_name(field->charsetnr), field->charsetnr,
                field->length, field->max_length, field->decimals,
                fieldflags2str(field->flags));
  }
  tee_puts("", PAGER);
}


static void
print_table_data(MYSQL_RES *result)
{
  String separator(256);
  MYSQL_ROW	cur;
  MYSQL_FIELD	*field;
  bool		*num_flag;
  bool		*not_null_flag;

  num_flag=(bool*) my_alloca(sizeof(bool)*mysql_num_fields(result));
  not_null_flag=(bool*) my_alloca(sizeof(bool)*mysql_num_fields(result));
  if (info_flag)
  {
    print_field_types(result);
    if (!mysql_num_rows(result))
      return;
    mysql_field_seek(result,0);
  }
  separator.copy("+",1,charset_info);
  while ((field = mysql_fetch_field(result)))
  {
    uint length= column_names ? field->name_length : 0;
    if (quick)
      length=max(length,field->length);
    else
      length=max(length,field->max_length);
    if (length < 4 && !IS_NOT_NULL(field->flags))
      length=4;					// Room for "NULL"
    field->max_length=length;
    separator.fill(separator.length()+length+2,'-');
    separator.append('+');
  }
  separator.append('\0');                       // End marker for \0
  tee_puts((char*) separator.ptr(), PAGER);
  if (column_names)
  {
    mysql_field_seek(result,0);
    (void) tee_fputs("|", PAGER);
    for (uint off=0; (field = mysql_fetch_field(result)) ; off++)
    {
      tee_fprintf(PAGER, " %-*s |",(int) min(field->max_length,
                                            MAX_COLUMN_LENGTH),
		  field->name);
      num_flag[off]= IS_NUM(field->type);
      not_null_flag[off]= IS_NOT_NULL(field->flags);
    }
    (void) tee_fputs("\n", PAGER);
    tee_puts((char*) separator.ptr(), PAGER);
  }

  while ((cur= mysql_fetch_row(result)))
  {
    if (interrupted_query)
      break;
    ulong *lengths= mysql_fetch_lengths(result);
    (void) tee_fputs("| ", PAGER);
    mysql_field_seek(result, 0);
    for (uint off= 0; off < mysql_num_fields(result); off++)
    {
      const char *buffer;
      uint data_length;
      uint field_max_length;
      bool right_justified;
      uint visible_length;
      uint extra_padding;

<<<<<<< HEAD
      /* If this column may have a null value, use "NULL" for empty.  */
=======
>>>>>>> 61bd3fa0
      if (! not_null_flag[off] && (cur[off] == NULL))
      {
        buffer= "NULL";
        data_length= 4;
      } 
      else 
      {
        buffer= cur[off];
        data_length= (uint) lengths[off];
      }

      field= mysql_fetch_field(result);
      field_max_length= field->max_length;

      /* 
       How many text cells on the screen will this string span?  If it contains
       multibyte characters, then the number of characters we occupy on screen
       will be fewer than the number of bytes we occupy in memory.

       We need to find how much screen real-estate we will occupy to know how 
       many extra padding-characters we should send with the printing function.
      */
      visible_length= charset_info->cset->numcells(charset_info, buffer, buffer + data_length);
      extra_padding= data_length - visible_length;

      if (field_max_length > MAX_COLUMN_LENGTH)
        tee_print_sized_data(buffer, data_length, MAX_COLUMN_LENGTH+extra_padding, FALSE);
      else
      {
        if (num_flag[off] != 0) /* if it is numeric, we right-justify it */
          tee_print_sized_data(buffer, data_length, field_max_length+extra_padding, TRUE);
        else 
          tee_print_sized_data(buffer, data_length, field_max_length+extra_padding, FALSE);
      }
      tee_fputs(" | ", PAGER);
    }
    (void) tee_fputs("\n", PAGER);
  }
  tee_puts((char*) separator.ptr(), PAGER);
  my_afree((gptr) num_flag);
  my_afree((gptr) not_null_flag);
}


static void
tee_print_sized_data(const char *data, unsigned int data_length, unsigned int total_bytes_to_send, bool right_justified)
{
  /* 
    For '\0's print ASCII spaces instead, as '\0' is eaten by (at
    least my) console driver, and that messes up the pretty table
    grid.  (The \0 is also the reason we can't use fprintf() .) 
  */
  unsigned int i;
  const char *p;

  if (right_justified) 
    for (i= data_length; i < total_bytes_to_send; i++)
      tee_putc((int)' ', PAGER);

  for (i= 0, p= data; i < data_length; i+= 1, p+= 1)
  {
    if (*p == '\0')
      tee_putc((int)' ', PAGER);
    else
      tee_putc((int)*p, PAGER);
  }

  if (! right_justified) 
    for (i= data_length; i < total_bytes_to_send; i++)
      tee_putc((int)' ', PAGER);
}



static void
print_table_data_html(MYSQL_RES *result)
{
  MYSQL_ROW	cur;
  MYSQL_FIELD	*field;

  mysql_field_seek(result,0);
  (void) tee_fputs("<TABLE BORDER=1><TR>", PAGER);
  if (column_names)
  {
    while((field = mysql_fetch_field(result)))
    {
      tee_fprintf(PAGER, "<TH>%s</TH>", (field->name ? 
					 (field->name[0] ? field->name : 
					  " &nbsp; ") : "NULL"));
    }
    (void) tee_fputs("</TR>", PAGER);
  }
  while ((cur = mysql_fetch_row(result)))
  {
    if (interrupted_query)
      break;
    ulong *lengths=mysql_fetch_lengths(result);
    (void) tee_fputs("<TR>", PAGER);
    for (uint i=0; i < mysql_num_fields(result); i++)
    {
      (void) tee_fputs("<TD>", PAGER);
      safe_put_field(cur[i],lengths[i]);
      (void) tee_fputs("</TD>", PAGER);
    }
    (void) tee_fputs("</TR>", PAGER);
  }
  (void) tee_fputs("</TABLE>", PAGER);
}


static void
print_table_data_xml(MYSQL_RES *result)
{
  MYSQL_ROW   cur;
  MYSQL_FIELD *fields;

  mysql_field_seek(result,0);

  tee_fputs("<?xml version=\"1.0\"?>\n\n<resultset statement=\"", PAGER);
  xmlencode_print(glob_buffer.ptr(), (int)strlen(glob_buffer.ptr()));
  tee_fputs("\">", PAGER);

  fields = mysql_fetch_fields(result);
  while ((cur = mysql_fetch_row(result)))
  {
    if (interrupted_query)
      break;
    ulong *lengths=mysql_fetch_lengths(result);
    (void) tee_fputs("\n  <row>\n", PAGER);
    for (uint i=0; i < mysql_num_fields(result); i++)
    {
      tee_fprintf(PAGER, "\t<field name=\"");
      xmlencode_print(fields[i].name, (uint) strlen(fields[i].name));
      tee_fprintf(PAGER, "\">");
      xmlencode_print(cur[i], lengths[i]);
      tee_fprintf(PAGER, "</field>\n");
    }
    (void) tee_fputs("  </row>\n", PAGER);
  }
  (void) tee_fputs("</resultset>\n", PAGER);
}


static void
print_table_data_vertically(MYSQL_RES *result)
{
  MYSQL_ROW	cur;
  uint		max_length=0;
  MYSQL_FIELD	*field;

  while ((field = mysql_fetch_field(result)))
  {
    uint length= field->name_length;
    if (length > max_length)
      max_length= length;
    field->max_length=length;
  }

  mysql_field_seek(result,0);
  for (uint row_count=1; (cur= mysql_fetch_row(result)); row_count++)
  {
    if (interrupted_query)
      break;
    mysql_field_seek(result,0);
    tee_fprintf(PAGER, 
		"*************************** %d. row ***************************\n", row_count);
    for (uint off=0; off < mysql_num_fields(result); off++)
    {
      field= mysql_fetch_field(result);
      tee_fprintf(PAGER, "%*s: ",(int) max_length,field->name);
      tee_fprintf(PAGER, "%s\n",cur[off] ? (char*) cur[off] : "NULL");
    }
  }
}


/* print_warnings should be called right after executing a statement */

static void print_warnings()
{
  const char   *query;
  MYSQL_RES    *result;
  MYSQL_ROW    cur;
  my_ulonglong num_rows;

  /* Get the warnings */
  query= "show warnings";
  mysql_real_query_for_lazy(query, strlen(query));
  mysql_store_result_for_lazy(&result);

  /* Bail out when no warnings */
  if (!(num_rows= mysql_num_rows(result)))
  {
    mysql_free_result(result);
    return;
  }

  /* Print the warnings */
  while ((cur= mysql_fetch_row(result)))
  {
    tee_fprintf(PAGER, "%s (Code %s): %s\n", cur[0], cur[1], cur[2]);
  }
  mysql_free_result(result);
}


static const char *array_value(const char **array, char key)
{
  for (; *array; array+= 2)
    if (**array == key)
      return array[1];
  return 0;
}


static void
xmlencode_print(const char *src, uint length)
{
  if (!src)
    tee_fputs("NULL", PAGER);
  else
  {
    for (const char *p = src; *p && length; *p++, length--)
    {
      const char *t;
      if ((t = array_value(xmlmeta, *p)))
	tee_fputs(t, PAGER);
      else
	tee_putc(*p, PAGER);
    }
  }
}


static void
safe_put_field(const char *pos,ulong length)
{
  if (!pos)
    tee_fputs("NULL", PAGER);
  else
  {
    if (opt_raw_data)
      tee_fputs(pos, PAGER);
    else for (const char *end=pos+length ; pos != end ; pos++)
    {
#ifdef USE_MB
      int l;
      if (use_mb(charset_info) &&
          (l = my_ismbchar(charset_info, pos, end)))
      {
	  while (l--)
	    tee_putc(*pos++, PAGER);
	  pos--;
	  continue;
      }
#endif
      if (!*pos)
	tee_fputs("\\0", PAGER); // This makes everything hard
      else if (*pos == '\t')
	tee_fputs("\\t", PAGER); // This would destroy tab format
      else if (*pos == '\n')
	tee_fputs("\\n", PAGER); // This too
      else if (*pos == '\\')
	tee_fputs("\\\\", PAGER);
	else
	tee_putc(*pos, PAGER);
    }
  }
}


static void
print_tab_data(MYSQL_RES *result)
{
  MYSQL_ROW	cur;
  MYSQL_FIELD	*field;
  ulong		*lengths;

  if (opt_silent < 2 && column_names)
  {
    int first=0;
    while ((field = mysql_fetch_field(result)))
    {
      if (first++)
	(void) tee_fputs("\t", PAGER);
      (void) tee_fputs(field->name, PAGER);
    }
    (void) tee_fputs("\n", PAGER);
  }
  while ((cur = mysql_fetch_row(result)))
  {
    lengths=mysql_fetch_lengths(result);
    safe_put_field(cur[0],lengths[0]);
    for (uint off=1 ; off < mysql_num_fields(result); off++)
    {
      (void) tee_fputs("\t", PAGER);
      safe_put_field(cur[off], lengths[off]);
    }
    (void) tee_fputs("\n", PAGER);
  }
}

static int
com_tee(String *buffer, char *line __attribute__((unused)))
{
  char file_name[FN_REFLEN], *end, *param;

  if (status.batch)
    return 0;
  while (my_isspace(charset_info,*line))
    line++;
  if (!(param = strchr(line, ' '))) // if outfile wasn't given, use the default
  {
    if (!strlen(outfile))
    {
      printf("No previous outfile available, you must give a filename!\n");
      return 0;
    }
    else if (opt_outfile)
    {
      tee_fprintf(stdout, "Currently logging to file '%s'\n", outfile);
      return 0;
    }
    else
      param = outfile;			//resume using the old outfile
  }

  /* eliminate the spaces before the parameters */
  while (my_isspace(charset_info,*param))
    param++;
  end= strmake(file_name, param, sizeof(file_name) - 1);
  /* remove end space from command line */
  while (end > file_name && (my_isspace(charset_info,end[-1]) || 
			     my_iscntrl(charset_info,end[-1])))
    end--;
  end[0]= 0;
  if (end == file_name)
  {
    printf("No outfile specified!\n");
    return 0;
  }
  init_tee(file_name);
  return 0;
}


static int
com_notee(String *buffer __attribute__((unused)),
	  char *line __attribute__((unused)))
{
  if (opt_outfile)
    end_tee();
  tee_fprintf(stdout, "Outfile disabled.\n");
  return 0;
}

/*
  Sorry, this command is not available in Windows.
*/

#ifdef USE_POPEN
static int
com_pager(String *buffer, char *line __attribute__((unused)))
{
  char pager_name[FN_REFLEN], *end, *param;

  if (status.batch)
    return 0;
  /* Skip spaces in front of the pager command */
  while (my_isspace(charset_info, *line))
    line++;
  /* Skip the pager command */
  param= strchr(line, ' ');
  /* Skip the spaces between the command and the argument */
  while (param && my_isspace(charset_info, *param))
    param++;
  if (!param || !strlen(param)) // if pager was not given, use the default
  {
    if (!default_pager_set)
    {
      tee_fprintf(stdout, "Default pager wasn't set, using stdout.\n");
      opt_nopager=1;
      strmov(pager, "stdout");
      PAGER= stdout;
      return 0;
    }
    strmov(pager, default_pager);
  }
  else
  {
    end= strmake(pager_name, param, sizeof(pager_name)-1);
    while (end > pager_name && (my_isspace(charset_info,end[-1]) || 
                                my_iscntrl(charset_info,end[-1])))
      end--;
    end[0]=0;
    strmov(pager, pager_name);
    strmov(default_pager, pager_name);
  }
  opt_nopager=0;
  tee_fprintf(stdout, "PAGER set to '%s'\n", pager);
  return 0;
}


static int
com_nopager(String *buffer __attribute__((unused)),
	    char *line __attribute__((unused)))
{
  strmov(pager, "stdout");
  opt_nopager=1;
  PAGER= stdout;
  tee_fprintf(stdout, "PAGER set to stdout\n");
  return 0;
}
#endif


/*
  Sorry, you can't send the result to an editor in Win32
*/

#ifdef USE_POPEN
static int
com_edit(String *buffer,char *line __attribute__((unused)))
{
  char	filename[FN_REFLEN],buff[160];
  int	fd,tmp;
  const char *editor;

  if ((fd=create_temp_file(filename,NullS,"sql", O_CREAT | O_WRONLY,
			   MYF(MY_WME))) < 0)
    goto err;
  if (buffer->is_empty() && !old_buffer.is_empty())
    (void) my_write(fd,(byte*) old_buffer.ptr(),old_buffer.length(),
		    MYF(MY_WME));
  else
    (void) my_write(fd,(byte*) buffer->ptr(),buffer->length(),MYF(MY_WME));
  (void) my_close(fd,MYF(0));

  if (!(editor = (char *)getenv("EDITOR")) &&
      !(editor = (char *)getenv("VISUAL")))
    editor = "vi";
  strxmov(buff,editor," ",filename,NullS);
  (void) system(buff);

  MY_STAT stat_arg;
  if (!my_stat(filename,&stat_arg,MYF(MY_WME)))
    goto err;
  if ((fd = my_open(filename,O_RDONLY, MYF(MY_WME))) < 0)
    goto err;
  (void) buffer->alloc((uint) stat_arg.st_size);
  if ((tmp=read(fd,(char*) buffer->ptr(),buffer->alloced_length())) >= 0L)
    buffer->length((uint) tmp);
  else
    buffer->length(0);
  (void) my_close(fd,MYF(0));
  (void) my_delete(filename,MYF(MY_WME));
err:
  return 0;
}
#endif


/* If arg is given, exit without errors. This happens on command 'quit' */

static int
com_quit(String *buffer __attribute__((unused)),
	 char *line __attribute__((unused)))
{
  /* let the screen auto close on a normal shutdown */
  NETWARE_SET_SCREEN_MODE(SCR_AUTOCLOSE_ON_EXIT);
  status.exit_status=0;
  return 1;
}

static int
com_rehash(String *buffer __attribute__((unused)),
	 char *line __attribute__((unused)))
{
#ifdef HAVE_READLINE
  build_completion_hash(1, 0);
#endif
  return 0;
}


#ifdef USE_POPEN
static int
com_shell(String *buffer, char *line __attribute__((unused)))
{
  char *shell_cmd;

  /* Skip space from line begin */
  while (my_isspace(charset_info, *line))
    line++;
  if (!(shell_cmd = strchr(line, ' ')))
  {
    put_info("Usage: \\! shell-command", INFO_ERROR);
    return -1;
  }
  /*
    The output of the shell command does not
    get directed to the pager or the outfile
  */
  if (system(shell_cmd) == -1)
  {
    put_info(strerror(errno), INFO_ERROR, errno);
    return -1;
  }
  return 0;
}
#endif


static int
com_print(String *buffer,char *line __attribute__((unused)))
{
  tee_puts("--------------", stdout);
  (void) tee_fputs(buffer->c_ptr(), stdout);
  if (!buffer->length() || (*buffer)[buffer->length()-1] != '\n')
    tee_putc('\n', stdout);
  tee_puts("--------------\n", stdout);
  return 0;					/* If empty buffer */
}

	/* ARGSUSED */
static int
com_connect(String *buffer, char *line)
{
  char *tmp, buff[256];
  bool save_rehash= rehash;
  int error;

  bzero(buff, sizeof(buff));
  if (buffer)
  {
    strmov(buff, line);
    tmp= get_arg(buff, 0);
    if (tmp && *tmp)
    {
      my_free(current_db, MYF(MY_ALLOW_ZERO_PTR));
      current_db= my_strdup(tmp, MYF(MY_WME));
      tmp= get_arg(buff, 1);
      if (tmp)
      {
	my_free(current_host,MYF(MY_ALLOW_ZERO_PTR));
	current_host=my_strdup(tmp,MYF(MY_WME));
      }
    }
    else
      rehash= 0;				// Quick re-connect
    buffer->length(0);				// command used
  }
  else
    rehash= 0;
  error=sql_connect(current_host,current_db,current_user,opt_password,0);
  rehash= save_rehash;

  if (connected)
  {
    sprintf(buff,"Connection id:    %lu",mysql_thread_id(&mysql));
    put_info(buff,INFO_INFO);
    sprintf(buff,"Current database: %.128s\n",
	    current_db ? current_db : "*** NONE ***");
    put_info(buff,INFO_INFO);
  }
  return error;
}


static int com_source(String *buffer, char *line)
{
  char source_name[FN_REFLEN], *end, *param;
  LINE_BUFFER *line_buff;
  int error;
  STATUS old_status;
  FILE *sql_file;

  /* Skip space from file name */
  while (my_isspace(charset_info,*line))
    line++;
  if (!(param = strchr(line, ' ')))		// Skip command name
    return put_info("Usage: \\. <filename> | source <filename>", 
		    INFO_ERROR, 0);
  while (my_isspace(charset_info,*param))
    param++;
  end=strmake(source_name,param,sizeof(source_name)-1);
  while (end > source_name && (my_isspace(charset_info,end[-1]) || 
                               my_iscntrl(charset_info,end[-1])))
    end--;
  end[0]=0;
  unpack_filename(source_name,source_name);
  /* open file name */
  if (!(sql_file = my_fopen(source_name, O_RDONLY | O_BINARY,MYF(0))))
  {
    char buff[FN_REFLEN+60];
    sprintf(buff,"Failed to open file '%s', error: %d", source_name,errno);
    return put_info(buff, INFO_ERROR, 0);
  }

  if (!(line_buff=batch_readline_init(opt_max_allowed_packet+512,sql_file)))
  {
    my_fclose(sql_file,MYF(0));
    return put_info("Can't initialize batch_readline", INFO_ERROR, 0);
  }

  /* Save old status */
  old_status=status;
  bfill((char*) &status,sizeof(status),(char) 0);

  status.batch=old_status.batch;		// Run in batch mode
  status.line_buff=line_buff;
  status.file_name=source_name;
  glob_buffer.length(0);			// Empty command buffer
  error= read_and_execute(false);
  status=old_status;				// Continue as before
  my_fclose(sql_file,MYF(0));
  batch_readline_end(line_buff);
  return error;
}


	/* ARGSUSED */
static int
com_delimiter(String *buffer __attribute__((unused)), char *line)
{
  char buff[256], *tmp;

  strmake(buff, line, sizeof(buff) - 1);
  tmp= get_arg(buff, 0);

  if (!tmp || !*tmp)
  {
    put_info("DELIMITER must be followed by a 'delimiter' character or string",
	     INFO_ERROR);
    return 0;
  }
  strmake(delimiter, tmp, sizeof(delimiter) - 1);
  delimiter_length= (int)strlen(delimiter);
  delimiter_str= delimiter;
  return 0;
}

	/* ARGSUSED */
static int
com_use(String *buffer __attribute__((unused)), char *line)
{
  char *tmp, buff[FN_REFLEN + 1];

  bzero(buff, sizeof(buff));
  strmov(buff, line);
  tmp= get_arg(buff, 0);
  if (!tmp || !*tmp)
  {
    put_info("USE must be followed by a database name", INFO_ERROR);
    return 0;
  }
  /*
    We need to recheck the current database, because it may change
    under our feet, for example if DROP DATABASE or RENAME DATABASE
    (latter one not yet available by the time the comment was written)
  */
  get_current_db();

  if (!current_db || cmp_database(charset_info, current_db,tmp))
  {
    if (one_database)
      skip_updates= 1;
    else
    {
      /*
	reconnect once if connection is down or if connection was found to
	be down during query
      */
      if (!connected && reconnect())
      return opt_reconnect ? -1 : 1;                        // Fatal error
      if (mysql_select_db(&mysql,tmp))
      {
	if (mysql_errno(&mysql) != CR_SERVER_GONE_ERROR)
	  return put_error(&mysql);

	if (reconnect())
        return opt_reconnect ? -1 : 1;                      // Fatal error
	if (mysql_select_db(&mysql,tmp))
	  return put_error(&mysql);
      }
      my_free(current_db,MYF(MY_ALLOW_ZERO_PTR));
      current_db=my_strdup(tmp,MYF(MY_WME));
#ifdef HAVE_READLINE
      build_completion_hash(rehash, 1);
#endif
    }
  }
  else
    skip_updates= 0;
  put_info("Database changed",INFO_INFO);
  return 0;
}

static int
com_warnings(String *buffer __attribute__((unused)),
   char *line __attribute__((unused)))
{
  show_warnings = 1;
  put_info("Show warnings enabled.",INFO_INFO);
  return 0;
}

static int
com_nowarnings(String *buffer __attribute__((unused)),
   char *line __attribute__((unused)))
{
  show_warnings = 0;
  put_info("Show warnings disabled.",INFO_INFO);
  return 0;
}

/*
  Gets argument from a command on the command line. If get_next_arg is
  not defined, skips the command and returns the first argument. The
  line is modified by adding zero to the end of the argument. If
  get_next_arg is defined, then the function searches for end of string
  first, after found, returns the next argument and adds zero to the
  end. If you ever wish to use this feature, remember to initialize all
  items in the array to zero first.
*/

char *get_arg(char *line, my_bool get_next_arg)
{
  char *ptr, *start;
  my_bool quoted= 0, valid_arg= 0;
  char qtype= 0;

  ptr= line;
  if (get_next_arg)
  {
    for (; *ptr; ptr++) ;
    if (*(ptr + 1))
      ptr++;
  }
  else
  {
    /* skip leading white spaces */
    while (my_isspace(charset_info, *ptr))
      ptr++;
    if (*ptr == '\\') // short command was used
      ptr+= 2;
    else
      while (*ptr &&!my_isspace(charset_info, *ptr)) // skip command
        ptr++;
  }
  if (!*ptr)
    return NullS;
  while (my_isspace(charset_info, *ptr))
    ptr++;
  if (*ptr == '\'' || *ptr == '\"' || *ptr == '`')
  {
    qtype= *ptr;
    quoted= 1;
    ptr++;
  }
  for (start=ptr ; *ptr; ptr++)
  {
    if (*ptr == '\\' && ptr[1]) // escaped character
    {
      // Remove the backslash
      strmov(ptr, ptr+1);
    }
    else if ((!quoted && *ptr == ' ') || (quoted && *ptr == qtype))
    {
      *ptr= 0;
      break;
    }
  }
  valid_arg= ptr != start;
  return valid_arg ? start : NullS;
}


static int
sql_real_connect(char *host,char *database,char *user,char *password,
		 uint silent)
{
  if (connected)
  {
    connected= 0;
    mysql_close(&mysql);
  }
  mysql_init(&mysql);
  if (opt_connect_timeout)
  {
    uint timeout=opt_connect_timeout;
    mysql_options(&mysql,MYSQL_OPT_CONNECT_TIMEOUT,
		  (char*) &timeout);
  }
  if (opt_compress)
    mysql_options(&mysql,MYSQL_OPT_COMPRESS,NullS);
  if (opt_secure_auth)
    mysql_options(&mysql, MYSQL_SECURE_AUTH, (char *) &opt_secure_auth);
  if (using_opt_local_infile)
    mysql_options(&mysql,MYSQL_OPT_LOCAL_INFILE, (char*) &opt_local_infile);
#ifdef HAVE_OPENSSL
  if (opt_use_ssl)
    mysql_ssl_set(&mysql, opt_ssl_key, opt_ssl_cert, opt_ssl_ca,
		  opt_ssl_capath, opt_ssl_cipher);
  mysql_options(&mysql,MYSQL_OPT_SSL_VERIFY_SERVER_CERT,
                (char*)&opt_ssl_verify_server_cert);
#endif
  if (opt_protocol)
    mysql_options(&mysql,MYSQL_OPT_PROTOCOL,(char*)&opt_protocol);
#ifdef HAVE_SMEM
  if (shared_memory_base_name)
    mysql_options(&mysql,MYSQL_SHARED_MEMORY_BASE_NAME,shared_memory_base_name);
#endif
  if (safe_updates)
  {
    char init_command[100];
    sprintf(init_command,
	    "SET SQL_SAFE_UPDATES=1,SQL_SELECT_LIMIT=%lu,SQL_MAX_JOIN_SIZE=%lu",
	    select_limit,max_join_size);
    mysql_options(&mysql, MYSQL_INIT_COMMAND, init_command);
  }
  if (default_charset_used)
    mysql_options(&mysql, MYSQL_SET_CHARSET_NAME, default_charset);
  if (!mysql_real_connect(&mysql, host, user, password,
			  database, opt_mysql_port, opt_mysql_unix_port,
			  connect_flag | CLIENT_MULTI_STATEMENTS))
  {
    if (!silent ||
	(mysql_errno(&mysql) != CR_CONN_HOST_ERROR &&
	 mysql_errno(&mysql) != CR_CONNECTION_ERROR))
    {
      (void) put_error(&mysql);
      (void) fflush(stdout);
      return ignore_errors ? -1 : 1;		// Abort
    }
    return -1;					// Retryable
  }
  connected=1;
#ifndef EMBEDDED_LIBRARY
  mysql.reconnect=info_flag ? 1 : 0; // We want to know if this happens
#else
  mysql.reconnect= 1;
#endif
#ifdef HAVE_READLINE
  build_completion_hash(rehash, 1);
#endif
  return 0;
}


static int
sql_connect(char *host,char *database,char *user,char *password,uint silent)
{
  bool message=0;
  uint count=0;
  int error;
  for (;;)
  {
    if ((error=sql_real_connect(host,database,user,password,wait_flag)) >= 0)
    {
      if (count)
      {
	tee_fputs("\n", stderr);
	(void) fflush(stderr);
      }
      return error;
    }
    if (!wait_flag)
      return ignore_errors ? -1 : 1;
    if (!message && !silent)
    {
      message=1;
      tee_fputs("Waiting",stderr); (void) fflush(stderr);
    }
    (void) sleep(wait_time);
    if (!silent)
    {
      putc('.',stderr); (void) fflush(stderr);
      count++;
    }
  }
}



static int
com_status(String *buffer __attribute__((unused)),
	   char *line __attribute__((unused)))
{
  const char *status;
  char buff[22];
  ulonglong id;
  MYSQL_RES *result;
  LINT_INIT(result);

  tee_puts("--------------", stdout);
  usage(1);					/* Print version */
  if (connected)
  {
    tee_fprintf(stdout, "\nConnection id:\t\t%lu\n",mysql_thread_id(&mysql));
    /* 
      Don't remove "limit 1", 
      it is protection againts SQL_SELECT_LIMIT=0
    */
    if (!mysql_query(&mysql,"select DATABASE(), USER() limit 1") &&
	(result=mysql_use_result(&mysql)))
    {
      MYSQL_ROW cur=mysql_fetch_row(result);
      if (cur)
      {
        tee_fprintf(stdout, "Current database:\t%s\n", cur[0] ? cur[0] : "");
        tee_fprintf(stdout, "Current user:\t\t%s\n", cur[1]);
      }
      mysql_free_result(result);
    } 
#ifdef HAVE_OPENSSL
    if ((status= mysql_get_ssl_cipher(&mysql)))
      tee_fprintf(stdout, "SSL:\t\t\tCipher in use is %s\n",
		  status);
    else
#endif /* HAVE_OPENSSL */
      tee_puts("SSL:\t\t\tNot in use", stdout);
  }
  else
  {
    vidattr(A_BOLD);
    tee_fprintf(stdout, "\nNo connection\n");
    vidattr(A_NORMAL);
    return 0;
  }
  if (skip_updates)
  {
    vidattr(A_BOLD);
    tee_fprintf(stdout, "\nAll updates ignored to this database\n");
    vidattr(A_NORMAL);
  }
#ifdef USE_POPEN
  tee_fprintf(stdout, "Current pager:\t\t%s\n", pager);
  tee_fprintf(stdout, "Using outfile:\t\t'%s'\n", opt_outfile ? outfile : "");
#endif
  tee_fprintf(stdout, "Using delimiter:\t%s\n", delimiter);
  tee_fprintf(stdout, "Server version:\t\t%s\n", mysql_get_server_info(&mysql));
  tee_fprintf(stdout, "Protocol version:\t%d\n", mysql_get_proto_info(&mysql));
  tee_fprintf(stdout, "Connection:\t\t%s\n", mysql_get_host_info(&mysql));
  if ((id= mysql_insert_id(&mysql)))
    tee_fprintf(stdout, "Insert id:\t\t%s\n", llstr(id, buff));

  /* 
    Don't remove "limit 1", 
    it is protection againts SQL_SELECT_LIMIT=0
  */
  if (!mysql_query(&mysql,"select @@character_set_client, @@character_set_connection, @@character_set_server, @@character_set_database limit 1") &&
      (result=mysql_use_result(&mysql)))
  {
    MYSQL_ROW cur=mysql_fetch_row(result);
    if (cur)
    {
      tee_fprintf(stdout, "Server characterset:\t%s\n", cur[2] ? cur[2] : "");
      tee_fprintf(stdout, "Db     characterset:\t%s\n", cur[3] ? cur[3] : "");
      tee_fprintf(stdout, "Client characterset:\t%s\n", cur[0] ? cur[0] : "");
      tee_fprintf(stdout, "Conn.  characterset:\t%s\n", cur[1] ? cur[1] : "");
    }
    mysql_free_result(result);
  }
  else
  {
    /* Probably pre-4.1 server */
    tee_fprintf(stdout, "Client characterset:\t%s\n", charset_info->csname);
    tee_fprintf(stdout, "Server characterset:\t%s\n", mysql.charset->csname);
  }

#ifndef EMBEDDED_LIBRARY
  if (strstr(mysql_get_host_info(&mysql),"TCP/IP") || ! mysql.unix_socket)
    tee_fprintf(stdout, "TCP port:\t\t%d\n", mysql.port);
  else
    tee_fprintf(stdout, "UNIX socket:\t\t%s\n", mysql.unix_socket);
  if (mysql.net.compress)
    tee_fprintf(stdout, "Protocol:\t\tCompressed\n");
#endif

  if ((status=mysql_stat(&mysql)) && !mysql_error(&mysql)[0])
  {
    ulong sec;
    char buff[40];
    const char *pos= strchr(status,' ');
    /* print label */
    tee_fprintf(stdout, "%.*s\t\t\t", (int) (pos-status), status);
    if ((status=str2int(pos,10,0,LONG_MAX,(long*) &sec)))
    {
      nice_time((double) sec,buff,0);
      tee_puts(buff, stdout);			/* print nice time */
      while (*status == ' ') status++;		/* to next info */
    }
    if (status)
    {
      tee_putc('\n', stdout);
      tee_puts(status, stdout);
    }
  }
  if (safe_updates)
  {
    vidattr(A_BOLD);
    tee_fprintf(stdout, "\nNote that you are running in safe_update_mode:\n");
    vidattr(A_NORMAL);
    tee_fprintf(stdout, "\
UPDATEs and DELETEs that don't use a key in the WHERE clause are not allowed.\n\
(One can force an UPDATE/DELETE by adding LIMIT # at the end of the command.)\n\
SELECT has an automatic 'LIMIT %lu' if LIMIT is not used.\n\
Max number of examined row combination in a join is set to: %lu\n\n",
select_limit, max_join_size);
  }
  tee_puts("--------------\n", stdout);
  return 0;
}


static int
put_info(const char *str,INFO_TYPE info_type, uint error, const char *sqlstate)
{
  FILE *file= (info_type == INFO_ERROR ? stderr : stdout);
  static int inited=0;

  if (status.batch)
  {
    if (info_type == INFO_ERROR)
    {
      (void) fflush(file);
      fprintf(file,"ERROR");
      if (error)
      {
	if (sqlstate)
	  (void) fprintf(file," %d (%s)",error, sqlstate);
        else
	  (void) fprintf(file," %d",error);
      }
      if (status.query_start_line && line_numbers)
      {
	(void) fprintf(file," at line %lu",status.query_start_line);
	if (status.file_name)
	  (void) fprintf(file," in file: '%s'", status.file_name);
      }
      (void) fprintf(file,": %s\n",str);
      (void) fflush(file);
      if (!ignore_errors)
	return 1;
    }
    else if (info_type == INFO_RESULT && verbose > 1)
      tee_puts(str, file);
    if (unbuffered)
      fflush(file);
    return info_type == INFO_ERROR ? -1 : 0;
  }
  if (!opt_silent || info_type == INFO_ERROR)
  {
    if (!inited)
    {
      inited=1;
#ifdef HAVE_SETUPTERM
      (void) setupterm((char *)0, 1, (int *) 0);
#endif
    }
    if (info_type == INFO_ERROR)
    {
      if (!opt_nobeep)
        putchar('\a');		      	/* This should make a bell */
      vidattr(A_STANDOUT);
      if (error)
      {
	if (sqlstate)
          (void) tee_fprintf(file, "ERROR %d (%s): ", error, sqlstate);
        else
          (void) tee_fprintf(file, "ERROR %d: ", error);
      }
      else
        tee_puts("ERROR: ", file);
    }
    else
      vidattr(A_BOLD);
    (void) tee_puts(str, file);
    vidattr(A_NORMAL);
  }
  if (unbuffered)
    fflush(file);
  return info_type == INFO_ERROR ? -1 : 0;
}


static int
put_error(MYSQL *mysql)
{
  return put_info(mysql_error(mysql), INFO_ERROR, mysql_errno(mysql),
		  mysql_sqlstate(mysql));
}  


static void remove_cntrl(String &buffer)
{
  char *start,*end;
  end=(start=(char*) buffer.ptr())+buffer.length();
  while (start < end && !my_isgraph(charset_info,end[-1]))
    end--;
  buffer.length((uint) (end-start));
}


void tee_fprintf(FILE *file, const char *fmt, ...)
{
  va_list args;

  NETWARE_YIELD;
  va_start(args, fmt);
  (void) vfprintf(file, fmt, args);
  va_end(args);

  if (opt_outfile)
  {
    va_start(args, fmt);
    (void) vfprintf(OUTFILE, fmt, args);
    va_end(args);
  }
}


void tee_fputs(const char *s, FILE *file)
{
  NETWARE_YIELD;
  fputs(s, file);
  if (opt_outfile)
    fputs(s, OUTFILE);
}


void tee_puts(const char *s, FILE *file)
{
  NETWARE_YIELD;
  fputs(s, file);
  fputs("\n", file);
  if (opt_outfile)
  {
    fputs(s, OUTFILE);
    fputs("\n", OUTFILE);
  }
}

void tee_putc(int c, FILE *file)
{
  putc(c, file);
  if (opt_outfile)
    putc(c, OUTFILE);
}

#if defined( __WIN__) || defined(__NETWARE__)
#include <time.h>
#else
#include <sys/times.h>
#ifdef _SC_CLK_TCK				// For mit-pthreads
#undef CLOCKS_PER_SEC
#define CLOCKS_PER_SEC (sysconf(_SC_CLK_TCK))
#endif
#endif

static ulong start_timer(void)
{
#if defined( __WIN__) || defined(__NETWARE__)
 return clock();
#else
  struct tms tms_tmp;
  return times(&tms_tmp);
#endif
}


static void nice_time(double sec,char *buff,bool part_second)
{
  ulong tmp;
  if (sec >= 3600.0*24)
  {
    tmp=(ulong) floor(sec/(3600.0*24));
    sec-=3600.0*24*tmp;
    buff=int10_to_str((long) tmp, buff, 10);
    buff=strmov(buff,tmp > 1 ? " days " : " day ");
  }
  if (sec >= 3600.0)
  {
    tmp=(ulong) floor(sec/3600.0);
    sec-=3600.0*tmp;
    buff=int10_to_str((long) tmp, buff, 10);
    buff=strmov(buff,tmp > 1 ? " hours " : " hour ");
  }
  if (sec >= 60.0)
  {
    tmp=(ulong) floor(sec/60.0);
    sec-=60.0*tmp;
    buff=int10_to_str((long) tmp, buff, 10);
    buff=strmov(buff," min ");
  }
  if (part_second)
    sprintf(buff,"%.2f sec",sec);
  else
    sprintf(buff,"%d sec",(int) sec);
}


static void end_timer(ulong start_time,char *buff)
{
  nice_time((double) (start_timer() - start_time) /
	    CLOCKS_PER_SEC,buff,1);
}


static void mysql_end_timer(ulong start_time,char *buff)
{
  buff[0]=' ';
  buff[1]='(';
  end_timer(start_time,buff+2);
  strmov(strend(buff),")");
}

static const char* construct_prompt()
{
  processed_prompt.free();			// Erase the old prompt
  time_t  lclock = time(NULL);			// Get the date struct
  struct tm *t = localtime(&lclock);

  /* parse thru the settings for the prompt */
  for (char *c = current_prompt; *c ; *c++)
  {
    if (*c != PROMPT_CHAR)
	processed_prompt.append(*c);
    else
    {
      switch (*++c) {
      case '\0':
	c--;			// stop it from going beyond if ends with %
	break;
      case 'c':
	add_int_to_prompt(++prompt_counter);
	break;
      case 'v':
	if (connected)
	  processed_prompt.append(mysql_get_server_info(&mysql));
	else
	  processed_prompt.append("not_connected");
	break;
      case 'd':
	processed_prompt.append(current_db ? current_db : "(none)");
	break;
      case 'h':
      {
	const char *prompt;
	prompt= connected ? mysql_get_host_info(&mysql) : "not_connected";
	if (strstr(prompt, "Localhost"))
	  processed_prompt.append("localhost");
	else
	{
	  const char *end=strcend(prompt,' ');
	  processed_prompt.append(prompt, (uint) (end-prompt));
	}
	break;
      }
      case 'p':
      {
#ifndef EMBEDDED_LIBRARY
	if (!connected)
	{
	  processed_prompt.append("not_connected");
	  break;
	}

	const char *host_info = mysql_get_host_info(&mysql);
	if (strstr(host_info, "memory")) 
	{
		processed_prompt.append( mysql.host );
	}
	else if (strstr(host_info,"TCP/IP") ||
	    !mysql.unix_socket)
	  add_int_to_prompt(mysql.port);
	else
	{
	  char *pos=strrchr(mysql.unix_socket,'/');
 	  processed_prompt.append(pos ? pos+1 : mysql.unix_socket);
	}
#endif
      }
	break;
      case 'U':
	if (!full_username)
	  init_username();
	processed_prompt.append(full_username);
	break;
      case 'u':
	if (!full_username)
	  init_username();
	processed_prompt.append(part_username);
	break;
      case PROMPT_CHAR:
	processed_prompt.append(PROMPT_CHAR);
	break;
      case 'n':
	processed_prompt.append('\n');
	break;
      case ' ':
      case '_':
	processed_prompt.append(' ');
	break;
      case 'R':
	if (t->tm_hour < 10)
	  processed_prompt.append('0');
	add_int_to_prompt(t->tm_hour);
	break;
      case 'r':
	int getHour;
	getHour = t->tm_hour % 12;
	if (getHour == 0)
	  getHour=12;
	if (getHour < 10)
	  processed_prompt.append('0');
	add_int_to_prompt(getHour);
	break;
      case 'm':
	if (t->tm_min < 10)
	  processed_prompt.append('0');
	add_int_to_prompt(t->tm_min);
	break;
      case 'y':
	int getYear;
	getYear = t->tm_year % 100;
	if (getYear < 10)
	  processed_prompt.append('0');
	add_int_to_prompt(getYear);
	break;
      case 'Y':
	add_int_to_prompt(t->tm_year+1900);
	break;
      case 'D':
	char* dateTime;
	time_t lclock;
	lclock = time(NULL);
	dateTime = ctime(&lclock);
	processed_prompt.append(strtok(dateTime,"\n"));
	break;
      case 's':
	if (t->tm_sec < 10)
	  processed_prompt.append('0');
	add_int_to_prompt(t->tm_sec);
	break;
      case 'w':
	processed_prompt.append(day_names[t->tm_wday]);
	break;
      case 'P':
	processed_prompt.append(t->tm_hour < 12 ? "am" : "pm");
	break;
      case 'o':
	add_int_to_prompt(t->tm_mon+1);
	break;
      case 'O':
	processed_prompt.append(month_names[t->tm_mon]);
	break;
      case '\'':
	processed_prompt.append("'");
	break;
      case '"':
	processed_prompt.append('"');
	break;
      case 'S':
	processed_prompt.append(';');
	break;
      case 't':
	processed_prompt.append('\t');
	break;
      default:
	processed_prompt.append(c);
      }
    }
  }
  processed_prompt.append('\0');
  return processed_prompt.ptr();
}


static void add_int_to_prompt(int toadd)
{
  char buffer[16];
  int10_to_str(toadd,buffer,10);
  processed_prompt.append(buffer);
}

static void init_username()
{
  my_free(full_username,MYF(MY_ALLOW_ZERO_PTR));
  my_free(part_username,MYF(MY_ALLOW_ZERO_PTR));

  MYSQL_RES *result;
  LINT_INIT(result);
  if (!mysql_query(&mysql,"select USER()") &&
      (result=mysql_use_result(&mysql)))
  {
    MYSQL_ROW cur=mysql_fetch_row(result);
    full_username=my_strdup(cur[0],MYF(MY_WME));
    part_username=my_strdup(strtok(cur[0],"@"),MYF(MY_WME));
    (void) mysql_fetch_row(result);		// Read eof
  }
}

static int com_prompt(String *buffer, char *line)
{
  char *ptr=strchr(line, ' ');
  prompt_counter = 0;
  my_free(current_prompt,MYF(MY_ALLOW_ZERO_PTR));
  current_prompt=my_strdup(ptr ? ptr+1 : default_prompt,MYF(MY_WME));
  if (!ptr)
    tee_fprintf(stdout, "Returning to default PROMPT of %s\n", default_prompt);
  else
    tee_fprintf(stdout, "PROMPT set to '%s'\n", current_prompt);
  return 0;
}

#ifndef EMBEDDED_LIBRARY
/* Keep sql_string library happy */

gptr sql_alloc(unsigned int Size)
{
  return my_malloc(Size,MYF(MY_WME));
}

void sql_element_free(void *ptr)
{
  my_free((gptr) ptr,MYF(0));
}
#endif /* EMBEDDED_LIBRARY */<|MERGE_RESOLUTION|>--- conflicted
+++ resolved
@@ -2346,10 +2346,6 @@
       uint visible_length;
       uint extra_padding;
 
-<<<<<<< HEAD
-      /* If this column may have a null value, use "NULL" for empty.  */
-=======
->>>>>>> 61bd3fa0
       if (! not_null_flag[off] && (cur[off] == NULL))
       {
         buffer= "NULL";
