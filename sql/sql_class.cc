/*
   Copyright (c) 2000, 2015, Oracle and/or its affiliates.
   Copyright (c) 2008, 2019, MariaDB Corporation.

   This program is free software; you can redistribute it and/or modify
   it under the terms of the GNU General Public License as published by
   the Free Software Foundation; version 2 of the License.

   This program is distributed in the hope that it will be useful,
   but WITHOUT ANY WARRANTY; without even the implied warranty of
   MERCHANTABILITY or FITNESS FOR A PARTICULAR PURPOSE.  See the
   GNU General Public License for more details.

   You should have received a copy of the GNU General Public License
   along with this program; if not, write to the Free Software
   Foundation, Inc., 51 Franklin St, Fifth Floor, Boston, MA 02110-1335  USA
*/


/*****************************************************************************
**
** This file implements classes defined in sql_class.h
** Especially the classes to handle a result from a select
**
*****************************************************************************/

#ifdef USE_PRAGMA_IMPLEMENTATION
#pragma implementation				// gcc: Class implementation
#endif

#include "mariadb.h"
#include "sql_priv.h"
#include "sql_class.h"
#include "sql_cache.h"                          // query_cache_abort
#include "sql_base.h"                           // close_thread_tables
#include "sql_time.h"                         // date_time_format_copy
#include "tztime.h"                           // MYSQL_TIME <-> my_time_t
#include "sql_acl.h"                          // NO_ACCESS,
                                              // acl_getroot_no_password
#include "sql_base.h"
#include "sql_handler.h"                      // mysql_ha_cleanup
#include "rpl_rli.h"
#include "rpl_filter.h"
#include "rpl_record.h"
#include "slave.h"
#include <my_bitmap.h>
#include "log_event.h"
#include "sql_audit.h"
#include <m_ctype.h>
#include <sys/stat.h>
#include <thr_alarm.h>
#ifdef	__WIN__0
#include <io.h>
#endif
#include <mysys_err.h>
#include <limits.h>

#include "sp_head.h"
#include "sp_rcontext.h"
#include "sp_cache.h"
#include "sql_show.h"                           // append_identifier
#include "transaction.h"
#include "sql_select.h" /* declares create_tmp_table() */
#include "debug_sync.h"
#include "sql_parse.h"                          // is_update_query
#include "sql_callback.h"
#include "lock.h"
#include "wsrep_mysqld.h"
#include "sql_connect.h"
#ifdef WITH_WSREP
#include "wsrep_thd.h"
#include "wsrep_trans_observer.h"
#endif /* WITH_WSREP */
#include "opt_trace.h"

#ifdef HAVE_SYS_SYSCALL_H
#include <sys/syscall.h>
#endif

/*
  The following is used to initialise Table_ident with a internal
  table name
*/
char internal_table_name[2]= "*";
char empty_c_string[1]= {0};    /* used for not defined db */

const char * const THD::DEFAULT_WHERE= "field list";

/****************************************************************************
** User variables
****************************************************************************/

extern "C" uchar *get_var_key(user_var_entry *entry, size_t *length,
                              my_bool not_used __attribute__((unused)))
{
  *length= entry->name.length;
  return (uchar*) entry->name.str;
}

extern "C" void free_user_var(user_var_entry *entry)
{
  char *pos= (char*) entry+ALIGN_SIZE(sizeof(*entry));
  if (entry->value && entry->value != pos)
    my_free(entry->value);
  my_free(entry);
}

/* Functions for last-value-from-sequence hash */

extern "C" uchar *get_sequence_last_key(SEQUENCE_LAST_VALUE *entry,
                                        size_t *length,
                                        my_bool not_used
                                        __attribute__((unused)))
{
  *length= entry->length;
  return (uchar*) entry->key;
}

extern "C" void free_sequence_last(SEQUENCE_LAST_VALUE *entry)
{
  delete entry;
}


bool Key_part_spec::operator==(const Key_part_spec& other) const
{
  return length == other.length &&
         !lex_string_cmp(system_charset_info, &field_name,
                         &other.field_name);
}

/**
  Construct an (almost) deep copy of this key. Only those
  elements that are known to never change are not copied.
  If out of memory, a partial copy is returned and an error is set
  in THD.
*/

Key::Key(const Key &rhs, MEM_ROOT *mem_root)
  :DDL_options(rhs),type(rhs.type),
  key_create_info(rhs.key_create_info),
  columns(rhs.columns, mem_root),
  name(rhs.name),
  option_list(rhs.option_list),
  generated(rhs.generated), invisible(false)
{
  list_copy_and_replace_each_value(columns, mem_root);
}

/**
  Construct an (almost) deep copy of this foreign key. Only those
  elements that are known to never change are not copied.
  If out of memory, a partial copy is returned and an error is set
  in THD.
*/

Foreign_key::Foreign_key(const Foreign_key &rhs, MEM_ROOT *mem_root)
  :Key(rhs,mem_root),
  ref_db(rhs.ref_db),
  ref_table(rhs.ref_table),
  ref_columns(rhs.ref_columns,mem_root),
  delete_opt(rhs.delete_opt),
  update_opt(rhs.update_opt),
  match_opt(rhs.match_opt)
{
  list_copy_and_replace_each_value(ref_columns, mem_root);
}

/*
  Test if a foreign key (= generated key) is a prefix of the given key
  (ignoring key name, key type and order of columns)

  NOTES:
    This is only used to test if an index for a FOREIGN KEY exists

  IMPLEMENTATION
    We only compare field names

  RETURN
    0	Generated key is a prefix of other key
    1	Not equal
*/

bool foreign_key_prefix(Key *a, Key *b)
{
  /* Ensure that 'a' is the generated key */
  if (a->generated)
  {
    if (b->generated && a->columns.elements > b->columns.elements)
      swap_variables(Key*, a, b);               // Put shorter key in 'a'
  }
  else
  {
    if (!b->generated)
      return TRUE;                              // No foreign key
    swap_variables(Key*, a, b);                 // Put generated key in 'a'
  }

  /* Test if 'a' is a prefix of 'b' */
  if (a->columns.elements > b->columns.elements)
    return TRUE;                                // Can't be prefix

  List_iterator<Key_part_spec> col_it1(a->columns);
  List_iterator<Key_part_spec> col_it2(b->columns);
  const Key_part_spec *col1, *col2;

#ifdef ENABLE_WHEN_INNODB_CAN_HANDLE_SWAPED_FOREIGN_KEY_COLUMNS
  while ((col1= col_it1++))
  {
    bool found= 0;
    col_it2.rewind();
    while ((col2= col_it2++))
    {
      if (*col1 == *col2)
      {
        found= TRUE;
	break;
      }
    }
    if (!found)
      return TRUE;                              // Error
  }
  return FALSE;                                 // Is prefix
#else
  while ((col1= col_it1++))
  {
    col2= col_it2++;
    if (!(*col1 == *col2))
      return TRUE;
  }
  return FALSE;                                 // Is prefix
#endif
}

/*
  @brief
  Check if the foreign key options are compatible with the specification
  of the columns on which the key is created

  @retval
    FALSE   The foreign key options are compatible with key columns
  @retval
    TRUE    Otherwise
*/
bool Foreign_key::validate(List<Create_field> &table_fields)
{
  Create_field  *sql_field;
  Key_part_spec *column;
  List_iterator<Key_part_spec> cols(columns);
  List_iterator<Create_field> it(table_fields);
  DBUG_ENTER("Foreign_key::validate");
  while ((column= cols++))
  {
    it.rewind();
    while ((sql_field= it++) &&
           lex_string_cmp(system_charset_info,
                          &column->field_name,
                          &sql_field->field_name)) {}
    if (!sql_field)
    {
      my_error(ER_KEY_COLUMN_DOES_NOT_EXITS, MYF(0), column->field_name.str);
      DBUG_RETURN(TRUE);
    }
    if (type == Key::FOREIGN_KEY && sql_field->vcol_info)
    {
      if (delete_opt == FK_OPTION_SET_NULL)
      {
        my_error(ER_WRONG_FK_OPTION_FOR_VIRTUAL_COLUMN, MYF(0), 
                 "ON DELETE SET NULL");
        DBUG_RETURN(TRUE);
      }
      if (update_opt == FK_OPTION_SET_NULL)
      {
        my_error(ER_WRONG_FK_OPTION_FOR_VIRTUAL_COLUMN, MYF(0), 
                 "ON UPDATE SET NULL");
        DBUG_RETURN(TRUE);
      }
      if (update_opt == FK_OPTION_CASCADE)
      {
        my_error(ER_WRONG_FK_OPTION_FOR_VIRTUAL_COLUMN, MYF(0), 
                 "ON UPDATE CASCADE");
        DBUG_RETURN(TRUE);
      }
    }
  }
  DBUG_RETURN(FALSE);
}

/****************************************************************************
** Thread specific functions
****************************************************************************/

/**
  Get current THD object from thread local data

  @retval     The THD object for the thread, NULL if not connection thread
*/
THD *thd_get_current_thd()
{
  return current_thd;
}

/**
  Clear errors from the previous THD

  @param thd              THD object
*/
void thd_clear_errors(THD *thd)
{
  my_errno= 0;
  thd->mysys_var->abort= 0;
}


/**
  Get thread attributes for connection threads

  @retval      Reference to thread attribute for connection threads
*/
pthread_attr_t *get_connection_attrib(void)
{
  return &connection_attrib;
}

/**
  Get max number of connections

  @retval         Max number of connections for MySQL Server
*/
ulong get_max_connections(void)
{
  return max_connections;
}

/*
  The following functions form part of the C plugin API
*/

extern "C" int mysql_tmpfile(const char *prefix)
{
  char filename[FN_REFLEN];
  File fd= create_temp_file(filename, mysql_tmpdir, prefix,
                            O_BINARY | O_SEQUENTIAL,
                            MYF(MY_WME | MY_TEMPORARY));
  return fd;
}


extern "C"
int thd_in_lock_tables(const THD *thd)
{
  return MY_TEST(thd->in_lock_tables);
}


extern "C"
int thd_tablespace_op(const THD *thd)
{
  return MY_TEST(thd->tablespace_op);
}

extern "C"
const char *set_thd_proc_info(THD *thd_arg, const char *info,
                              const char *calling_function,
                              const char *calling_file,
                              const unsigned int calling_line)
{
  PSI_stage_info old_stage;
  PSI_stage_info new_stage;

  new_stage.m_key= 0;
  new_stage.m_name= info;

  set_thd_stage_info(thd_arg, & new_stage, & old_stage,
                     calling_function, calling_file, calling_line);

  return old_stage.m_name;
}

extern "C"
void set_thd_stage_info(void *thd_arg,
                        const PSI_stage_info *new_stage,
                        PSI_stage_info *old_stage,
                        const char *calling_func,
                        const char *calling_file,
                        const unsigned int calling_line)
{
  THD *thd= (THD*) thd_arg;
  if (thd == NULL)
    thd= current_thd;

  if (old_stage)
    thd->backup_stage(old_stage);

  if (new_stage)
    thd->enter_stage(new_stage, calling_func, calling_file, calling_line);
}

void thd_enter_cond(MYSQL_THD thd, mysql_cond_t *cond, mysql_mutex_t *mutex,
                    const PSI_stage_info *stage, PSI_stage_info *old_stage,
                    const char *src_function, const char *src_file,
                    int src_line)
{
  if (!thd)
    thd= current_thd;

  return thd->enter_cond(cond, mutex, stage, old_stage, src_function, src_file,
                         src_line);
}

void thd_exit_cond(MYSQL_THD thd, const PSI_stage_info *stage,
                   const char *src_function, const char *src_file,
                   int src_line)
{
  if (!thd)
    thd= current_thd;

  thd->exit_cond(stage, src_function, src_file, src_line);
  return;
}

extern "C"
void **thd_ha_data(const THD *thd, const struct handlerton *hton)
{
  return (void **) &thd->ha_data[hton->slot].ha_ptr;
}

extern "C"
void thd_storage_lock_wait(THD *thd, long long value)
{
  thd->utime_after_lock+= value;
}

/**
  Provide a handler data getter to simplify coding
*/
extern "C"
void *thd_get_ha_data(const THD *thd, const struct handlerton *hton)
{
  return *thd_ha_data(thd, hton);
}


/**
  Provide a handler data setter to simplify coding
  @see thd_set_ha_data() definition in plugin.h
*/
extern "C"
void thd_set_ha_data(THD *thd, const struct handlerton *hton,
                     const void *ha_data)
{
  plugin_ref *lock= &thd->ha_data[hton->slot].lock;
  if (ha_data && !*lock)
    *lock= ha_lock_engine(NULL, (handlerton*) hton);
  else if (!ha_data && *lock)
  {
    plugin_unlock(NULL, *lock);
    *lock= NULL;
  }
  *thd_ha_data(thd, hton)= (void*) ha_data;
}


/**
  Allow storage engine to wakeup commits waiting in THD::wait_for_prior_commit.
  @see thd_wakeup_subsequent_commits() definition in plugin.h
*/
extern "C"
void thd_wakeup_subsequent_commits(THD *thd, int wakeup_error)
{
  thd->wakeup_subsequent_commits(wakeup_error);
}


extern "C"
long long thd_test_options(const THD *thd, long long test_options)
{
  return thd->variables.option_bits & test_options;
}

extern "C"
int thd_sql_command(const THD *thd)
{
  return (int) thd->lex->sql_command;
}

extern "C"
int thd_tx_isolation(const THD *thd)
{
  return (int) thd->tx_isolation;
}

extern "C"
int thd_tx_is_read_only(const THD *thd)
{
  return (int) thd->tx_read_only;
}


extern "C"
{ /* Functions for thd_error_context_service */

  const char *thd_get_error_message(const THD *thd)
  {
    return thd->get_stmt_da()->message();
  }

  uint thd_get_error_number(const THD *thd)
  {
    return thd->get_stmt_da()->sql_errno();
  }

  ulong thd_get_error_row(const THD *thd)
  {
    return thd->get_stmt_da()->current_row_for_warning();
  }

  void thd_inc_error_row(THD *thd)
  {
    thd->get_stmt_da()->inc_current_row_for_warning();
  }
}


#if MARIA_PLUGIN_INTERFACE_VERSION < 0x0200
/**
  TODO: This function is for API compatibility, remove it eventually.
  All engines should switch to use thd_get_error_context_description()
  plugin service function.
*/
extern "C"
char *thd_security_context(THD *thd,
                           char *buffer, unsigned int length,
                           unsigned int max_query_len)
{
  return thd_get_error_context_description(thd, buffer, length, max_query_len);
}
#endif

/**
  Implementation of Drop_table_error_handler::handle_condition().
  The reason in having this implementation is to silence technical low-level
  warnings during DROP TABLE operation. Currently we don't want to expose
  the following warnings during DROP TABLE:
    - Some of table files are missed or invalid (the table is going to be
      deleted anyway, so why bother that something was missed);
    - A trigger associated with the table does not have DEFINER (One of the
      MySQL specifics now is that triggers are loaded for the table being
      dropped. So, we may have a warning that trigger does not have DEFINER
      attribute during DROP TABLE operation).

  @return TRUE if the condition is handled.
*/
bool Drop_table_error_handler::handle_condition(THD *thd,
                                                uint sql_errno,
                                                const char* sqlstate,
                                                Sql_condition::enum_warning_level *level,
                                                const char* msg,
                                                Sql_condition ** cond_hdl)
{
  *cond_hdl= NULL;
  return ((sql_errno == EE_DELETE && my_errno == ENOENT) ||
          sql_errno == ER_TRG_NO_DEFINER);
}


/**
  Handle an error from MDL_context::upgrade_lock() and mysql_lock_tables().
  Ignore ER_LOCK_ABORTED and ER_LOCK_DEADLOCK errors.
*/

bool
MDL_deadlock_and_lock_abort_error_handler::
handle_condition(THD *thd,
                 uint sql_errno,
                 const char *sqlstate,
                 Sql_condition::enum_warning_level *level,
                 const char* msg,
                 Sql_condition **cond_hdl)
{
  *cond_hdl= NULL;
  if (sql_errno == ER_LOCK_ABORTED || sql_errno == ER_LOCK_DEADLOCK)
    m_need_reopen= true;

  return m_need_reopen;
}


/**
   Send timeout to thread.

   Note that this is always safe as the thread will always remove it's
   timeouts at end of query (and thus before THD is destroyed)
*/

extern "C" void thd_kill_timeout(THD* thd)
{
  thd->status_var.max_statement_time_exceeded++;
  /* Kill queries that can't cause data corruptions */
  thd->awake(KILL_TIMEOUT);
}

THD::THD(my_thread_id id, bool is_wsrep_applier)
  :Statement(&main_lex, &main_mem_root, STMT_CONVENTIONAL_EXECUTION,
             /* statement id */ 0),
   rli_fake(0), rgi_fake(0), rgi_slave(NULL),
   protocol_text(this), protocol_binary(this),
   m_current_stage_key(0),
   in_sub_stmt(0), log_all_errors(0),
   binlog_unsafe_warning_flags(0),
   binlog_table_maps(0),
   bulk_param(0),
   table_map_for_update(0),
   m_examined_row_count(0),
   accessed_rows_and_keys(0),
   m_digest(NULL),
   m_statement_psi(NULL),
   m_idle_psi(NULL),
   thread_id(id),
   thread_dbug_id(id),
   os_thread_id(0),
   global_disable_checkpoint(0),
   failed_com_change_user(0),
   is_fatal_error(0),
   transaction_rollback_request(0),
   is_fatal_sub_stmt_error(false),
   rand_used(0),
   time_zone_used(0),
   in_lock_tables(0),
   bootstrap(0),
   derived_tables_processing(FALSE),
   waiting_on_group_commit(FALSE), has_waiter(FALSE),
   spcont(NULL),
   m_parser_state(NULL),
#ifndef EMBEDDED_LIBRARY
   audit_plugin_version(-1),
#endif
#if defined(ENABLED_DEBUG_SYNC)
   debug_sync_control(0),
#endif /* defined(ENABLED_DEBUG_SYNC) */
   wait_for_commit_ptr(0),
   m_internal_handler(0),
   main_da(0, false, false),
   m_stmt_da(&main_da),
   tdc_hash_pins(0),
   xid_hash_pins(0),
   m_tmp_tables_locked(false)
#ifdef HAVE_REPLICATION
   ,
   current_linfo(0),
   slave_info(0)
#endif
#ifdef WITH_WSREP
   ,
   wsrep_applier(is_wsrep_applier),
   wsrep_applier_closing(false),
   wsrep_client_thread(false),
   wsrep_retry_counter(0),
   wsrep_PA_safe(true),
   wsrep_retry_query(NULL),
   wsrep_retry_query_len(0),
   wsrep_retry_command(COM_CONNECT),
   wsrep_consistency_check(NO_CONSISTENCY_CHECK),
   wsrep_mysql_replicated(0),
   wsrep_TOI_pre_query(NULL),
   wsrep_TOI_pre_query_len(0),
   wsrep_po_handle(WSREP_PO_INITIALIZER),
   wsrep_po_cnt(0),
   wsrep_apply_format(0),
   wsrep_rbr_buf(NULL),
   wsrep_sync_wait_gtid(WSREP_GTID_UNDEFINED),
   wsrep_affected_rows(0),
   wsrep_has_ignored_error(false),
   wsrep_replicate_GTID(false),
   wsrep_ignore_table(false),

/* wsrep-lib */
   m_wsrep_next_trx_id(WSREP_UNDEFINED_TRX_ID),
   m_wsrep_mutex(LOCK_thd_data),
   m_wsrep_cond(COND_wsrep_thd),
   m_wsrep_client_service(this, m_wsrep_client_state),
   m_wsrep_client_state(this,
                        m_wsrep_mutex,
                        m_wsrep_cond,
                        Wsrep_server_state::instance(),
                        m_wsrep_client_service,
                        wsrep::client_id(thread_id)),
   wsrep_applier_service(NULL),
   wsrep_wfc()
#endif /*WITH_WSREP */
{
  ulong tmp;
  bzero(&variables, sizeof(variables));

  /*
    We set THR_THD to temporally point to this THD to register all the
    variables that allocates memory for this THD
  */
  THD *old_THR_THD= current_thd;
  set_current_thd(this);
  status_var.local_memory_used= sizeof(THD);
  status_var.max_local_memory_used= status_var.local_memory_used;
  status_var.global_memory_used= 0;
  variables.pseudo_thread_id= thread_id;
  variables.max_mem_used= global_system_variables.max_mem_used;
  main_da.init();

  mdl_context.init(this);
  mdl_backup_lock= 0;

  /*
    Pass nominal parameters to init_alloc_root only to ensure that
    the destructor works OK in case of an error. The main_mem_root
    will be re-initialized in init_for_queries().
  */
  init_sql_alloc(&main_mem_root, "THD::main_mem_root",
                 ALLOC_ROOT_MIN_BLOCK_SIZE, 0, MYF(MY_THREAD_SPECIFIC));

  /*
    Allocation of user variables for binary logging is always done with main
    mem root
  */
  user_var_events_alloc= mem_root;

  stmt_arena= this;
  thread_stack= 0;
  scheduler= thread_scheduler;                 // Will be fixed later
  event_scheduler.data= 0;
  event_scheduler.m_psi= 0;
  skip_wait_timeout= false;
  extra_port= 0;
  catalog= (char*)"std"; // the only catalog we have for now
  main_security_ctx.init();
  security_ctx= &main_security_ctx;
  no_errors= 0;
  password= 0;
  query_start_sec_part_used= 0;
  count_cuted_fields= CHECK_FIELD_IGNORE;
  killed= NOT_KILLED;
  killed_err= 0;
  col_access=0;
  is_slave_error= thread_specific_used= FALSE;
  my_hash_clear(&handler_tables_hash);
  my_hash_clear(&ull_hash);
  tmp_table=0;
  cuted_fields= 0L;
  m_sent_row_count= 0L;
  limit_found_rows= 0;
  m_row_count_func= -1;
  statement_id_counter= 0UL;
  // Must be reset to handle error with THD's created for init of mysqld
  lex->current_select= 0;
  start_utime= utime_after_query= 0;
  system_time.start.val= system_time.sec= system_time.sec_part= 0;
  utime_after_lock= 0L;
  progress.arena= 0;
  progress.report_to_client= 0;
  progress.max_counter= 0;
  slave_thread = 0;
  connection_name.str= 0;
  connection_name.length= 0;

  file_id = 0;
  query_id= 0;
  query_name_consts= 0;
  semisync_info= 0;
  db_charset= global_system_variables.collation_database;
  bzero(ha_data, sizeof(ha_data));
  mysys_var=0;
  binlog_evt_union.do_union= FALSE;
  enable_slow_log= 0;
  durability_property= HA_REGULAR_DURABILITY;

#ifdef DBUG_ASSERT_EXISTS
  dbug_sentry=THD_SENTRY_MAGIC;
#endif
  mysql_audit_init_thd(this);
  net.vio=0;
  net.buff= 0;
  net.reading_or_writing= 0;
  client_capabilities= 0;                       // minimalistic client
  system_thread= NON_SYSTEM_THREAD;
  cleanup_done= free_connection_done= abort_on_warning= 0;
  peer_port= 0;					// For SHOW PROCESSLIST
  transaction.m_pending_rows_event= 0;
  transaction.on= 1;
  wt_thd_lazy_init(&transaction.wt, &variables.wt_deadlock_search_depth_short,
                                    &variables.wt_timeout_short,
                                    &variables.wt_deadlock_search_depth_long,
                                    &variables.wt_timeout_long);
#ifdef SIGNAL_WITH_VIO_CLOSE
  active_vio = 0;
#endif
  mysql_mutex_init(key_LOCK_thd_data, &LOCK_thd_data, MY_MUTEX_INIT_FAST);
  mysql_mutex_init(key_LOCK_wakeup_ready, &LOCK_wakeup_ready, MY_MUTEX_INIT_FAST);
  mysql_mutex_init(key_LOCK_thd_kill, &LOCK_thd_kill, MY_MUTEX_INIT_FAST);
  mysql_cond_init(key_COND_wakeup_ready, &COND_wakeup_ready, 0);

  /* Variables with default values */
  proc_info="login";
  where= THD::DEFAULT_WHERE;
  slave_net = 0;
  m_command=COM_CONNECT;
  *scramble= '\0';

#ifdef WITH_WSREP
  mysql_cond_init(key_COND_wsrep_thd, &COND_wsrep_thd, NULL);
  wsrep_info[sizeof(wsrep_info) - 1] = '\0'; /* make sure it is 0-terminated */
#endif
  /* Call to init() below requires fully initialized Open_tables_state. */
  reset_open_tables_state(this);

  init();
#if defined(ENABLED_PROFILING)
  profiling.set_thd(this);
#endif
  user_connect=(USER_CONN *)0;
  my_hash_init(&user_vars, system_charset_info, USER_VARS_HASH_SIZE, 0, 0,
               (my_hash_get_key) get_var_key,
               (my_hash_free_key) free_user_var, HASH_THREAD_SPECIFIC);
  my_hash_init(&sequences, system_charset_info, SEQUENCES_HASH_SIZE, 0, 0,
               (my_hash_get_key) get_sequence_last_key,
               (my_hash_free_key) free_sequence_last, HASH_THREAD_SPECIFIC);

  sp_proc_cache= NULL;
  sp_func_cache= NULL;
  sp_package_spec_cache= NULL;
  sp_package_body_cache= NULL;

  /* For user vars replication*/
  if (opt_bin_log)
    my_init_dynamic_array(&user_var_events,
			  sizeof(BINLOG_USER_VAR_EVENT *), 16, 16, MYF(0));
  else
    bzero((char*) &user_var_events, sizeof(user_var_events));

  /* Protocol */
  protocol= &protocol_text;			// Default protocol
  protocol_text.init(this);
  protocol_binary.init(this);

  thr_timer_init(&query_timer, (void (*)(void*)) thd_kill_timeout, this);

  tablespace_op=FALSE;

  /*
    Initialize the random generator. We call my_rnd() without a lock as
    it's not really critical if two threads modifies the structure at the
    same time.  We ensure that we have an unique number foreach thread
    by adding the address of the stack.
  */
  tmp= (ulong) (my_rnd(&sql_rand) * 0xffffffff);
  my_rnd_init(&rand, tmp + (ulong)((size_t) &rand), tmp + (ulong) ::global_query_id);
  substitute_null_with_insert_id = FALSE;
  lock_info.mysql_thd= (void *)this;

  m_token_array= NULL;
  if (max_digest_length > 0)
  {
    m_token_array= (unsigned char*) my_malloc(max_digest_length,
                                              MYF(MY_WME|MY_THREAD_SPECIFIC));
  }

  m_binlog_invoker= INVOKER_NONE;
  invoker.init();
  prepare_derived_at_open= FALSE;
  create_tmp_table_for_derived= FALSE;
  save_prep_leaf_list= FALSE;
  org_charset= 0;
  /* Restore THR_THD */
  set_current_thd(old_THR_THD);
}


void THD::push_internal_handler(Internal_error_handler *handler)
{
  DBUG_ENTER("THD::push_internal_handler");
  if (m_internal_handler)
  {
    handler->m_prev_internal_handler= m_internal_handler;
    m_internal_handler= handler;
  }
  else
  {
    m_internal_handler= handler;
  }
  DBUG_VOID_RETURN;
}

bool THD::handle_condition(uint sql_errno,
                           const char* sqlstate,
                           Sql_condition::enum_warning_level *level,
                           const char* msg,
                           Sql_condition ** cond_hdl)
{
  if (!m_internal_handler)
  {
    *cond_hdl= NULL;
    return FALSE;
  }

  for (Internal_error_handler *error_handler= m_internal_handler;
       error_handler;
       error_handler= error_handler->m_prev_internal_handler)
  {
    if (error_handler->handle_condition(this, sql_errno, sqlstate, level, msg,
					cond_hdl))
    {
      return TRUE;
    }
  }
  return FALSE;
}


Internal_error_handler *THD::pop_internal_handler()
{
  DBUG_ENTER("THD::pop_internal_handler");
  DBUG_ASSERT(m_internal_handler != NULL);
  Internal_error_handler *popped_handler= m_internal_handler;
  m_internal_handler= m_internal_handler->m_prev_internal_handler;
  DBUG_RETURN(popped_handler);
}


void THD::raise_error(uint sql_errno)
{
  const char* msg= ER_THD(this, sql_errno);
  (void) raise_condition(sql_errno,
                         NULL,
                         Sql_condition::WARN_LEVEL_ERROR,
                         msg);
}

void THD::raise_error_printf(uint sql_errno, ...)
{
  va_list args;
  char ebuff[MYSQL_ERRMSG_SIZE];
  DBUG_ENTER("THD::raise_error_printf");
  DBUG_PRINT("my", ("nr: %d  errno: %d", sql_errno, errno));
  const char* format= ER_THD(this, sql_errno);
  va_start(args, sql_errno);
  my_vsnprintf(ebuff, sizeof(ebuff), format, args);
  va_end(args);
  (void) raise_condition(sql_errno,
                         NULL,
                         Sql_condition::WARN_LEVEL_ERROR,
                         ebuff);
  DBUG_VOID_RETURN;
}

void THD::raise_warning(uint sql_errno)
{
  const char* msg= ER_THD(this, sql_errno);
  (void) raise_condition(sql_errno,
                         NULL,
                         Sql_condition::WARN_LEVEL_WARN,
                         msg);
}

void THD::raise_warning_printf(uint sql_errno, ...)
{
  va_list args;
  char    ebuff[MYSQL_ERRMSG_SIZE];
  DBUG_ENTER("THD::raise_warning_printf");
  DBUG_PRINT("enter", ("warning: %u", sql_errno));
  const char* format= ER_THD(this, sql_errno);
  va_start(args, sql_errno);
  my_vsnprintf(ebuff, sizeof(ebuff), format, args);
  va_end(args);
  (void) raise_condition(sql_errno,
                         NULL,
                         Sql_condition::WARN_LEVEL_WARN,
                         ebuff);
  DBUG_VOID_RETURN;
}

void THD::raise_note(uint sql_errno)
{
  DBUG_ENTER("THD::raise_note");
  DBUG_PRINT("enter", ("code: %d", sql_errno));
  if (!(variables.option_bits & OPTION_SQL_NOTES))
    DBUG_VOID_RETURN;
  const char* msg= ER_THD(this, sql_errno);
  (void) raise_condition(sql_errno,
                         NULL,
                         Sql_condition::WARN_LEVEL_NOTE,
                         msg);
  DBUG_VOID_RETURN;
}

void THD::raise_note_printf(uint sql_errno, ...)
{
  va_list args;
  char    ebuff[MYSQL_ERRMSG_SIZE];
  DBUG_ENTER("THD::raise_note_printf");
  DBUG_PRINT("enter",("code: %u", sql_errno));
  if (!(variables.option_bits & OPTION_SQL_NOTES))
    DBUG_VOID_RETURN;
  const char* format= ER_THD(this, sql_errno);
  va_start(args, sql_errno);
  my_vsnprintf(ebuff, sizeof(ebuff), format, args);
  va_end(args);
  (void) raise_condition(sql_errno,
                         NULL,
                         Sql_condition::WARN_LEVEL_NOTE,
                         ebuff);
  DBUG_VOID_RETURN;
}

Sql_condition* THD::raise_condition(uint sql_errno,
                                    const char* sqlstate,
                                    Sql_condition::enum_warning_level level,
                                    const Sql_user_condition_identity &ucid,
                                    const char* msg)
{
  Diagnostics_area *da= get_stmt_da();
  Sql_condition *cond= NULL;
  DBUG_ENTER("THD::raise_condition");
  DBUG_ASSERT(level < Sql_condition::WARN_LEVEL_END);

  if (!(variables.option_bits & OPTION_SQL_NOTES) &&
      (level == Sql_condition::WARN_LEVEL_NOTE))
    DBUG_RETURN(NULL);
#ifdef WITH_WSREP
  /*
    Suppress warnings/errors if the wsrep THD is going to replay. The
    deadlock/interrupted errors may be transitient and should not be
    reported to the client.
  */
  if (wsrep_must_replay(this))
    DBUG_RETURN(NULL);
#endif /* WITH_WSREP */

  da->opt_clear_warning_info(query_id);

  /*
    TODO: replace by DBUG_ASSERT(sql_errno != 0) once all bugs similar to
    Bug#36768 are fixed: a SQL condition must have a real (!=0) error number
    so that it can be caught by handlers.
  */
  if (sql_errno == 0)
    sql_errno= ER_UNKNOWN_ERROR;
  if (msg == NULL)
    msg= ER_THD(this, sql_errno);
  if (sqlstate == NULL)
   sqlstate= mysql_errno_to_sqlstate(sql_errno);

  if ((level == Sql_condition::WARN_LEVEL_WARN) &&
      really_abort_on_warning())
  {
    /*
      FIXME:
      push_warning and strict SQL_MODE case.
    */
    level= Sql_condition::WARN_LEVEL_ERROR;
  }

  if (!is_fatal_error &&
      handle_condition(sql_errno, sqlstate, &level, msg, &cond))
    DBUG_RETURN(cond);

  switch (level) {
  case Sql_condition::WARN_LEVEL_NOTE:
  case Sql_condition::WARN_LEVEL_WARN:
    got_warning= 1;
    break;
  case Sql_condition::WARN_LEVEL_ERROR:
    break;
  case Sql_condition::WARN_LEVEL_END:
    /* Impossible */
    break;
  }

  if (level == Sql_condition::WARN_LEVEL_ERROR)
  {
    mysql_audit_general(this, MYSQL_AUDIT_GENERAL_ERROR, sql_errno, msg);

    is_slave_error=  1; // needed to catch query errors during replication

#ifdef WITH_WSREP
    /*
      With wsrep we allow converting BF abort error to warning if
      errors are ignored.
     */
    if (!is_fatal_error &&
        no_errors       &&
        (wsrep_trx().bf_aborted() || wsrep_retry_counter))
    {
      WSREP_DEBUG("BF abort error converted to warning");
    }
    else
#endif /* WITH_WSREP */
    {
      if (!da->is_error())
      {
	set_row_count_func(-1);
	da->set_error_status(sql_errno, msg, sqlstate, ucid, cond);
      }
    }
  }

  query_cache_abort(this, &query_cache_tls);

  /* 
     Avoid pushing a condition for fatal out of memory errors as this will 
     require memory allocation and therefore might fail. Non fatal out of 
     memory errors can occur if raised by SIGNAL/RESIGNAL statement.
  */
  if (likely(!(is_fatal_error && (sql_errno == EE_OUTOFMEMORY ||
                                  sql_errno == ER_OUTOFMEMORY))))
  {
    cond= da->push_warning(this, sql_errno, sqlstate, level, ucid, msg);
  }
  DBUG_RETURN(cond);
}

extern "C"
void *thd_alloc(MYSQL_THD thd, size_t size)
{
  return thd->alloc(size);
}

extern "C"
void *thd_calloc(MYSQL_THD thd, size_t size)
{
  return thd->calloc(size);
}

extern "C"
char *thd_strdup(MYSQL_THD thd, const char *str)
{
  return thd->strdup(str);
}

extern "C"
char *thd_strmake(MYSQL_THD thd, const char *str, size_t size)
{
  return thd->strmake(str, size);
}

extern "C"
LEX_CSTRING *thd_make_lex_string(THD *thd, LEX_CSTRING *lex_str,
                                const char *str, size_t size,
                                int allocate_lex_string)
{
  return allocate_lex_string ? thd->make_clex_string(str, size)
                             : thd->make_lex_string(lex_str, str, size);
}

extern "C"
void *thd_memdup(MYSQL_THD thd, const void* str, size_t size)
{
  return thd->memdup(str, size);
}

extern "C"
void thd_get_xid(const MYSQL_THD thd, MYSQL_XID *xid)
{
#ifdef WITH_WSREP
  if (!thd->wsrep_xid.is_null())
  {
    *xid = *(MYSQL_XID *) &thd->wsrep_xid;
    return;
  }
#endif /* WITH_WSREP */
  *xid= thd->transaction.xid_state.is_explicit_XA() ?
        *(MYSQL_XID *) thd->transaction.xid_state.get_xid() :
        *(MYSQL_XID *) &thd->transaction.implicit_xid;
}


extern "C"
my_time_t thd_TIME_to_gmt_sec(MYSQL_THD thd, const MYSQL_TIME *ltime,
                              unsigned int *errcode)
{
  Time_zone *tz= thd ? thd->variables.time_zone :
                       global_system_variables.time_zone;
  return tz->TIME_to_gmt_sec(ltime, errcode);
}


extern "C"
void thd_gmt_sec_to_TIME(MYSQL_THD thd, MYSQL_TIME *ltime, my_time_t t)
{
  Time_zone *tz= thd ? thd->variables.time_zone :
                       global_system_variables.time_zone;
  tz->gmt_sec_to_TIME(ltime, t);
}


#ifdef _WIN32
extern "C"   THD *_current_thd_noinline(void)
{
  return my_pthread_getspecific_ptr(THD*,THR_THD);
}

extern "C" my_thread_id next_thread_id_noinline()
{
#undef next_thread_id
  return next_thread_id();
}
#endif


const Type_handler *THD::type_handler_for_date() const
{
  if (!(variables.sql_mode & MODE_ORACLE))
    return &type_handler_newdate;
  if (opt_mysql56_temporal_format)
    return &type_handler_datetime2;
  return &type_handler_datetime;
}


/*
  Init common variables that has to be reset on start and on change_user
*/

void THD::init()
{
  DBUG_ENTER("thd::init");
  mysql_mutex_lock(&LOCK_global_system_variables);
  plugin_thdvar_init(this);
  /*
    plugin_thd_var_init() sets variables= global_system_variables, which
    has reset variables.pseudo_thread_id to 0. We need to correct it here to
    avoid temporary tables replication failure.
  */
  variables.pseudo_thread_id= thread_id;

  variables.default_master_connection.str= default_master_connection_buff;
  ::strmake(default_master_connection_buff,
            global_system_variables.default_master_connection.str,
            variables.default_master_connection.length);
  mysql_mutex_unlock(&LOCK_global_system_variables);

  user_time.val= start_time= start_time_sec_part= 0;

  server_status= SERVER_STATUS_AUTOCOMMIT;
  if (variables.sql_mode & MODE_NO_BACKSLASH_ESCAPES)
    server_status|= SERVER_STATUS_NO_BACKSLASH_ESCAPES;
  if (variables.sql_mode & MODE_ANSI_QUOTES)
    server_status|= SERVER_STATUS_ANSI_QUOTES;

  transaction.all.modified_non_trans_table=
    transaction.stmt.modified_non_trans_table= FALSE;
  transaction.all.m_unsafe_rollback_flags=
    transaction.stmt.m_unsafe_rollback_flags= 0;

  open_options=ha_open_options;
  update_lock_default= (variables.low_priority_updates ?
			TL_WRITE_LOW_PRIORITY :
			TL_WRITE);
  tx_isolation= (enum_tx_isolation) variables.tx_isolation;
  tx_read_only= variables.tx_read_only;
  update_charset();             // plugin_thd_var() changed character sets
  reset_current_stmt_binlog_format_row();
  reset_binlog_local_stmt_filter();
  set_status_var_init();
  status_var.max_local_memory_used= status_var.local_memory_used;
  bzero((char *) &org_status_var, sizeof(org_status_var));
  status_in_global= 0;
  start_bytes_received= 0;
  m_last_commit_gtid.seq_no= 0;
  last_stmt= NULL;
  /* Reset status of last insert id */
  arg_of_last_insert_id_function= FALSE;
  stmt_depends_on_first_successful_insert_id_in_prev_stmt= FALSE;
  first_successful_insert_id_in_prev_stmt= 0;
  first_successful_insert_id_in_prev_stmt_for_binlog= 0;
  first_successful_insert_id_in_cur_stmt= 0;
  current_backup_stage= BACKUP_FINISHED;
#ifdef WITH_WSREP
  wsrep_last_query_id= 0;
  wsrep_xid.null();
  wsrep_skip_locking= FALSE;
  wsrep_converted_lock_session= false;
  wsrep_retry_counter= 0;
  wsrep_rgi= NULL;
  wsrep_PA_safe= true;
  wsrep_consistency_check = NO_CONSISTENCY_CHECK;
  wsrep_mysql_replicated  = 0;
  wsrep_TOI_pre_query     = NULL;
  wsrep_TOI_pre_query_len = 0;
  wsrep_rbr_buf           = NULL;
  wsrep_affected_rows     = 0;
  m_wsrep_next_trx_id     = WSREP_UNDEFINED_TRX_ID;
  wsrep_replicate_GTID    = false;
#endif /* WITH_WSREP */

  if (variables.sql_log_bin)
    variables.option_bits|= OPTION_BIN_LOG;
  else
    variables.option_bits&= ~OPTION_BIN_LOG;

  variables.sql_log_bin_off= 0;

  select_commands= update_commands= other_commands= 0;
  /* Set to handle counting of aborted connections */
  userstat_running= opt_userstat_running;
  last_global_update_time= current_connect_time= time(NULL);
#if defined(ENABLED_DEBUG_SYNC)
  /* Initialize the Debug Sync Facility. See debug_sync.cc. */
  debug_sync_init_thread(this);
#endif /* defined(ENABLED_DEBUG_SYNC) */

#ifndef EMBEDDED_LIBRARY
  session_tracker.enable(this);
#endif //EMBEDDED_LIBRARY

  apc_target.init(&LOCK_thd_kill);
  DBUG_VOID_RETURN;
}


bool THD::restore_from_local_lex_to_old_lex(LEX *oldlex)
{
  DBUG_ASSERT(lex->sphead);
  if (lex->sphead->merge_lex(this, oldlex, lex))
    return true;
  lex= oldlex;
  return false;
}


/* Updates some status variables to be used by update_global_user_stats */

void THD::update_stats(void)
{
  /* sql_command == SQLCOM_END in case of parse errors or quit */
  if (lex->sql_command != SQLCOM_END)
  {
    /* A SQL query. */
    if (lex->sql_command == SQLCOM_SELECT)
      select_commands++;
    else if (sql_command_flags[lex->sql_command] & CF_STATUS_COMMAND)
    {
      /* Ignore 'SHOW ' commands */
    }
    else if (is_update_query(lex->sql_command))
      update_commands++;
    else
      other_commands++;
  }
}


void THD::update_all_stats()
{
  ulonglong end_cpu_time, end_utime;
  double busy_time, cpu_time;

  /* This is set at start of query if opt_userstat_running was set */
  if (!userstat_running)
    return;

  end_cpu_time= my_getcputime();
  end_utime=    microsecond_interval_timer();
  busy_time= (end_utime - start_utime) / 1000000.0;
  cpu_time=  (end_cpu_time - start_cpu_time) / 10000000.0;
  /* In case there are bad values, 2629743 is the #seconds in a month. */
  if (cpu_time > 2629743.0)
    cpu_time= 0;
  status_var_add(status_var.cpu_time, cpu_time);
  status_var_add(status_var.busy_time, busy_time);

  update_global_user_stats(this, TRUE, my_time(0));
  // Has to be updated after update_global_user_stats()
  userstat_running= 0;
}


/*
  Init THD for query processing.
  This has to be called once before we call mysql_parse.
  See also comments in sql_class.h.
*/

void THD::init_for_queries()
{
  set_time(); 
  ha_enable_transaction(this,TRUE);

  reset_root_defaults(mem_root, variables.query_alloc_block_size,
                      variables.query_prealloc_size);
  reset_root_defaults(&transaction.mem_root,
                      variables.trans_alloc_block_size,
                      variables.trans_prealloc_size);
  DBUG_ASSERT(!transaction.xid_state.is_explicit_XA());
  DBUG_ASSERT(transaction.implicit_xid.is_null());
}


/*
  Do what's needed when one invokes change user

  SYNOPSIS
    change_user()

  IMPLEMENTATION
    Reset all resources that are connection specific
*/


void THD::change_user(void)
{
  if (!status_in_global)                        // Reset in init()
    add_status_to_global();

  if (!cleanup_done)
    cleanup();
  cleanup_done= 0;
  reset_killed();
  thd_clear_errors(this);

  /* Clear warnings. */
  if (!get_stmt_da()->is_warning_info_empty())
    get_stmt_da()->clear_warning_info(0);

  init();
  stmt_map.reset();
  my_hash_init(&user_vars, system_charset_info, USER_VARS_HASH_SIZE, 0, 0,
               (my_hash_get_key) get_var_key,
               (my_hash_free_key) free_user_var, 0);
  my_hash_init(&sequences, system_charset_info, SEQUENCES_HASH_SIZE, 0, 0,
               (my_hash_get_key) get_sequence_last_key,
               (my_hash_free_key) free_sequence_last, HASH_THREAD_SPECIFIC);
  sp_cache_clear(&sp_proc_cache);
  sp_cache_clear(&sp_func_cache);
  sp_cache_clear(&sp_package_spec_cache);
  sp_cache_clear(&sp_package_body_cache);
  opt_trace.delete_traces();
}

/**
   Change default database

   @note This is coded to have as few instructions as possible under
   LOCK_thd_data
*/

bool THD::set_db(const LEX_CSTRING *new_db)
{
  bool result= 0;
  /*
    Acquiring mutex LOCK_thd_data as we either free the memory allocated
    for the database and reallocating the memory for the new db or memcpy
    the new_db to the db.
  */
  /* Do not reallocate memory if current chunk is big enough. */
  if (db.str && new_db->str && db.length >= new_db->length)
  {
    mysql_mutex_lock(&LOCK_thd_data);
    db.length= new_db->length;
    memcpy((char*) db.str, new_db->str, new_db->length+1);
    mysql_mutex_unlock(&LOCK_thd_data);
  }
  else
  {
    const char *org_db= db.str;
    const char *tmp= NULL;
    if (new_db->str)
    {
      if (!(tmp= my_strndup(new_db->str, new_db->length, MYF(MY_WME | ME_FATAL))))
        result= 1;
    }

    mysql_mutex_lock(&LOCK_thd_data);
    db.str= tmp;
    db.length= tmp ? new_db->length : 0;
    mysql_mutex_unlock(&LOCK_thd_data);
    my_free((char*) org_db);
  }
  PSI_CALL_set_thread_db(db.str, (int) db.length);
  return result;
}


/**
   Set the current database

   @param new_db     a pointer to the new database name.
   @param new_db_len length of the new database name.

   @note This operation just sets {db, db_length}. Switching the current
   database usually involves other actions, like switching other database
   attributes including security context. In the future, this operation
   will be made private and more convenient interface will be provided.
*/

void THD::reset_db(const LEX_CSTRING *new_db)
{
  if (new_db->str != db.str || new_db->length != db.length)
  {
    if (db.str != 0)
      DBUG_PRINT("QQ", ("Overwriting: %p", db.str));
    mysql_mutex_lock(&LOCK_thd_data);
    db= *new_db;
    mysql_mutex_unlock(&LOCK_thd_data);
    PSI_CALL_set_thread_db(db.str, (int) db.length);
  }
}


/* Do operations that may take a long time */

void THD::cleanup(void)
{
  DBUG_ENTER("THD::cleanup");
  DBUG_ASSERT(cleanup_done == 0);

  set_killed(KILL_CONNECTION);
#ifdef WITH_WSREP
  if (wsrep_cs().state() != wsrep::client_state::s_none)
  {
    wsrep_cs().cleanup();
  }
  wsrep_client_thread= false;
#endif /* WITH_WSREP */

  mysql_ha_cleanup(this);
  locked_tables_list.unlock_locked_tables(this);

  delete_dynamic(&user_var_events);
  close_temporary_tables();

  if (transaction.xid_state.is_explicit_XA())
    trans_xa_detach(this);
  else
    trans_rollback(this);

  DBUG_ASSERT(open_tables == NULL);
  /*
    If the thread was in the middle of an ongoing transaction (rolled
    back a few lines above) or under LOCK TABLES (unlocked the tables
    and left the mode a few lines above), there will be outstanding
    metadata locks. Release them.
  */
  mdl_context.release_transactional_locks();

  backup_end(this);
  backup_unlock(this);

  /* Release the global read lock, if acquired. */
  if (global_read_lock.is_acquired())
    global_read_lock.unlock_global_read_lock(this);

  if (user_connect)
  {
    decrease_user_connections(user_connect);
    user_connect= 0;                            // Safety
  }
  wt_thd_destroy(&transaction.wt);

#if defined(ENABLED_DEBUG_SYNC)
  /* End the Debug Sync Facility. See debug_sync.cc. */
  debug_sync_end_thread(this);
#endif /* defined(ENABLED_DEBUG_SYNC) */

  my_hash_free(&user_vars);
  my_hash_free(&sequences);
  sp_cache_clear(&sp_proc_cache);
  sp_cache_clear(&sp_func_cache);
  sp_cache_clear(&sp_package_spec_cache);
  sp_cache_clear(&sp_package_body_cache);
  auto_inc_intervals_forced.empty();
  auto_inc_intervals_in_cur_stmt_for_binlog.empty();

  mysql_ull_cleanup(this);
  stmt_map.reset();
  /* All metadata locks must have been released by now. */
  DBUG_ASSERT(!mdl_context.has_locks());

  apc_target.destroy();
#ifdef HAVE_REPLICATION
  unregister_slave();
#endif
  cleanup_done=1;
  DBUG_VOID_RETURN;
}


/*
  Free all connection related resources associated with a THD.
  This is used when we put a thread into the thread cache.
  After this call should either call ~THD or reset_for_reuse() depending on
  circumstances.
*/

void THD::free_connection()
{
  DBUG_ASSERT(free_connection_done == 0);
  my_free((char*) db.str);
  db= null_clex_str;
#ifndef EMBEDDED_LIBRARY
  if (net.vio)
    vio_delete(net.vio);
  net.vio= 0;
  net_end(&net);
#endif
 if (!cleanup_done)
   cleanup();
  ha_close_connection(this);
  plugin_thdvar_cleanup(this);
  mysql_audit_free_thd(this);
  main_security_ctx.destroy();
  /* close all prepared statements, to save memory */
  stmt_map.reset();
  free_connection_done= 1;
#if defined(ENABLED_PROFILING)
  profiling.restart();                          // Reset profiling
#endif
}

/*
  Reset thd for reuse by another connection
  This is only used for user connections, so the following variables doesn't
  have to be reset:
  - Replication (slave) variables.
  - Variables not reset between each statements. See reset_for_next_command.
*/

void THD::reset_for_reuse()
{
  mysql_audit_init_thd(this);
  change_user();                                // Calls cleanup() & init()
  get_stmt_da()->reset_diagnostics_area();
  main_security_ctx.init();  
  failed_com_change_user= 0;
  is_fatal_error= 0;
  client_capabilities= 0;
  peer_port= 0;
  query_name_consts= 0;                         // Safety
  abort_on_warning= 0;
  free_connection_done= 0;
  m_command= COM_CONNECT;
#if defined(ENABLED_PROFILING)
  profiling.reset();
#endif
#ifdef SIGNAL_WITH_VIO_CLOSE
  active_vio = 0;
#endif
#ifdef WITH_WSREP
  wsrep_free_status(this);
#endif /* WITH_WSREP */
}


THD::~THD()
{
  THD *orig_thd= current_thd;
  THD_CHECK_SENTRY(this);
  DBUG_ENTER("~THD()");
  /* Make sure threads are not available via server_threads.  */
  assert_not_linked();

  /*
    In error cases, thd may not be current thd. We have to fix this so
    that memory allocation counting is done correctly
  */
  set_current_thd(this);
  if (!status_in_global)
    add_status_to_global();

  /*
    Other threads may have a lock on LOCK_thd_kill to ensure that this
    THD is not deleted while they access it. The following mutex_lock
    ensures that no one else is using this THD and it's now safe to delete
  */
  if (WSREP_NNULL(this)) mysql_mutex_lock(&LOCK_thd_data);
  mysql_mutex_lock(&LOCK_thd_kill);
  mysql_mutex_unlock(&LOCK_thd_kill);
  if (WSREP_NNULL(this)) mysql_mutex_unlock(&LOCK_thd_data);

  if (!free_connection_done)
    free_connection();

#ifdef WITH_WSREP
  if (wsrep_rgi != NULL) {
    delete wsrep_rgi;
    wsrep_rgi = NULL;
  }
  mysql_cond_destroy(&COND_wsrep_thd);
#endif
  mdl_context.destroy();

  free_root(&transaction.mem_root,MYF(0));
  mysql_cond_destroy(&COND_wakeup_ready);
  mysql_mutex_destroy(&LOCK_wakeup_ready);
  mysql_mutex_destroy(&LOCK_thd_data);
  mysql_mutex_destroy(&LOCK_thd_kill);
#ifdef DBUG_ASSERT_EXISTS
  dbug_sentry= THD_SENTRY_GONE;
#endif  
#ifndef EMBEDDED_LIBRARY
  if (rgi_fake)
  {
    delete rgi_fake;
    rgi_fake= NULL;
  }
  if (rli_fake)
  {
    delete rli_fake;
    rli_fake= NULL;
  }
  
  if (rgi_slave)
    rgi_slave->cleanup_after_session();
  my_free(semisync_info);
#endif
  main_lex.free_set_stmt_mem_root();
  free_root(&main_mem_root, MYF(0));
  my_free(m_token_array);
  main_da.free_memory();
  if (tdc_hash_pins)
    lf_hash_put_pins(tdc_hash_pins);
  if (xid_hash_pins)
    lf_hash_put_pins(xid_hash_pins);
  /* Ensure everything is freed */
  status_var.local_memory_used-= sizeof(THD);

  /* trick to make happy memory accounting system */
#ifndef EMBEDDED_LIBRARY
  session_tracker.sysvars.deinit();
#endif //EMBEDDED_LIBRARY

  if (status_var.local_memory_used != 0)
  {
    DBUG_PRINT("error", ("memory_used: %lld", status_var.local_memory_used));
    SAFEMALLOC_REPORT_MEMORY(thread_id);
    DBUG_ASSERT(status_var.local_memory_used == 0 ||
                !debug_assert_on_not_freed_memory);
  }
  update_global_memory_status(status_var.global_memory_used);
  set_current_thd(orig_thd == this ? 0 : orig_thd);
  DBUG_VOID_RETURN;
}


/*
  Add all status variables to another status variable array

  SYNOPSIS
   add_to_status()
   to_var       add to this array
   from_var     from this array

  NOTES
    This function assumes that all variables at start are long/ulong and
    other types are handled explicitly
*/

void add_to_status(STATUS_VAR *to_var, STATUS_VAR *from_var)
{
  ulong *end= (ulong*) ((uchar*) to_var +
                        offsetof(STATUS_VAR, last_system_status_var) +
			sizeof(ulong));
  ulong *to= (ulong*) to_var, *from= (ulong*) from_var;

  while (to != end)
    *(to++)+= *(from++);

  /* Handle the not ulong variables. See end of system_status_var */
  to_var->bytes_received+=      from_var->bytes_received;
  to_var->bytes_sent+=          from_var->bytes_sent;
  to_var->rows_read+=           from_var->rows_read;
  to_var->rows_sent+=           from_var->rows_sent;
  to_var->rows_tmp_read+=       from_var->rows_tmp_read;
  to_var->binlog_bytes_written+= from_var->binlog_bytes_written;
  to_var->cpu_time+=            from_var->cpu_time;
  to_var->busy_time+=           from_var->busy_time;
  to_var->table_open_cache_hits+= from_var->table_open_cache_hits;
  to_var->table_open_cache_misses+= from_var->table_open_cache_misses;
  to_var->table_open_cache_overflows+= from_var->table_open_cache_overflows;

  /*
    Update global_memory_used. We have to do this with atomic_add as the
    global value can change outside of LOCK_status.
  */
  if (to_var == &global_status_var)
  {
    DBUG_PRINT("info", ("global memory_used: %lld  size: %lld",
                        (longlong) global_status_var.global_memory_used,
                        (longlong) from_var->global_memory_used));
    update_global_memory_status(from_var->global_memory_used);
  }
  else
   to_var->global_memory_used+= from_var->global_memory_used;
}

/*
  Add the difference between two status variable arrays to another one.

  SYNOPSIS
    add_diff_to_status
    to_var       add to this array
    from_var     from this array
    dec_var      minus this array
  
  NOTE
    This function assumes that all variables at start are long/ulong and
    other types are handled explicitly
*/

void add_diff_to_status(STATUS_VAR *to_var, STATUS_VAR *from_var,
                        STATUS_VAR *dec_var)
{
  ulong *end= (ulong*) ((uchar*) to_var + offsetof(STATUS_VAR,
						  last_system_status_var) +
			sizeof(ulong));
  ulong *to= (ulong*) to_var, *from= (ulong*) from_var, *dec= (ulong*) dec_var;

  while (to != end)
    *(to++)+= *(from++) - *(dec++);

  to_var->bytes_received+=       from_var->bytes_received -
                                 dec_var->bytes_received;
  to_var->bytes_sent+=           from_var->bytes_sent - dec_var->bytes_sent;
  to_var->rows_read+=            from_var->rows_read - dec_var->rows_read;
  to_var->rows_sent+=            from_var->rows_sent - dec_var->rows_sent;
  to_var->rows_tmp_read+=        from_var->rows_tmp_read - dec_var->rows_tmp_read;
  to_var->binlog_bytes_written+= from_var->binlog_bytes_written -
                                 dec_var->binlog_bytes_written;
  to_var->cpu_time+=             from_var->cpu_time - dec_var->cpu_time;
  to_var->busy_time+=            from_var->busy_time - dec_var->busy_time;
  to_var->table_open_cache_hits+= from_var->table_open_cache_hits -
                                  dec_var->table_open_cache_hits;
  to_var->table_open_cache_misses+= from_var->table_open_cache_misses -
                                    dec_var->table_open_cache_misses;
  to_var->table_open_cache_overflows+= from_var->table_open_cache_overflows -
                                       dec_var->table_open_cache_overflows;

  /*
    We don't need to accumulate memory_used as these are not reset or used by
    the calling functions.  See execute_show_status().
  */
}

#define SECONDS_TO_WAIT_FOR_KILL 2
#if !defined(__WIN__) && defined(HAVE_SELECT)
/* my_sleep() can wait for sub second times */
#define WAIT_FOR_KILL_TRY_TIMES 20
#else
#define WAIT_FOR_KILL_TRY_TIMES 2
#endif


/**
  Awake a thread.

  @param[in]  state_to_set    value for THD::killed

  This is normally called from another thread's THD object.

  @note Do always call this while holding LOCK_thd_kill.
        NOT_KILLED is used to awake a thread for a slave
*/

void THD::awake_no_mutex(killed_state state_to_set)
{
  DBUG_ENTER("THD::awake");
  DBUG_PRINT("enter", ("this: %p current_thd: %p  state: %d",
                       this, current_thd, (int) state_to_set));
  THD_CHECK_SENTRY(this);
  if (WSREP_NNULL(this)) mysql_mutex_assert_owner(&LOCK_thd_data);
  mysql_mutex_assert_owner(&LOCK_thd_kill);

  print_aborted_warning(3, "KILLED");

  /*
    Don't degrade killed state, for example from a KILL_CONNECTION to
    STATEMENT TIMEOUT
  */
  if (killed >= KILL_CONNECTION)
    state_to_set= killed;

  set_killed_no_mutex(state_to_set);

  if (state_to_set >= KILL_CONNECTION || state_to_set == NOT_KILLED)
  {
#ifdef SIGNAL_WITH_VIO_CLOSE
    if (this != current_thd)
    {
      if(active_vio)
        vio_shutdown(active_vio, SHUT_RDWR);
    }
#endif

    /* Mark the target thread's alarm request expired, and signal alarm. */
    thr_alarm_kill(thread_id);

    /* Send an event to the scheduler that a thread should be killed. */
    if (!slave_thread)
      MYSQL_CALLBACK(scheduler, post_kill_notification, (this));
  }

  /* Interrupt target waiting inside a storage engine. */
  if (IF_WSREP(state_to_set != NOT_KILLED  && !wsrep_is_bf_aborted(this),
               state_to_set != NOT_KILLED))
    ha_kill_query(this, thd_kill_level(this));

  /* Broadcast a condition to kick the target if it is waiting on it. */
  if (mysys_var)
  {
    mysql_mutex_lock(&mysys_var->mutex);
    if (!system_thread)		// Don't abort locks
      mysys_var->abort=1;

    /*
      This broadcast could be up in the air if the victim thread
      exits the cond in the time between read and broadcast, but that is
      ok since all we want to do is to make the victim thread get out
      of waiting on current_cond.
      If we see a non-zero current_cond: it cannot be an old value (because
      then exit_cond() should have run and it can't because we have mutex); so
      it is the true value but maybe current_mutex is not yet non-zero (we're
      in the middle of enter_cond() and there is a "memory order
      inversion"). So we test the mutex too to not lock 0.

      Note that there is a small chance we fail to kill. If victim has locked
      current_mutex, but hasn't yet entered enter_cond() (which means that
      current_cond and current_mutex are 0), then the victim will not get
      a signal and it may wait "forever" on the cond (until
      we issue a second KILL or the status it's waiting for happens).
      It's true that we have set its thd->killed but it may not
      see it immediately and so may have time to reach the cond_wait().

      However, where possible, we test for killed once again after
      enter_cond(). This should make the signaling as safe as possible.
      However, there is still a small chance of failure on platforms with
      instruction or memory write reordering.

      We have to do the loop with trylock, because if we would use
      pthread_mutex_lock(), we can cause a deadlock as we are here locking
      the mysys_var->mutex and mysys_var->current_mutex in a different order
      than in the thread we are trying to kill.
      We only sleep for 2 seconds as we don't want to have LOCK_thd_data
      locked too long time.

      There is a small change we may not succeed in aborting a thread that
      is not yet waiting for a mutex, but as this happens only for a
      thread that was doing something else when the kill was issued and
      which should detect the kill flag before it starts to wait, this
      should be good enough.
    */
    if (mysys_var->current_cond && mysys_var->current_mutex)
    {
      uint i;
      for (i= 0; i < WAIT_FOR_KILL_TRY_TIMES * SECONDS_TO_WAIT_FOR_KILL; i++)
      {
        int ret= mysql_mutex_trylock(mysys_var->current_mutex);
        mysql_cond_broadcast(mysys_var->current_cond);
        if (!ret)
        {
          /* Signal is sure to get through */
          mysql_mutex_unlock(mysys_var->current_mutex);
          break;
        }
        my_sleep(1000000L / WAIT_FOR_KILL_TRY_TIMES);
      }
    }
    mysql_mutex_unlock(&mysys_var->mutex);
  }
  DBUG_VOID_RETURN;
}


/**
  Close the Vio associated this session.

  @remark LOCK_thd_data is taken due to the fact that
          the Vio might be disassociated concurrently.
*/

void THD::disconnect()
{
  Vio *vio= NULL;

  set_killed(KILL_CONNECTION);

  mysql_mutex_lock(&LOCK_thd_data);

#ifdef SIGNAL_WITH_VIO_CLOSE
  /*
    Since a active vio might might have not been set yet, in
    any case save a reference to avoid closing a inexistent
    one or closing the vio twice if there is a active one.
  */
  vio= active_vio;
  close_active_vio();
#endif

  /* Disconnect even if a active vio is not associated. */
  if (net.vio != vio)
    vio_close(net.vio);
  net.thd= 0;                                   // Don't collect statistics

  mysql_mutex_unlock(&LOCK_thd_data);
}


bool THD::notify_shared_lock(MDL_context_owner *ctx_in_use,
                             bool needs_thr_lock_abort)
{
  THD *in_use= ctx_in_use->get_thd();
  bool signalled= FALSE;
  DBUG_ENTER("THD::notify_shared_lock");
  DBUG_PRINT("enter",("needs_thr_lock_abort: %d", needs_thr_lock_abort));

  if ((in_use->system_thread & SYSTEM_THREAD_DELAYED_INSERT) &&
      !in_use->killed)
  {
    /* This code is similar to kill_delayed_threads() */
    DBUG_PRINT("info", ("kill delayed thread"));
    mysql_mutex_lock(&in_use->LOCK_thd_kill);
    if (in_use->killed < KILL_CONNECTION)
      in_use->set_killed_no_mutex(KILL_CONNECTION);
    if (in_use->mysys_var)
    {
      mysql_mutex_lock(&in_use->mysys_var->mutex);
      if (in_use->mysys_var->current_cond)
        mysql_cond_broadcast(in_use->mysys_var->current_cond);

      /* Abort if about to wait in thr_upgrade_write_delay_lock */
      in_use->mysys_var->abort= 1;
      mysql_mutex_unlock(&in_use->mysys_var->mutex);
    }
    mysql_mutex_unlock(&in_use->LOCK_thd_kill);
    signalled= TRUE;
  }

  if (needs_thr_lock_abort)
  {
    mysql_mutex_lock(&in_use->LOCK_thd_data);
    /* If not already dying */
    if (in_use->killed != KILL_CONNECTION_HARD)
    {
      for (TABLE *thd_table= in_use->open_tables;
           thd_table ;
           thd_table= thd_table->next)
      {
        /*
          Check for TABLE::needs_reopen() is needed since in some
          places we call handler::close() for table instance (and set
          TABLE::db_stat to 0) and do not remove such instances from
          the THD::open_tables for some time, during which other
          thread can see those instances (e.g. see partitioning code).
        */
        if (!thd_table->needs_reopen())
        {
          signalled|= mysql_lock_abort_for_thread(this, thd_table);
        }
      }
    }
    mysql_mutex_unlock(&in_use->LOCK_thd_data);
  }
  DBUG_RETURN(signalled);
}


/*
  Get error number for killed state
  Note that the error message can't have any parameters.
  If one needs parameters, one should use THD::killed_err_msg
  See thd::kill_message()
*/

int THD::killed_errno()
{
  DBUG_ENTER("killed_errno");
  DBUG_PRINT("enter", ("killed: %d  killed_errno: %d",
                       killed, killed_err ? killed_err->no: 0));

  /* Ensure that killed_err is not set if we are not killed */
  DBUG_ASSERT(!killed_err || killed != NOT_KILLED);

  if (killed_err)
    DBUG_RETURN(killed_err->no);

  switch (killed) {
  case NOT_KILLED:
  case KILL_HARD_BIT:
    DBUG_RETURN(0);                            // Probably wrong usage
  case KILL_BAD_DATA:
  case KILL_BAD_DATA_HARD:
  case ABORT_QUERY_HARD:
  case ABORT_QUERY:
    DBUG_RETURN(0);                             // Not a real error
  case KILL_CONNECTION:
  case KILL_CONNECTION_HARD:
  case KILL_SYSTEM_THREAD:
  case KILL_SYSTEM_THREAD_HARD:
    DBUG_RETURN(ER_CONNECTION_KILLED);
  case KILL_QUERY:
  case KILL_QUERY_HARD:
    DBUG_RETURN(ER_QUERY_INTERRUPTED);
  case KILL_TIMEOUT:
  case KILL_TIMEOUT_HARD:
    DBUG_RETURN(ER_STATEMENT_TIMEOUT);
  case KILL_SERVER:
  case KILL_SERVER_HARD:
    DBUG_RETURN(ER_SERVER_SHUTDOWN);
  case KILL_SLAVE_SAME_ID:
    DBUG_RETURN(ER_SLAVE_SAME_ID);
  case KILL_WAIT_TIMEOUT:
  case KILL_WAIT_TIMEOUT_HARD:
    DBUG_RETURN(ER_NET_READ_INTERRUPTED);
  }
  DBUG_RETURN(0);                               // Keep compiler happy
}


void THD::reset_killed()
{
  /*
    Resetting killed has to be done under a mutex to ensure
    its not done during an awake() call.
  */
  DBUG_ENTER("reset_killed");
  if (killed != NOT_KILLED)
  {
    mysql_mutex_lock(&LOCK_thd_kill);
    killed= NOT_KILLED;
    killed_err= 0;
    mysql_mutex_unlock(&LOCK_thd_kill);
  }
  DBUG_VOID_RETURN;
}

/*
  Remember the location of thread info, the structure needed for
  the structure for the net buffer
*/

bool THD::store_globals()
{
  /*
    Assert that thread_stack is initialized: it's necessary to be able
    to track stack overrun.
  */
  DBUG_ASSERT(thread_stack);

  if (set_current_thd(this))
    return 1;
  /*
    mysys_var is concurrently readable by a killer thread.
    It is protected by LOCK_thd_kill, it is not needed to lock while the
    pointer is changing from NULL not non-NULL. If the kill thread reads
    NULL it doesn't refer to anything, but if it is non-NULL we need to
    ensure that the thread doesn't proceed to assign another thread to
    have the mysys_var reference (which in fact refers to the worker
    threads local storage with key THR_KEY_mysys. 
  */
  mysys_var=my_thread_var;
  /*
    Let mysqld define the thread id (not mysys)
    This allows us to move THD to different threads if needed.
  */
  mysys_var->id=      thread_id;

  /* thread_dbug_id should not change for a THD */
  if (!thread_dbug_id)
    thread_dbug_id= mysys_var->dbug_id;
  else
  {
    /* This only changes if we are using pool-of-threads */
    mysys_var->dbug_id= thread_dbug_id;
  }
#ifdef __NR_gettid
  os_thread_id= (uint32)syscall(__NR_gettid);
#else
  os_thread_id= 0;
#endif
  real_id= pthread_self();                      // For debugging
  mysys_var->stack_ends_here= thread_stack +    // for consistency, see libevent_thread_proc
                              STACK_DIRECTION * (long)my_thread_stack_size;
  if (net.vio)
  {
    net.thd= this;
  }
  /*
    We have to call thr_lock_info_init() again here as THD may have been
    created in another thread
  */
  thr_lock_info_init(&lock_info, mysys_var);

  return 0;
}

/**
   Untie THD from current thread

   Used when using --thread-handling=pool-of-threads
*/

void THD::reset_globals()
{
  mysql_mutex_lock(&LOCK_thd_kill);
  mysys_var= 0;
  mysql_mutex_unlock(&LOCK_thd_kill);

  /* Undocking the thread specific data. */
  set_current_thd(0);
  net.thd= 0;
}

bool THD::trace_started()
{
  return opt_trace.is_started();
}

/*
  Cleanup after query.

  SYNOPSIS
    THD::cleanup_after_query()

  DESCRIPTION
    This function is used to reset thread data to its default state.

  NOTE
    This function is not suitable for setting thread data to some
    non-default values, as there is only one replication thread, so
    different master threads may overwrite data of each other on
    slave.
*/

void THD::cleanup_after_query()
{
  DBUG_ENTER("THD::cleanup_after_query");

  thd_progress_end(this);

  /*
    Reset rand_used so that detection of calls to rand() will save random 
    seeds if needed by the slave.

    Do not reset rand_used if inside a stored function or trigger because 
    only the call to these operations is logged. Thus only the calling 
    statement needs to detect rand() calls made by its substatements. These
    substatements must not set rand_used to 0 because it would remove the
    detection of rand() by the calling statement. 
  */
  if (!in_sub_stmt) /* stored functions and triggers are a special case */
  {
    /* Forget those values, for next binlogger: */
    stmt_depends_on_first_successful_insert_id_in_prev_stmt= 0;
    auto_inc_intervals_in_cur_stmt_for_binlog.empty();
    rand_used= 0;
#ifndef EMBEDDED_LIBRARY
    /*
      Clean possible unused INSERT_ID events by current statement.
      is_update_query() is needed to ignore SET statements:
        Statements that don't update anything directly and don't
        used stored functions. This is mostly necessary to ignore
        statements in binlog between SET INSERT_ID and DML statement
        which is intended to consume its event (there can be other
        SET statements between them).
    */
    if ((rgi_slave || rli_fake) && is_update_query(lex->sql_command))
      auto_inc_intervals_forced.empty();
#endif
  }
  /*
    Forget the binlog stmt filter for the next query.
    There are some code paths that:
    - do not call THD::decide_logging_format()
    - do call THD::binlog_query(),
    making this reset necessary.
  */
  reset_binlog_local_stmt_filter();
  if (first_successful_insert_id_in_cur_stmt > 0)
  {
    /* set what LAST_INSERT_ID() will return */
    first_successful_insert_id_in_prev_stmt= 
      first_successful_insert_id_in_cur_stmt;
    first_successful_insert_id_in_cur_stmt= 0;
    substitute_null_with_insert_id= TRUE;
  }
  arg_of_last_insert_id_function= 0;
  /* Free Items that were created during this execution */
  free_items();
  /* Reset where. */
  where= THD::DEFAULT_WHERE;
  /* reset table map for multi-table update */
  table_map_for_update= 0;
  m_binlog_invoker= INVOKER_NONE;

#ifndef EMBEDDED_LIBRARY
  if (rgi_slave)
    rgi_slave->cleanup_after_query();
#endif

#ifdef WITH_WSREP
  if (!in_active_multi_stmt_transaction())
    wsrep_affected_rows= 0;
#endif /* WITH_WSREP */

  DBUG_VOID_RETURN;
}


/*
  Convert a string to another character set

  SYNOPSIS
    convert_string()
    to				Store new allocated string here
    to_cs			New character set for allocated string
    from			String to convert
    from_length			Length of string to convert
    from_cs			Original character set

  NOTES
    to will be 0-terminated to make it easy to pass to system funcs

  RETURN
    0	ok
    1	End of memory.
        In this case to->str will point to 0 and to->length will be 0.
*/

bool THD::convert_string(LEX_STRING *to, CHARSET_INFO *to_cs,
			 const char *from, size_t from_length,
			 CHARSET_INFO *from_cs)
{
  DBUG_ENTER("THD::convert_string");
  size_t new_length= to_cs->mbmaxlen * from_length;
  uint errors;
  if (unlikely(alloc_lex_string(to, new_length + 1)))
    DBUG_RETURN(true);                          // EOM
  to->length= copy_and_convert((char*) to->str, new_length, to_cs,
			       from, from_length, from_cs, &errors);
  to->str[to->length]= 0;                       // Safety
  if (unlikely(errors) && lex->parse_vcol_expr)
  {
    my_error(ER_BAD_DATA, MYF(0),
             ErrConvString(from, from_length, from_cs).ptr(),
             to_cs->csname);
    DBUG_RETURN(true);
  }
  DBUG_RETURN(false);
}


/*
  Convert a string between two character sets.
  dstcs and srccs cannot be &my_charset_bin.
*/
bool THD::convert_fix(CHARSET_INFO *dstcs, LEX_STRING *dst,
                      CHARSET_INFO *srccs, const char *src, size_t src_length,
                      String_copier *status)
{
  DBUG_ENTER("THD::convert_fix");
  size_t dst_length= dstcs->mbmaxlen * src_length;
  if (alloc_lex_string(dst, dst_length + 1))
    DBUG_RETURN(true);                           // EOM
  dst->length= status->convert_fix(dstcs, (char*) dst->str, dst_length,
                                   srccs, src, src_length, src_length);
  dst->str[dst->length]= 0;                      // Safety
  DBUG_RETURN(false);
}


/*
  Copy or convert a string.
*/
bool THD::copy_fix(CHARSET_INFO *dstcs, LEX_STRING *dst,
                   CHARSET_INFO *srccs, const char *src, size_t src_length,
                   String_copier *status)
{
  DBUG_ENTER("THD::copy_fix");
  size_t dst_length= dstcs->mbmaxlen * src_length;
  if (alloc_lex_string(dst, dst_length + 1))
    DBUG_RETURN(true);                          // EOM
  dst->length= status->well_formed_copy(dstcs, dst->str, dst_length,
                                        srccs, src, src_length, src_length);
  dst->str[dst->length]= '\0';
  DBUG_RETURN(false);
}


class String_copier_with_error: public String_copier
{
public:
  bool check_errors(CHARSET_INFO *srccs, const char *src, size_t src_length)
  {
    if (most_important_error_pos())
    {
      ErrConvString err(src, src_length, &my_charset_bin);
      my_error(ER_INVALID_CHARACTER_STRING, MYF(0), srccs->csname, err.ptr());
      return true;
    }
    return false;
  }
};


bool THD::convert_with_error(CHARSET_INFO *dstcs, LEX_STRING *dst,
                             CHARSET_INFO *srccs,
                             const char *src, size_t src_length)
{
  String_copier_with_error status;
  return convert_fix(dstcs, dst, srccs, src, src_length, &status) ||
         status.check_errors(srccs, src, src_length);
}


bool THD::copy_with_error(CHARSET_INFO *dstcs, LEX_STRING *dst,
                          CHARSET_INFO *srccs,
                          const char *src, size_t src_length)
{
  String_copier_with_error status;
  return copy_fix(dstcs, dst, srccs, src, src_length, &status) ||
         status.check_errors(srccs, src, src_length);
}


/*
  Convert string from source character set to target character set inplace.

  SYNOPSIS
    THD::convert_string

  DESCRIPTION
    Convert string using convert_buffer - buffer for character set 
    conversion shared between all protocols.

  RETURN
    0   ok
   !0   out of memory
*/

bool THD::convert_string(String *s, CHARSET_INFO *from_cs, CHARSET_INFO *to_cs)
{
  uint dummy_errors;
  if (unlikely(convert_buffer.copy(s->ptr(), s->length(), from_cs, to_cs,
                                   &dummy_errors)))
    return TRUE;
  /* If convert_buffer >> s copying is more efficient long term */
  if (convert_buffer.alloced_length() >= convert_buffer.length() * 2 ||
      !s->is_alloced())
  {
    return s->copy(convert_buffer);
  }
  s->swap(convert_buffer);
  return FALSE;
}


bool THD::check_string_for_wellformedness(const char *str,
                                          size_t length,
                                          CHARSET_INFO *cs) const
{
  size_t wlen= Well_formed_prefix(cs, str, length).length();
  if (wlen < length)
  {
    ErrConvString err(str, length, &my_charset_bin);
    my_error(ER_INVALID_CHARACTER_STRING, MYF(0), cs->csname, err.ptr());
    return true;
  }
  return false;
}


bool THD::to_ident_sys_alloc(Lex_ident_sys_st *to, const Lex_ident_cli_st *ident)
{
  if (ident->is_quoted())
  {
    LEX_CSTRING unquoted;
    if (quote_unescape(&unquoted, ident, ident->quote()))
      return true;
    return charset_is_system_charset ?
           to->copy_sys(this, &unquoted) :
           to->convert(this, &unquoted, charset());
  }
  return charset_is_system_charset ?
         to->copy_sys(this, ident) :
         to->copy_or_convert(this, ident, charset());
}


Item_basic_constant *
THD::make_string_literal(const char *str, size_t length, uint repertoire)
{
  if (!length && (variables.sql_mode & MODE_EMPTY_STRING_IS_NULL))
    return new (mem_root) Item_null(this, 0, variables.collation_connection);
  if (!charset_is_collation_connection &&
      (repertoire != MY_REPERTOIRE_ASCII ||
       !my_charset_is_ascii_based(variables.collation_connection)))
  {
    LEX_STRING to;
    if (convert_string(&to, variables.collation_connection,
                       str, length, variables.character_set_client))
      return NULL;
    str= to.str;
    length= to.length;
  }
  return new (mem_root) Item_string(this, str, (uint)length,
                                    variables.collation_connection,
                                    DERIVATION_COERCIBLE, repertoire);
}


Item_basic_constant *
THD::make_string_literal_nchar(const Lex_string_with_metadata_st &str)
{
  DBUG_ASSERT(my_charset_is_ascii_based(national_charset_info));
  if (!str.length && (variables.sql_mode & MODE_EMPTY_STRING_IS_NULL))
    return new (mem_root) Item_null(this, 0, national_charset_info);

  return new (mem_root) Item_string(this, str.str, (uint)str.length,
                                    national_charset_info,
                                    DERIVATION_COERCIBLE,
                                    str.repertoire());
}


Item_basic_constant *
THD::make_string_literal_charset(const Lex_string_with_metadata_st &str,
                                 CHARSET_INFO *cs)
{
  if (!str.length && (variables.sql_mode & MODE_EMPTY_STRING_IS_NULL))
    return new (mem_root) Item_null(this, 0, cs);
  return new (mem_root) Item_string_with_introducer(this,
                                                    str.str, (uint)str.length, cs);
}


/*
  Update some cache variables when character set changes
*/

void THD::update_charset()
{
  uint32 not_used;
  charset_is_system_charset=
    !String::needs_conversion(0,
                              variables.character_set_client,
                              system_charset_info,
                              &not_used);
  charset_is_collation_connection= 
    !String::needs_conversion(0,
                              variables.character_set_client,
                              variables.collation_connection,
                              &not_used);
  charset_is_character_set_filesystem= 
    !String::needs_conversion(0,
                              variables.character_set_client,
                              variables.character_set_filesystem,
                              &not_used);
}

void THD::give_protection_error()
{
  if (current_backup_stage != BACKUP_FINISHED)
    my_error(ER_BACKUP_LOCK_IS_ACTIVE, MYF(0));
  else
  {
    DBUG_ASSERT(global_read_lock.is_acquired());
    my_error(ER_CANT_UPDATE_WITH_READLOCK, MYF(0));
  }
}

/* routings to adding tables to list of changed in transaction tables */

inline static void list_include(CHANGED_TABLE_LIST** prev,
				CHANGED_TABLE_LIST* curr,
				CHANGED_TABLE_LIST* new_table)
{
  if (new_table)
  {
    *prev = new_table;
    (*prev)->next = curr;
  }
}

/* add table to list of changed in transaction tables */

void THD::add_changed_table(TABLE *table)
{
  DBUG_ENTER("THD::add_changed_table(table)");

  DBUG_ASSERT(in_multi_stmt_transaction_mode() && table->file->has_transactions());
  add_changed_table(table->s->table_cache_key.str,
                    (long) table->s->table_cache_key.length);
  DBUG_VOID_RETURN;
}


void THD::add_changed_table(const char *key, size_t key_length)
{
  DBUG_ENTER("THD::add_changed_table(key)");
  CHANGED_TABLE_LIST **prev_changed = &transaction.changed_tables;
  CHANGED_TABLE_LIST *curr = transaction.changed_tables;

  for (; curr; prev_changed = &(curr->next), curr = curr->next)
  {
    int cmp =  (long)curr->key_length - (long)key_length;
    if (cmp < 0)
    {
      list_include(prev_changed, curr, changed_table_dup(key, key_length));
      DBUG_PRINT("info", 
		 ("key_length: %zu  %zu", key_length,
                  (*prev_changed)->key_length));
      DBUG_VOID_RETURN;
    }
    else if (cmp == 0)
    {
      cmp = memcmp(curr->key, key, curr->key_length);
      if (cmp < 0)
      {
	list_include(prev_changed, curr, changed_table_dup(key, key_length));
	DBUG_PRINT("info", 
		   ("key_length:  %zu  %zu", key_length,
		    (*prev_changed)->key_length));
	DBUG_VOID_RETURN;
      }
      else if (cmp == 0)
      {
	DBUG_PRINT("info", ("already in list"));
	DBUG_VOID_RETURN;
      }
    }
  }
  *prev_changed = changed_table_dup(key, key_length);
  DBUG_PRINT("info", ("key_length: %zu  %zu", key_length,
		      (*prev_changed)->key_length));
  DBUG_VOID_RETURN;
}


CHANGED_TABLE_LIST* THD::changed_table_dup(const char *key, size_t key_length)
{
  CHANGED_TABLE_LIST* new_table = 
    (CHANGED_TABLE_LIST*) trans_alloc(ALIGN_SIZE(sizeof(CHANGED_TABLE_LIST))+
				      key_length + 1);
  if (!new_table)
  {
    my_error(EE_OUTOFMEMORY, MYF(ME_FATAL),
             ALIGN_SIZE(sizeof(TABLE_LIST)) + key_length + 1);
    set_killed(KILL_CONNECTION);
    return 0;
  }

  new_table->key= ((char*)new_table)+ ALIGN_SIZE(sizeof(CHANGED_TABLE_LIST));
  new_table->next = 0;
  new_table->key_length = key_length;
  ::memcpy(new_table->key, key, key_length);
  return new_table;
}


int THD::prepare_explain_fields(select_result *result, List<Item> *field_list,
                                 uint8 explain_flags, bool is_analyze)
{
  if (lex->explain_json)
    make_explain_json_field_list(*field_list, is_analyze);
  else
    make_explain_field_list(*field_list, explain_flags, is_analyze);

  return result->prepare(*field_list, NULL);
}


int THD::send_explain_fields(select_result *result,
                             uint8 explain_flags,
                             bool is_analyze)
{
  List<Item> field_list;
  int rc;
  rc= prepare_explain_fields(result, &field_list, explain_flags, is_analyze) ||
      result->send_result_set_metadata(field_list, Protocol::SEND_NUM_ROWS |
                                                   Protocol::SEND_EOF);
  return rc;
}


void THD::make_explain_json_field_list(List<Item> &field_list, bool is_analyze)
{
  Item *item= new (mem_root) Item_empty_string(this, (is_analyze ?
                                                      "ANALYZE" :
                                                      "EXPLAIN"),
                                              78, system_charset_info);
  field_list.push_back(item, mem_root);
}


/*
  Populate the provided field_list with EXPLAIN output columns.
  this->lex->describe has the EXPLAIN flags

  The set/order of columns must be kept in sync with 
  Explain_query::print_explain and co.
*/

void THD::make_explain_field_list(List<Item> &field_list, uint8 explain_flags,
                                  bool is_analyze)
{
  Item *item;
  CHARSET_INFO *cs= system_charset_info;
  field_list.push_back(item= new (mem_root)
                       Item_return_int(this, "id", 3,
                                       MYSQL_TYPE_LONGLONG), mem_root);
  item->maybe_null= 1;
  field_list.push_back(new (mem_root)
                       Item_empty_string(this, "select_type", 19, cs),
                       mem_root);
  field_list.push_back(item= new (mem_root)
                       Item_empty_string(this, "table", NAME_CHAR_LEN, cs),
                       mem_root);
  item->maybe_null= 1;
  if (explain_flags & DESCRIBE_PARTITIONS)
  {
    /* Maximum length of string that make_used_partitions_str() can produce */
    item= new (mem_root) Item_empty_string(this, "partitions",
                                           MAX_PARTITIONS * (1 + FN_LEN), cs);
    field_list.push_back(item, mem_root);
    item->maybe_null= 1;
  }
  field_list.push_back(item= new (mem_root)
                       Item_empty_string(this, "type", 10, cs),
                       mem_root);
  item->maybe_null= 1;
  field_list.push_back(item= new (mem_root)
                       Item_empty_string(this, "possible_keys",
                                         NAME_CHAR_LEN*MAX_KEY, cs),
                       mem_root);
  item->maybe_null=1;
  field_list.push_back(item=new (mem_root)
                       Item_empty_string(this, "key", NAME_CHAR_LEN, cs),
                       mem_root);
  item->maybe_null=1;
  field_list.push_back(item=new (mem_root)
                       Item_empty_string(this, "key_len",
                                         NAME_CHAR_LEN*MAX_KEY),
                       mem_root);
  item->maybe_null=1;
  field_list.push_back(item=new (mem_root)
                       Item_empty_string(this, "ref",
                                         NAME_CHAR_LEN*MAX_REF_PARTS, cs),
                       mem_root);
  item->maybe_null=1;
  field_list.push_back(item=new (mem_root)
                       Item_empty_string(this, "rows", NAME_CHAR_LEN, cs),
                       mem_root);
  if (is_analyze)
  {
    field_list.push_back(item= new (mem_root)
                         Item_empty_string(this, "r_rows", NAME_CHAR_LEN, cs),
                         mem_root);
    item->maybe_null=1;
  }

  if (is_analyze || (explain_flags & DESCRIBE_EXTENDED))
  {
    field_list.push_back(item= new (mem_root)
                         Item_float(this, "filtered", 0.1234, 2, 4),
                         mem_root);
    item->maybe_null=1;
  }

  if (is_analyze)
  {
    field_list.push_back(item= new (mem_root)
                         Item_float(this, "r_filtered", 0.1234, 2, 4),
                         mem_root);
    item->maybe_null=1;
  }

  item->maybe_null= 1;
  field_list.push_back(new (mem_root)
                       Item_empty_string(this, "Extra", 255, cs),
                       mem_root);
}


#ifdef SIGNAL_WITH_VIO_CLOSE
void THD::close_active_vio()
{
  DBUG_ENTER("close_active_vio");
  mysql_mutex_assert_owner(&LOCK_thd_data);
#ifndef EMBEDDED_LIBRARY
  if (active_vio)
  {
    vio_close(active_vio);
    active_vio = 0;
  }
#endif
  DBUG_VOID_RETURN;
}
#endif


struct Item_change_record: public ilink
{
  Item **place;
  Item *old_value;
  /* Placement new was hidden by `new' in ilink (TODO: check): */
  static void *operator new(size_t size, void *mem) { return mem; }
  static void operator delete(void *ptr, size_t size) {}
  static void operator delete(void *ptr, void *mem) { /* never called */ }
};


/*
  Register an item tree tree transformation, performed by the query
  optimizer. We need a pointer to runtime_memroot because it may be !=
  thd->mem_root (due to possible set_n_backup_active_arena called for thd).
*/

void
Item_change_list::nocheck_register_item_tree_change(Item **place,
                                                    Item *old_value,
                                                    MEM_ROOT *runtime_memroot)
{
  Item_change_record *change;
  DBUG_ENTER("THD::nocheck_register_item_tree_change");
  DBUG_PRINT("enter", ("Register %p <- %p", old_value, (*place)));
  /*
    Now we use one node per change, which adds some memory overhead,
    but still is rather fast as we use alloc_root for allocations.
    A list of item tree changes of an average query should be short.
  */
  void *change_mem= alloc_root(runtime_memroot, sizeof(*change));
  if (change_mem == 0)
  {
    /*
      OOM, thd->fatal_error() is called by the error handler of the
      memroot. Just return.
    */
    DBUG_VOID_RETURN;
  }
  change= new (change_mem) Item_change_record;
  change->place= place;
  change->old_value= old_value;
  change_list.append(change);
  DBUG_VOID_RETURN;
}

/**
  Check and register item change if needed

  @param place           place where we should assign new value
  @param new_value       place of the new value

  @details
    Let C be a reference to an item that changed the reference A
    at the location (occurrence) L1 and this change has been registered.
    If C is substituted for reference A another location (occurrence) L2
    that is to be registered as well than this change has to be
    consistent with the first change in order the procedure that rollback
    changes to substitute the same reference at both locations L1 and L2.
*/

void
Item_change_list::check_and_register_item_tree_change(Item **place,
                                                      Item **new_value,
                                                      MEM_ROOT *runtime_memroot)
{
  Item_change_record *change;
  DBUG_ENTER("THD::check_and_register_item_tree_change");
  DBUG_PRINT("enter", ("Register: %p (%p) <- %p (%p)",
                       *place, place, *new_value, new_value));
  I_List_iterator<Item_change_record> it(change_list);
  while ((change= it++))
  {
    if (change->place == new_value)
      break; // we need only very first value
  }
  if (change)
    nocheck_register_item_tree_change(place, change->old_value,
                                      runtime_memroot);
  DBUG_VOID_RETURN;
}


void Item_change_list::rollback_item_tree_changes()
{
  DBUG_ENTER("THD::rollback_item_tree_changes");
  I_List_iterator<Item_change_record> it(change_list);
  Item_change_record *change;

  while ((change= it++))
  {
    DBUG_PRINT("info", ("Rollback: %p (%p) <- %p",
                        *change->place, change->place, change->old_value));
    *change->place= change->old_value;
  }
  /* We can forget about changes memory: it's allocated in runtime memroot */
  change_list.empty();
  DBUG_VOID_RETURN;
}


/*****************************************************************************
** Functions to provide a interface to select results
*****************************************************************************/

void select_result::cleanup()
{
  /* do nothing */
}

bool select_result::check_simple_select() const
{
  my_error(ER_SP_BAD_CURSOR_QUERY, MYF(0));
  return TRUE;
}


static String default_line_term("\n",default_charset_info);
static String default_escaped("\\",default_charset_info);
static String default_field_term("\t",default_charset_info);
static String default_enclosed_and_line_start("", default_charset_info);
static String default_xml_row_term("<row>", default_charset_info);

sql_exchange::sql_exchange(const char *name, bool flag,
                           enum enum_filetype filetype_arg)
  :file_name(name), opt_enclosed(0), dumpfile(flag), skip_lines(0)
{
  filetype= filetype_arg;
  field_term= &default_field_term;
  enclosed=   line_start= &default_enclosed_and_line_start;
  line_term=  filetype == FILETYPE_CSV ?
              &default_line_term : &default_xml_row_term;
  escaped=    &default_escaped;
  cs= NULL;
}

bool sql_exchange::escaped_given(void) const
{
  return escaped != &default_escaped;
}


bool select_send::send_result_set_metadata(List<Item> &list, uint flags)
{
  bool res;
#ifdef WITH_WSREP
  if (WSREP(thd) && thd->wsrep_retry_query)
  {
    WSREP_DEBUG("skipping select metadata");
    return FALSE;
  }
#endif /* WITH_WSREP */
  if (!(res= thd->protocol->send_result_set_metadata(&list, flags)))
    is_result_set_started= 1;
  return res;
}

void select_send::abort_result_set()
{
  DBUG_ENTER("select_send::abort_result_set");

  if (is_result_set_started && thd->spcont)
  {
    /*
      We're executing a stored procedure, have an open result
      set and an SQL exception condition. In this situation we
      must abort the current statement, silence the error and
      start executing the continue/exit handler if one is found.
      Before aborting the statement, let's end the open result set, as
      otherwise the client will hang due to the violation of the
      client/server protocol.
    */
    thd->spcont->end_partial_result_set= TRUE;
  }
  DBUG_VOID_RETURN;
}


/** 
  Cleanup an instance of this class for re-use
  at next execution of a prepared statement/
  stored procedure statement.
*/

void select_send::cleanup()
{
  is_result_set_started= FALSE;
}

/* Send data to client. Returns 0 if ok */

int select_send::send_data(List<Item> &items)
{
  Protocol *protocol= thd->protocol;
  DBUG_ENTER("select_send::send_data");

  /* unit is not set when using 'delete ... returning' */
  if (unit && unit->offset_limit_cnt)
  {						// using limit offset,count
    unit->offset_limit_cnt--;
    DBUG_RETURN(FALSE);
  }
  if (thd->killed == ABORT_QUERY)
    DBUG_RETURN(FALSE);

  protocol->prepare_for_resend();
  if (protocol->send_result_set_row(&items))
  {
    protocol->remove_last_row();
    DBUG_RETURN(TRUE);
  }

  thd->inc_sent_row_count(1);

  if (thd->vio_ok())
    DBUG_RETURN(protocol->write());

  DBUG_RETURN(0);
}


bool select_send::send_eof()
{
  /* 
    Don't send EOF if we're in error condition (which implies we've already
    sent or are sending an error)
  */
  if (unlikely(thd->is_error()))
    return TRUE;
  ::my_eof(thd);
  is_result_set_started= 0;
  return FALSE;
}


/************************************************************************
  Handling writing to file
************************************************************************/

bool select_to_file::send_eof()
{
  int error= MY_TEST(end_io_cache(&cache));
  if (unlikely(mysql_file_close(file, MYF(MY_WME))) ||
      unlikely(thd->is_error()))
    error= true;

  if (likely(!error) && !suppress_my_ok)
  {
    ::my_ok(thd,row_count);
  }
  file= -1;
  return error;
}


void select_to_file::cleanup()
{
  /* In case of error send_eof() may be not called: close the file here. */
  if (file >= 0)
  {
    (void) end_io_cache(&cache);
    mysql_file_close(file, MYF(0));
    file= -1;
  }
  path[0]= '\0';
  row_count= 0;
}


select_to_file::~select_to_file()
{
  if (file >= 0)
  {					// This only happens in case of error
    (void) end_io_cache(&cache);
    mysql_file_close(file, MYF(0));
    file= -1;
  }
}

/***************************************************************************
** Export of select to textfile
***************************************************************************/

select_export::~select_export()
{
  thd->set_sent_row_count(row_count);
}


/*
  Create file with IO cache

  SYNOPSIS
    create_file()
    thd			Thread handle
    path		File name
    exchange		Excange class
    cache		IO cache

  RETURN
    >= 0 	File handle
   -1		Error
*/


static File create_file(THD *thd, char *path, sql_exchange *exchange,
			IO_CACHE *cache)
{
  File file;
  uint option= MY_UNPACK_FILENAME | MY_RELATIVE_PATH;

#ifdef DONT_ALLOW_FULL_LOAD_DATA_PATHS
  option|= MY_REPLACE_DIR;			// Force use of db directory
#endif

  if (!dirname_length(exchange->file_name))
  {
    strxnmov(path, FN_REFLEN-1, mysql_real_data_home, thd->get_db(), NullS);
    (void) fn_format(path, exchange->file_name, path, "", option);
  }
  else
    (void) fn_format(path, exchange->file_name, mysql_real_data_home, "", option);

  if (!is_secure_file_path(path))
  {
    /* Write only allowed to dir or subdir specified by secure_file_priv */
    my_error(ER_OPTION_PREVENTS_STATEMENT, MYF(0), "--secure-file-priv");
    return -1;
  }

  if (!access(path, F_OK))
  {
    my_error(ER_FILE_EXISTS_ERROR, MYF(0), exchange->file_name);
    return -1;
  }
  /* Create the file world readable */
  if ((file= mysql_file_create(key_select_to_file,
                               path, 0666, O_WRONLY|O_EXCL, MYF(MY_WME))) < 0)
    return file;
#ifdef HAVE_FCHMOD
  (void) fchmod(file, 0666);			// Because of umask()
#else
  (void) chmod(path, 0666);
#endif
  if (init_io_cache(cache, file, 0L, WRITE_CACHE, 0L, 1, MYF(MY_WME)))
  {
    mysql_file_close(file, MYF(0));
    /* Delete file on error, it was just created */
    mysql_file_delete(key_select_to_file, path, MYF(0));
    return -1;
  }
  return file;
}


int
select_export::prepare(List<Item> &list, SELECT_LEX_UNIT *u)
{
  bool blob_flag=0;
  bool string_results= FALSE, non_string_results= FALSE;
  unit= u;
  if ((uint) strlen(exchange->file_name) + NAME_LEN >= FN_REFLEN)
    strmake_buf(path,exchange->file_name);

  write_cs= exchange->cs ? exchange->cs : &my_charset_bin;

  if ((file= create_file(thd, path, exchange, &cache)) < 0)
    return 1;
  /* Check if there is any blobs in data */
  {
    List_iterator_fast<Item> li(list);
    Item *item;
    while ((item=li++))
    {
      if (item->max_length >= MAX_BLOB_WIDTH)
      {
	blob_flag=1;
	break;
      }
      if (item->result_type() == STRING_RESULT)
        string_results= TRUE;
      else
        non_string_results= TRUE;
    }
  }
  if (exchange->escaped->numchars() > 1 || exchange->enclosed->numchars() > 1)
  {
    my_error(ER_WRONG_FIELD_TERMINATORS, MYF(0));
    return TRUE;
  }
  if (exchange->escaped->length() > 1 || exchange->enclosed->length() > 1 ||
      !my_isascii(exchange->escaped->ptr()[0]) ||
      !my_isascii(exchange->enclosed->ptr()[0]) ||
      !exchange->field_term->is_ascii() || !exchange->line_term->is_ascii() ||
      !exchange->line_start->is_ascii())
  {
    /*
      Current LOAD DATA INFILE recognizes field/line separators "as is" without
      converting from client charset to data file charset. So, it is supposed,
      that input file of LOAD DATA INFILE consists of data in one charset and
      separators in other charset. For the compatibility with that [buggy]
      behaviour SELECT INTO OUTFILE implementation has been saved "as is" too,
      but the new warning message has been added:

        Non-ASCII separator arguments are not fully supported
    */
    push_warning(thd, Sql_condition::WARN_LEVEL_WARN,
                 WARN_NON_ASCII_SEPARATOR_NOT_IMPLEMENTED,
                 ER_THD(thd, WARN_NON_ASCII_SEPARATOR_NOT_IMPLEMENTED));
  }
  field_term_length=exchange->field_term->length();
  field_term_char= field_term_length ?
                   (int) (uchar) (*exchange->field_term)[0] : INT_MAX;
  if (!exchange->line_term->length())
    exchange->line_term=exchange->field_term;	// Use this if it exists
  field_sep_char= (exchange->enclosed->length() ?
                  (int) (uchar) (*exchange->enclosed)[0] : field_term_char);
  if (exchange->escaped->length() && (exchange->escaped_given() ||
      !(thd->variables.sql_mode & MODE_NO_BACKSLASH_ESCAPES)))
    escape_char= (int) (uchar) (*exchange->escaped)[0];
  else
    escape_char= -1;
  is_ambiguous_field_sep= MY_TEST(strchr(ESCAPE_CHARS, field_sep_char));
  is_unsafe_field_sep= MY_TEST(strchr(NUMERIC_CHARS, field_sep_char));
  line_sep_char= (exchange->line_term->length() ?
                 (int) (uchar) (*exchange->line_term)[0] : INT_MAX);
  if (!field_term_length)
    exchange->opt_enclosed=0;
  if (!exchange->enclosed->length())
    exchange->opt_enclosed=1;			// A little quicker loop
  fixed_row_size= (!field_term_length && !exchange->enclosed->length() &&
		   !blob_flag);
  if ((is_ambiguous_field_sep && exchange->enclosed->is_empty() &&
       (string_results || is_unsafe_field_sep)) ||
      (exchange->opt_enclosed && non_string_results &&
       field_term_length && strchr(NUMERIC_CHARS, field_term_char)))
  {
    push_warning(thd, Sql_condition::WARN_LEVEL_WARN,
                 ER_AMBIGUOUS_FIELD_TERM,
                 ER_THD(thd, ER_AMBIGUOUS_FIELD_TERM));
    is_ambiguous_field_term= TRUE;
  }
  else
    is_ambiguous_field_term= FALSE;

  return 0;
}


#define NEED_ESCAPING(x) ((int) (uchar) (x) == escape_char    || \
                          (enclosed ? (int) (uchar) (x) == field_sep_char      \
                                    : (int) (uchar) (x) == field_term_char) || \
                          (int) (uchar) (x) == line_sep_char  || \
                          !(x))

int select_export::send_data(List<Item> &items)
{

  DBUG_ENTER("select_export::send_data");
  char buff[MAX_FIELD_WIDTH],null_buff[2],space[MAX_FIELD_WIDTH];
  char cvt_buff[MAX_FIELD_WIDTH];
  String cvt_str(cvt_buff, sizeof(cvt_buff), write_cs);
  bool space_inited=0;
  String tmp(buff,sizeof(buff),&my_charset_bin),*res;
  tmp.length(0);

  if (unit->offset_limit_cnt)
  {						// using limit offset,count
    unit->offset_limit_cnt--;
    DBUG_RETURN(0);
  }
  if (thd->killed == ABORT_QUERY)
    DBUG_RETURN(0);
  row_count++;
  Item *item;
  uint used_length=0,items_left=items.elements;
  List_iterator_fast<Item> li(items);

  if (my_b_write(&cache,(uchar*) exchange->line_start->ptr(),
		 exchange->line_start->length()))
    goto err;
  while ((item=li++))
  {
    Item_result result_type=item->result_type();
    bool enclosed = (exchange->enclosed->length() &&
                     (!exchange->opt_enclosed || result_type == STRING_RESULT));
    res=item->str_result(&tmp);
    if (res && !my_charset_same(write_cs, res->charset()) &&
        !my_charset_same(write_cs, &my_charset_bin))
    {
      String_copier copier;
      const char *error_pos;
      uint32 bytes;
      uint64 estimated_bytes=
        ((uint64) res->length() / res->charset()->mbminlen + 1) *
        write_cs->mbmaxlen + 1;
      set_if_smaller(estimated_bytes, UINT_MAX32);
      if (cvt_str.alloc((uint32) estimated_bytes))
      {
        my_error(ER_OUTOFMEMORY, MYF(ME_FATAL), (uint32) estimated_bytes);
        goto err;
      }

      bytes= copier.well_formed_copy(write_cs, (char *) cvt_str.ptr(),
                                     cvt_str.alloced_length(),
                                     res->charset(),
                                     res->ptr(), res->length());
      error_pos= copier.most_important_error_pos();
      if (unlikely(error_pos))
      {
        /*
          TODO: 
             add new error message that will show user this printable_buff

        char printable_buff[32];
        convert_to_printable(printable_buff, sizeof(printable_buff),
                             error_pos, res->ptr() + res->length() - error_pos,
                             res->charset(), 6);
        push_warning_printf(thd, Sql_condition::WARN_LEVEL_WARN,
                            ER_TRUNCATED_WRONG_VALUE_FOR_FIELD,
                            ER_THD(thd, ER_TRUNCATED_WRONG_VALUE_FOR_FIELD),
                            "string", printable_buff,
                            item->name.str, static_cast<long>(row_count));
        */
        push_warning_printf(thd, Sql_condition::WARN_LEVEL_WARN,
                            ER_TRUNCATED_WRONG_VALUE_FOR_FIELD,
                            ER_THD(thd, WARN_DATA_TRUNCATED),
                            item->name.str, static_cast<long>(row_count));
      }
      else if (copier.source_end_pos() < res->ptr() + res->length())
      { 
        /*
          result is longer than UINT_MAX32 and doesn't fit into String
        */
        push_warning_printf(thd, Sql_condition::WARN_LEVEL_WARN,
                            WARN_DATA_TRUNCATED,
                            ER_THD(thd, WARN_DATA_TRUNCATED),
                            item->full_name(), static_cast<long>(row_count));
      }
      cvt_str.length(bytes);
      res= &cvt_str;
    }
    if (res && enclosed)
    {
      if (my_b_write(&cache,(uchar*) exchange->enclosed->ptr(),
		     exchange->enclosed->length()))
	goto err;
    }
    if (!res)
    {						// NULL
      if (!fixed_row_size)
      {
	if (escape_char != -1)			// Use \N syntax
	{
	  null_buff[0]=escape_char;
	  null_buff[1]='N';
	  if (my_b_write(&cache,(uchar*) null_buff,2))
	    goto err;
	}
	else if (my_b_write(&cache,(uchar*) "NULL",4))
	  goto err;
      }
      else
      {
	used_length=0;				// Fill with space
      }
    }
    else
    {
      if (fixed_row_size)
	used_length=MY_MIN(res->length(),item->max_length);
      else
	used_length=res->length();
      if ((result_type == STRING_RESULT || is_unsafe_field_sep) &&
           escape_char != -1)
      {
        char *pos, *start, *end;
        CHARSET_INFO *res_charset= res->charset();
        CHARSET_INFO *character_set_client= thd->variables.
                                            character_set_client;
        bool check_second_byte= (res_charset == &my_charset_bin) &&
                                 character_set_client->
                                 escape_with_backslash_is_dangerous;
        DBUG_ASSERT(character_set_client->mbmaxlen == 2 ||
                    !character_set_client->escape_with_backslash_is_dangerous);
	for (start=pos=(char*) res->ptr(),end=pos+used_length ;
	     pos != end ;
	     pos++)
	{
#ifdef USE_MB
	  if (use_mb(res_charset))
	  {
	    int l;
	    if ((l=my_ismbchar(res_charset, pos, end)))
	    {
	      pos += l-1;
	      continue;
	    }
	  }
#endif

          /*
            Special case when dumping BINARY/VARBINARY/BLOB values
            for the clients with character sets big5, cp932, gbk and sjis,
            which can have the escape character (0x5C "\" by default)
            as the second byte of a multi-byte sequence.
            
            If
            - pos[0] is a valid multi-byte head (e.g 0xEE) and
            - pos[1] is 0x00, which will be escaped as "\0",
            
            then we'll get "0xEE + 0x5C + 0x30" in the output file.
            
            If this file is later loaded using this sequence of commands:
            
            mysql> create table t1 (a varchar(128)) character set big5;
            mysql> LOAD DATA INFILE 'dump.txt' INTO TABLE t1;
            
            then 0x5C will be misinterpreted as the second byte
            of a multi-byte character "0xEE + 0x5C", instead of
            escape character for 0x00.
            
            To avoid this confusion, we'll escape the multi-byte
            head character too, so the sequence "0xEE + 0x00" will be
            dumped as "0x5C + 0xEE + 0x5C + 0x30".
            
            Note, in the condition below we only check if
            mbcharlen is equal to 2, because there are no
            character sets with mbmaxlen longer than 2
            and with escape_with_backslash_is_dangerous set.
            DBUG_ASSERT before the loop makes that sure.
          */

          if ((NEED_ESCAPING(*pos) ||
               (check_second_byte &&
                ((uchar) *pos) > 0x7F /* a potential MB2HEAD */ &&
                pos + 1 < end &&
                NEED_ESCAPING(pos[1]))) &&
              /*
               Don't escape field_term_char by doubling - doubling is only
               valid for ENCLOSED BY characters:
              */
              (enclosed || !is_ambiguous_field_term ||
               (int) (uchar) *pos != field_term_char))
          {
	    char tmp_buff[2];
            tmp_buff[0]= ((int) (uchar) *pos == field_sep_char &&
                          is_ambiguous_field_sep) ?
                          field_sep_char : escape_char;
	    tmp_buff[1]= *pos ? *pos : '0';
	    if (my_b_write(&cache,(uchar*) start,(uint) (pos-start)) ||
		my_b_write(&cache,(uchar*) tmp_buff,2))
	      goto err;
	    start=pos+1;
	  }
	}
	if (my_b_write(&cache,(uchar*) start,(uint) (pos-start)))
	  goto err;
      }
      else if (my_b_write(&cache,(uchar*) res->ptr(),used_length))
	goto err;
    }
    if (fixed_row_size)
    {						// Fill with space
      if (item->max_length > used_length)
      {
	if (!space_inited)
	{
	  space_inited=1;
	  bfill(space,sizeof(space),' ');
	}
	uint length=item->max_length-used_length;
	for (; length > sizeof(space) ; length-=sizeof(space))
	{
	  if (my_b_write(&cache,(uchar*) space,sizeof(space)))
	    goto err;
	}
	if (my_b_write(&cache,(uchar*) space,length))
	  goto err;
      }
    }
    if (res && enclosed)
    {
      if (my_b_write(&cache, (uchar*) exchange->enclosed->ptr(),
                     exchange->enclosed->length()))
        goto err;
    }
    if (--items_left)
    {
      if (my_b_write(&cache, (uchar*) exchange->field_term->ptr(),
                     field_term_length))
        goto err;
    }
  }
  if (my_b_write(&cache,(uchar*) exchange->line_term->ptr(),
		 exchange->line_term->length()))
    goto err;
  DBUG_RETURN(0);
err:
  DBUG_RETURN(1);
}


/***************************************************************************
** Dump  of select to a binary file
***************************************************************************/


int
select_dump::prepare(List<Item> &list __attribute__((unused)),
		     SELECT_LEX_UNIT *u)
{
  unit= u;
  return (int) ((file= create_file(thd, path, exchange, &cache)) < 0);
}


int select_dump::send_data(List<Item> &items)
{
  List_iterator_fast<Item> li(items);
  char buff[MAX_FIELD_WIDTH];
  String tmp(buff,sizeof(buff),&my_charset_bin),*res;
  tmp.length(0);
  Item *item;
  DBUG_ENTER("select_dump::send_data");

  if (unit->offset_limit_cnt)
  {						// using limit offset,count
    unit->offset_limit_cnt--;
    DBUG_RETURN(0);
  }
  if (thd->killed == ABORT_QUERY)
    DBUG_RETURN(0);

  if (row_count++ > 1) 
  {
    my_message(ER_TOO_MANY_ROWS, ER_THD(thd, ER_TOO_MANY_ROWS), MYF(0));
    goto err;
  }
  while ((item=li++))
  {
    res=item->str_result(&tmp);
    if (!res)					// If NULL
    {
      if (my_b_write(&cache,(uchar*) "",1))
	goto err;
    }
    else if (my_b_write(&cache,(uchar*) res->ptr(),res->length()))
    {
      my_error(ER_ERROR_ON_WRITE, MYF(0), path, my_errno);
      goto err;
    }
  }
  DBUG_RETURN(0);
err:
  DBUG_RETURN(1);
}


int select_singlerow_subselect::send_data(List<Item> &items)
{
  DBUG_ENTER("select_singlerow_subselect::send_data");
  Item_singlerow_subselect *it= (Item_singlerow_subselect *)item;
  if (it->assigned())
  {
    my_message(ER_SUBQUERY_NO_1_ROW, ER_THD(thd, ER_SUBQUERY_NO_1_ROW),
               MYF(current_thd->lex->ignore ? ME_WARNING : 0));
    DBUG_RETURN(1);
  }
  if (unit->offset_limit_cnt)
  {				          // Using limit offset,count
    unit->offset_limit_cnt--;
    DBUG_RETURN(0);
  }
  if (thd->killed == ABORT_QUERY)
    DBUG_RETURN(0);
  List_iterator_fast<Item> li(items);
  Item *val_item;
  for (uint i= 0; (val_item= li++); i++)
    it->store(i, val_item);
  it->assigned(1);
  DBUG_RETURN(0);
}


void select_max_min_finder_subselect::cleanup()
{
  DBUG_ENTER("select_max_min_finder_subselect::cleanup");
  cache= 0;
  DBUG_VOID_RETURN;
}


int select_max_min_finder_subselect::send_data(List<Item> &items)
{
  DBUG_ENTER("select_max_min_finder_subselect::send_data");
  Item_maxmin_subselect *it= (Item_maxmin_subselect *)item;
  List_iterator_fast<Item> li(items);
  Item *val_item= li++;
  it->register_value();
  if (it->assigned())
  {
    cache->store(val_item);
    if ((this->*op)())
      it->store(0, cache);
  }
  else
  {
    if (!cache)
    {
      cache= val_item->get_cache(thd);
      switch (val_item->result_type()) {
      case REAL_RESULT:
	op= &select_max_min_finder_subselect::cmp_real;
	break;
      case INT_RESULT:
	op= &select_max_min_finder_subselect::cmp_int;
	break;
      case STRING_RESULT:
	op= &select_max_min_finder_subselect::cmp_str;
	break;
      case DECIMAL_RESULT:
        op= &select_max_min_finder_subselect::cmp_decimal;
        break;
      case ROW_RESULT:
      case TIME_RESULT:
        // This case should never be choosen
	DBUG_ASSERT(0);
	op= 0;
      }
    }
    cache->store(val_item);
    it->store(0, cache);
  }
  it->assigned(1);
  DBUG_RETURN(0);
}

bool select_max_min_finder_subselect::cmp_real()
{
  Item *maxmin= ((Item_singlerow_subselect *)item)->element_index(0);
  double val1= cache->val_real(), val2= maxmin->val_real();

  /* Ignore NULLs for ANY and keep them for ALL subqueries */
  if (cache->null_value)
    return (is_all && !maxmin->null_value) || (!is_all && maxmin->null_value);
  if (maxmin->null_value)
    return !is_all;

  if (fmax)
    return(val1 > val2);
  return (val1 < val2);
}

bool select_max_min_finder_subselect::cmp_int()
{
  Item *maxmin= ((Item_singlerow_subselect *)item)->element_index(0);
  longlong val1= cache->val_int(), val2= maxmin->val_int();

  /* Ignore NULLs for ANY and keep them for ALL subqueries */
  if (cache->null_value)
    return (is_all && !maxmin->null_value) || (!is_all && maxmin->null_value);
  if (maxmin->null_value)
    return !is_all;

  if (fmax)
    return(val1 > val2);
  return (val1 < val2);
}

bool select_max_min_finder_subselect::cmp_decimal()
{
  Item *maxmin= ((Item_singlerow_subselect *)item)->element_index(0);
  VDec cvalue(cache), mvalue(maxmin);

  /* Ignore NULLs for ANY and keep them for ALL subqueries */
  if (cvalue.is_null())
    return (is_all && !mvalue.is_null()) || (!is_all && mvalue.is_null());
  if (mvalue.is_null())
    return !is_all;

  return fmax ? cvalue.cmp(mvalue) > 0 : cvalue.cmp(mvalue) < 0;
}

bool select_max_min_finder_subselect::cmp_str()
{
  String *val1, *val2, buf1, buf2;
  Item *maxmin= ((Item_singlerow_subselect *)item)->element_index(0);
  /*
    as far as both operand is Item_cache buf1 & buf2 will not be used,
    but added for safety
  */
  val1= cache->val_str(&buf1);
  val2= maxmin->val_str(&buf1);

  /* Ignore NULLs for ANY and keep them for ALL subqueries */
  if (cache->null_value)
    return (is_all && !maxmin->null_value) || (!is_all && maxmin->null_value);
  if (maxmin->null_value)
    return !is_all;

  if (fmax)
    return (sortcmp(val1, val2, cache->collation.collation) > 0) ;
  return (sortcmp(val1, val2, cache->collation.collation) < 0);
}

int select_exists_subselect::send_data(List<Item> &items)
{
  DBUG_ENTER("select_exists_subselect::send_data");
  Item_exists_subselect *it= (Item_exists_subselect *)item;
  if (unit->offset_limit_cnt)
  {				          // Using limit offset,count
    unit->offset_limit_cnt--;
    DBUG_RETURN(0);
  }
  if (thd->killed == ABORT_QUERY)
    DBUG_RETURN(0);
  it->value= 1;
  it->assigned(1);
  DBUG_RETURN(0);
}


/***************************************************************************
  Dump of select to variables
***************************************************************************/

int select_dumpvar::prepare(List<Item> &list, SELECT_LEX_UNIT *u)
{
  my_var_sp *mvsp;
  unit= u;
  m_var_sp_row= NULL;

  if (var_list.elements == 1 &&
      (mvsp= var_list.head()->get_my_var_sp()) &&
      mvsp->type_handler() == &type_handler_row)
  {
    // SELECT INTO row_type_sp_variable
    if (mvsp->get_rcontext(thd->spcont)->get_variable(mvsp->offset)->cols() !=
        list.elements)
      goto error;
    m_var_sp_row= mvsp;
    return 0;
  }

  // SELECT INTO variable list
  if (var_list.elements == list.elements)
    return 0;

error:
  my_message(ER_WRONG_NUMBER_OF_COLUMNS_IN_SELECT,
             ER_THD(thd, ER_WRONG_NUMBER_OF_COLUMNS_IN_SELECT), MYF(0));
  return 1;
}


bool select_dumpvar::check_simple_select() const
{
  my_error(ER_SP_BAD_CURSOR_SELECT, MYF(0));
  return TRUE;
}


void select_dumpvar::cleanup()
{
  row_count= 0;
}


Query_arena::Type Query_arena::type() const
{
  DBUG_ASSERT(0); /* Should never be called */
  return STATEMENT;
}


void Query_arena::free_items()
{
  Item *next;
  DBUG_ENTER("Query_arena::free_items");
  /* This works because items are allocated on THD::mem_root */
  for (; free_list; free_list= next)
  {
    next= free_list->next;
    DBUG_ASSERT(free_list != next);
    DBUG_PRINT("info", ("free item: %p", free_list));
    free_list->delete_self();
  }
  /* Postcondition: free_list is 0 */
  DBUG_VOID_RETURN;
}


void Query_arena::set_query_arena(Query_arena *set)
{
  mem_root=  set->mem_root;
  free_list= set->free_list;
  state= set->state;
}


void Query_arena::cleanup_stmt()
{
  DBUG_ASSERT(! "Query_arena::cleanup_stmt() not implemented");
}

/*
  Statement functions
*/

Statement::Statement(LEX *lex_arg, MEM_ROOT *mem_root_arg,
                     enum enum_state state_arg, ulong id_arg)
  :Query_arena(mem_root_arg, state_arg),
  id(id_arg),
  column_usage(MARK_COLUMNS_READ),
  lex(lex_arg),
  db(null_clex_str)
{
  name= null_clex_str;
}


Query_arena::Type Statement::type() const
{
  return STATEMENT;
}


void Statement::set_statement(Statement *stmt)
{
  id=             stmt->id;
  column_usage=   stmt->column_usage;
  lex=            stmt->lex;
  query_string=   stmt->query_string;
}


void
Statement::set_n_backup_statement(Statement *stmt, Statement *backup)
{
  DBUG_ENTER("Statement::set_n_backup_statement");
  backup->set_statement(this);
  set_statement(stmt);
  DBUG_VOID_RETURN;
}


void Statement::restore_backup_statement(Statement *stmt, Statement *backup)
{
  DBUG_ENTER("Statement::restore_backup_statement");
  stmt->set_statement(this);
  set_statement(backup);
  DBUG_VOID_RETURN;
}


void THD::end_statement()
{
  DBUG_ENTER("THD::end_statement");
  /* Cleanup SQL processing state to reuse this statement in next query. */
  lex_end(lex);
  delete lex->result;
  lex->result= 0;
  /* Note that free_list is freed in cleanup_after_query() */

  /*
    Don't free mem_root, as mem_root is freed in the end of dispatch_command
    (once for any command).
  */
  DBUG_VOID_RETURN;
}


/*
  Start using arena specified by @set. Current arena data will be saved to
  *backup.
*/
void THD::set_n_backup_active_arena(Query_arena *set, Query_arena *backup)
{
  DBUG_ENTER("THD::set_n_backup_active_arena");
  DBUG_ASSERT(backup->is_backup_arena == FALSE);

  backup->set_query_arena(this);
  set_query_arena(set);
#ifdef DBUG_ASSERT_EXISTS
  backup->is_backup_arena= TRUE;
#endif
  DBUG_VOID_RETURN;
}


/*
  Stop using the temporary arena, and start again using the arena that is 
  specified in *backup.
  The temporary arena is returned back into *set.
*/

void THD::restore_active_arena(Query_arena *set, Query_arena *backup)
{
  DBUG_ENTER("THD::restore_active_arena");
  DBUG_ASSERT(backup->is_backup_arena);
  set->set_query_arena(this);
  set_query_arena(backup);
#ifdef DBUG_ASSERT_EXISTS
  backup->is_backup_arena= FALSE;
#endif
  DBUG_VOID_RETURN;
}

Statement::~Statement()
{
}

C_MODE_START

static uchar *
get_statement_id_as_hash_key(const uchar *record, size_t *key_length,
                             my_bool not_used __attribute__((unused)))
{
  const Statement *statement= (const Statement *) record; 
  *key_length= sizeof(statement->id);
  return (uchar *) &((const Statement *) statement)->id;
}

static void delete_statement_as_hash_key(void *key)
{
  delete (Statement *) key;
}

static uchar *get_stmt_name_hash_key(Statement *entry, size_t *length,
                                    my_bool not_used __attribute__((unused)))
{
  *length= entry->name.length;
  return (uchar*) entry->name.str;
}

C_MODE_END

Statement_map::Statement_map() :
  last_found_statement(0)
{
  enum
  {
    START_STMT_HASH_SIZE = 16,
    START_NAME_HASH_SIZE = 16
  };
  my_hash_init(&st_hash, &my_charset_bin, START_STMT_HASH_SIZE, 0, 0,
               get_statement_id_as_hash_key,
               delete_statement_as_hash_key, MYF(0));
  my_hash_init(&names_hash, system_charset_info, START_NAME_HASH_SIZE, 0, 0,
               (my_hash_get_key) get_stmt_name_hash_key,
               NULL,MYF(0));
}


/*
  Insert a new statement to the thread-local statement map.

  DESCRIPTION
    If there was an old statement with the same name, replace it with the
    new one. Otherwise, check if max_prepared_stmt_count is not reached yet,
    increase prepared_stmt_count, and insert the new statement. It's okay
    to delete an old statement and fail to insert the new one.

  POSTCONDITIONS
    All named prepared statements are also present in names_hash.
    Statement names in names_hash are unique.
    The statement is added only if prepared_stmt_count < max_prepard_stmt_count
    last_found_statement always points to a valid statement or is 0

  RETURN VALUE
    0  success
    1  error: out of resources or max_prepared_stmt_count limit has been
       reached. An error is sent to the client, the statement is deleted.
*/

int Statement_map::insert(THD *thd, Statement *statement)
{
  if (my_hash_insert(&st_hash, (uchar*) statement))
  {
    /*
      Delete is needed only in case of an insert failure. In all other
      cases hash_delete will also delete the statement.
    */
    delete statement;
    my_error(ER_OUT_OF_RESOURCES, MYF(0));
    goto err_st_hash;
  }
  if (statement->name.str && my_hash_insert(&names_hash, (uchar*) statement))
  {
    my_error(ER_OUT_OF_RESOURCES, MYF(0));
    goto err_names_hash;
  }
  mysql_mutex_lock(&LOCK_prepared_stmt_count);
  /*
    We don't check that prepared_stmt_count is <= max_prepared_stmt_count
    because we would like to allow to lower the total limit
    of prepared statements below the current count. In that case
    no new statements can be added until prepared_stmt_count drops below
    the limit.
  */
  if (prepared_stmt_count >= max_prepared_stmt_count)
  {
    mysql_mutex_unlock(&LOCK_prepared_stmt_count);
    my_error(ER_MAX_PREPARED_STMT_COUNT_REACHED, MYF(0),
             max_prepared_stmt_count);
    goto err_max;
  }
  prepared_stmt_count++;
  mysql_mutex_unlock(&LOCK_prepared_stmt_count);

  last_found_statement= statement;
  return 0;

err_max:
  if (statement->name.str)
    my_hash_delete(&names_hash, (uchar*) statement);
err_names_hash:
  my_hash_delete(&st_hash, (uchar*) statement);
err_st_hash:
  return 1;
}


void Statement_map::close_transient_cursors()
{
#ifdef TO_BE_IMPLEMENTED
  Statement *stmt;
  while ((stmt= transient_cursor_list.head()))
    stmt->close_cursor();                 /* deletes itself from the list */
#endif
}


void Statement_map::erase(Statement *statement)
{
  if (statement == last_found_statement)
    last_found_statement= 0;
  if (statement->name.str)
    my_hash_delete(&names_hash, (uchar *) statement);

  my_hash_delete(&st_hash, (uchar *) statement);
  mysql_mutex_lock(&LOCK_prepared_stmt_count);
  DBUG_ASSERT(prepared_stmt_count > 0);
  prepared_stmt_count--;
  mysql_mutex_unlock(&LOCK_prepared_stmt_count);
}


void Statement_map::reset()
{
  /* Must be first, hash_free will reset st_hash.records */
  if (st_hash.records)
  {
    mysql_mutex_lock(&LOCK_prepared_stmt_count);
    DBUG_ASSERT(prepared_stmt_count >= st_hash.records);
    prepared_stmt_count-= st_hash.records;
    mysql_mutex_unlock(&LOCK_prepared_stmt_count);
  }
  my_hash_reset(&names_hash);
  my_hash_reset(&st_hash);
  last_found_statement= 0;
}


Statement_map::~Statement_map()
{
  /* Statement_map::reset() should be called prior to destructor. */
  DBUG_ASSERT(!st_hash.records);
  my_hash_free(&names_hash);
  my_hash_free(&st_hash);
}

bool my_var_user::set(THD *thd, Item *item)
{
  Item_func_set_user_var *suv= new (thd->mem_root) Item_func_set_user_var(thd, &name, item);
  suv->save_item_result(item);
  return suv->fix_fields(thd, 0) || suv->update();
}


sp_rcontext *my_var_sp::get_rcontext(sp_rcontext *local_ctx) const
{
  return m_rcontext_handler->get_rcontext(local_ctx);
}


bool my_var_sp::set(THD *thd, Item *item)
{
  return get_rcontext(thd->spcont)->set_variable(thd, offset, &item);
}

bool my_var_sp_row_field::set(THD *thd, Item *item)
{
  return get_rcontext(thd->spcont)->
           set_variable_row_field(thd, offset, m_field_offset, &item);
}


bool select_dumpvar::send_data_to_var_list(List<Item> &items)
{
  DBUG_ENTER("select_dumpvar::send_data_to_var_list");
  List_iterator_fast<my_var> var_li(var_list);
  List_iterator<Item> it(items);
  Item *item;
  my_var *mv;
  while ((mv= var_li++) && (item= it++))
  {
    if (mv->set(thd, item))
      DBUG_RETURN(true);
  }
  DBUG_RETURN(false);
}


int select_dumpvar::send_data(List<Item> &items)
{
  DBUG_ENTER("select_dumpvar::send_data");

  if (unit->offset_limit_cnt)
  {						// using limit offset,count
    unit->offset_limit_cnt--;
    DBUG_RETURN(0);
  }
  if (row_count++) 
  {
    my_message(ER_TOO_MANY_ROWS, ER_THD(thd, ER_TOO_MANY_ROWS), MYF(0));
    DBUG_RETURN(1);
  }
  if (m_var_sp_row ?
      m_var_sp_row->get_rcontext(thd->spcont)->
        set_variable_row(thd, m_var_sp_row->offset, items) :
      send_data_to_var_list(items))
    DBUG_RETURN(1);

  DBUG_RETURN(thd->is_error());
}

bool select_dumpvar::send_eof()
{
  if (! row_count)
    push_warning(thd, Sql_condition::WARN_LEVEL_WARN,
                 ER_SP_FETCH_NO_DATA, ER_THD(thd, ER_SP_FETCH_NO_DATA));
  /*
    Don't send EOF if we're in error condition (which implies we've already
    sent or are sending an error)
  */
  if (unlikely(thd->is_error()))
    return true;

  if (!suppress_my_ok)
    ::my_ok(thd,row_count);

  return 0;
}



bool
select_materialize_with_stats::
create_result_table(THD *thd_arg, List<Item> *column_types,
                    bool is_union_distinct, ulonglong options,
                    const LEX_CSTRING *table_alias, bool bit_fields_as_long,
                    bool create_table,
                    bool keep_row_order,
                    uint hidden)
{
  DBUG_ASSERT(table == 0);
  tmp_table_param.field_count= column_types->elements;
  tmp_table_param.bit_fields_as_long= bit_fields_as_long;

  if (! (table= create_tmp_table(thd_arg, &tmp_table_param, *column_types,
                                 (ORDER*) 0, is_union_distinct, 1,
                                 options, HA_POS_ERROR, table_alias,
                                 !create_table, keep_row_order)))
    return TRUE;

  col_stat= (Column_statistics*) table->in_use->alloc(table->s->fields *
                                                      sizeof(Column_statistics));
  if (!col_stat)
    return TRUE;

  reset();
  table->file->extra(HA_EXTRA_WRITE_CACHE);
  table->file->extra(HA_EXTRA_IGNORE_DUP_KEY);
  return FALSE;
}


void select_materialize_with_stats::reset()
{
  memset(col_stat, 0, table->s->fields * sizeof(Column_statistics));
  max_nulls_in_row= 0;
  count_rows= 0;
}


void select_materialize_with_stats::cleanup()
{
  reset();
  select_unit::cleanup();
}


/**
  Override select_unit::send_data to analyze each row for NULLs and to
  update null_statistics before sending data to the client.

  @return TRUE if fatal error when sending data to the client
  @return FALSE on success
*/

int select_materialize_with_stats::send_data(List<Item> &items)
{
  List_iterator_fast<Item> item_it(items);
  Item *cur_item;
  Column_statistics *cur_col_stat= col_stat;
  uint nulls_in_row= 0;
  int res;

  if ((res= select_unit::send_data(items)))
    return res;
  if (table->null_catch_flags & REJECT_ROW_DUE_TO_NULL_FIELDS)
  {
    table->null_catch_flags&= ~REJECT_ROW_DUE_TO_NULL_FIELDS;
    return 0;
  }
  /* Skip duplicate rows. */
  if (write_err == HA_ERR_FOUND_DUPP_KEY ||
      write_err == HA_ERR_FOUND_DUPP_UNIQUE)
    return 0;

  ++count_rows;

  while ((cur_item= item_it++))
  {
    if (cur_item->is_null_result())
    {
      ++cur_col_stat->null_count;
      cur_col_stat->max_null_row= count_rows;
      if (!cur_col_stat->min_null_row)
        cur_col_stat->min_null_row= count_rows;
      ++nulls_in_row;
    }
    ++cur_col_stat;
  }
  if (nulls_in_row > max_nulls_in_row)
    max_nulls_in_row= nulls_in_row;

  return 0;
}


/****************************************************************************
  TMP_TABLE_PARAM
****************************************************************************/

void TMP_TABLE_PARAM::init()
{
  DBUG_ENTER("TMP_TABLE_PARAM::init");
  DBUG_PRINT("enter", ("this: %p", this));
  field_count= sum_func_count= func_count= hidden_field_count= 0;
  group_parts= group_length= group_null_parts= 0;
  quick_group= 1;
  table_charset= 0;
  precomputed_group_by= 0;
  bit_fields_as_long= 0;
  materialized_subquery= 0;
  force_not_null_cols= 0;
  skip_create_table= 0;
  DBUG_VOID_RETURN;
}


void thd_increment_bytes_sent(void *thd, size_t length)
{
  /* thd == 0 when close_connection() calls net_send_error() */
  if (likely(thd != 0))
  {
    ((THD*) thd)->status_var.bytes_sent+= length;
  }
}

my_bool thd_net_is_killed(THD *thd)
{
  return thd && thd->killed ? 1 : 0;
}


void thd_increment_bytes_received(void *thd, size_t length)
{
  if (thd != NULL) // MDEV-13073 Ack collector having NULL
    ((THD*) thd)->status_var.bytes_received+= length;
}


void THD::set_status_var_init()
{
  bzero((char*) &status_var, offsetof(STATUS_VAR,
                                      last_cleared_system_status_var));
  /*
    Session status for Threads_running is always 1. It can only be queried
    by thread itself via INFORMATION_SCHEMA.SESSION_STATUS or SHOW [SESSION]
    STATUS. And at this point thread is guaranteed to be running.
  */
  status_var.threads_running= 1;
}


void Security_context::init()
{
  host= user= ip= external_user= 0;
  host_or_ip= "connecting host";
  priv_user[0]= priv_host[0]= proxy_user[0]= priv_role[0]= '\0';
  master_access= 0;
  password_expired= false;
#ifndef NO_EMBEDDED_ACCESS_CHECKS
  db_access= NO_ACCESS;
#endif
}


void Security_context::destroy()
{
  DBUG_PRINT("info", ("freeing security context"));
  // If not pointer to constant
  if (host != my_localhost)
  {
    my_free((char*) host);
    host= NULL;
  }
  if (user != delayed_user)
  {
    my_free((char*) user);
    user= NULL;
  }

  if (external_user)
  {
    my_free(external_user);
    external_user= NULL;
  }

  my_free((char*) ip);
  ip= NULL;
}


void Security_context::skip_grants()
{
  /* privileges for the user are unknown everything is allowed */
  host_or_ip= (char *)"";
  master_access= ~NO_ACCESS;
  *priv_user= *priv_host= '\0';
  password_expired= false;
}


bool Security_context::set_user(char *user_arg)
{
  my_free((char*) user);
  user= my_strdup(user_arg, MYF(0));
  return user == 0;
}

bool Security_context::check_access(ulong want_access, bool match_any)
{
  DBUG_ENTER("Security_context::check_access");
  DBUG_RETURN((match_any ? (master_access & want_access)
                         : ((master_access & want_access) == want_access)));
}

#ifndef NO_EMBEDDED_ACCESS_CHECKS
/**
  Initialize this security context from the passed in credentials
  and activate it in the current thread.

  @param       thd
  @param       definer_user
  @param       definer_host
  @param       db
  @param[out]  backup  Save a pointer to the current security context
                       in the thread. In case of success it points to the
                       saved old context, otherwise it points to NULL.


  During execution of a statement, multiple security contexts may
  be needed:
  - the security context of the authenticated user, used as the
    default security context for all top-level statements
  - in case of a view or a stored program, possibly the security
    context of the definer of the routine, if the object is
    defined with SQL SECURITY DEFINER option.

  The currently "active" security context is parameterized in THD
  member security_ctx. By default, after a connection is
  established, this member points at the "main" security context
  - the credentials of the authenticated user.

  Later, if we would like to execute some sub-statement or a part
  of a statement under credentials of a different user, e.g.
  definer of a procedure, we authenticate this user in a local
  instance of Security_context by means of this method (and
  ultimately by means of acl_getroot), and make the
  local instance active in the thread by re-setting
  thd->security_ctx pointer.

  Note, that the life cycle and memory management of the "main" and
  temporary security contexts are different.
  For the main security context, the memory for user/host/ip is
  allocated on system heap, and the THD class frees this memory in
  its destructor. The only case when contents of the main security
  context may change during its life time is when someone issued
  CHANGE USER command.
  Memory management of a "temporary" security context is
  responsibility of the module that creates it.

  @retval TRUE  there is no user with the given credentials. The erro
                is reported in the thread.
  @retval FALSE success
*/

bool
Security_context::
change_security_context(THD *thd,
                        LEX_CSTRING *definer_user,
                        LEX_CSTRING *definer_host,
                        LEX_CSTRING *db,
                        Security_context **backup)
{
  bool needs_change;

  DBUG_ENTER("Security_context::change_security_context");

  DBUG_ASSERT(definer_user->str && definer_host->str);

  *backup= NULL;
  needs_change= (strcmp(definer_user->str, thd->security_ctx->priv_user) ||
                 my_strcasecmp(system_charset_info, definer_host->str,
                               thd->security_ctx->priv_host));
  if (needs_change)
  {
    if (acl_getroot(this, definer_user->str, definer_host->str,
                                definer_host->str, db->str))
    {
      my_error(ER_NO_SUCH_USER, MYF(0), definer_user->str,
               definer_host->str);
      DBUG_RETURN(TRUE);
    }
    *backup= thd->security_ctx;
    thd->security_ctx= this;
  }

  DBUG_RETURN(FALSE);
}


void
Security_context::restore_security_context(THD *thd,
                                           Security_context *backup)
{
  if (backup)
    thd->security_ctx= backup;
}
#endif


bool Security_context::user_matches(Security_context *them)
{
  return ((user != NULL) && (them->user != NULL) &&
          !strcmp(user, them->user));
}

bool Security_context::is_priv_user(const char *user, const char *host)
{
  return ((user != NULL) && (host != NULL) &&
          !strcmp(user, priv_user) &&
          !my_strcasecmp(system_charset_info, host,priv_host));
}


/****************************************************************************
  Handling of open and locked tables states.

  This is used when we want to open/lock (and then close) some tables when
  we already have a set of tables open and locked. We use these methods for
  access to mysql.proc table to find definitions of stored routines.
****************************************************************************/

void THD::reset_n_backup_open_tables_state(Open_tables_backup *backup)
{
  DBUG_ENTER("reset_n_backup_open_tables_state");
  backup->set_open_tables_state(this);
  backup->mdl_system_tables_svp= mdl_context.mdl_savepoint();
  reset_open_tables_state(this);
  state_flags|= Open_tables_state::BACKUPS_AVAIL;
  DBUG_VOID_RETURN;
}


void THD::restore_backup_open_tables_state(Open_tables_backup *backup)
{
  DBUG_ENTER("restore_backup_open_tables_state");
  mdl_context.rollback_to_savepoint(backup->mdl_system_tables_svp);
  /*
    Before we will throw away current open tables state we want
    to be sure that it was properly cleaned up.
  */
  DBUG_ASSERT(open_tables == 0 &&
              temporary_tables == 0 &&
              derived_tables == 0 &&
              lock == 0 &&
              locked_tables_mode == LTM_NONE &&
              m_reprepare_observer == NULL);

  set_open_tables_state(backup);
  DBUG_VOID_RETURN;
}

#if MARIA_PLUGIN_INTERFACE_VERSION < 0x0200
/**
  This is a backward compatibility method, made obsolete
  by the thd_kill_statement service. Keep it here to avoid breaking the
  ABI in case some binary plugins still use it.
*/
#undef thd_killed
extern "C" int thd_killed(const MYSQL_THD thd)
{
  return thd_kill_level(thd) > THD_ABORT_SOFTLY;
}
#else
#error now thd_killed() function can go away
#endif

/*
  return thd->killed status to the client,
  mapped to the API enum thd_kill_levels values.

  @note Since this function is called quite frequently thd_kill_level(NULL) is
  forbidden for performance reasons (saves one conditional branch). If your ever
  need to call thd_kill_level() when THD is not available, you options are (most
  to least preferred):
  - try to pass THD through to thd_kill_level()
  - add current_thd to some service and use thd_killed(current_thd)
  - add thd_killed_current() function to kill statement service
  - add if (!thd) thd= current_thd here
*/
extern "C" enum thd_kill_levels thd_kill_level(const MYSQL_THD thd)
{
  DBUG_ASSERT(thd);

  if (likely(thd->killed == NOT_KILLED))
  {
    Apc_target *apc_target= (Apc_target*) &thd->apc_target;
    if (unlikely(apc_target->have_apc_requests()))
    {
      if (thd == current_thd)
        apc_target->process_apc_requests();
    }
    return THD_IS_NOT_KILLED;
  }

  return thd->killed & KILL_HARD_BIT ? THD_ABORT_ASAP : THD_ABORT_SOFTLY;
}


/**
   Send an out-of-band progress report to the client

   The report is sent every 'thd->...progress_report_time' second,
   however not more often than global.progress_report_time.
   If global.progress_report_time is 0, then don't send progress reports, but
   check every second if the value has changed

  We clear any errors that we get from sending the progress packet to
  the client as we don't want to set an error without the caller knowing
  about it.
*/

static void thd_send_progress(THD *thd)
{
  /* Check if we should send the client a progress report */
  ulonglong report_time= my_interval_timer();
  if (report_time > thd->progress.next_report_time)
  {
    uint seconds_to_next= MY_MAX(thd->variables.progress_report_time,
                              global_system_variables.progress_report_time);
    if (seconds_to_next == 0)             // Turned off
      seconds_to_next= 1;                 // Check again after 1 second

    thd->progress.next_report_time= (report_time +
                                     seconds_to_next * 1000000000ULL);
    if (global_system_variables.progress_report_time &&
        thd->variables.progress_report_time && !thd->is_error())
    {
      net_send_progress_packet(thd);
      if (thd->is_error())
        thd->clear_error();
    }
  }
}


/** Initialize progress report handling **/

extern "C" void thd_progress_init(MYSQL_THD thd, uint max_stage)
{
  DBUG_ASSERT(thd->stmt_arena != thd->progress.arena);
  if (thd->progress.arena)
    return; // already initialized
  /*
    Send progress reports to clients that supports it, if the command
    is a high level command (like ALTER TABLE) and we are not in a
    stored procedure
  */
  thd->progress.report= ((thd->client_capabilities & MARIADB_CLIENT_PROGRESS) &&
                         thd->progress.report_to_client &&
                         !thd->in_sub_stmt);
  thd->progress.next_report_time= 0;
  thd->progress.stage= 0;
  thd->progress.counter= thd->progress.max_counter= 0;
  thd->progress.max_stage= max_stage;
  thd->progress.arena= thd->stmt_arena;
}


/* Inform processlist and the client that some progress has been made */

extern "C" void thd_progress_report(MYSQL_THD thd,
                                    ulonglong progress, ulonglong max_progress)
{
  if (thd->stmt_arena != thd->progress.arena)
    return;
  if (thd->progress.max_counter != max_progress)        // Simple optimization
  {
    mysql_mutex_lock(&thd->LOCK_thd_data);
    thd->progress.counter= progress;
    thd->progress.max_counter= max_progress;
    mysql_mutex_unlock(&thd->LOCK_thd_data);
  }
  else
    thd->progress.counter= progress;

  if (thd->progress.report)
    thd_send_progress(thd);
}

/**
  Move to next stage in process list handling

  This will reset the timer to ensure the progress is sent to the client
  if client progress reports are activated.
*/

extern "C" void thd_progress_next_stage(MYSQL_THD thd)
{
  if (thd->stmt_arena != thd->progress.arena)
    return;
  mysql_mutex_lock(&thd->LOCK_thd_data);
  thd->progress.stage++;
  thd->progress.counter= 0;
  DBUG_ASSERT(thd->progress.stage < thd->progress.max_stage);
  mysql_mutex_unlock(&thd->LOCK_thd_data);
  if (thd->progress.report)
  {
    thd->progress.next_report_time= 0;          // Send new stage info
    thd_send_progress(thd);
  }
}

/**
  Disable reporting of progress in process list.

  @note
  This function is safe to call even if one has not called thd_progress_init.

  This function should be called by all parts that does progress
  reporting to ensure that progress list doesn't contain 100 % done
  forever.
*/


extern "C" void thd_progress_end(MYSQL_THD thd)
{
  if (thd->stmt_arena != thd->progress.arena)
    return;
  /*
    It's enough to reset max_counter to set disable progress indicator
    in processlist.
  */
  thd->progress.max_counter= 0;
  thd->progress.arena= 0;
}


/**
  Return the thread id of a user thread
  @param thd user thread
  @return thread id
*/
extern "C" unsigned long thd_get_thread_id(const MYSQL_THD thd)
{
  return((unsigned long)thd->thread_id);
}

/**
  Check if THD socket is still connected.
 */
extern "C" int thd_is_connected(MYSQL_THD thd)
{
  return thd->is_connected();
}


extern "C" double thd_rnd(MYSQL_THD thd)
{
  return my_rnd(&thd->rand);
}


/**
  Generate string of printable random characters of requested length.

  @param to[out]      Buffer for generation; must be at least length+1 bytes
                      long; result string is always null-terminated
  @param length[in]   How many random characters to put in buffer
*/
extern "C" void thd_create_random_password(MYSQL_THD thd,
                                           char *to, size_t length)
{
  for (char *end= to + length; to < end; to++)
    *to= (char) (my_rnd(&thd->rand)*94 + 33);
  *to= '\0';
}


#ifdef INNODB_COMPATIBILITY_HOOKS

/** open a table and add it to thd->open_tables

  @note At the moment this is used in innodb background purge threads
  *only*.There should be no table locks, because the background purge does not
  change the table as far as LOCK TABLES is concerned. MDL locks are
  still needed, though.

  To make sure no table stays open for long, this helper allows the thread to
  have only one table open at any given time.
*/
TABLE *open_purge_table(THD *thd, const char *db, size_t dblen,
                        const char *tb, size_t tblen)
{
  DBUG_ENTER("open_purge_table");
  DBUG_ASSERT(thd->open_tables == NULL);
  DBUG_ASSERT(thd->locked_tables_mode < LTM_PRELOCKED);

  Open_table_context ot_ctx(thd, 0);
  TABLE_LIST *tl= (TABLE_LIST*)thd->alloc(sizeof(TABLE_LIST));
  LEX_CSTRING db_name= {db, dblen };
  LEX_CSTRING table_name= { tb, tblen };

  tl->init_one_table(&db_name, &table_name, 0, TL_READ);
  tl->i_s_requested_object= OPEN_TABLE_ONLY;

  bool error= open_table(thd, tl, &ot_ctx);

  /* we don't recover here */
  DBUG_ASSERT(!error || !ot_ctx.can_recover_from_failed_open());

  if (unlikely(error))
    close_thread_tables(thd);

  DBUG_RETURN(error ? NULL : tl->table);
}


/** Find an open table in the list of prelocked tabled

  Used for foreign key actions, for example, in UPDATE t1 SET a=1;
  where a child table t2 has a KB on t1.a.

  But only when virtual columns are involved, otherwise InnoDB
  does not need an open TABLE.
*/
TABLE *find_fk_open_table(THD *thd, const char *db, size_t db_len,
                       const char *table, size_t table_len)
{
  for (TABLE *t= thd->open_tables; t; t= t->next)
  {
    if (t->s->db.length == db_len && t->s->table_name.length == table_len &&
        !strcmp(t->s->db.str, db) && !strcmp(t->s->table_name.str, table) &&
        t->pos_in_table_list->prelocking_placeholder == TABLE_LIST::PRELOCK_FK)
      return t;
  }
  return NULL;
}

/* the following three functions are used in background purge threads */

MYSQL_THD create_thd()
{
  THD *thd= new THD(next_thread_id());
  thd->thread_stack= (char*) &thd;
  thd->store_globals();
  thd->set_command(COM_DAEMON);
  thd->system_thread= SYSTEM_THREAD_GENERIC;
  thd->security_ctx->host_or_ip="";
  server_threads.insert(thd);
  return thd;
}

void destroy_thd(MYSQL_THD thd)
{
  thd->add_status_to_global();
  server_threads.erase(thd);
  delete thd;
}

void reset_thd(MYSQL_THD thd)
{
  close_thread_tables(thd);
  thd->mdl_context.release_transactional_locks();
  thd->free_items();
  free_root(thd->mem_root, MYF(MY_KEEP_PREALLOC));
}

unsigned long long thd_get_query_id(const MYSQL_THD thd)
{
  return((unsigned long long)thd->query_id);
}

void thd_clear_error(MYSQL_THD thd)
{
  thd->clear_error();
}

extern "C" const struct charset_info_st *thd_charset(MYSQL_THD thd)
{
  return(thd->charset());
}


/**
  Get the current query string for the thread.

  This function is not thread safe and can be used only by thd owner thread.

  @param The MySQL internal thread pointer
  @return query string and length. May be non-null-terminated.
*/
extern "C" LEX_STRING * thd_query_string (MYSQL_THD thd)
{
  DBUG_ASSERT(thd == current_thd);
  return(&thd->query_string.string);
}


/**
  Get the current query string for the thread.

  @param thd     The MySQL internal thread pointer
  @param buf     Buffer where the query string will be copied
  @param buflen  Length of the buffer

  @return Length of the query

  @note This function is thread safe as the query string is
        accessed under mutex protection and the string is copied
        into the provided buffer. @see thd_query_string().
*/

extern "C" size_t thd_query_safe(MYSQL_THD thd, char *buf, size_t buflen)
{
  mysql_mutex_lock(&thd->LOCK_thd_data);
  size_t len= MY_MIN(buflen - 1, thd->query_length());
  memcpy(buf, thd->query(), len);
  mysql_mutex_unlock(&thd->LOCK_thd_data);
  buf[len]= '\0';
  return len;
}


extern "C" int thd_slave_thread(const MYSQL_THD thd)
{
  return(thd->slave_thread);
}




/* Returns high resolution timestamp for the start
  of the current query. */
extern "C" unsigned long long thd_start_utime(const MYSQL_THD thd)
{
  return thd->start_time * 1000000 + thd->start_time_sec_part;
}


/*
  This function can optionally be called to check if thd_rpl_deadlock_check()
  needs to be called for waits done by a given transaction.

  If this function returns false for a given thd, there is no need to do
  any calls to thd_rpl_deadlock_check() on that thd.

  This call is optional; it is safe to call thd_rpl_deadlock_check() in
  any case. This call can be used to save some redundant calls to
  thd_rpl_deadlock_check() if desired. (This is unlikely to matter much
  unless there are _lots_ of waits to report, as the overhead of
  thd_rpl_deadlock_check() is small).
*/
extern "C" int
thd_need_wait_reports(const MYSQL_THD thd)
{
  rpl_group_info *rgi;

  if (mysql_bin_log.is_open())
    return true;
  if (!thd)
    return false;
  rgi= thd->rgi_slave;
  if (!rgi)
    return false;
  return rgi->is_parallel_exec;
}

/*
  Used by storage engines (currently TokuDB and InnoDB) to report that
  one transaction THD is about to go to wait for a transactional lock held by
  another transactions OTHER_THD.

  This is used for parallel replication, where transactions are required to
  commit in the same order on the slave as they did on the master. If the
  transactions on the slave encounter lock conflicts on the slave that did not
  exist on the master, this can cause deadlocks. This is primarily used in
  optimistic (and aggressive) modes.

  Normally, such conflicts will not occur in conservative mode, because the
  same conflict would have prevented the two transactions from committing in
  parallel on the master, thus preventing them from running in parallel on the
  slave in the first place. However, it is possible in case when the optimizer
  chooses a different plan on the slave than on the master (eg. table scan
  instead of index scan).

  Storage engines report lock waits using this call. If a lock wait causes a
  deadlock with the pre-determined commit order, we kill the later
  transaction, and later re-try it, to resolve the deadlock.

  This call need only receive reports about waits for locks that will remain
  until the holding transaction commits. InnoDB auto-increment locks,
  for example, are released earlier, and so need not be reported. (Such false
  positives are not harmful, but could lead to unnecessary kill and retry, so
  best avoided).

  Returns 1 if the OTHER_THD will be killed to resolve deadlock, 0 if not. The
  actual kill will happen later, asynchronously from another thread. The
  caller does not need to take any actions on the return value if the
  handlerton kill_query method is implemented to abort the to-be-killed
  transaction.
*/
extern "C" int
thd_rpl_deadlock_check(MYSQL_THD thd, MYSQL_THD other_thd)
{
  rpl_group_info *rgi;
  rpl_group_info *other_rgi;

  if (!thd)
    return 0;
  DEBUG_SYNC(thd, "thd_report_wait_for");
  thd->transaction.stmt.mark_trans_did_wait();
  if (!other_thd)
    return 0;
  binlog_report_wait_for(thd, other_thd);
  rgi= thd->rgi_slave;
  other_rgi= other_thd->rgi_slave;
  if (!rgi || !other_rgi)
    return 0;
  if (!rgi->is_parallel_exec)
    return 0;
  if (rgi->rli != other_rgi->rli)
    return 0;
  if (!rgi->gtid_sub_id || !other_rgi->gtid_sub_id)
    return 0;
  if (rgi->current_gtid.domain_id != other_rgi->current_gtid.domain_id)
    return 0;
  if (rgi->gtid_sub_id > other_rgi->gtid_sub_id)
    return 0;
  /*
    This transaction is about to wait for another transaction that is required
    by replication binlog order to commit after. This would cause a deadlock.

    So send a kill to the other transaction, with a temporary error; this will
    cause replication to rollback (and later re-try) the other transaction,
    releasing the lock for this transaction so replication can proceed.
  */
#ifdef HAVE_REPLICATION
  slave_background_kill_request(other_thd);
#endif
  return 1;
}

/*
  This function is called from InnoDB to check if the commit order of
  two transactions has already been decided by the upper layer. This happens
  in parallel replication, where the commit order is forced to be the same on
  the slave as it was originally on the master.

  If this function returns false, it means that such commit order will be
  enforced. This allows the storage engine to optionally omit gap lock waits
  or similar measures that would otherwise be needed to ensure that
  transactions would be serialised in a way that would cause a commit order
  that is correct for binlogging for statement-based replication.

  Since transactions are only run in parallel on the slave if they ran without
  lock conflicts on the master, normally no lock conflicts on the slave happen
  during parallel replication. However, there are a couple of corner cases
  where it can happen, like these secondary-index operations:

    T1: INSERT INTO t1 VALUES (7, NULL);
    T2: DELETE FROM t1 WHERE b <= 3;

    T1: UPDATE t1 SET secondary=NULL WHERE primary=1
    T2: DELETE t1 WHERE secondary <= 3

  The DELETE takes a gap lock that can block the INSERT/UPDATE, but the row
  locks set by INSERT/UPDATE do not block the DELETE. Thus, the execution
  order of the transactions determine whether a lock conflict occurs or
  not. Thus a lock conflict can occur on the slave where it did not on the
  master.

  If this function returns true, normal locking should be done as required by
  the binlogging and transaction isolation level in effect. But if it returns
  false, the correct order will be enforced anyway, and InnoDB can
  avoid taking the gap lock, preventing the lock conflict.

  Calling this function is just an optimisation to avoid unnecessary
  deadlocks. If it was not used, a gap lock would be set that could eventually
  cause a deadlock; the deadlock would be caught by thd_rpl_deadlock_check()
  and the transaction T2 killed and rolled back (and later re-tried).
*/
extern "C" int
thd_need_ordering_with(const MYSQL_THD thd, const MYSQL_THD other_thd)
{
  rpl_group_info *rgi, *other_rgi;

  DBUG_EXECUTE_IF("disable_thd_need_ordering_with", return 1;);
  if (!thd || !other_thd)
    return 1;
  rgi= thd->rgi_slave;
  other_rgi= other_thd->rgi_slave;
  if (!rgi || !other_rgi)
    return 1;
  if (!rgi->is_parallel_exec)
    return 1;
  if (rgi->rli != other_rgi->rli)
    return 1;
  if (rgi->current_gtid.domain_id != other_rgi->current_gtid.domain_id)
    return 1;
  if (!rgi->commit_id || rgi->commit_id != other_rgi->commit_id)
    return 1;
  DBUG_EXECUTE_IF("thd_need_ordering_with_force", return 1;);
  /*
    Otherwise, these two threads are doing parallel replication within the same
    replication domain. Their commit order is already fixed, so we do not need
    gap locks or similar to otherwise enforce ordering (and in fact such locks
    could lead to unnecessary deadlocks and transaction retry).
  */
  return 0;
}

extern "C" int thd_non_transactional_update(const MYSQL_THD thd)
{
  return(thd->transaction.all.modified_non_trans_table);
}

extern "C" int thd_binlog_format(const MYSQL_THD thd)
{
  if (WSREP(thd))
  {
    /* for wsrep binlog format is meaningful also when binlogging is off */
    return (int) WSREP_BINLOG_FORMAT(thd->variables.binlog_format);
  }

  if (mysql_bin_log.is_open() && (thd->variables.option_bits & OPTION_BIN_LOG))
    return (int) thd->variables.binlog_format;
  return BINLOG_FORMAT_UNSPEC;
}

extern "C" void thd_mark_transaction_to_rollback(MYSQL_THD thd, bool all)
{
  DBUG_ASSERT(thd);
  thd->mark_transaction_to_rollback(all);
}

extern "C" bool thd_binlog_filter_ok(const MYSQL_THD thd)
{
  return binlog_filter->db_ok(thd->db.str);
}

/*
  This is similar to sqlcom_can_generate_row_events, with the expection
  that we only return 1 if we are going to generate row events in a
  transaction.
  CREATE OR REPLACE is always safe to do as this will run in it's own
  transaction.
*/

extern "C" bool thd_sqlcom_can_generate_row_events(const MYSQL_THD thd)
{
  return (sqlcom_can_generate_row_events(thd) && thd->lex->sql_command !=
          SQLCOM_CREATE_TABLE);
}


extern "C" enum durability_properties thd_get_durability_property(const MYSQL_THD thd)
{
  enum durability_properties ret= HA_REGULAR_DURABILITY;
  
  if (thd != NULL)
    ret= thd->durability_property;

  return ret;
}

/** Get the auto_increment_offset auto_increment_increment.
Exposed by thd_autoinc_service.
Needed by InnoDB.
@param thd	Thread object
@param off	auto_increment_offset
@param inc	auto_increment_increment */
extern "C" void thd_get_autoinc(const MYSQL_THD thd, ulong* off, ulong* inc)
{
  *off = thd->variables.auto_increment_offset;
  *inc = thd->variables.auto_increment_increment;
}


/**
  Is strict sql_mode set.
  Needed by InnoDB.
  @param thd	Thread object
  @return True if sql_mode has strict mode (all or trans).
    @retval true  sql_mode has strict mode (all or trans).
    @retval false sql_mode has not strict mode (all or trans).
*/
extern "C" bool thd_is_strict_mode(const MYSQL_THD thd)
{
  return thd->is_strict_mode();
}


/**
  Get query start time as SQL field data.
  Needed by InnoDB.
  @param thd	Thread object
  @param buf	Buffer to hold start time data
*/
void thd_get_query_start_data(THD *thd, char *buf)
{
  LEX_CSTRING field_name;
  Field_timestampf f((uchar *)buf, NULL, 0, Field::NONE, &field_name, NULL, 6);
  f.store_TIME(thd->query_start(), thd->query_start_sec_part());
}


/*
  Interface for MySQL Server, plugins and storage engines to report
  when they are going to sleep/stall.
  
  SYNOPSIS
  thd_wait_begin()
  thd                     Thread object
                          Can be NULL, in this case current THD is used.
  wait_type               Type of wait
                          1 -- short wait (e.g. for mutex)
                          2 -- medium wait (e.g. for disk io)
                          3 -- large wait (e.g. for locked row/table)
  NOTES
    This is used by the threadpool to have better knowledge of which
    threads that currently are actively running on CPUs. When a thread
    reports that it's going to sleep/stall, the threadpool scheduler is
    free to start another thread in the pool most likely. The expected wait
    time is simply an indication of how long the wait is expected to
    become, the real wait time could be very different.

  thd_wait_end MUST be called immediately after waking up again.
*/
extern "C" void thd_wait_begin(MYSQL_THD thd, int wait_type)
{
  if (!thd)
  {
    thd= current_thd;
    if (unlikely(!thd))
      return;
  }
  MYSQL_CALLBACK(thd->scheduler, thd_wait_begin, (thd, wait_type));
}

/**
  Interface for MySQL Server, plugins and storage engines to report
  when they waking up from a sleep/stall.

  @param  thd   Thread handle
  Can be NULL, in this case current THD is used.
*/
extern "C" void thd_wait_end(MYSQL_THD thd)
{
  if (!thd)
  {
    thd= current_thd;
    if (unlikely(!thd))
      return;
  }
  MYSQL_CALLBACK(thd->scheduler, thd_wait_end, (thd));
}

#endif // INNODB_COMPATIBILITY_HOOKS */

/****************************************************************************
  Handling of statement states in functions and triggers.

  This is used to ensure that the function/trigger gets a clean state
  to work with and does not cause any side effects of the calling statement.

  It also allows most stored functions and triggers to replicate even
  if they are used items that would normally be stored in the binary
  replication (like last_insert_id() etc...)

  The following things is done
  - Disable binary logging for the duration of the statement
  - Disable multi-result-sets for the duration of the statement
  - Value of last_insert_id() is saved and restored
  - Value set by 'SET INSERT_ID=#' is reset and restored
  - Value for found_rows() is reset and restored
  - examined_row_count is added to the total
  - cuted_fields is added to the total
  - new savepoint level is created and destroyed

  NOTES:
    Seed for random() is saved for the first! usage of RAND()
    We reset examined_row_count and cuted_fields and add these to the
    result to ensure that if we have a bug that would reset these within
    a function, we are not loosing any rows from the main statement.

    We do not reset value of last_insert_id().
****************************************************************************/

void THD::reset_sub_statement_state(Sub_statement_state *backup,
                                    uint new_state)
{
#ifndef EMBEDDED_LIBRARY
  /* BUG#33029, if we are replicating from a buggy master, reset
     auto_inc_intervals_forced to prevent substatement
     (triggers/functions) from using erroneous INSERT_ID value
   */
  if (rpl_master_erroneous_autoinc(this))
  {
    DBUG_ASSERT(backup->auto_inc_intervals_forced.nb_elements() == 0);
    auto_inc_intervals_forced.swap(&backup->auto_inc_intervals_forced);
  }
#endif
  
  backup->option_bits=     variables.option_bits;
  backup->count_cuted_fields= count_cuted_fields;
  backup->in_sub_stmt=     in_sub_stmt;
  backup->enable_slow_log= enable_slow_log;
  backup->limit_found_rows= limit_found_rows;
  backup->cuted_fields=     cuted_fields;
  backup->client_capabilities= client_capabilities;
  backup->savepoints= transaction.savepoints;
  backup->first_successful_insert_id_in_prev_stmt= 
    first_successful_insert_id_in_prev_stmt;
  backup->first_successful_insert_id_in_cur_stmt= 
    first_successful_insert_id_in_cur_stmt;
  store_slow_query_state(backup);

  if ((!lex->requires_prelocking() || is_update_query(lex->sql_command)) &&
      !is_current_stmt_binlog_format_row())
  {
    variables.option_bits&= ~OPTION_BIN_LOG;
  }

  if ((backup->option_bits & OPTION_BIN_LOG) &&
       is_update_query(lex->sql_command) &&
       !is_current_stmt_binlog_format_row())
    mysql_bin_log.start_union_events(this, this->query_id);

  /* Disable result sets */
  client_capabilities &= ~CLIENT_MULTI_RESULTS;
  in_sub_stmt|= new_state;
  cuted_fields= 0;
  transaction.savepoints= 0;
  first_successful_insert_id_in_cur_stmt= 0;
  reset_slow_query_state();
}

void THD::restore_sub_statement_state(Sub_statement_state *backup)
{
  DBUG_ENTER("THD::restore_sub_statement_state");
#ifndef EMBEDDED_LIBRARY
  /* BUG#33029, if we are replicating from a buggy master, restore
     auto_inc_intervals_forced so that the top statement can use the
     INSERT_ID value set before this statement.
   */
  if (rpl_master_erroneous_autoinc(this))
  {
    backup->auto_inc_intervals_forced.swap(&auto_inc_intervals_forced);
    DBUG_ASSERT(backup->auto_inc_intervals_forced.nb_elements() == 0);
  }
#endif

  /*
    To save resources we want to release savepoints which were created
    during execution of function or trigger before leaving their savepoint
    level. It is enough to release first savepoint set on this level since
    all later savepoints will be released automatically.
  */
  if (transaction.savepoints)
  {
    SAVEPOINT *sv;
    for (sv= transaction.savepoints; sv->prev; sv= sv->prev)
    {}
    /* ha_release_savepoint() never returns error. */
    (void)ha_release_savepoint(this, sv);
  }
  count_cuted_fields= backup->count_cuted_fields;
  transaction.savepoints= backup->savepoints;
  variables.option_bits= backup->option_bits;
  in_sub_stmt=      backup->in_sub_stmt;
  enable_slow_log=  backup->enable_slow_log;
  first_successful_insert_id_in_prev_stmt= 
    backup->first_successful_insert_id_in_prev_stmt;
  first_successful_insert_id_in_cur_stmt= 
    backup->first_successful_insert_id_in_cur_stmt;
  limit_found_rows= backup->limit_found_rows;
  set_sent_row_count(backup->sent_row_count);
  client_capabilities= backup->client_capabilities;

  /* Restore statistic needed for slow log */
  add_slow_query_state(backup);

  /*
    If we've left sub-statement mode, reset the fatal error flag.
    Otherwise keep the current value, to propagate it up the sub-statement
    stack.

    NOTE: is_fatal_sub_stmt_error can be set only if we've been in the
    sub-statement mode.
  */
  if (!in_sub_stmt)
    is_fatal_sub_stmt_error= false;

  if ((variables.option_bits & OPTION_BIN_LOG) && is_update_query(lex->sql_command) &&
       !is_current_stmt_binlog_format_row())
    mysql_bin_log.stop_union_events(this);

  /*
    The following is added to the old values as we are interested in the
    total complexity of the query
  */
  inc_examined_row_count(backup->examined_row_count);
  cuted_fields+=       backup->cuted_fields;
  DBUG_VOID_RETURN;
}

/*
  Store slow query state at start of a stored procedure statment
*/

void THD::store_slow_query_state(Sub_statement_state *backup)
{
  backup->affected_rows=           affected_rows;
  backup->bytes_sent_old=          bytes_sent_old;
  backup->examined_row_count=      m_examined_row_count;
  backup->query_plan_flags=        query_plan_flags;
  backup->query_plan_fsort_passes= query_plan_fsort_passes;
  backup->sent_row_count=          m_sent_row_count;
  backup->tmp_tables_disk_used=    tmp_tables_disk_used;
  backup->tmp_tables_size=         tmp_tables_size;
  backup->tmp_tables_used=         tmp_tables_used;
}

/* Reset variables related to slow query log */

void THD::reset_slow_query_state()
{
  affected_rows=                0;
  bytes_sent_old=               status_var.bytes_sent;
  m_examined_row_count=         0;
  m_sent_row_count=             0;
  query_plan_flags=             QPLAN_INIT;
  query_plan_fsort_passes=      0;
  tmp_tables_disk_used=         0;
  tmp_tables_size=              0;
  tmp_tables_used=              0;
}

/*
  Add back the stored values to the current counters to be able to get
  right status for 'call procedure_name'
*/

void THD::add_slow_query_state(Sub_statement_state *backup)
{
  affected_rows+=                backup->affected_rows;
  bytes_sent_old=                backup->bytes_sent_old;
  m_examined_row_count+=         backup->examined_row_count;
  m_sent_row_count+=             backup->sent_row_count;
  query_plan_flags|=             backup->query_plan_flags;
  query_plan_fsort_passes+=      backup->query_plan_fsort_passes;
  tmp_tables_disk_used+=         backup->tmp_tables_disk_used;
  tmp_tables_size+=              backup->tmp_tables_size;
  tmp_tables_used+=              backup->tmp_tables_used;
}


void THD::set_statement(Statement *stmt)
{
  mysql_mutex_lock(&LOCK_thd_data);
  Statement::set_statement(stmt);
  mysql_mutex_unlock(&LOCK_thd_data);
}

void THD::set_sent_row_count(ha_rows count)
{
  m_sent_row_count= count;
  MYSQL_SET_STATEMENT_ROWS_SENT(m_statement_psi, m_sent_row_count);
}

void THD::set_examined_row_count(ha_rows count)
{
  m_examined_row_count= count;
  MYSQL_SET_STATEMENT_ROWS_EXAMINED(m_statement_psi, m_examined_row_count);
}

void THD::inc_sent_row_count(ha_rows count)
{
  m_sent_row_count+= count;
  MYSQL_SET_STATEMENT_ROWS_SENT(m_statement_psi, m_sent_row_count);
}

void THD::inc_examined_row_count(ha_rows count)
{
  m_examined_row_count+= count;
  MYSQL_SET_STATEMENT_ROWS_EXAMINED(m_statement_psi, m_examined_row_count);
}

void THD::inc_status_created_tmp_disk_tables()
{
  tmp_tables_disk_used++;
  query_plan_flags|= QPLAN_TMP_DISK;
  status_var_increment(status_var.created_tmp_disk_tables_);
#ifdef HAVE_PSI_STATEMENT_INTERFACE
  PSI_STATEMENT_CALL(inc_statement_created_tmp_disk_tables)(m_statement_psi, 1);
#endif
}

void THD::inc_status_created_tmp_tables()
{
  tmp_tables_used++;
  query_plan_flags|= QPLAN_TMP_TABLE;
  status_var_increment(status_var.created_tmp_tables_);
#ifdef HAVE_PSI_STATEMENT_INTERFACE
  PSI_STATEMENT_CALL(inc_statement_created_tmp_tables)(m_statement_psi, 1);
#endif
}

void THD::inc_status_select_full_join()
{
  status_var_increment(status_var.select_full_join_count_);
#ifdef HAVE_PSI_STATEMENT_INTERFACE
  PSI_STATEMENT_CALL(inc_statement_select_full_join)(m_statement_psi, 1);
#endif
}

void THD::inc_status_select_full_range_join()
{
  status_var_increment(status_var.select_full_range_join_count_);
#ifdef HAVE_PSI_STATEMENT_INTERFACE
  PSI_STATEMENT_CALL(inc_statement_select_full_range_join)(m_statement_psi, 1);
#endif
}

void THD::inc_status_select_range()
{
  status_var_increment(status_var.select_range_count_);
#ifdef HAVE_PSI_STATEMENT_INTERFACE
  PSI_STATEMENT_CALL(inc_statement_select_range)(m_statement_psi, 1);
#endif
}

void THD::inc_status_select_range_check()
{
  status_var_increment(status_var.select_range_check_count_);
#ifdef HAVE_PSI_STATEMENT_INTERFACE
  PSI_STATEMENT_CALL(inc_statement_select_range_check)(m_statement_psi, 1);
#endif
}

void THD::inc_status_select_scan()
{
  status_var_increment(status_var.select_scan_count_);
#ifdef HAVE_PSI_STATEMENT_INTERFACE
  PSI_STATEMENT_CALL(inc_statement_select_scan)(m_statement_psi, 1);
#endif
}

void THD::inc_status_sort_merge_passes()
{
  status_var_increment(status_var.filesort_merge_passes_);
#ifdef HAVE_PSI_STATEMENT_INTERFACE
  PSI_STATEMENT_CALL(inc_statement_sort_merge_passes)(m_statement_psi, 1);
#endif
}

void THD::inc_status_sort_range()
{
  status_var_increment(status_var.filesort_range_count_);
#ifdef HAVE_PSI_STATEMENT_INTERFACE
  PSI_STATEMENT_CALL(inc_statement_sort_range)(m_statement_psi, 1);
#endif
}

void THD::inc_status_sort_rows(ha_rows count)
{
  statistic_add(status_var.filesort_rows_, (ulong)count, &LOCK_status);
#ifdef HAVE_PSI_STATEMENT_INTERFACE
  PSI_STATEMENT_CALL(inc_statement_sort_rows)(m_statement_psi, (ulong)count);
#endif
}

void THD::inc_status_sort_scan()
{
  status_var_increment(status_var.filesort_scan_count_);
#ifdef HAVE_PSI_STATEMENT_INTERFACE
  PSI_STATEMENT_CALL(inc_statement_sort_scan)(m_statement_psi, 1);
#endif
}

void THD::set_status_no_index_used()
{
  server_status|= SERVER_QUERY_NO_INDEX_USED;
#ifdef HAVE_PSI_STATEMENT_INTERFACE
  PSI_STATEMENT_CALL(set_statement_no_index_used)(m_statement_psi);
#endif
}

void THD::set_status_no_good_index_used()
{
  server_status|= SERVER_QUERY_NO_GOOD_INDEX_USED;
#ifdef HAVE_PSI_STATEMENT_INTERFACE
  PSI_STATEMENT_CALL(set_statement_no_good_index_used)(m_statement_psi);
#endif
}

/** Assign a new value to thd->query and thd->query_id.  */

void THD::set_query_and_id(char *query_arg, uint32 query_length_arg,
                           CHARSET_INFO *cs,
                           query_id_t new_query_id)
{
  mysql_mutex_lock(&LOCK_thd_data);
  set_query_inner(query_arg, query_length_arg, cs);
  mysql_mutex_unlock(&LOCK_thd_data);
  query_id= new_query_id;
#ifdef WITH_WSREP
  set_wsrep_next_trx_id(query_id);
  WSREP_DEBUG("assigned new next query and  trx id: %" PRIu64, wsrep_next_trx_id());
#endif /* WITH_WSREP */
}

/** Assign a new value to thd->mysys_var.  */
void THD::set_mysys_var(struct st_my_thread_var *new_mysys_var)
{
  mysql_mutex_lock(&LOCK_thd_kill);
  mysys_var= new_mysys_var;
  mysql_mutex_unlock(&LOCK_thd_kill);
}

/**
  Leave explicit LOCK TABLES or prelocked mode and restore value of
  transaction sentinel in MDL subsystem.
*/

void THD::leave_locked_tables_mode()
{
  if (locked_tables_mode == LTM_LOCK_TABLES)
  {
    /*
      When leaving LOCK TABLES mode we have to change the duration of most
      of the metadata locks being held, except for HANDLER and GRL locks,
      to transactional for them to be properly released at UNLOCK TABLES.
    */
    mdl_context.set_transaction_duration_for_all_locks();
    /*
      Make sure we don't release the global read lock and commit blocker
      when leaving LTM.
    */
    global_read_lock.set_explicit_lock_duration(this);
    /* Also ensure that we don't release metadata locks for open HANDLERs. */
    if (handler_tables_hash.records)
      mysql_ha_set_explicit_lock_duration(this);
    if (ull_hash.records)
      mysql_ull_set_explicit_lock_duration(this);
  }
  locked_tables_mode= LTM_NONE;
}

void THD::get_definer(LEX_USER *definer, bool role)
{
  binlog_invoker(role);
#if !defined(MYSQL_CLIENT) && defined(HAVE_REPLICATION)
#ifdef WITH_WSREP
  if ((wsrep_applier || slave_thread) && has_invoker())
#else
  if (slave_thread && has_invoker())
#endif
  {
    definer->user= invoker.user;
    definer->host= invoker.host;
    definer->auth= NULL;
  }
  else
#endif
    get_default_definer(this, definer, role);
}


/**
  Mark transaction to rollback and mark error as fatal to a sub-statement.

  @param  all   TRUE <=> rollback main transaction.
*/

void THD::mark_transaction_to_rollback(bool all)
{
  /*
    There is no point in setting is_fatal_sub_stmt_error unless
    we are actually in_sub_stmt.
  */
  if (in_sub_stmt)
    is_fatal_sub_stmt_error= true;
  transaction_rollback_request= all;
}


/**
  Decide on logging format to use for the statement and issue errors
  or warnings as needed.  The decision depends on the following
  parameters:

  - The logging mode, i.e., the value of binlog_format.  Can be
    statement, mixed, or row.

  - The type of statement.  There are three types of statements:
    "normal" safe statements; unsafe statements; and row injections.
    An unsafe statement is one that, if logged in statement format,
    might produce different results when replayed on the slave (e.g.,
    INSERT DELAYED).  A row injection is either a BINLOG statement, or
    a row event executed by the slave's SQL thread.

  - The capabilities of tables modified by the statement.  The
    *capabilities vector* for a table is a set of flags associated
    with the table.  Currently, it only includes two flags: *row
    capability flag* and *statement capability flag*.

    The row capability flag is set if and only if the engine can
    handle row-based logging. The statement capability flag is set if
    and only if the table can handle statement-based logging.

  Decision table for logging format
  ---------------------------------

  The following table summarizes how the format and generated
  warning/error depends on the tables' capabilities, the statement
  type, and the current binlog_format.

     Row capable        N NNNNNNNNN YYYYYYYYY YYYYYYYYY
     Statement capable  N YYYYYYYYY NNNNNNNNN YYYYYYYYY

     Statement type     * SSSUUUIII SSSUUUIII SSSUUUIII

     binlog_format      * SMRSMRSMR SMRSMRSMR SMRSMRSMR

     Logged format      - SS-S----- -RR-RR-RR SRRSRR-RR
     Warning/Error      1 --2732444 5--5--6-- ---7--6--

  Legend
  ------

  Row capable:    N - Some table not row-capable, Y - All tables row-capable
  Stmt capable:   N - Some table not stmt-capable, Y - All tables stmt-capable
  Statement type: (S)afe, (U)nsafe, or Row (I)njection
  binlog_format:  (S)TATEMENT, (M)IXED, or (R)OW
  Logged format:  (S)tatement or (R)ow
  Warning/Error:  Warnings and error messages are as follows:

  1. Error: Cannot execute statement: binlogging impossible since both
     row-incapable engines and statement-incapable engines are
     involved.

  2. Error: Cannot execute statement: binlogging impossible since
     BINLOG_FORMAT = ROW and at least one table uses a storage engine
     limited to statement-logging.

  3. Error: Cannot execute statement: binlogging of unsafe statement
     is impossible when storage engine is limited to statement-logging
     and BINLOG_FORMAT = MIXED.

  4. Error: Cannot execute row injection: binlogging impossible since
     at least one table uses a storage engine limited to
     statement-logging.

  5. Error: Cannot execute statement: binlogging impossible since
     BINLOG_FORMAT = STATEMENT and at least one table uses a storage
     engine limited to row-logging.

  6. Warning: Unsafe statement binlogged in statement format since
     BINLOG_FORMAT = STATEMENT.

  In addition, we can produce the following error (not depending on
  the variables of the decision diagram):

  7. Error: Cannot execute statement: binlogging impossible since more
     than one engine is involved and at least one engine is
     self-logging.

  For each error case above, the statement is prevented from being
  logged, we report an error, and roll back the statement.  For
  warnings, we set the thd->binlog_flags variable: the warning will be
  printed only if the statement is successfully logged.

  @see THD::binlog_query

  @param[in] thd    Client thread
  @param[in] tables Tables involved in the query

  @retval 0 No error; statement can be logged.
  @retval -1 One of the error conditions above applies (1, 2, 4, 5, or 6).
*/

int THD::decide_logging_format(TABLE_LIST *tables)
{
  DBUG_ENTER("THD::decide_logging_format");
  DBUG_PRINT("info", ("Query: %.*s", (uint) query_length(), query()));
  DBUG_PRINT("info", ("variables.binlog_format: %lu",
                      variables.binlog_format));
  DBUG_PRINT("info", ("lex->get_stmt_unsafe_flags(): 0x%x",
                      lex->get_stmt_unsafe_flags()));

  reset_binlog_local_stmt_filter();

  /*
    We should not decide logging format if the binlog is closed or
    binlogging is off, or if the statement is filtered out from the
    binlog by filtering rules.
  */
#ifdef WITH_WSREP
  if (WSREP_CLIENT_NNULL(this) && wsrep_thd_is_local(this) &&
      variables.wsrep_trx_fragment_size > 0)
  {
    if (!is_current_stmt_binlog_format_row())
    {
      my_message(ER_NOT_SUPPORTED_YET,
                 "Streaming replication not supported with "
                 "binlog_format=STATEMENT", MYF(0));
      DBUG_RETURN(-1);
    }
  }

  if ((WSREP_EMULATE_BINLOG_NNULL(this) ||
       (mysql_bin_log.is_open() && (variables.option_bits & OPTION_BIN_LOG))) &&
      !(wsrep_binlog_format() == BINLOG_FORMAT_STMT &&
        !binlog_filter->db_ok(db.str)))
#else
  if (mysql_bin_log.is_open() && (variables.option_bits & OPTION_BIN_LOG) &&
      !(wsrep_binlog_format() == BINLOG_FORMAT_STMT &&
        !binlog_filter->db_ok(db.str)))
#endif /* WITH_WSREP */
  {

    if (is_bulk_op())
    {
      if (wsrep_binlog_format() == BINLOG_FORMAT_STMT)
      {
        my_error(ER_BINLOG_NON_SUPPORTED_BULK, MYF(0));
        DBUG_PRINT("info",
                   ("decision: no logging since an error was generated"));
        DBUG_RETURN(-1);
      }
    }
    /*
      Compute one bit field with the union of all the engine
      capabilities, and one with the intersection of all the engine
      capabilities.
    */
    handler::Table_flags flags_write_some_set= 0;
    handler::Table_flags flags_access_some_set= 0;
    handler::Table_flags flags_write_all_set=
      HA_BINLOG_ROW_CAPABLE | HA_BINLOG_STMT_CAPABLE;

    /* 
       If different types of engines are about to be updated.
       For example: Innodb and Falcon; Innodb and MyIsam.
    */
    bool multi_write_engine= FALSE;
    /*
       If different types of engines are about to be accessed 
       and any of them is about to be updated. For example:
       Innodb and Falcon; Innodb and MyIsam.
    */
    bool multi_access_engine= FALSE;
    /*
      Identifies if a table is changed.
    */
    bool is_write= FALSE;                        // If any write tables
    bool has_read_tables= FALSE;                 // If any read only tables
    bool has_auto_increment_write_tables= FALSE; // Write with auto-increment
    /* If a write table that doesn't have auto increment part first */
    bool has_write_table_auto_increment_not_first_in_pk= FALSE;
    bool has_auto_increment_write_tables_not_first= FALSE;
    bool found_first_not_own_table= FALSE;
    bool has_write_tables_with_unsafe_statements= FALSE;

    /*
      A pointer to a previous table that was changed.
    */
    TABLE* prev_write_table= NULL;
    /*
      A pointer to a previous table that was accessed.
    */
    TABLE* prev_access_table= NULL;
    /**
      The number of tables used in the current statement,
      that should be replicated.
    */
    uint replicated_tables_count= 0;
    /**
      The number of tables written to in the current statement,
      that should not be replicated.
      A table should not be replicated when it is considered
      'local' to a MySQL instance.
      Currently, these tables are:
      - mysql.slow_log
      - mysql.general_log
      - mysql.slave_relay_log_info
      - mysql.slave_master_info
      - mysql.slave_worker_info
      - performance_schema.*
      - TODO: information_schema.*
      In practice, from this list, only performance_schema.* tables
      are written to by user queries.
    */
    uint non_replicated_tables_count= 0;

#ifndef DBUG_OFF
    {
      static const char *prelocked_mode_name[] = {
        "NON_PRELOCKED",
        "LOCK_TABLES",
        "PRELOCKED",
        "PRELOCKED_UNDER_LOCK_TABLES",
      };
      compile_time_assert(array_elements(prelocked_mode_name) == LTM_always_last);
      DBUG_PRINT("debug", ("prelocked_mode: %s",
                           prelocked_mode_name[locked_tables_mode]));
    }
#endif

    /*
      Get the capabilities vector for all involved storage engines and
      mask out the flags for the binary log.
    */
    for (TABLE_LIST *tbl= tables; tbl; tbl= tbl->next_global)
    {
      TABLE *table;
      TABLE_SHARE *share;
      handler::Table_flags flags;
      if (tbl->placeholder())
        continue;

      table= tbl->table;
      share= table->s;
      flags= table->file->ha_table_flags();
      if (!share->table_creation_was_logged)
      {
        /*
          This is a temporary table which was not logged in the binary log.
          Disable statement logging to enforce row level logging.
        */
        DBUG_ASSERT(share->tmp_table);
        flags&= ~HA_BINLOG_STMT_CAPABLE;
        /* We can only use row logging */
        set_current_stmt_binlog_format_row();
      }

      DBUG_PRINT("info", ("table: %s; ha_table_flags: 0x%llx",
                          tbl->table_name.str, flags));

      if (share->no_replicate)
      {
        /*
          The statement uses a table that is not replicated.
          The following properties about the table:
          - persistent / transient
          - transactional / non transactional
          - temporary / permanent
          - read or write
          - multiple engines involved because of this table
          are not relevant, as this table is completely ignored.
          Because the statement uses a non replicated table,
          using STATEMENT format in the binlog is impossible.
          Either this statement will be discarded entirely,
          or it will be logged (possibly partially) in ROW format.
        */
        lex->set_stmt_unsafe(LEX::BINLOG_STMT_UNSAFE_SYSTEM_TABLE);

        if (tbl->lock_type >= TL_WRITE_ALLOW_WRITE)
        {
          non_replicated_tables_count++;
          continue;
        }
      }
      if (tbl == lex->first_not_own_table())
        found_first_not_own_table= true;

      replicated_tables_count++;

      if (tbl->prelocking_placeholder != TABLE_LIST::PRELOCK_FK)
      {
        if (tbl->lock_type <= TL_READ_NO_INSERT)
          has_read_tables= true;
        else if (table->found_next_number_field &&
                 (tbl->lock_type >= TL_WRITE_ALLOW_WRITE))
        {
          has_auto_increment_write_tables= true;
          has_auto_increment_write_tables_not_first= found_first_not_own_table;
          if (share->next_number_keypart != 0)
            has_write_table_auto_increment_not_first_in_pk= true;
        }
      }

      if (tbl->lock_type >= TL_WRITE_ALLOW_WRITE)
      {
        bool trans;
        if (prev_write_table && prev_write_table->file->ht !=
            table->file->ht)
          multi_write_engine= TRUE;
        if (share->non_determinstic_insert &&
            !(sql_command_flags[lex->sql_command] & CF_SCHEMA_CHANGE))
          has_write_tables_with_unsafe_statements= true;

        trans= table->file->has_transactions();

        if (share->tmp_table)
          lex->set_stmt_accessed_table(trans ? LEX::STMT_WRITES_TEMP_TRANS_TABLE :
                                               LEX::STMT_WRITES_TEMP_NON_TRANS_TABLE);
        else
          lex->set_stmt_accessed_table(trans ? LEX::STMT_WRITES_TRANS_TABLE :
                                               LEX::STMT_WRITES_NON_TRANS_TABLE);

        flags_write_all_set &= flags;
        flags_write_some_set |= flags;
        is_write= TRUE;

        prev_write_table= table;

      }
      flags_access_some_set |= flags;

      if (lex->sql_command != SQLCOM_CREATE_TABLE || lex->tmp_table())
      {
        my_bool trans= table->file->has_transactions();

        if (share->tmp_table)
          lex->set_stmt_accessed_table(trans ? LEX::STMT_READS_TEMP_TRANS_TABLE :
                                               LEX::STMT_READS_TEMP_NON_TRANS_TABLE);
        else
          lex->set_stmt_accessed_table(trans ? LEX::STMT_READS_TRANS_TABLE :
                                               LEX::STMT_READS_NON_TRANS_TABLE);
      }

      if (prev_access_table && prev_access_table->file->ht !=
          table->file->ht)
        multi_access_engine= TRUE;

      prev_access_table= table;
    }

    if (wsrep_binlog_format() != BINLOG_FORMAT_ROW)
    {
      /*
        DML statements that modify a table with an auto_increment
        column based on rows selected from a table are unsafe as the
        order in which the rows are fetched fron the select tables
        cannot be determined and may differ on master and slave.
      */
      if (has_auto_increment_write_tables && has_read_tables)
        lex->set_stmt_unsafe(LEX::BINLOG_STMT_UNSAFE_WRITE_AUTOINC_SELECT);

      if (has_write_table_auto_increment_not_first_in_pk)
        lex->set_stmt_unsafe(LEX::BINLOG_STMT_UNSAFE_AUTOINC_NOT_FIRST);

      if (has_write_tables_with_unsafe_statements)
        lex->set_stmt_unsafe(LEX::BINLOG_STMT_UNSAFE_SYSTEM_FUNCTION);

      /*
        A query that modifies autoinc column in sub-statement can make the
        master and slave inconsistent.
        We can solve these problems in mixed mode by switching to binlogging
        if at least one updated table is used by sub-statement
      */
      if (lex->requires_prelocking() &&
          has_auto_increment_write_tables_not_first)
        lex->set_stmt_unsafe(LEX::BINLOG_STMT_UNSAFE_AUTOINC_COLUMNS);
    }

    DBUG_PRINT("info", ("flags_write_all_set: 0x%llx", flags_write_all_set));
    DBUG_PRINT("info", ("flags_write_some_set: 0x%llx", flags_write_some_set));
    DBUG_PRINT("info", ("flags_access_some_set: 0x%llx", flags_access_some_set));
    DBUG_PRINT("info", ("multi_write_engine: %d", multi_write_engine));
    DBUG_PRINT("info", ("multi_access_engine: %d", multi_access_engine));

    int error= 0;
    int unsafe_flags;

    bool multi_stmt_trans= in_multi_stmt_transaction_mode();
    bool trans_table= trans_has_updated_trans_table(this);
    bool binlog_direct= variables.binlog_direct_non_trans_update;

    if (lex->is_mixed_stmt_unsafe(multi_stmt_trans, binlog_direct,
                                  trans_table, tx_isolation))
      lex->set_stmt_unsafe(LEX::BINLOG_STMT_UNSAFE_MIXED_STATEMENT);
    else if (multi_stmt_trans && trans_table && !binlog_direct &&
             lex->stmt_accessed_table(LEX::STMT_WRITES_NON_TRANS_TABLE))
      lex->set_stmt_unsafe(LEX::BINLOG_STMT_UNSAFE_NONTRANS_AFTER_TRANS);

    /*
      If more than one engine is involved in the statement and at
      least one is doing it's own logging (is *self-logging*), the
      statement cannot be logged atomically, so we generate an error
      rather than allowing the binlog to become corrupt.
    */
    if (multi_write_engine &&
        (flags_write_some_set & HA_HAS_OWN_BINLOGGING))
      my_error((error= ER_BINLOG_MULTIPLE_ENGINES_AND_SELF_LOGGING_ENGINE),
               MYF(0));
    else if (multi_access_engine && flags_access_some_set & HA_HAS_OWN_BINLOGGING)
      lex->set_stmt_unsafe(LEX::BINLOG_STMT_UNSAFE_MULTIPLE_ENGINES_AND_SELF_LOGGING_ENGINE);

    /* both statement-only and row-only engines involved */
    if ((flags_write_all_set & (HA_BINLOG_STMT_CAPABLE | HA_BINLOG_ROW_CAPABLE)) == 0)
    {
      /*
        1. Error: Binary logging impossible since both row-incapable
           engines and statement-incapable engines are involved
      */
      my_error((error= ER_BINLOG_ROW_ENGINE_AND_STMT_ENGINE), MYF(0));
    }
    /* statement-only engines involved */
    else if ((flags_write_all_set & HA_BINLOG_ROW_CAPABLE) == 0)
    {
      if (lex->is_stmt_row_injection())
      {
        /*
          4. Error: Cannot execute row injection since table uses
             storage engine limited to statement-logging
        */
        my_error((error= ER_BINLOG_ROW_INJECTION_AND_STMT_ENGINE), MYF(0));
      }
      else if ((wsrep_binlog_format() == BINLOG_FORMAT_ROW || is_bulk_op()) &&
               sqlcom_can_generate_row_events(this))
      {
        /*
          2. Error: Cannot modify table that uses a storage engine
             limited to statement-logging when BINLOG_FORMAT = ROW
        */
        my_error((error= ER_BINLOG_ROW_MODE_AND_STMT_ENGINE), MYF(0));
      }
      else if ((unsafe_flags= lex->get_stmt_unsafe_flags()) != 0)
      {
        /*
          3. Error: Cannot execute statement: binlogging of unsafe
             statement is impossible when storage engine is limited to
             statement-logging and BINLOG_FORMAT = MIXED.
        */
        for (int unsafe_type= 0;
             unsafe_type < LEX::BINLOG_STMT_UNSAFE_COUNT;
             unsafe_type++)
          if (unsafe_flags & (1 << unsafe_type))
            my_error((error= ER_BINLOG_UNSAFE_AND_STMT_ENGINE), MYF(0),
                     ER_THD(this,
                            LEX::binlog_stmt_unsafe_errcode[unsafe_type]));
      }
      /* log in statement format! */
    }
    /* no statement-only engines */
    else
    {
      /* binlog_format = STATEMENT */
      if (wsrep_binlog_format() == BINLOG_FORMAT_STMT)
      {
        if (lex->is_stmt_row_injection())
        {
          /*
            We have to log the statement as row or give an error.
            Better to accept what master gives us than stopping replication.
          */
          set_current_stmt_binlog_format_row();
        }
        else if ((flags_write_all_set & HA_BINLOG_STMT_CAPABLE) == 0 &&
                 sqlcom_can_generate_row_events(this))
        {
          /*
            5. Error: Cannot modify table that uses a storage engine
               limited to row-logging when binlog_format = STATEMENT, except
               if all tables that are updated are temporary tables
          */
<<<<<<< HEAD
	  if (IF_WSREP((!WSREP_NNULL(this) ||
			wsrep_cs().mode() == wsrep::client_state::m_local),1))
=======
          if (!lex->stmt_writes_to_non_temp_table())
          {
            /* As all updated tables are temporary, nothing will be logged */
            set_current_stmt_binlog_format_row();
          }
          else if (IF_WSREP((!WSREP(this) ||
                             wsrep_exec_mode == LOCAL_STATE),1))
>>>>>>> 9c72963d
	  {
            my_error((error= ER_BINLOG_STMT_MODE_AND_ROW_ENGINE), MYF(0), "");
	  }
        }
        else if (is_write && (unsafe_flags= lex->get_stmt_unsafe_flags()) != 0)
        {
          /*
            7. Warning: Unsafe statement logged as statement due to
               binlog_format = STATEMENT
          */
          binlog_unsafe_warning_flags|= unsafe_flags;

          DBUG_PRINT("info", ("Scheduling warning to be issued by "
                              "binlog_query: '%s'",
                              ER_THD(this, ER_BINLOG_UNSAFE_STATEMENT)));
          DBUG_PRINT("info", ("binlog_unsafe_warning_flags: 0x%x",
                              binlog_unsafe_warning_flags));
        }
        /* log in statement format (or row if row event)! */
      }
      /* No statement-only engines and binlog_format != STATEMENT.
         I.e., nothing prevents us from row logging if needed. */
      else
      {
        if (lex->is_stmt_unsafe() || lex->is_stmt_row_injection()
            || (flags_write_all_set & HA_BINLOG_STMT_CAPABLE) == 0 ||
            is_bulk_op())
        {
          /* log in row format! */
          set_current_stmt_binlog_format_row_if_mixed();
        }
      }
    }

    if (non_replicated_tables_count > 0)
    {
      if ((replicated_tables_count == 0) || ! is_write)
      {
        DBUG_PRINT("info", ("decision: no logging, no replicated table affected"));
        set_binlog_local_stmt_filter();
      }
      else
      {
        if (! is_current_stmt_binlog_format_row())
        {
          my_error((error= ER_BINLOG_STMT_MODE_AND_NO_REPL_TABLES), MYF(0));
        }
        else
        {
          clear_binlog_local_stmt_filter();
        }
      }
    }
    else
    {
      clear_binlog_local_stmt_filter();
    }

    if (unlikely(error))
    {
      DBUG_PRINT("info", ("decision: no logging since an error was generated"));
      DBUG_RETURN(-1);
    }
    DBUG_PRINT("info", ("decision: logging in %s format",
                        is_current_stmt_binlog_format_row() ?
                        "ROW" : "STATEMENT"));

    if (variables.binlog_format == BINLOG_FORMAT_ROW &&
        (sql_command_flags[lex->sql_command] &
         (CF_UPDATES_DATA | CF_DELETES_DATA)))
    {
      String table_names;
      /*
        Generate a warning for UPDATE/DELETE statements that modify a
        BLACKHOLE table, as row events are not logged in row format.
      */
      for (TABLE_LIST *table= tables; table; table= table->next_global)
      {
        if (table->placeholder())
          continue;
        if (table->table->file->ht->db_type == DB_TYPE_BLACKHOLE_DB &&
            table->lock_type >= TL_WRITE_ALLOW_WRITE)
        {
            table_names.append(&table->table_name);
            table_names.append(",");
        }
      }
      if (!table_names.is_empty())
      {
        bool is_update= MY_TEST(sql_command_flags[lex->sql_command] &
                                CF_UPDATES_DATA);
        /*
          Replace the last ',' with '.' for table_names
        */
        table_names.replace(table_names.length()-1, 1, ".", 1);
        push_warning_printf(this, Sql_condition::WARN_LEVEL_WARN,
                            ER_UNKNOWN_ERROR,
                            "Row events are not logged for %s statements "
                            "that modify BLACKHOLE tables in row format. "
                            "Table(s): '%-.192s'",
                            is_update ? "UPDATE" : "DELETE",
                            table_names.c_ptr());
      }
    }
  }
#ifndef DBUG_OFF
  else
    DBUG_PRINT("info", ("decision: no logging since "
                        "mysql_bin_log.is_open() = %d "
                        "and (options & OPTION_BIN_LOG) = 0x%llx "
                        "and binlog_format = %u "
                        "and binlog_filter->db_ok(db) = %d",
                        mysql_bin_log.is_open(),
                        (variables.option_bits & OPTION_BIN_LOG),
                        (uint) wsrep_binlog_format(),
                        binlog_filter->db_ok(db.str)));
#endif

  DBUG_RETURN(0);
}

int THD::decide_logging_format_low(TABLE *table)
{
  /*
   INSERT...ON DUPLICATE KEY UPDATE on a table with more than one unique keys
   can be unsafe.
   */
  if(wsrep_binlog_format() <= BINLOG_FORMAT_STMT &&
       !is_current_stmt_binlog_format_row() &&
       !lex->is_stmt_unsafe() &&
       lex->sql_command == SQLCOM_INSERT &&
       lex->duplicates == DUP_UPDATE)
  {
    uint unique_keys= 0;
    uint keys= table->s->keys, i= 0;
    Field *field;
    for (KEY* keyinfo= table->s->key_info;
             i < keys && unique_keys <= 1; i++, keyinfo++)
      if (keyinfo->flags & HA_NOSAME &&
         !(keyinfo->key_part->field->flags & AUTO_INCREMENT_FLAG &&
             //User given auto inc can be unsafe
             !keyinfo->key_part->field->val_int()))
      {
        for (uint j= 0; j < keyinfo->user_defined_key_parts; j++)
        {
          field= keyinfo->key_part[j].field;
          if(!bitmap_is_set(table->write_set,field->field_index))
            goto exit;
        }
        unique_keys++;
exit:;
      }

    if (unique_keys > 1)
    {
      lex->set_stmt_unsafe(LEX::BINLOG_STMT_UNSAFE_INSERT_TWO_KEYS);
      binlog_unsafe_warning_flags|= lex->get_stmt_unsafe_flags();
      set_current_stmt_binlog_format_row_if_mixed();
      return 1;
    }
  }
  return 0;
}

/*
  Implementation of interface to write rows to the binary log through the
  thread.  The thread is responsible for writing the rows it has
  inserted/updated/deleted.
*/

#ifndef MYSQL_CLIENT

/*
  Template member function for ensuring that there is an rows log
  event of the apropriate type before proceeding.

  PRE CONDITION:
    - Events of type 'RowEventT' have the type code 'type_code'.
    
  POST CONDITION:
    If a non-NULL pointer is returned, the pending event for thread 'thd' will
    be an event of type 'RowEventT' (which have the type code 'type_code')
    will either empty or have enough space to hold 'needed' bytes.  In
    addition, the columns bitmap will be correct for the row, meaning that
    the pending event will be flushed if the columns in the event differ from
    the columns suppled to the function.

  RETURNS
    If no error, a non-NULL pending event (either one which already existed or
    the newly created one).
    If error, NULL.
 */

template <class RowsEventT> Rows_log_event*
THD::binlog_prepare_pending_rows_event(TABLE* table, uint32 serv_id,
                                       size_t needed,
                                       bool is_transactional,
                                       RowsEventT *hint __attribute__((unused)))
{
  DBUG_ENTER("binlog_prepare_pending_rows_event");
  /* Pre-conditions */
  DBUG_ASSERT(table->s->table_map_id != ~0UL);

  /* Fetch the type code for the RowsEventT template parameter */
  int const general_type_code= RowsEventT::TYPE_CODE;

  /* Ensure that all events in a GTID group are in the same cache */
  if (variables.option_bits & OPTION_GTID_BEGIN)
    is_transactional= 1;

  /*
    There is no good place to set up the transactional data, so we
    have to do it here.
  */
  if (binlog_setup_trx_data() == NULL)
    DBUG_RETURN(NULL);

  Rows_log_event* pending= binlog_get_pending_rows_event(is_transactional);

  if (unlikely(pending && !pending->is_valid()))
    DBUG_RETURN(NULL);

  /*
    Check if the current event is non-NULL and a write-rows
    event. Also check if the table provided is mapped: if it is not,
    then we have switched to writing to a new table.
    If there is no pending event, we need to create one. If there is a pending
    event, but it's not about the same table id, or not of the same type
    (between Write, Update and Delete), or not the same affected columns, or
    going to be too big, flush this event to disk and create a new pending
    event.
  */
  if (!pending ||
      pending->server_id != serv_id ||
      pending->get_table_id() != table->s->table_map_id ||
      pending->get_general_type_code() != general_type_code ||
      pending->get_data_size() + needed > opt_binlog_rows_event_max_size ||
      pending->read_write_bitmaps_cmp(table) == FALSE)
  {
    /* Create a new RowsEventT... */
    Rows_log_event* const
        ev= new RowsEventT(this, table, table->s->table_map_id,
                           is_transactional);
    if (unlikely(!ev))
      DBUG_RETURN(NULL);
    ev->server_id= serv_id; // I don't like this, it's too easy to forget.
    /*
      flush the pending event and replace it with the newly created
      event...
    */
    if (unlikely(
        mysql_bin_log.flush_and_set_pending_rows_event(this, ev,
                                                       is_transactional)))
    {
      delete ev;
      DBUG_RETURN(NULL);
    }

    DBUG_RETURN(ev);               /* This is the new pending event */
  }
  DBUG_RETURN(pending);        /* This is the current pending event */
}

/* Declare in unnamed namespace. */
CPP_UNNAMED_NS_START
  /**
     Class to handle temporary allocation of memory for row data.

     The responsibilities of the class is to provide memory for
     packing one or two rows of packed data (depending on what
     constructor is called).

     In order to make the allocation more efficient for "simple" rows,
     i.e., rows that do not contain any blobs, a pointer to the
     allocated memory is of memory is stored in the table structure
     for simple rows.  If memory for a table containing a blob field
     is requested, only memory for that is allocated, and subsequently
     released when the object is destroyed.

   */
  class Row_data_memory {
  public:
    /**
      Build an object to keep track of a block-local piece of memory
      for storing a row of data.

      @param table
      Table where the pre-allocated memory is stored.

      @param length
      Length of data that is needed, if the record contain blobs.
     */
    Row_data_memory(TABLE *table, size_t const len1)
      : m_memory(0)
    {
#ifndef DBUG_OFF
      m_alloc_checked= FALSE;
#endif
      allocate_memory(table, len1);
      m_ptr[0]= has_memory() ? m_memory : 0;
      m_ptr[1]= 0;
    }

    Row_data_memory(TABLE *table, size_t const len1, size_t const len2)
      : m_memory(0)
    {
#ifndef DBUG_OFF
      m_alloc_checked= FALSE;
#endif
      allocate_memory(table, len1 + len2);
      m_ptr[0]= has_memory() ? m_memory        : 0;
      m_ptr[1]= has_memory() ? m_memory + len1 : 0;
    }

    ~Row_data_memory()
    {
      if (m_memory != 0 && m_release_memory_on_destruction)
        my_free(m_memory);
    }

    /**
       Is there memory allocated?

       @retval true There is memory allocated
       @retval false Memory allocation failed
     */
    bool has_memory() const {
#ifndef DBUG_OFF
      m_alloc_checked= TRUE;
#endif
      return m_memory != 0;
    }

    uchar *slot(uint s)
    {
      DBUG_ASSERT(s < sizeof(m_ptr)/sizeof(*m_ptr));
      DBUG_ASSERT(m_ptr[s] != 0);
      DBUG_SLOW_ASSERT(m_alloc_checked == TRUE);
      return m_ptr[s];
    }

  private:
    void allocate_memory(TABLE *const table, size_t const total_length)
    {
      if (table->s->blob_fields == 0)
      {
        /*
          The maximum length of a packed record is less than this
          length. We use this value instead of the supplied length
          when allocating memory for records, since we don't know how
          the memory will be used in future allocations.

          Since table->s->reclength is for unpacked records, we have
          to add two bytes for each field, which can potentially be
          added to hold the length of a packed field.
        */
        size_t const maxlen= table->s->reclength + 2 * table->s->fields;

        /*
          Allocate memory for two records if memory hasn't been
          allocated. We allocate memory for two records so that it can
          be used when processing update rows as well.
        */
        if (table->write_row_record == 0)
          table->write_row_record=
            (uchar *) alloc_root(&table->mem_root, 2 * maxlen);
        m_memory= table->write_row_record;
        m_release_memory_on_destruction= FALSE;
      }
      else
      {
        m_memory= (uchar *) my_malloc(total_length, MYF(MY_WME));
        m_release_memory_on_destruction= TRUE;
      }
    }

#ifndef DBUG_OFF
    mutable bool m_alloc_checked;
#endif
    bool m_release_memory_on_destruction;
    uchar *m_memory;
    uchar *m_ptr[2];
  };

CPP_UNNAMED_NS_END

int THD::binlog_write_row(TABLE* table, bool is_trans,
                          uchar const *record)
{

  DBUG_ASSERT(is_current_stmt_binlog_format_row());
  DBUG_ASSERT((WSREP_NNULL(this) && wsrep_emulate_bin_log) ||
              mysql_bin_log.is_open());
  /*
    Pack records into format for transfer. We are allocating more
    memory than needed, but that doesn't matter.
  */
  Row_data_memory memory(table, max_row_length(table, table->rpl_write_set,
                                               record));
  if (!memory.has_memory())
    return HA_ERR_OUT_OF_MEM;

  uchar *row_data= memory.slot(0);

  size_t const len= pack_row(table, table->rpl_write_set, row_data, record);

  /* Ensure that all events in a GTID group are in the same cache */
  if (variables.option_bits & OPTION_GTID_BEGIN)
    is_trans= 1;

  Rows_log_event* ev;
  if (binlog_should_compress(len))
    ev =
    binlog_prepare_pending_rows_event(table, variables.server_id,
                                      len, is_trans,
                                      static_cast<Write_rows_compressed_log_event*>(0));
  else
    ev =
    binlog_prepare_pending_rows_event(table, variables.server_id,
                                      len, is_trans,
                                      static_cast<Write_rows_log_event*>(0));

  if (unlikely(ev == 0))
    return HA_ERR_OUT_OF_MEM;

  return ev->add_row_data(row_data, len);
}

int THD::binlog_update_row(TABLE* table, bool is_trans,
                           const uchar *before_record,
                           const uchar *after_record)
{
  DBUG_ASSERT(is_current_stmt_binlog_format_row());
  DBUG_ASSERT((WSREP_NNULL(this) && wsrep_emulate_bin_log) ||
              mysql_bin_log.is_open());

  /**
    Save a reference to the original read bitmaps
    We will need this to restore the bitmaps at the end as
    binlog_prepare_row_images() may change table->read_set.
    table->read_set is used by pack_row and deep in
    binlog_prepare_pending_events().
  */
  MY_BITMAP *old_read_set= table->read_set;

  /**
     This will remove spurious fields required during execution but
     not needed for binlogging. This is done according to the:
     binlog-row-image option.
   */
  binlog_prepare_row_images(table);

  size_t const before_maxlen= max_row_length(table, table->read_set,
                                             before_record);
  size_t const after_maxlen=  max_row_length(table, table->rpl_write_set,
                                             after_record);

  Row_data_memory row_data(table, before_maxlen, after_maxlen);
  if (!row_data.has_memory())
    return HA_ERR_OUT_OF_MEM;

  uchar *before_row= row_data.slot(0);
  uchar *after_row= row_data.slot(1);

  size_t const before_size= pack_row(table, table->read_set, before_row,
                                     before_record);
  size_t const after_size= pack_row(table, table->rpl_write_set, after_row,
                                    after_record);

  /* Ensure that all events in a GTID group are in the same cache */
  if (variables.option_bits & OPTION_GTID_BEGIN)
    is_trans= 1;

  /*
    Don't print debug messages when running valgrind since they can
    trigger false warnings.
   */
#ifndef HAVE_valgrind
  DBUG_DUMP("before_record", before_record, table->s->reclength);
  DBUG_DUMP("after_record",  after_record, table->s->reclength);
  DBUG_DUMP("before_row",    before_row, before_size);
  DBUG_DUMP("after_row",     after_row, after_size);
#endif

  Rows_log_event* ev;
  if(binlog_should_compress(before_size + after_size))
    ev =
      binlog_prepare_pending_rows_event(table, variables.server_id,
                                      before_size + after_size, is_trans,
                                      static_cast<Update_rows_compressed_log_event*>(0));
  else
    ev =
      binlog_prepare_pending_rows_event(table, variables.server_id,
                                      before_size + after_size, is_trans,
                                      static_cast<Update_rows_log_event*>(0));

  if (unlikely(ev == 0))
    return HA_ERR_OUT_OF_MEM;

  int error=  ev->add_row_data(before_row, before_size) ||
              ev->add_row_data(after_row, after_size);

  /* restore read set for the rest of execution */
  table->column_bitmaps_set_no_signal(old_read_set,
                                      table->write_set);
  return error;

}

int THD::binlog_delete_row(TABLE* table, bool is_trans, 
                           uchar const *record)
{
  DBUG_ASSERT(is_current_stmt_binlog_format_row());
  DBUG_ASSERT((WSREP_NNULL(this) && wsrep_emulate_bin_log) ||
              mysql_bin_log.is_open());
  /**
    Save a reference to the original read bitmaps
    We will need this to restore the bitmaps at the end as
    binlog_prepare_row_images() may change table->read_set.
    table->read_set is used by pack_row and deep in
    binlog_prepare_pending_events().
  */
  MY_BITMAP *old_read_set= table->read_set;

  /** 
     This will remove spurious fields required during execution but
     not needed for binlogging. This is done according to the:
     binlog-row-image option.
   */
  binlog_prepare_row_images(table);

  /*
     Pack records into format for transfer. We are allocating more
     memory than needed, but that doesn't matter.
  */
  Row_data_memory memory(table, max_row_length(table, table->read_set,
                                               record));
  if (unlikely(!memory.has_memory()))
    return HA_ERR_OUT_OF_MEM;

  uchar *row_data= memory.slot(0);

  DBUG_DUMP("table->read_set", (uchar*) table->read_set->bitmap, (table->s->fields + 7) / 8);
  size_t const len= pack_row(table, table->read_set, row_data, record);

  /* Ensure that all events in a GTID group are in the same cache */
  if (variables.option_bits & OPTION_GTID_BEGIN)
    is_trans= 1;

  Rows_log_event* ev;
  if(binlog_should_compress(len))
    ev =
      binlog_prepare_pending_rows_event(table, variables.server_id,
                                      len, is_trans,
                                      static_cast<Delete_rows_compressed_log_event*>(0));
  else
    ev =
      binlog_prepare_pending_rows_event(table, variables.server_id,
                                      len, is_trans,
                                      static_cast<Delete_rows_log_event*>(0));

  if (unlikely(ev == 0))
    return HA_ERR_OUT_OF_MEM;


  int error= ev->add_row_data(row_data, len);

  /* restore read set for the rest of execution */
  table->column_bitmaps_set_no_signal(old_read_set,
                                      table->write_set);

  return error;
}


/**
   Remove from read_set spurious columns. The write_set has been
   handled before in table->mark_columns_needed_for_update.
*/

void THD::binlog_prepare_row_images(TABLE *table)
{
  DBUG_ENTER("THD::binlog_prepare_row_images");

  DBUG_PRINT_BITSET("debug", "table->read_set (before preparing): %s",
                    table->read_set);
  THD *thd= table->in_use;

  /**
    if there is a primary key in the table (ie, user declared PK or a
    non-null unique index) and we dont want to ship the entire image,
    and the handler involved supports this.
   */
  if (table->s->primary_key < MAX_KEY &&
      (thd->variables.binlog_row_image < BINLOG_ROW_IMAGE_FULL) &&
      !ha_check_storage_engine_flag(table->s->db_type(), HTON_NO_BINLOG_ROW_OPT))
  {
    /**
      Just to be sure that tmp_set is currently not in use as
      the read_set already.
    */
    DBUG_ASSERT(table->read_set != &table->tmp_set);

    switch (thd->variables.binlog_row_image)
    {
      case BINLOG_ROW_IMAGE_MINIMAL:
        /* MINIMAL: Mark only PK */
        table->mark_columns_used_by_index(table->s->primary_key,
                                          &table->tmp_set);
        break;
      case BINLOG_ROW_IMAGE_NOBLOB:
        /**
          NOBLOB: Remove unnecessary BLOB fields from read_set
                  (the ones that are not part of PK).
         */
        bitmap_copy(&table->tmp_set, table->read_set);
        for (Field **ptr=table->field ; *ptr ; ptr++)
        {
          Field *field= (*ptr);
          if ((field->type() == MYSQL_TYPE_BLOB) &&
              !(field->flags & PRI_KEY_FLAG))
            bitmap_clear_bit(&table->tmp_set, field->field_index);
        }
        break;
      default:
        DBUG_ASSERT(0); // impossible.
    }

    /* set the temporary read_set */
    table->column_bitmaps_set_no_signal(&table->tmp_set,
                                        table->write_set);
  }

  DBUG_PRINT_BITSET("debug", "table->read_set (after preparing): %s",
                    table->read_set);
  DBUG_VOID_RETURN;
}



int THD::binlog_remove_pending_rows_event(bool clear_maps,
                                          bool is_transactional)
{
  DBUG_ENTER("THD::binlog_remove_pending_rows_event");

  if(!WSREP_EMULATE_BINLOG_NNULL(this) && !mysql_bin_log.is_open())
    DBUG_RETURN(0);

  /* Ensure that all events in a GTID group are in the same cache */
  if (variables.option_bits & OPTION_GTID_BEGIN)
    is_transactional= 1;

  mysql_bin_log.remove_pending_rows_event(this, is_transactional);

  if (clear_maps)
    binlog_table_maps= 0;

  DBUG_RETURN(0);
}

int THD::binlog_flush_pending_rows_event(bool stmt_end, bool is_transactional)
{
  DBUG_ENTER("THD::binlog_flush_pending_rows_event");
  /*
    We shall flush the pending event even if we are not in row-based
    mode: it might be the case that we left row-based mode before
    flushing anything (e.g., if we have explicitly locked tables).
   */
  if (!WSREP_EMULATE_BINLOG_NNULL(this) && !mysql_bin_log.is_open())
    DBUG_RETURN(0);

  /* Ensure that all events in a GTID group are in the same cache */
  if (variables.option_bits & OPTION_GTID_BEGIN)
    is_transactional= 1;

  /*
    Mark the event as the last event of a statement if the stmt_end
    flag is set.
  */
  int error= 0;
  if (Rows_log_event *pending= binlog_get_pending_rows_event(is_transactional))
  {
    if (stmt_end)
    {
      pending->set_flags(Rows_log_event::STMT_END_F);
      binlog_table_maps= 0;
    }

    error= mysql_bin_log.flush_and_set_pending_rows_event(this, 0,
                                                          is_transactional);
  }

  DBUG_RETURN(error);
}


#if !defined(DBUG_OFF) && !defined(_lint)
static const char *
show_query_type(THD::enum_binlog_query_type qtype)
{
  switch (qtype) {
  case THD::ROW_QUERY_TYPE:
    return "ROW";
  case THD::STMT_QUERY_TYPE:
    return "STMT";
  case THD::QUERY_TYPE_COUNT:
  default:
    DBUG_ASSERT(0 <= qtype && qtype < THD::QUERY_TYPE_COUNT);
  }
  static char buf[64];
  sprintf(buf, "UNKNOWN#%d", qtype);
  return buf;
}
#endif

/*
  Constants required for the limit unsafe warnings suppression
*/
//seconds after which the limit unsafe warnings suppression will be activated
#define LIMIT_UNSAFE_WARNING_ACTIVATION_TIMEOUT 5*60
//number of limit unsafe warnings after which the suppression will be activated
#define LIMIT_UNSAFE_WARNING_ACTIVATION_THRESHOLD_COUNT 10

static ulonglong unsafe_suppression_start_time= 0;
static bool unsafe_warning_suppression_active[LEX::BINLOG_STMT_UNSAFE_COUNT];
static ulong unsafe_warnings_count[LEX::BINLOG_STMT_UNSAFE_COUNT];
static ulong total_unsafe_warnings_count;

/**
  Auxiliary function to reset the limit unsafety warning suppression.
  This is done without mutex protection, but this should be good
  enough as it doesn't matter if we loose a couple of suppressed
  messages or if this is called multiple times.
*/

static void reset_binlog_unsafe_suppression(ulonglong now)
{
  uint i;
  DBUG_ENTER("reset_binlog_unsafe_suppression");

  unsafe_suppression_start_time= now;
  total_unsafe_warnings_count= 0;

  for (i= 0 ; i < LEX::BINLOG_STMT_UNSAFE_COUNT ; i++)
  {
    unsafe_warnings_count[i]= 0;
    unsafe_warning_suppression_active[i]= 0;
  }
  DBUG_VOID_RETURN;
}

/**
  Auxiliary function to print warning in the error log.
*/
static void print_unsafe_warning_to_log(THD *thd, int unsafe_type, char* buf,
                                        char* query)
{
  DBUG_ENTER("print_unsafe_warning_in_log");
  sprintf(buf, ER_THD(thd, ER_BINLOG_UNSAFE_STATEMENT),
          ER_THD(thd, LEX::binlog_stmt_unsafe_errcode[unsafe_type]));
  sql_print_warning(ER_THD(thd, ER_MESSAGE_AND_STATEMENT), buf, query);
  DBUG_VOID_RETURN;
}

/**
  Auxiliary function to check if the warning for unsafe repliction statements
  should be thrown or suppressed.

  Logic is:
  - If we get more than LIMIT_UNSAFE_WARNING_ACTIVATION_THRESHOLD_COUNT errors
    of one type, that type of errors will be suppressed for
    LIMIT_UNSAFE_WARNING_ACTIVATION_TIMEOUT.
  - When the time limit has been reached, all suppression is reset.

  This means that if one gets many different types of errors, some of them
  may be reset less than LIMIT_UNSAFE_WARNING_ACTIVATION_TIMEOUT. However at
  least one error is disable for this time.

  SYNOPSIS:
  @params
   unsafe_type - The type of unsafety.

  RETURN:
    0   0k to log
    1   Message suppressed
*/

static bool protect_against_unsafe_warning_flood(int unsafe_type)
{
  ulong count;
  ulonglong now= my_interval_timer()/1000000000ULL;
  DBUG_ENTER("protect_against_unsafe_warning_flood");

  count= ++unsafe_warnings_count[unsafe_type];
  total_unsafe_warnings_count++;

  /*
    INITIALIZING:
    If this is the first time this function is called with log warning
    enabled, the monitoring the unsafe warnings should start.
  */
  if (unsafe_suppression_start_time == 0)
  {
    reset_binlog_unsafe_suppression(now);
    DBUG_RETURN(0);
  }

  /*
    The following is true if we got too many errors or if the error was
    already suppressed
  */
  if (count >= LIMIT_UNSAFE_WARNING_ACTIVATION_THRESHOLD_COUNT)
  {
    ulonglong diff_time= (now - unsafe_suppression_start_time);

    if (!unsafe_warning_suppression_active[unsafe_type])
    {
      /*
        ACTIVATION:
        We got LIMIT_UNSAFE_WARNING_ACTIVATION_THRESHOLD_COUNT warnings in
        less than LIMIT_UNSAFE_WARNING_ACTIVATION_TIMEOUT we activate the
        suppression.
      */
      if (diff_time <= LIMIT_UNSAFE_WARNING_ACTIVATION_TIMEOUT)
      {
        unsafe_warning_suppression_active[unsafe_type]= 1;
        sql_print_information("Suppressing warnings of type '%s' for up to %d seconds because of flooding",
                              ER(LEX::binlog_stmt_unsafe_errcode[unsafe_type]),
                              LIMIT_UNSAFE_WARNING_ACTIVATION_TIMEOUT);
      }
      else
      {
        /*
          There is no flooding till now, therefore we restart the monitoring
        */
        reset_binlog_unsafe_suppression(now);
      }
    }
    else
    {
      /* This type of warnings was suppressed */
      if (diff_time > LIMIT_UNSAFE_WARNING_ACTIVATION_TIMEOUT)
      {
        ulong save_count= total_unsafe_warnings_count;
        /* Print a suppression note and remove the suppression */
        reset_binlog_unsafe_suppression(now);
        sql_print_information("Suppressed %lu unsafe warnings during "
                              "the last %d seconds",
                              save_count, (int) diff_time);
      }
    }
  }
  DBUG_RETURN(unsafe_warning_suppression_active[unsafe_type]);
}

MYSQL_TIME THD::query_start_TIME()
{
  MYSQL_TIME res;
  variables.time_zone->gmt_sec_to_TIME(&res, query_start());
  res.second_part= query_start_sec_part();
  time_zone_used= 1;
  return res;
}

/**
  Auxiliary method used by @c binlog_query() to raise warnings.

  The type of warning and the type of unsafeness is stored in
  THD::binlog_unsafe_warning_flags.
*/
void THD::issue_unsafe_warnings()
{
  char buf[MYSQL_ERRMSG_SIZE * 2];
  uint32 unsafe_type_flags;
  DBUG_ENTER("issue_unsafe_warnings");
  /*
    Ensure that binlog_unsafe_warning_flags is big enough to hold all
    bits.  This is actually a constant expression.
  */
  DBUG_ASSERT(LEX::BINLOG_STMT_UNSAFE_COUNT <=
              sizeof(binlog_unsafe_warning_flags) * CHAR_BIT);
  
  if (!(unsafe_type_flags= binlog_unsafe_warning_flags))
    DBUG_VOID_RETURN;                           // Nothing to do

  /*
    For each unsafe_type, check if the statement is unsafe in this way
    and issue a warning.
  */
  for (int unsafe_type=0;
       unsafe_type < LEX::BINLOG_STMT_UNSAFE_COUNT;
       unsafe_type++)
  {
    if ((unsafe_type_flags & (1 << unsafe_type)) != 0)
    {
      push_warning_printf(this, Sql_condition::WARN_LEVEL_NOTE,
                          ER_BINLOG_UNSAFE_STATEMENT,
                          ER_THD(this, ER_BINLOG_UNSAFE_STATEMENT),
                          ER_THD(this, LEX::binlog_stmt_unsafe_errcode[unsafe_type]));
      if (global_system_variables.log_warnings > 0 &&
          !protect_against_unsafe_warning_flood(unsafe_type))
        print_unsafe_warning_to_log(this, unsafe_type, buf, query());
    }
  }
  DBUG_VOID_RETURN;
}

/**
  Log the current query.

  The query will be logged in either row format or statement format
  depending on the value of @c current_stmt_binlog_format_row field and
  the value of the @c qtype parameter.

  This function must be called:

  - After the all calls to ha_*_row() functions have been issued.

  - After any writes to system tables. Rationale: if system tables
    were written after a call to this function, and the master crashes
    after the call to this function and before writing the system
    tables, then the master and slave get out of sync.

  - Before tables are unlocked and closed.

  @see decide_logging_format

  @retval < 0 No logging of query (ok)
  @retval 0 Success
  @retval > 0  If there is a failure when writing the query (e.g.,
               write failure), then the error code is returned.
*/

int THD::binlog_query(THD::enum_binlog_query_type qtype, char const *query_arg,
                      ulong query_len, bool is_trans, bool direct, 
                      bool suppress_use, int errcode)
{
  DBUG_ENTER("THD::binlog_query");
  DBUG_PRINT("enter", ("qtype: %s  query: '%-.*s'",
                       show_query_type(qtype), (int) query_len, query_arg));

  DBUG_ASSERT(query_arg);
  DBUG_ASSERT(WSREP_EMULATE_BINLOG_NNULL(this) || mysql_bin_log.is_open());

  /* If this is withing a BEGIN ... COMMIT group, don't log it */
  if (variables.option_bits & OPTION_GTID_BEGIN)
  {
    direct= 0;
    is_trans= 1;
  }
  DBUG_PRINT("info", ("is_trans: %d  direct: %d", is_trans, direct));

  if (get_binlog_local_stmt_filter() == BINLOG_FILTER_SET)
  {
    /*
      The current statement is to be ignored, and not written to
      the binlog. Do not call issue_unsafe_warnings().
    */
    DBUG_RETURN(-1);
  }

  /*
    If we are not in prelocked mode, mysql_unlock_tables() will be
    called after this binlog_query(), so we have to flush the pending
    rows event with the STMT_END_F set to unlock all tables at the
    slave side as well.

    If we are in prelocked mode, the flushing will be done inside the
    top-most close_thread_tables().
  */
  if (this->locked_tables_mode <= LTM_LOCK_TABLES)
  {
    int error;
    if (unlikely(error= binlog_flush_pending_rows_event(TRUE, is_trans)))
    {
      DBUG_ASSERT(error > 0);
      DBUG_RETURN(error);
    }
  }

  /*
    Warnings for unsafe statements logged in statement format are
    printed in three places instead of in decide_logging_format().
    This is because the warnings should be printed only if the statement
    is actually logged. When executing decide_logging_format(), we cannot
    know for sure if the statement will be logged:

    1 - sp_head::execute_procedure which prints out warnings for calls to
    stored procedures.

    2 - sp_head::execute_function which prints out warnings for calls
    involving functions.

    3 - THD::binlog_query (here) which prints warning for top level
    statements not covered by the two cases above: i.e., if not insided a
    procedure and a function.

    Besides, we should not try to print these warnings if it is not
    possible to write statements to the binary log as it happens when
    the execution is inside a function, or generaly speaking, when
    the variables.option_bits & OPTION_BIN_LOG is false.
    
  */
  if ((variables.option_bits & OPTION_BIN_LOG) &&
      spcont == NULL && !binlog_evt_union.do_union)
    issue_unsafe_warnings();

  switch (qtype) {
    /*
      ROW_QUERY_TYPE means that the statement may be logged either in
      row format or in statement format.  If
      current_stmt_binlog_format is row, it means that the
      statement has already been logged in row format and hence shall
      not be logged again.
    */
  case THD::ROW_QUERY_TYPE:
    DBUG_PRINT("debug",
               ("is_current_stmt_binlog_format_row: %d",
                is_current_stmt_binlog_format_row()));
    if (is_current_stmt_binlog_format_row())
      DBUG_RETURN(-1);
    /* Fall through */

    /*
      STMT_QUERY_TYPE means that the query must be logged in statement
      format; it cannot be logged in row format.  This is typically
      used by DDL statements.  It is an error to use this query type
      if current_stmt_binlog_format_row is row.

      @todo Currently there are places that call this method with
      STMT_QUERY_TYPE and current_stmt_binlog_format is row.  Fix those
      places and add assert to ensure correct behavior. /Sven
    */
  case THD::STMT_QUERY_TYPE:
    /*
      The MYSQL_LOG::write() function will set the STMT_END_F flag and
      flush the pending rows event if necessary.
    */
    {
      int error = 0;

      /*
        Binlog table maps will be irrelevant after a Query_log_event
        (they are just removed on the slave side) so after the query
        log event is written to the binary log, we pretend that no
        table maps were written.
      */
      if(binlog_should_compress(query_len))
      {
        Query_compressed_log_event qinfo(this, query_arg, query_len, is_trans, direct,
                            suppress_use, errcode);
        error= mysql_bin_log.write(&qinfo);
      }
      else
      {
        Query_log_event qinfo(this, query_arg, query_len, is_trans, direct,
          suppress_use, errcode);
        error= mysql_bin_log.write(&qinfo);
      }

      binlog_table_maps= 0;
      DBUG_RETURN(error >= 0 ? error : 1);
    }

  case THD::QUERY_TYPE_COUNT:
  default:
    DBUG_ASSERT(qtype < QUERY_TYPE_COUNT);
  }
  DBUG_RETURN(0);
}

void
THD::wait_for_wakeup_ready()
{
  mysql_mutex_lock(&LOCK_wakeup_ready);
  while (!wakeup_ready)
    mysql_cond_wait(&COND_wakeup_ready, &LOCK_wakeup_ready);
  mysql_mutex_unlock(&LOCK_wakeup_ready);
}

void
THD::signal_wakeup_ready()
{
  mysql_mutex_lock(&LOCK_wakeup_ready);
  wakeup_ready= true;
  mysql_mutex_unlock(&LOCK_wakeup_ready);
  mysql_cond_signal(&COND_wakeup_ready);
}

void THD::set_last_commit_gtid(rpl_gtid &gtid)
{
#ifndef EMBEDDED_LIBRARY
  bool changed_gtid= (m_last_commit_gtid.seq_no != gtid.seq_no);
#endif
  m_last_commit_gtid= gtid;
#ifndef EMBEDDED_LIBRARY
  if (changed_gtid && session_tracker.sysvars.is_enabled())
  {
    DBUG_ASSERT(current_thd == this);
    session_tracker.sysvars.
      mark_as_changed(this, (LEX_CSTRING*)Sys_last_gtid_ptr);
  }
#endif
}

void
wait_for_commit::reinit()
{
  subsequent_commits_list= NULL;
  next_subsequent_commit= NULL;
  waitee= NULL;
  opaque_pointer= NULL;
  wakeup_error= 0;
  wakeup_subsequent_commits_running= false;
  commit_started= false;
#ifdef SAFE_MUTEX
  /*
    When using SAFE_MUTEX, the ordering between taking the LOCK_wait_commit
    mutexes is checked. This causes a problem when we re-use a mutex, as then
    the expected locking order may change.

    So in this case, do a re-init of the mutex. In release builds, we want to
    avoid the overhead of a re-init though.

    To ensure that no one is locking the mutex, we take a lock of it first.
    For full explanation, see wait_for_commit::~wait_for_commit()
  */
  mysql_mutex_lock(&LOCK_wait_commit);
  mysql_mutex_unlock(&LOCK_wait_commit);

  mysql_mutex_destroy(&LOCK_wait_commit);
  mysql_mutex_init(key_LOCK_wait_commit, &LOCK_wait_commit, MY_MUTEX_INIT_FAST);
#endif
}


wait_for_commit::wait_for_commit()
{
  mysql_mutex_init(key_LOCK_wait_commit, &LOCK_wait_commit, MY_MUTEX_INIT_FAST);
  mysql_cond_init(key_COND_wait_commit, &COND_wait_commit, 0);
  reinit();
}


wait_for_commit::~wait_for_commit()
{
  /*
    Since we do a dirty read of the waiting_for_commit flag in
    wait_for_prior_commit() and in unregister_wait_for_prior_commit(), we need
    to take extra care before freeing the wait_for_commit object.

    It is possible for the waitee to be pre-empted inside wakeup(), just after
    it has cleared the waiting_for_commit flag and before it has released the
    LOCK_wait_commit mutex. And then it is possible for the waiter to find the
    flag cleared in wait_for_prior_commit() and go finish up things and
    de-allocate the LOCK_wait_commit and COND_wait_commit objects before the
    waitee has time to be re-scheduled and finish unlocking the mutex and
    signalling the condition. This would lead to the waitee accessing no
    longer valid memory.

    To prevent this, we do an extra lock/unlock of the mutex here before
    deallocation; this makes certain that any waitee has completed wakeup()
    first.
  */
  mysql_mutex_lock(&LOCK_wait_commit);
  mysql_mutex_unlock(&LOCK_wait_commit);

  mysql_mutex_destroy(&LOCK_wait_commit);
  mysql_cond_destroy(&COND_wait_commit);
}


void
wait_for_commit::wakeup(int wakeup_error)
{
  /*
    We signal each waiter on their own condition and mutex (rather than using
    pthread_cond_broadcast() or something like that).

    Otherwise we would need to somehow ensure that they were done
    waking up before we could allow this THD to be destroyed, which would
    be annoying and unnecessary.

    Note that wakeup_subsequent_commits2() depends on this function being a
    full memory barrier (it is, because it takes a mutex lock).

  */
  mysql_mutex_lock(&LOCK_wait_commit);
  waitee= NULL;
  this->wakeup_error= wakeup_error;
  /*
    Note that it is critical that the mysql_cond_signal() here is done while
    still holding the mutex. As soon as we release the mutex, the waiter might
    deallocate the condition object.
  */
  mysql_cond_signal(&COND_wait_commit);
  mysql_mutex_unlock(&LOCK_wait_commit);
}


/*
  Register that the next commit of this THD should wait to complete until
  commit in another THD (the waitee) has completed.

  The wait may occur explicitly, with the waiter sitting in
  wait_for_prior_commit() until the waitee calls wakeup_subsequent_commits().

  Alternatively, the TC (eg. binlog) may do the commits of both waitee and
  waiter at once during group commit, resolving both of them in the right
  order.

  Only one waitee can be registered for a waiter; it must be removed by
  wait_for_prior_commit() or unregister_wait_for_prior_commit() before a new
  one is registered. But it is ok for several waiters to register a wait for
  the same waitee. It is also permissible for one THD to be both a waiter and
  a waitee at the same time.
*/
void
wait_for_commit::register_wait_for_prior_commit(wait_for_commit *waitee)
{
  DBUG_ASSERT(!this->waitee /* No prior registration allowed */);
  wakeup_error= 0;
  this->waitee= waitee;

  mysql_mutex_lock(&waitee->LOCK_wait_commit);
  /*
    If waitee is in the middle of wakeup, then there is nothing to wait for,
    so we need not register. This is necessary to avoid a race in unregister,
    see comments on wakeup_subsequent_commits2() for details.
  */
  if (waitee->wakeup_subsequent_commits_running)
    this->waitee= NULL;
  else
  {
    /*
      Put ourself at the head of the waitee's list of transactions that must
      wait for it to commit first.
     */
    this->next_subsequent_commit= waitee->subsequent_commits_list;
    waitee->subsequent_commits_list= this;
  }
  mysql_mutex_unlock(&waitee->LOCK_wait_commit);
}


/*
  Wait for commit of another transaction to complete, as already registered
  with register_wait_for_prior_commit(). If the commit already completed,
  returns immediately.
*/
int
wait_for_commit::wait_for_prior_commit2(THD *thd)
{
  PSI_stage_info old_stage;
  wait_for_commit *loc_waitee;

  mysql_mutex_lock(&LOCK_wait_commit);
  DEBUG_SYNC(thd, "wait_for_prior_commit_waiting");
  thd->ENTER_COND(&COND_wait_commit, &LOCK_wait_commit,
                  &stage_waiting_for_prior_transaction_to_commit,
                  &old_stage);
  while ((loc_waitee= this->waitee) && likely(!thd->check_killed(1)))
    mysql_cond_wait(&COND_wait_commit, &LOCK_wait_commit);
  if (!loc_waitee)
  {
    if (wakeup_error)
      my_error(ER_PRIOR_COMMIT_FAILED, MYF(0));
    goto end;
  }
  /*
    Wait was interrupted by kill. We need to unregister our wait and give the
    error. But if a wakeup is already in progress, then we must ignore the
    kill and not give error, otherwise we get inconsistency between waitee and
    waiter as to whether we succeed or fail (eg. we may roll back but waitee
    might attempt to commit both us and any subsequent commits waiting for us).
  */
  mysql_mutex_lock(&loc_waitee->LOCK_wait_commit);
  if (loc_waitee->wakeup_subsequent_commits_running)
  {
    /* We are being woken up; ignore the kill and just wait. */
    mysql_mutex_unlock(&loc_waitee->LOCK_wait_commit);
    do
    {
      mysql_cond_wait(&COND_wait_commit, &LOCK_wait_commit);
    } while (this->waitee);
    if (wakeup_error)
      my_error(ER_PRIOR_COMMIT_FAILED, MYF(0));
    goto end;
  }
  remove_from_list(&loc_waitee->subsequent_commits_list);
  mysql_mutex_unlock(&loc_waitee->LOCK_wait_commit);
  this->waitee= NULL;

  wakeup_error= thd->killed_errno();
  if (!wakeup_error)
    wakeup_error= ER_QUERY_INTERRUPTED;
  my_message(wakeup_error, ER_THD(thd, wakeup_error), MYF(0));
  thd->EXIT_COND(&old_stage);
  /*
    Must do the DEBUG_SYNC() _after_ exit_cond(), as DEBUG_SYNC is not safe to
    use within enter_cond/exit_cond.
  */
  DEBUG_SYNC(thd, "wait_for_prior_commit_killed");
  return wakeup_error;

end:
  thd->EXIT_COND(&old_stage);
  return wakeup_error;
}


/*
  Wakeup anyone waiting for us to have committed.

  Note about locking:

  We have a potential race or deadlock between wakeup_subsequent_commits() in
  the waitee and unregister_wait_for_prior_commit() in the waiter.

  Both waiter and waitee needs to take their own lock before it is safe to take
  a lock on the other party - else the other party might disappear and invalid
  memory data could be accessed. But if we take the two locks in different
  order, we may end up in a deadlock.

  The waiter needs to lock the waitee to delete itself from the list in
  unregister_wait_for_prior_commit(). Thus wakeup_subsequent_commits() can not
  hold its own lock while locking waiters, as this could lead to deadlock.

  So we need to prevent unregister_wait_for_prior_commit() running while wakeup
  is in progress - otherwise the unregister could complete before the wakeup,
  leading to incorrect spurious wakeup or accessing invalid memory.

  However, if we are in the middle of running wakeup_subsequent_commits(), then
  there is no need for unregister_wait_for_prior_commit() in the first place -
  the waiter can just do a normal wait_for_prior_commit(), as it will be
  immediately woken up.

  So the solution to the potential race/deadlock is to set a flag in the waitee
  that wakeup_subsequent_commits() is in progress. When this flag is set,
  unregister_wait_for_prior_commit() becomes just wait_for_prior_commit().

  Then also register_wait_for_prior_commit() needs to check if
  wakeup_subsequent_commits() is running, and skip the registration if
  so. This is needed in case a new waiter manages to register itself and
  immediately try to unregister while wakeup_subsequent_commits() is
  running. Else the new waiter would also wait rather than unregister, but it
  would not be woken up until next wakeup, which could be potentially much
  later than necessary.
*/

void
wait_for_commit::wakeup_subsequent_commits2(int wakeup_error)
{
  wait_for_commit *waiter;

  mysql_mutex_lock(&LOCK_wait_commit);
  wakeup_subsequent_commits_running= true;
  waiter= subsequent_commits_list;
  subsequent_commits_list= NULL;
  mysql_mutex_unlock(&LOCK_wait_commit);

  while (waiter)
  {
    /*
      Important: we must grab the next pointer before waking up the waiter;
      once the wakeup is done, the field could be invalidated at any time.
    */
    wait_for_commit *next= waiter->next_subsequent_commit;
    waiter->wakeup(wakeup_error);
    waiter= next;
  }

  /*
    We need a full memory barrier between walking the list above, and clearing
    the flag wakeup_subsequent_commits_running below. This barrier is needed
    to ensure that no other thread will start to modify the list pointers
    before we are done traversing the list.

    But wait_for_commit::wakeup() does a full memory barrier already (it locks
    a mutex), so no extra explicit barrier is needed here.
  */
  wakeup_subsequent_commits_running= false;
  DBUG_EXECUTE_IF("inject_wakeup_subsequent_commits_sleep", my_sleep(21000););
}


/* Cancel a previously registered wait for another THD to commit before us. */
void
wait_for_commit::unregister_wait_for_prior_commit2()
{
  wait_for_commit *loc_waitee;

  mysql_mutex_lock(&LOCK_wait_commit);
  if ((loc_waitee= this->waitee))
  {
    mysql_mutex_lock(&loc_waitee->LOCK_wait_commit);
    if (loc_waitee->wakeup_subsequent_commits_running)
    {
      /*
        When a wakeup is running, we cannot safely remove ourselves from the
        list without corrupting it. Instead we can just wait, as wakeup is
        already in progress and will thus be immediate.

        See comments on wakeup_subsequent_commits2() for more details.
      */
      mysql_mutex_unlock(&loc_waitee->LOCK_wait_commit);
      while (this->waitee)
        mysql_cond_wait(&COND_wait_commit, &LOCK_wait_commit);
    }
    else
    {
      /* Remove ourselves from the list in the waitee. */
      remove_from_list(&loc_waitee->subsequent_commits_list);
      mysql_mutex_unlock(&loc_waitee->LOCK_wait_commit);
      this->waitee= NULL;
    }
  }
  wakeup_error= 0;
  mysql_mutex_unlock(&LOCK_wait_commit);
}


bool Discrete_intervals_list::append(ulonglong start, ulonglong val,
                                 ulonglong incr)
{
  DBUG_ENTER("Discrete_intervals_list::append");
  /* first, see if this can be merged with previous */
  if ((head == NULL) || tail->merge_if_contiguous(start, val, incr))
  {
    /* it cannot, so need to add a new interval */
    Discrete_interval *new_interval= new Discrete_interval(start, val, incr);
    DBUG_RETURN(append(new_interval));
  }
  DBUG_RETURN(0);
}

bool Discrete_intervals_list::append(Discrete_interval *new_interval)
{
  DBUG_ENTER("Discrete_intervals_list::append");
  if (unlikely(new_interval == NULL))
    DBUG_RETURN(1);
  DBUG_PRINT("info",("adding new auto_increment interval"));
  if (head == NULL)
    head= current= new_interval;
  else
    tail->next= new_interval;
  tail= new_interval;
  elements++;
  DBUG_RETURN(0);
}


void AUTHID::copy(MEM_ROOT *mem_root, const LEX_CSTRING *user_name,
                                      const LEX_CSTRING *host_name)
{
  user.str= strmake_root(mem_root, user_name->str, user_name->length);
  user.length= user_name->length;

  host.str= strmake_root(mem_root, host_name->str, host_name->length);
  host.length= host_name->length;
}


/*
  Set from a string in 'user@host' format.
  This method resebmles parse_user(),
  but does not need temporary buffers.
*/
void AUTHID::parse(const char *str, size_t length)
{
  const char *p= strrchr(str, '@');
  if (!p)
  {
    user.str= str;
    user.length= length;
    host= null_clex_str;
  }
  else
  {
    user.str= str;
    user.length= (size_t) (p - str);
    host.str= p + 1;
    host.length= (size_t) (length - user.length - 1);
    if (user.length && !host.length)
      host= host_not_specified; // 'user@' -> 'user@%'
  }
  if (user.length > USERNAME_LENGTH)
    user.length= USERNAME_LENGTH;
  if (host.length > HOSTNAME_LENGTH)
    host.length= HOSTNAME_LENGTH;
}


void Database_qualified_name::copy(MEM_ROOT *mem_root,
                                   const LEX_CSTRING &db,
                                   const LEX_CSTRING &name)
{
  m_db.length= db.length;
  m_db.str= strmake_root(mem_root, db.str, db.length);
  m_name.length= name.length;
  m_name.str= strmake_root(mem_root, name.str, name.length);
}


bool Table_ident::append_to(THD *thd, String *str) const
{
  return (db.length &&
          (append_identifier(thd, str, db.str, db.length) ||
           str->append('.'))) ||
         append_identifier(thd, str, table.str, table.length);
}


bool Qualified_column_ident::append_to(THD *thd, String *str) const
{
  return Table_ident::append_to(thd, str) || str->append('.') ||
         append_identifier(thd, str, m_column.str, m_column.length);
}


#endif /* !defined(MYSQL_CLIENT) */


Query_arena_stmt::Query_arena_stmt(THD *_thd) :
  thd(_thd)
{
  arena= thd->activate_stmt_arena_if_needed(&backup);
}

Query_arena_stmt::~Query_arena_stmt()
{
  if (arena)
    thd->restore_active_arena(arena, &backup);
}


bool THD::timestamp_to_TIME(MYSQL_TIME *ltime, my_time_t ts,
                            ulong sec_part, date_mode_t fuzzydate)
{
  time_zone_used= 1;
  if (ts == 0 && sec_part == 0)
  {
    if (fuzzydate & TIME_NO_ZERO_DATE)
      return 1;
    set_zero_time(ltime, MYSQL_TIMESTAMP_DATETIME);
  }
  else
  {
    variables.time_zone->gmt_sec_to_TIME(ltime, ts);
    ltime->second_part= sec_part;
  }
  return 0;
}<|MERGE_RESOLUTION|>--- conflicted
+++ resolved
@@ -6110,18 +6110,14 @@
                limited to row-logging when binlog_format = STATEMENT, except
                if all tables that are updated are temporary tables
           */
-<<<<<<< HEAD
-	  if (IF_WSREP((!WSREP_NNULL(this) ||
-			wsrep_cs().mode() == wsrep::client_state::m_local),1))
-=======
           if (!lex->stmt_writes_to_non_temp_table())
           {
             /* As all updated tables are temporary, nothing will be logged */
             set_current_stmt_binlog_format_row();
           }
           else if (IF_WSREP((!WSREP(this) ||
-                             wsrep_exec_mode == LOCAL_STATE),1))
->>>>>>> 9c72963d
+                             wsrep_cs().mode() ==
+                             wsrep::client_state::m_local),1))
 	  {
             my_error((error= ER_BINLOG_STMT_MODE_AND_ROW_ENGINE), MYF(0), "");
 	  }
