/* Copyright (c) 2000, 2011, Oracle and/or its affiliates. All rights reserved.

   This program is free software; you can redistribute it and/or modify
   it under the terms of the GNU General Public License as published by
   the Free Software Foundation; version 2 of the License.

   This program is distributed in the hope that it will be useful,
   but WITHOUT ANY WARRANTY; without even the implied warranty of
   MERCHANTABILITY or FITNESS FOR A PARTICULAR PURPOSE.  See the
   GNU General Public License for more details.

   You should have received a copy of the GNU General Public License
   along with this program; if not, write to the Free Software
   Foundation, Inc., 59 Temple Place, Suite 330, Boston, MA  02111-1307  USA */


/* Basic functions needed by many modules */

#include "sql_base.h"                           // setup_table_map
#include "my_global.h"                          /* NO_EMBEDDED_ACCESS_CHECKS */
#include "sql_priv.h"
#include "unireg.h"
#include "debug_sync.h"
#include "lock.h"        // mysql_lock_remove,
                         // mysql_unlock_tables,
                         // mysql_lock_have_duplicate
#include "sql_show.h"    // append_identifier
#include "strfunc.h"     // find_type
#include "parse_file.h"  // sql_parse_prepare, File_parser
#include "sql_view.h"    // mysql_make_view, VIEW_ANY_ACL
#include "sql_parse.h"   // check_table_access
#include "sql_insert.h"  // kill_delayed_threads
#include "sql_acl.h"     // *_ACL, check_grant_all_columns,
                         // check_column_grant_in_table_ref,
                         // get_column_grant
#include "sql_partition.h"               // ALTER_PARTITION_PARAM_TYPE
#include "sql_derived.h" // mysql_derived_prepare,
                         // mysql_handle_derived,
                         // mysql_derived_filling
#include "sql_handler.h" // mysql_ha_flush
#include "sql_partition.h"                      // ALTER_PARTITION_PARAM_TYPE
#include "log_event.h"                          // Query_log_event
#include "sql_select.h"
#include "sp_head.h"
#include "sp.h"
#include "sp_cache.h"
#include "sql_trigger.h"
#include "transaction.h"
#include "sql_prepare.h"
#include <m_ctype.h>
#include <my_dir.h>
#include <hash.h>
#include "rpl_filter.h"
#include "sql_table.h"                          // build_table_filename
#include "datadict.h"   // dd_frm_type()
#include "sql_hset.h"   // Hash_set
#ifdef  __WIN__
#include <io.h>
#endif


bool
No_such_table_error_handler::handle_condition(THD *,
                                              uint sql_errno,
                                              const char*,
                                              MYSQL_ERROR::enum_warning_level,
                                              const char*,
                                              MYSQL_ERROR ** cond_hdl)
{
  *cond_hdl= NULL;
  if (sql_errno == ER_NO_SUCH_TABLE)
  {
    m_handled_errors++;
    return TRUE;
  }

  m_unhandled_errors++;
  return FALSE;
}


bool No_such_table_error_handler::safely_trapped_errors()
{
  /*
    If m_unhandled_errors != 0, something else, unanticipated, happened,
    so the error is not trapped but returned to the caller.
    Multiple ER_NO_SUCH_TABLE can be raised in case of views.
  */
  return ((m_handled_errors > 0) && (m_unhandled_errors == 0));
}

/**
  @defgroup Data_Dictionary Data Dictionary
  @{
*/

/**
  Protects table_def_hash, used and unused lists in the
  TABLE_SHARE object, LRU lists of used TABLEs and used
  TABLE_SHAREs, refresh_version and the table id counter.
*/
mysql_mutex_t LOCK_open;

#ifdef HAVE_PSI_INTERFACE
static PSI_mutex_key key_LOCK_open;
static PSI_mutex_info all_tdc_mutexes[]= {
  { &key_LOCK_open, "LOCK_open", PSI_FLAG_GLOBAL }
};

/**
  Initialize performance schema instrumentation points
  used by the table cache.
*/

static void init_tdc_psi_keys(void)
{
  const char *category= "sql";
  int count;

  if (PSI_server == NULL)
    return;

  count= array_elements(all_tdc_mutexes);
  PSI_server->register_mutex(category, all_tdc_mutexes, count);
}
#endif /* HAVE_PSI_INTERFACE */


/**
   Total number of TABLE instances for tables in the table definition cache
   (both in use by threads and not in use). This value is accessible to user
   as "Open_tables" status variable.
*/
uint  table_cache_count= 0;
/**
   List that contains all TABLE instances for tables in the table definition
   cache that are not in use by any thread. Recently used TABLE instances are
   appended to the end of the list. Thus the beginning of the list contains
   tables which have been least recently used.
*/
TABLE *unused_tables;
HASH table_def_cache;
static TABLE_SHARE *oldest_unused_share, end_of_unused_share;
static bool table_def_inited= 0;
static bool table_def_shutdown_in_progress= 0;

static bool check_and_update_table_version(THD *thd, TABLE_LIST *tables,
                                           TABLE_SHARE *table_share);
static bool open_table_entry_fini(THD *thd, TABLE_SHARE *share, TABLE *entry);
static bool auto_repair_table(THD *thd, TABLE_LIST *table_list);
static void free_cache_entry(TABLE *entry);
static bool
has_write_table_with_auto_increment(TABLE_LIST *tables);


uint cached_open_tables(void)
{
  return table_cache_count;
}


#ifdef EXTRA_DEBUG
static void check_unused(void)
{
  uint count= 0, open_files= 0, idx= 0;
  TABLE *cur_link, *start_link, *entry;
  TABLE_SHARE *share;

  if ((start_link=cur_link=unused_tables))
  {
    do
    {
      if (cur_link != cur_link->next->prev || cur_link != cur_link->prev->next)
      {
	DBUG_PRINT("error",("Unused_links aren't linked properly")); /* purecov: inspected */
	return; /* purecov: inspected */
      }
    } while (count++ < table_cache_count &&
	     (cur_link=cur_link->next) != start_link);
    if (cur_link != start_link)
    {
      DBUG_PRINT("error",("Unused_links aren't connected")); /* purecov: inspected */
    }
  }
  for (idx=0 ; idx < table_def_cache.records ; idx++)
  {
    share= (TABLE_SHARE*) my_hash_element(&table_def_cache, idx);

    I_P_List_iterator<TABLE, TABLE_share> it(share->free_tables);
    while ((entry= it++))
    {
      /* We must not have TABLEs in the free list that have their file closed. */
      DBUG_ASSERT(entry->db_stat && entry->file);
      /* Merge children should be detached from a merge parent */
      DBUG_ASSERT(! entry->file->extra(HA_EXTRA_IS_ATTACHED_CHILDREN));

      if (entry->in_use)
      {
        DBUG_PRINT("error",("Used table is in share's list of unused tables")); /* purecov: inspected */
      }
      count--;
      open_files++;
    }
    it.init(share->used_tables);
    while ((entry= it++))
    {
      if (!entry->in_use)
      {
        DBUG_PRINT("error",("Unused table is in share's list of used tables")); /* purecov: inspected */
      }
      open_files++;
    }
  }
  if (count != 0)
  {
    DBUG_PRINT("error",("Unused_links doesn't match open_cache: diff: %d", /* purecov: inspected */
			count)); /* purecov: inspected */
  }
}
#else
#define check_unused()
#endif


/*
  Create a table cache key

  SYNOPSIS
    create_table_def_key()
    thd			Thread handler
    key			Create key here (must be of size MAX_DBKEY_LENGTH)
    table_list		Table definition
    tmp_table		Set if table is a tmp table

 IMPLEMENTATION
    The table cache_key is created from:
    db_name + \0
    table_name + \0

    if the table is a tmp table, we add the following to make each tmp table
    unique on the slave:

    4 bytes for master thread id
    4 bytes pseudo thread id

  RETURN
    Length of key
*/

uint create_table_def_key(THD *thd, char *key,
                          const TABLE_LIST *table_list,
                          bool tmp_table)
{
  uint key_length= (uint) (strmov(strmov(key, table_list->db)+1,
                                  table_list->table_name)-key)+1;
  if (tmp_table)
  {
    int4store(key + key_length, thd->server_id);
    int4store(key + key_length + 4, thd->variables.pseudo_thread_id);
    key_length+= TMP_TABLE_KEY_EXTRA;
  }
  return key_length;
}



/*****************************************************************************
  Functions to handle table definition cach (TABLE_SHARE)
*****************************************************************************/

extern "C" uchar *table_def_key(const uchar *record, size_t *length,
                               my_bool not_used __attribute__((unused)))
{
  TABLE_SHARE *entry=(TABLE_SHARE*) record;
  *length= entry->table_cache_key.length;
  return (uchar*) entry->table_cache_key.str;
}


static void table_def_free_entry(TABLE_SHARE *share)
{
  DBUG_ENTER("table_def_free_entry");
  mysql_mutex_assert_owner(&LOCK_open);
  if (share->prev)
  {
    /* remove from old_unused_share list */
    *share->prev= share->next;
    share->next->prev= share->prev;
  }
  free_table_share(share);
  DBUG_VOID_RETURN;
}


bool table_def_init(void)
{
  table_def_inited= 1;
#ifdef HAVE_PSI_INTERFACE
  init_tdc_psi_keys();
#endif
  mysql_mutex_init(key_LOCK_open, &LOCK_open, MY_MUTEX_INIT_FAST);
  oldest_unused_share= &end_of_unused_share;
  end_of_unused_share.prev= &oldest_unused_share;


  return my_hash_init(&table_def_cache, &my_charset_bin, table_def_size,
                      0, 0, table_def_key,
                      (my_hash_free_key) table_def_free_entry, 0) != 0;
}


/**
  Notify table definition cache that process of shutting down server
  has started so it has to keep number of TABLE and TABLE_SHARE objects
  minimal in order to reduce number of references to pluggable engines.
*/

void table_def_start_shutdown(void)
{
  if (table_def_inited)
  {
    mysql_mutex_lock(&LOCK_open);
    /*
      Ensure that TABLE and TABLE_SHARE objects which are created for
      tables that are open during process of plugins' shutdown are
      immediately released. This keeps number of references to engine
      plugins minimal and allows shutdown to proceed smoothly.
    */
    table_def_shutdown_in_progress= TRUE;
    mysql_mutex_unlock(&LOCK_open);
    /* Free all cached but unused TABLEs and TABLE_SHAREs. */
    close_cached_tables(NULL, NULL, FALSE, LONG_TIMEOUT);
  }
}


void table_def_free(void)
{
  DBUG_ENTER("table_def_free");
  if (table_def_inited)
  {
    table_def_inited= 0;
    /* Free table definitions. */
    my_hash_free(&table_def_cache);
    mysql_mutex_destroy(&LOCK_open);
  }
  DBUG_VOID_RETURN;
}


uint cached_table_definitions(void)
{
  return table_def_cache.records;
}


/*
  Auxiliary routines for manipulating with per-share used/unused and
  global unused lists of TABLE objects and table_cache_count counter.
  Responsible for preserving invariants between those lists, counter
  and TABLE::in_use member.
  In fact those routines implement sort of implicit table cache as
  part of table definition cache.
*/


/**
   Add newly created TABLE object for table share which is going
   to be used right away.
*/

static void table_def_add_used_table(THD *thd, TABLE *table)
{
  DBUG_ASSERT(table->in_use == thd);
  table->s->used_tables.push_front(table);
  table_cache_count++;
}


/**
   Prepare used or unused TABLE instance for destruction by removing
   it from share's and global list.
*/

static void table_def_remove_table(TABLE *table)
{
  if (table->in_use)
  {
    /* Remove from per-share chain of used TABLE objects. */
    table->s->used_tables.remove(table);
  }
  else
  {
    /* Remove from per-share chain of unused TABLE objects. */
    table->s->free_tables.remove(table);

    /* And global unused chain. */
    table->next->prev=table->prev;
    table->prev->next=table->next;
    if (table == unused_tables)
    {
      unused_tables=unused_tables->next;
      if (table == unused_tables)
	unused_tables=0;
    }
    check_unused();
  }
  table_cache_count--;
}


/**
   Mark already existing TABLE instance as used.
*/

static void table_def_use_table(THD *thd, TABLE *table)
{
  DBUG_ASSERT(!table->in_use);

  /* Unlink table from list of unused tables for this share. */
  table->s->free_tables.remove(table);
  /* Unlink able from global unused tables list. */
  if (table == unused_tables)
  {						// First unused
    unused_tables=unused_tables->next;	        // Remove from link
    if (table == unused_tables)
      unused_tables=0;
  }
  table->prev->next=table->next;		/* Remove from unused list */
  table->next->prev=table->prev;
  check_unused();
  /* Add table to list of used tables for this share. */
  table->s->used_tables.push_front(table);
  table->in_use= thd;
  /* The ex-unused table must be fully functional. */
  DBUG_ASSERT(table->db_stat && table->file);
  /* The children must be detached from the table. */
  DBUG_ASSERT(! table->file->extra(HA_EXTRA_IS_ATTACHED_CHILDREN));
}


/**
   Mark already existing used TABLE instance as unused.
*/

static void table_def_unuse_table(TABLE *table)
{
  DBUG_ASSERT(table->in_use);

  /* We shouldn't put the table to 'unused' list if the share is old. */
  DBUG_ASSERT(! table->s->has_old_version());

  table->in_use= 0;
  /* Remove table from the list of tables used in this share. */
  table->s->used_tables.remove(table);
  /* Add table to the list of unused TABLE objects for this share. */
  table->s->free_tables.push_front(table);
  /* Also link it last in the global list of unused TABLE objects. */
  if (unused_tables)
  {
    table->next=unused_tables;
    table->prev=unused_tables->prev;
    unused_tables->prev=table;
    table->prev->next=table;
  }
  else
    unused_tables=table->next=table->prev=table;
  check_unused();
}


/*
  Get TABLE_SHARE for a table.

  get_table_share()
  thd			Thread handle
  table_list		Table that should be opened
  key			Table cache key
  key_length		Length of key
  db_flags		Flags to open_table_def():
			OPEN_VIEW
  error			out: Error code from open_table_def()

  IMPLEMENTATION
    Get a table definition from the table definition cache.
    If it doesn't exist, create a new from the table definition file.

  NOTES
    We must have wrlock on LOCK_open when we come here
    (To be changed later)

  RETURN
   0  Error
   #  Share for table
*/

TABLE_SHARE *get_table_share(THD *thd, TABLE_LIST *table_list, char *key,
                             uint key_length, uint db_flags, int *error,
                             my_hash_value_type hash_value)
{
  TABLE_SHARE *share;
  DBUG_ENTER("get_table_share");

  *error= 0;

  /*
    To be able perform any operation on table we should own
    some kind of metadata lock on it.
  */
  DBUG_ASSERT(thd->mdl_context.is_lock_owner(MDL_key::TABLE,
                                             table_list->db,
                                             table_list->table_name,
                                             MDL_SHARED));

  /* Read table definition from cache */
  if ((share= (TABLE_SHARE*) my_hash_search_using_hash_value(&table_def_cache,
                                                             hash_value, (uchar*) key, key_length)))
    goto found;

  if (!(share= alloc_table_share(table_list, key, key_length)))
  {
    DBUG_RETURN(0);
  }

  /*
    We assign a new table id under the protection of LOCK_open.
    We do this instead of creating a new mutex
    and using it for the sole purpose of serializing accesses to a
    static variable, we assign the table id here. We assign it to the
    share before inserting it into the table_def_cache to be really
    sure that it cannot be read from the cache without having a table
    id assigned.

    CAVEAT. This means that the table cannot be used for
    binlogging/replication purposes, unless get_table_share() has been
    called directly or indirectly.
   */
  assign_new_table_id(share);

  if (my_hash_insert(&table_def_cache, (uchar*) share))
  {
    free_table_share(share);
    DBUG_RETURN(0);				// return error
  }
  if (open_table_def(thd, share, db_flags))
  {
    *error= share->error;
    (void) my_hash_delete(&table_def_cache, (uchar*) share);
    DBUG_RETURN(0);
  }
  share->ref_count++;				// Mark in use
  DBUG_PRINT("exit", ("share: 0x%lx  ref_count: %u",
                      (ulong) share, share->ref_count));
  DBUG_RETURN(share);

found:
  /*
     We found an existing table definition. Return it if we didn't get
     an error when reading the table definition from file.
  */
  if (share->error)
  {
    /* Table definition contained an error */
    open_table_error(share, share->error, share->open_errno, share->errarg);
    DBUG_RETURN(0);
  }
  if (share->is_view && !(db_flags & OPEN_VIEW))
  {
    open_table_error(share, 1, ENOENT, 0);
    DBUG_RETURN(0);
  }

  ++share->ref_count;

  if (share->ref_count == 1 && share->prev)
  {
    /*
      Share was not used before and it was in the old_unused_share list
      Unlink share from this list
    */
    DBUG_PRINT("info", ("Unlinking from not used list"));
    *share->prev= share->next;
    share->next->prev= share->prev;
    share->next= 0;
    share->prev= 0;
  }

   /* Free cache if too big */
  while (table_def_cache.records > table_def_size &&
         oldest_unused_share->next)
    my_hash_delete(&table_def_cache, (uchar*) oldest_unused_share);

  DBUG_PRINT("exit", ("share: 0x%lx  ref_count: %u",
                      (ulong) share, share->ref_count));
  DBUG_RETURN(share);
}


/**
  Get a table share. If it didn't exist, try creating it from engine

  For arguments and return values, see get_table_share()
*/

static TABLE_SHARE *
get_table_share_with_discover(THD *thd, TABLE_LIST *table_list,
                              char *key, uint key_length,
                              uint db_flags, int *error,
                              my_hash_value_type hash_value)

{
  TABLE_SHARE *share;
  bool exists;
  DBUG_ENTER("get_table_share_with_create");

  share= get_table_share(thd, table_list, key, key_length, db_flags, error,
                         hash_value);
  /*
    If share is not NULL, we found an existing share.

    If share is NULL, and there is no error, we're inside
    pre-locking, which silences 'ER_NO_SUCH_TABLE' errors
    with the intention to silently drop non-existing tables 
    from the pre-locking list. In this case we still need to try
    auto-discover before returning a NULL share.

    Or, we're inside SHOW CREATE VIEW, which
    also installs a silencer for ER_NO_SUCH_TABLE error.

    If share is NULL and the error is ER_NO_SUCH_TABLE, this is
    the same as above, only that the error was not silenced by
    pre-locking or SHOW CREATE VIEW.

    In both these cases it won't harm to try to discover the
    table.

    Finally, if share is still NULL, it's a real error and we need
    to abort.

    @todo Rework alternative ways to deal with ER_NO_SUCH TABLE.
  */
  if (share || (thd->is_error() && thd->stmt_da->sql_errno() != ER_NO_SUCH_TABLE))
    DBUG_RETURN(share);

  *error= 0;

  /* Table didn't exist. Check if some engine can provide it */
  if (ha_check_if_table_exists(thd, table_list->db, table_list->table_name,
                               &exists))
  {
    thd->clear_error();
    /* Conventionally, the storage engine API does not report errors. */
    my_error(ER_OUT_OF_RESOURCES, MYF(0));
  }
  else if (! exists)
  {
    /*
      No such table in any engine.
      Hide "Table doesn't exist" errors if the table belongs to a view.
      The check for thd->is_error() is necessary to not push an
      unwanted error in case the error was already silenced.
      @todo Rework the alternative ways to deal with ER_NO_SUCH TABLE.
    */
    if (thd->is_error())
    {
      if (table_list->parent_l)
      {
        thd->clear_error();
        my_error(ER_WRONG_MRG_TABLE, MYF(0));
      }
      else if (table_list->belong_to_view)
      {
        TABLE_LIST *view= table_list->belong_to_view;
        thd->clear_error();
        my_error(ER_VIEW_INVALID, MYF(0),
                 view->view_db.str, view->view_name.str);
      }
    }
  }
  else
  {
    thd->clear_error();
    *error= 7; /* Run auto-discover. */
  }
  DBUG_RETURN(NULL);
}


/**
  Mark that we are not using table share anymore.

  @param  share   Table share

  If the share has no open tables and (we have done a refresh or
  if we have already too many open table shares) then delete the
  definition.
*/

void release_table_share(TABLE_SHARE *share)
{
  DBUG_ENTER("release_table_share");
  DBUG_PRINT("enter",
             ("share: 0x%lx  table: %s.%s  ref_count: %u  version: %lu",
              (ulong) share, share->db.str, share->table_name.str,
              share->ref_count, share->version));

  mysql_mutex_assert_owner(&LOCK_open);

  DBUG_ASSERT(share->ref_count);
  if (!--share->ref_count)
  {
    if (share->has_old_version() || table_def_shutdown_in_progress)
      my_hash_delete(&table_def_cache, (uchar*) share);
    else
    {
      /* Link share last in used_table_share list */
      DBUG_PRINT("info",("moving share to unused list"));

      DBUG_ASSERT(share->next == 0);
      share->prev= end_of_unused_share.prev;
      *end_of_unused_share.prev= share;
      end_of_unused_share.prev= &share->next;
      share->next= &end_of_unused_share;

      if (table_def_cache.records > table_def_size)
      {
        /* Delete the least used share to preserve LRU order. */
        my_hash_delete(&table_def_cache, (uchar*) oldest_unused_share);
      }
    }
  }

  DBUG_VOID_RETURN;
}


/*
  Check if table definition exits in cache

  SYNOPSIS
    get_cached_table_share()
    db			Database name
    table_name		Table name

  RETURN
    0  Not cached
    #  TABLE_SHARE for table
*/

TABLE_SHARE *get_cached_table_share(const char *db, const char *table_name)
{
  char key[NAME_LEN*2+2];
  TABLE_LIST table_list;
  uint key_length;
  mysql_mutex_assert_owner(&LOCK_open);

  table_list.db= (char*) db;
  table_list.table_name= (char*) table_name;
  key_length= create_table_def_key((THD*) 0, key, &table_list, 0);
  return (TABLE_SHARE*) my_hash_search(&table_def_cache,
                                       (uchar*) key, key_length);
}  


/*
  Create a list for all open tables matching SQL expression

  SYNOPSIS
    list_open_tables()
    thd			Thread THD
    wild		SQL like expression

  NOTES
    One gets only a list of tables for which one has any kind of privilege.
    db and table names are allocated in result struct, so one doesn't need
    a lock on LOCK_open when traversing the return list.

  RETURN VALUES
    NULL	Error (Probably OOM)
    #		Pointer to list of names of open tables.
*/

OPEN_TABLE_LIST *list_open_tables(THD *thd, const char *db, const char *wild)
{
  int result = 0;
  OPEN_TABLE_LIST **start_list, *open_list;
  TABLE_LIST table_list;
  DBUG_ENTER("list_open_tables");

  mysql_mutex_lock(&LOCK_open);
  bzero((char*) &table_list,sizeof(table_list));
  start_list= &open_list;
  open_list=0;

  for (uint idx=0 ; result == 0 && idx < table_def_cache.records; idx++)
  {
    TABLE_SHARE *share= (TABLE_SHARE *)my_hash_element(&table_def_cache, idx);

    if (db && my_strcasecmp(system_charset_info, db, share->db.str))
      continue;
    if (wild && wild_compare(share->table_name.str, wild, 0))
      continue;

    /* Check if user has SELECT privilege for any column in the table */
    table_list.db=         share->db.str;
    table_list.table_name= share->table_name.str;
    table_list.grant.privilege=0;

    if (check_table_access(thd,SELECT_ACL,&table_list, TRUE, 1, TRUE))
      continue;

    if (!(*start_list = (OPEN_TABLE_LIST *)
	  sql_alloc(sizeof(**start_list)+share->table_cache_key.length)))
    {
      open_list=0;				// Out of memory
      break;
    }
    strmov((*start_list)->table=
	   strmov(((*start_list)->db= (char*) ((*start_list)+1)),
		  share->db.str)+1,
	   share->table_name.str);
    (*start_list)->in_use= 0;
    I_P_List_iterator<TABLE, TABLE_share> it(share->used_tables);
    while (it++)
      ++(*start_list)->in_use;
    (*start_list)->locked= 0;                   /* Obsolete. */
    start_list= &(*start_list)->next;
    *start_list=0;
  }
  mysql_mutex_unlock(&LOCK_open);
  DBUG_RETURN(open_list);
}

/*****************************************************************************
 *	 Functions to free open table cache
 ****************************************************************************/


void intern_close_table(TABLE *table)
{						// Free all structures
  DBUG_ENTER("intern_close_table");
  DBUG_PRINT("tcache", ("table: '%s'.'%s' 0x%lx",
                        table->s ? table->s->db.str : "?",
                        table->s ? table->s->table_name.str : "?",
                        (long) table));

  free_io_cache(table);
  delete table->triggers;
  if (table->file)                              // Not true if placeholder
    (void) closefrm(table, 1);			// close file
  DBUG_VOID_RETURN;
}

/*
  Remove table from the open table cache

  SYNOPSIS
    free_cache_entry()
    table		Table to remove

  NOTE
    We need to have a lock on LOCK_open when calling this
*/

static void free_cache_entry(TABLE *table)
{
  DBUG_ENTER("free_cache_entry");

  /* This should be done before releasing table share. */
  table_def_remove_table(table);

  intern_close_table(table);

  my_free(table);
  DBUG_VOID_RETURN;
}

/* Free resources allocated by filesort() and read_record() */

void free_io_cache(TABLE *table)
{
  DBUG_ENTER("free_io_cache");
  if (table->sort.io_cache)
  {
    close_cached_file(table->sort.io_cache);
    my_free(table->sort.io_cache);
    table->sort.io_cache=0;
  }
  DBUG_VOID_RETURN;
}


/**
   Auxiliary function which allows to kill delayed threads for
   particular table identified by its share.

   @param share Table share.

   @pre Caller should have LOCK_open mutex.
*/

static void kill_delayed_threads_for_table(TABLE_SHARE *share)
{
  I_P_List_iterator<TABLE, TABLE_share> it(share->used_tables);
  TABLE *tab;

  mysql_mutex_assert_owner(&LOCK_open);

  while ((tab= it++))
  {
    THD *in_use= tab->in_use;

    if ((in_use->system_thread & SYSTEM_THREAD_DELAYED_INSERT) &&
        ! in_use->killed)
    {
      in_use->killed= THD::KILL_CONNECTION;
      mysql_mutex_lock(&in_use->mysys_var->mutex);
      if (in_use->mysys_var->current_cond)
      {
        mysql_mutex_lock(in_use->mysys_var->current_mutex);
        mysql_cond_broadcast(in_use->mysys_var->current_cond);
        mysql_mutex_unlock(in_use->mysys_var->current_mutex);
      }
      mysql_mutex_unlock(&in_use->mysys_var->mutex);
    }
  }
}


/*
  Close all tables which aren't in use by any thread

  @param thd Thread context
  @param tables List of tables to remove from the cache
  @param wait_for_refresh Wait for a impending flush
  @param timeout Timeout for waiting for flush to be completed.

  @note THD can be NULL, but then wait_for_refresh must be FALSE
        and tables must be NULL.

  @note When called as part of FLUSH TABLES WITH READ LOCK this function
        ignores metadata locks held by other threads. In order to avoid
        situation when FLUSH TABLES WITH READ LOCK sneaks in at the moment
        when some write-locked table is being reopened (by FLUSH TABLES or
        ALTER TABLE) we have to rely on additional global shared metadata
        lock taken by thread trying to obtain global read lock.
*/

bool close_cached_tables(THD *thd, TABLE_LIST *tables,
                         bool wait_for_refresh, ulong timeout)
{
  bool result= FALSE;
  bool found= TRUE;
  struct timespec abstime;
  DBUG_ENTER("close_cached_tables");
  DBUG_ASSERT(thd || (!wait_for_refresh && !tables));

  mysql_mutex_lock(&LOCK_open);
  if (!tables)
  {
    /*
      Force close of all open tables.

      Note that code in TABLE_SHARE::wait_for_old_version() assumes that
      incrementing of refresh_version and removal of unused tables and
      shares from TDC happens atomically under protection of LOCK_open,
      or putting it another way that TDC does not contain old shares
      which don't have any tables used.
    */
    refresh_version++;
    DBUG_PRINT("tcache", ("incremented global refresh_version to: %lu",
                          refresh_version));
    kill_delayed_threads();
    /*
      Get rid of all unused TABLE and TABLE_SHARE instances. By doing
      this we automatically close all tables which were marked as "old".
    */
    while (unused_tables)
      free_cache_entry(unused_tables);
    /* Free table shares which were not freed implicitly by loop above. */
    while (oldest_unused_share->next)
      (void) my_hash_delete(&table_def_cache, (uchar*) oldest_unused_share);
  }
  else
  {
    bool found=0;
    for (TABLE_LIST *table= tables; table; table= table->next_local)
    {
      TABLE_SHARE *share= get_cached_table_share(table->db, table->table_name);

      if (share)
      {
        kill_delayed_threads_for_table(share);
        /* tdc_remove_table() also sets TABLE_SHARE::version to 0. */
        tdc_remove_table(thd, TDC_RT_REMOVE_UNUSED, table->db,
                         table->table_name, TRUE);
	found=1;
      }
    }
    if (!found)
      wait_for_refresh=0;			// Nothing to wait for
  }

  mysql_mutex_unlock(&LOCK_open);

  if (!wait_for_refresh)
    DBUG_RETURN(result);

  set_timespec(abstime, timeout);

  if (thd->locked_tables_mode)
  {
    /*
      If we are under LOCK TABLES, we need to reopen the tables without
      opening a door for any concurrent threads to sneak in and get
      lock on our tables. To achieve this we use exclusive metadata
      locks.
    */
    TABLE_LIST *tables_to_reopen= (tables ? tables :
                                  thd->locked_tables_list.locked_tables());

    /* Close open HANLER instances to avoid self-deadlock. */
    mysql_ha_flush_tables(thd, tables_to_reopen);

    for (TABLE_LIST *table_list= tables_to_reopen; table_list;
         table_list= table_list->next_global)
    {
      /* A check that the table was locked for write is done by the caller. */
      TABLE *table= find_table_for_mdl_upgrade(thd, table_list->db,
                                               table_list->table_name, TRUE);

      /* May return NULL if this table has already been closed via an alias. */
      if (! table)
        continue;

      if (wait_while_table_is_used(thd, table, HA_EXTRA_FORCE_REOPEN))
      {
        result= TRUE;
        goto err_with_reopen;
      }
      close_all_tables_for_name(thd, table->s, FALSE);
    }
  }

  /* Wait until all threads have closed all the tables we are flushing. */
  DBUG_PRINT("info", ("Waiting for other threads to close their open tables"));

  while (found && ! thd->killed)
  {
    TABLE_SHARE *share;
    found= FALSE;
    /*
      To a self-deadlock or deadlocks with other FLUSH threads
      waiting on our open HANDLERs, we have to flush them.
    */
    mysql_ha_flush(thd);
    DEBUG_SYNC(thd, "after_flush_unlock");

    mysql_mutex_lock(&LOCK_open);

    if (!tables)
    {
      for (uint idx=0 ; idx < table_def_cache.records ; idx++)
      {
        share= (TABLE_SHARE*) my_hash_element(&table_def_cache, idx);
        if (share->has_old_version())
        {
          found= TRUE;
          break;
        }
      }
    }
    else
    {
      for (TABLE_LIST *table= tables; table; table= table->next_local)
      {
        share= get_cached_table_share(table->db, table->table_name);
        if (share && share->has_old_version())
        {
	  found= TRUE;
          break;
        }
      }
    }

    if (found)
    {
      /*
        The method below temporarily unlocks LOCK_open and frees
        share's memory.
      */
      if (share->wait_for_old_version(thd, &abstime,
                                    MDL_wait_for_subgraph::DEADLOCK_WEIGHT_DDL))
      {
        mysql_mutex_unlock(&LOCK_open);
        result= TRUE;
        goto err_with_reopen;
      }
    }

    mysql_mutex_unlock(&LOCK_open);
  }

err_with_reopen:
  if (thd->locked_tables_mode)
  {
    /*
      No other thread has the locked tables open; reopen them and get the
      old locks. This should always succeed (unless some external process
      has removed the tables)
    */
    thd->locked_tables_list.reopen_tables(thd);
    /*
      Since downgrade_exclusive_lock() won't do anything with shared
      metadata lock it is much simpler to go through all open tables rather
      than picking only those tables that were flushed.
    */
    for (TABLE *tab= thd->open_tables; tab; tab= tab->next)
      tab->mdl_ticket->downgrade_exclusive_lock(MDL_SHARED_NO_READ_WRITE);
  }
  DBUG_RETURN(result);
}


/**
  Close all tables which match specified connection string or
  if specified string is NULL, then any table with a connection string.
*/

bool close_cached_connection_tables(THD *thd, LEX_STRING *connection)
{
  uint idx;
  TABLE_LIST tmp, *tables= NULL;
  bool result= FALSE;
  DBUG_ENTER("close_cached_connections");
  DBUG_ASSERT(thd);

  bzero(&tmp, sizeof(TABLE_LIST));

  mysql_mutex_lock(&LOCK_open);

  for (idx= 0; idx < table_def_cache.records; idx++)
  {
    TABLE_SHARE *share= (TABLE_SHARE *) my_hash_element(&table_def_cache, idx);

    /* Ignore if table is not open or does not have a connect_string */
    if (!share->connect_string.length || !share->ref_count)
      continue;

    /* Compare the connection string */
    if (connection &&
        (connection->length > share->connect_string.length ||
         (connection->length < share->connect_string.length &&
          (share->connect_string.str[connection->length] != '/' &&
           share->connect_string.str[connection->length] != '\\')) ||
         strncasecmp(connection->str, share->connect_string.str,
                     connection->length)))
      continue;

    /* close_cached_tables() only uses these elements */
    tmp.db= share->db.str;
    tmp.table_name= share->table_name.str;
    tmp.next_local= tables;

    tables= (TABLE_LIST *) memdup_root(thd->mem_root, (char*)&tmp, 
                                       sizeof(TABLE_LIST));
  }
  mysql_mutex_unlock(&LOCK_open);

  if (tables)
    result= close_cached_tables(thd, tables, FALSE, LONG_TIMEOUT);

  DBUG_RETURN(result);
}


/**
  Mark all temporary tables which were used by the current statement or
  substatement as free for reuse, but only if the query_id can be cleared.

  @param thd thread context

  @remark For temp tables associated with a open SQL HANDLER the query_id
          is not reset until the HANDLER is closed.
*/

static void mark_temp_tables_as_free_for_reuse(THD *thd)
{
  for (TABLE *table= thd->temporary_tables ; table ; table= table->next)
  {
    if ((table->query_id == thd->query_id) && ! table->open_by_handler)
      mark_tmp_table_for_reuse(table);
  }
}


/**
  Reset a single temporary table.
  Effectively this "closes" one temporary table,
  in a session.

  @param table     Temporary table.
*/

void mark_tmp_table_for_reuse(TABLE *table)
{
  DBUG_ASSERT(table->s->tmp_table);

  table->query_id= 0;
  table->file->ha_reset();

  /* Detach temporary MERGE children from temporary parent. */
  DBUG_ASSERT(table->file);
  table->file->extra(HA_EXTRA_DETACH_CHILDREN);

  /*
    Reset temporary table lock type to it's default value (TL_WRITE).

    Statements such as INSERT INTO .. SELECT FROM tmp, CREATE TABLE
    .. SELECT FROM tmp and UPDATE may under some circumstances modify
    the lock type of the tables participating in the statement. This
    isn't a problem for non-temporary tables since their lock type is
    reset at every open, but the same does not occur for temporary
    tables for historical reasons.

    Furthermore, the lock type of temporary tables is not really that
    important because they can only be used by one query at a time and
    not even twice in a query -- a temporary table is represented by
    only one TABLE object. Nonetheless, it's safer from a maintenance
    point of view to reset the lock type of this singleton TABLE object
    as to not cause problems when the table is reused.

    Even under LOCK TABLES mode its okay to reset the lock type as
    LOCK TABLES is allowed (but ignored) for a temporary table.
  */
  table->reginfo.lock_type= TL_WRITE;
}


/*
  Mark all tables in the list which were used by current substatement
  as free for reuse.

  SYNOPSIS
    mark_used_tables_as_free_for_reuse()
      thd   - thread context
      table - head of the list of tables

  DESCRIPTION
    Marks all tables in the list which were used by current substatement
    (they are marked by its query_id) as free for reuse.

  NOTE
    The reason we reset query_id is that it's not enough to just test
    if table->query_id != thd->query_id to know if a table is in use.

    For example
    SELECT f1_that_uses_t1() FROM t1;
    In f1_that_uses_t1() we will see one instance of t1 where query_id is
    set to query_id of original query.
*/

static void mark_used_tables_as_free_for_reuse(THD *thd, TABLE *table)
{
  for (; table ; table= table->next)
  {
    DBUG_ASSERT(table->pos_in_locked_tables == NULL ||
                table->pos_in_locked_tables->table == table);
    if (table->query_id == thd->query_id)
    {
      table->query_id= 0;
      table->file->ha_reset();
    }
  }
}


/**
  Auxiliary function to close all tables in the open_tables list.

  @param thd Thread context.

  @remark It should not ordinarily be called directly.
*/

static void close_open_tables(THD *thd)
{
  mysql_mutex_assert_not_owner(&LOCK_open);

  DBUG_PRINT("info", ("thd->open_tables: 0x%lx", (long) thd->open_tables));

  while (thd->open_tables)
    (void) close_thread_table(thd, &thd->open_tables);
}


/**
  Close all open instances of the table but keep the MDL lock.

  Works both under LOCK TABLES and in the normal mode.
  Removes all closed instances of the table from the table cache.

  @param     thd     thread handle
  @param[in] share   table share, but is just a handy way to
                     access the table cache key

  @param[in] remove_from_locked_tables
                     TRUE if the table is being dropped or renamed.
                     In that case the documented behaviour is to
                     implicitly remove the table from LOCK TABLES
                     list.

  @pre Must be called with an X MDL lock on the table.
*/

void
close_all_tables_for_name(THD *thd, TABLE_SHARE *share,
                          bool remove_from_locked_tables)
{
  char key[MAX_DBKEY_LENGTH];
  uint key_length= share->table_cache_key.length;
  const char *db= key;
  const char *table_name= db + share->db.length + 1;

  memcpy(key, share->table_cache_key.str, key_length);

  mysql_mutex_assert_not_owner(&LOCK_open);
  for (TABLE **prev= &thd->open_tables; *prev; )
  {
    TABLE *table= *prev;

    if (table->s->table_cache_key.length == key_length &&
        !memcmp(table->s->table_cache_key.str, key, key_length))
    {
      thd->locked_tables_list.unlink_from_list(thd,
                                               table->pos_in_locked_tables,
                                               remove_from_locked_tables);
      /*
        Does nothing if the table is not locked.
        This allows one to use this function after a table
        has been unlocked, e.g. in partition management.
      */
      mysql_lock_remove(thd, thd->lock, table);

      /* Inform handler that table will be dropped after close */
      if (table->db_stat) /* Not true for partitioned tables. */
        table->file->extra(HA_EXTRA_PREPARE_FOR_DROP);
      close_thread_table(thd, prev);
    }
    else
    {
      /* Step to next entry in open_tables list. */
      prev= &table->next;
    }
  }
  /* Remove the table share from the cache. */
  tdc_remove_table(thd, TDC_RT_REMOVE_ALL, db, table_name,
                   FALSE);
}


/*
  Close all tables used by the current substatement, or all tables
  used by this thread if we are on the upper level.

  SYNOPSIS
    close_thread_tables()
    thd			Thread handler

  IMPLEMENTATION
    Unlocks tables and frees derived tables.
    Put all normal tables used by thread in free list.

    It will only close/mark as free for reuse tables opened by this
    substatement, it will also check if we are closing tables after
    execution of complete query (i.e. we are on upper level) and will
    leave prelocked mode if needed.
*/

void close_thread_tables(THD *thd)
{
  TABLE *table;
  DBUG_ENTER("close_thread_tables");

#ifdef EXTRA_DEBUG
  DBUG_PRINT("tcache", ("open tables:"));
  for (table= thd->open_tables; table; table= table->next)
    DBUG_PRINT("tcache", ("table: '%s'.'%s' 0x%lx", table->s->db.str,
                          table->s->table_name.str, (long) table));
#endif

#if defined(ENABLED_DEBUG_SYNC)
  /* debug_sync may not be initialized for some slave threads */
  if (thd->debug_sync_control)
    DEBUG_SYNC(thd, "before_close_thread_tables");
#endif

  DBUG_ASSERT(thd->transaction.stmt.is_empty() || thd->in_sub_stmt ||
              (thd->state_flags & Open_tables_state::BACKUPS_AVAIL));

  /* Detach MERGE children after every statement. Even under LOCK TABLES. */
  for (table= thd->open_tables; table; table= table->next)
  {
    /* Table might be in use by some outer statement. */
    DBUG_PRINT("tcache", ("table: '%s'  query_id: %lu",
                          table->s->table_name.str, (ulong) table->query_id));
    if (thd->locked_tables_mode <= LTM_LOCK_TABLES ||
        table->query_id == thd->query_id)
    {
      DBUG_ASSERT(table->file);
      table->file->extra(HA_EXTRA_DETACH_CHILDREN);
    }
  }

  /*
    We are assuming here that thd->derived_tables contains ONLY derived
    tables for this substatement. i.e. instead of approach which uses
    query_id matching for determining which of the derived tables belong
    to this substatement we rely on the ability of substatements to
    save/restore thd->derived_tables during their execution.

    TODO: Probably even better approach is to simply associate list of
          derived tables with (sub-)statement instead of thread and destroy
          them at the end of its execution.
  */
  if (thd->derived_tables)
  {
    TABLE *next;
    /*
      Close all derived tables generated in queries like
      SELECT * FROM (SELECT * FROM t1)
    */
    for (table= thd->derived_tables ; table ; table= next)
    {
      next= table->next;
      free_tmp_table(thd, table);
    }
    thd->derived_tables= 0;
  }

  /*
    Mark all temporary tables used by this statement as free for reuse.
  */
  mark_temp_tables_as_free_for_reuse(thd);

  if (thd->locked_tables_mode)
  {

    /* Ensure we are calling ha_reset() for all used tables */
    mark_used_tables_as_free_for_reuse(thd, thd->open_tables);

    /*
      We are under simple LOCK TABLES or we're inside a sub-statement
      of a prelocked statement, so should not do anything else.

      Note that even if we are in LTM_LOCK_TABLES mode and statement
      requires prelocking (e.g. when we are closing tables after
      failing ot "open" all tables required for statement execution)
      we will exit this function a few lines below.
    */
    if (! thd->lex->requires_prelocking())
      DBUG_VOID_RETURN;

    /*
      We are in the top-level statement of a prelocked statement,
      so we have to leave the prelocked mode now with doing implicit
      UNLOCK TABLES if needed.
    */
    if (thd->locked_tables_mode == LTM_PRELOCKED_UNDER_LOCK_TABLES)
      thd->locked_tables_mode= LTM_LOCK_TABLES;

    if (thd->locked_tables_mode == LTM_LOCK_TABLES)
      DBUG_VOID_RETURN;

    thd->leave_locked_tables_mode();

    /* Fallthrough */
  }

  if (thd->lock)
  {
    /*
      For RBR we flush the pending event just before we unlock all the
      tables.  This means that we are at the end of a topmost
      statement, so we ensure that the STMT_END_F flag is set on the
      pending event.  For statements that are *inside* stored
      functions, the pending event will not be flushed: that will be
      handled either before writing a query log event (inside
      binlog_query()) or when preparing a pending event.
     */
    (void)thd->binlog_flush_pending_rows_event(TRUE);
    mysql_unlock_tables(thd, thd->lock);
    thd->lock=0;
  }
  /*
    Closing a MERGE child before the parent would be fatal if the
    other thread tries to abort the MERGE lock in between.
  */
  if (thd->open_tables)
    close_open_tables(thd);

  DBUG_VOID_RETURN;
}


/* move one table to free list */

bool close_thread_table(THD *thd, TABLE **table_ptr)
{
  bool found_old_table= 0;
  TABLE *table= *table_ptr;
  DBUG_ENTER("close_thread_table");
  DBUG_ASSERT(table->key_read == 0);
  DBUG_ASSERT(!table->file || table->file->inited == handler::NONE);
  mysql_mutex_assert_not_owner(&LOCK_open);
  /*
    The metadata lock must be released after giving back
    the table to the table cache.
  */
  DBUG_ASSERT(thd->mdl_context.is_lock_owner(MDL_key::TABLE,
                                             table->s->db.str,
                                             table->s->table_name.str,
                                             MDL_SHARED));
  table->mdl_ticket= NULL;

  mysql_mutex_lock(&thd->LOCK_thd_data);
  *table_ptr=table->next;
  mysql_mutex_unlock(&thd->LOCK_thd_data);

  if (! table->needs_reopen())
  {
    /* Avoid having MERGE tables with attached children in unused_tables. */
    table->file->extra(HA_EXTRA_DETACH_CHILDREN);
    /* Free memory and reset for next loop. */
    free_field_buffers_larger_than(table, MAX_TDC_BLOB_SIZE);
    table->file->ha_reset();
  }

  mysql_mutex_lock(&LOCK_open);

  if (table->s->has_old_version() || table->needs_reopen() ||
      table_def_shutdown_in_progress)
  {
    free_cache_entry(table);
    found_old_table= 1;
  }
  else
  {
    DBUG_ASSERT(table->file);
    table_def_unuse_table(table);
    /*
      We free the least used table, not the subject table,
      to keep the LRU order.
    */
    if (table_cache_count > table_cache_size)
      free_cache_entry(unused_tables);
  }
  mysql_mutex_unlock(&LOCK_open);
  DBUG_RETURN(found_old_table);
}


/* close_temporary_tables' internal, 4 is due to uint4korr definition */
static inline uint  tmpkeyval(THD *thd, TABLE *table)
{
  return uint4korr(table->s->table_cache_key.str + table->s->table_cache_key.length - 4);
}


/*
  Close all temporary tables created by 'CREATE TEMPORARY TABLE' for thread
  creates one DROP TEMPORARY TABLE binlog event for each pseudo-thread 
*/

bool close_temporary_tables(THD *thd)
{
  DBUG_ENTER("close_temporary_tables");
  TABLE *table;
  TABLE *next= NULL;
  TABLE *prev_table;
  /* Assume thd->variables.option_bits has OPTION_QUOTE_SHOW_CREATE */
  bool was_quote_show= TRUE;
  bool error= 0;

  if (!thd->temporary_tables)
    DBUG_RETURN(FALSE);

  if (!mysql_bin_log.is_open())
  {
    TABLE *tmp_next;
    for (table= thd->temporary_tables; table; table= tmp_next)
    {
      tmp_next= table->next;
      close_temporary(table, 1, 1);
    }
    thd->temporary_tables= 0;
    DBUG_RETURN(FALSE);
  }

  /* Better add "if exists", in case a RESET MASTER has been done */
  const char stub[]= "DROP /*!40005 TEMPORARY */ TABLE IF EXISTS ";
  uint stub_len= sizeof(stub) - 1;
  char buf[256];
  String s_query= String(buf, sizeof(buf), system_charset_info);
  bool found_user_tables= FALSE;

  memcpy(buf, stub, stub_len);

  /*
    Insertion sort of temp tables by pseudo_thread_id to build ordered list
    of sublists of equal pseudo_thread_id
  */

  for (prev_table= thd->temporary_tables, table= prev_table->next;
       table;
       prev_table= table, table= table->next)
  {
    TABLE *prev_sorted /* same as for prev_table */, *sorted;
    if (is_user_table(table))
    {
      if (!found_user_tables)
        found_user_tables= true;
      for (prev_sorted= NULL, sorted= thd->temporary_tables; sorted != table;
           prev_sorted= sorted, sorted= sorted->next)
      {
        if (!is_user_table(sorted) ||
            tmpkeyval(thd, sorted) > tmpkeyval(thd, table))
        {
          /* move into the sorted part of the list from the unsorted */
          prev_table->next= table->next;
          table->next= sorted;
          if (prev_sorted)
          {
            prev_sorted->next= table;
          }
          else
          {
            thd->temporary_tables= table;
          }
          table= prev_table;
          break;
        }
      }
    }
  }

  /* We always quote db,table names though it is slight overkill */
  if (found_user_tables &&
      !(was_quote_show= test(thd->variables.option_bits & OPTION_QUOTE_SHOW_CREATE)))
  {
    thd->variables.option_bits |= OPTION_QUOTE_SHOW_CREATE;
  }

  /* scan sorted tmps to generate sequence of DROP */
  for (table= thd->temporary_tables; table; table= next)
  {
    if (is_user_table(table))
    {
      bool save_thread_specific_used= thd->thread_specific_used;
      my_thread_id save_pseudo_thread_id= thd->variables.pseudo_thread_id;
      /* Set pseudo_thread_id to be that of the processed table */
      thd->variables.pseudo_thread_id= tmpkeyval(thd, table);
      String db;
      db.append(table->s->db.str);
      /* Loop forward through all tables that belong to a common database
         within the sublist of common pseudo_thread_id to create single
         DROP query 
      */
      for (s_query.length(stub_len);
           table && is_user_table(table) &&
             tmpkeyval(thd, table) == thd->variables.pseudo_thread_id &&
             table->s->db.length == db.length() &&
             strcmp(table->s->db.str, db.ptr()) == 0;
           table= next)
      {
        /*
          We are going to add ` around the table names and possible more
          due to special characters
        */
        append_identifier(thd, &s_query, table->s->table_name.str,
                          strlen(table->s->table_name.str));
        s_query.append(',');
        next= table->next;
        close_temporary(table, 1, 1);
      }
      thd->clear_error();
      CHARSET_INFO *cs_save= thd->variables.character_set_client;
      thd->variables.character_set_client= system_charset_info;
      thd->thread_specific_used= TRUE;
      Query_log_event qinfo(thd, s_query.ptr(),
                            s_query.length() - 1 /* to remove trailing ',' */,
                            FALSE, TRUE, FALSE, 0);
      qinfo.db= db.ptr();
      qinfo.db_len= db.length();
      thd->variables.character_set_client= cs_save;

      thd->stmt_da->can_overwrite_status= TRUE;
      if ((error= (mysql_bin_log.write(&qinfo) || error)))
      {
        /*
          If we're here following THD::cleanup, thence the connection
          has been closed already. So lets print a message to the
          error log instead of pushing yet another error into the
          stmt_da.

          Also, we keep the error flag so that we propagate the error
          up in the stack. This way, if we're the SQL thread we notice
          that close_temporary_tables failed. (Actually, the SQL
          thread only calls close_temporary_tables while applying old
          Start_log_event_v3 events.)
        */
        sql_print_error("Failed to write the DROP statement for "
                        "temporary tables to binary log");
      }
      thd->stmt_da->can_overwrite_status= FALSE;

      thd->variables.pseudo_thread_id= save_pseudo_thread_id;
      thd->thread_specific_used= save_thread_specific_used;
    }
    else
    {
      next= table->next;
      close_temporary(table, 1, 1);
    }
  }
  if (!was_quote_show)
    thd->variables.option_bits&= ~OPTION_QUOTE_SHOW_CREATE; /* restore option */
  thd->temporary_tables=0;

  DBUG_RETURN(error);
}

/*
  Find table in list.

  SYNOPSIS
    find_table_in_list()
    table		Pointer to table list
    offset		Offset to which list in table structure to use
    db_name		Data base name
    table_name		Table name

  NOTES:
    This is called by find_table_in_local_list() and
    find_table_in_global_list().

  RETURN VALUES
    NULL	Table not found
    #		Pointer to found table.
*/

TABLE_LIST *find_table_in_list(TABLE_LIST *table,
                               TABLE_LIST *TABLE_LIST::*link,
                               const char *db_name,
                               const char *table_name)
{
  for (; table; table= table->*link )
  {
    if ((table->table == 0 || table->table->s->tmp_table == NO_TMP_TABLE) &&
        strcmp(table->db, db_name) == 0 &&
        strcmp(table->table_name, table_name) == 0)
      break;
  }
  return table;
}


/**
  Test that table is unique (It's only exists once in the table list)

  @param  thd                   thread handle
  @param  table                 table which should be checked
  @param  table_list            list of tables
  @param  check_alias           whether to check tables' aliases

  NOTE: to exclude derived tables from check we use following mechanism:
    a) during derived table processing set THD::derived_tables_processing
    b) JOIN::prepare set SELECT::exclude_from_table_unique_test if
       THD::derived_tables_processing set. (we can't use JOIN::execute
       because for PS we perform only JOIN::prepare, but we can't set this
       flag in JOIN::prepare if we are not sure that we are in derived table
       processing loop, because multi-update call fix_fields() for some its
       items (which mean JOIN::prepare for subqueries) before unique_table
       call to detect which tables should be locked for write).
    c) find_dup_table skip all tables which belong to SELECT with
       SELECT::exclude_from_table_unique_test set.
    Also SELECT::exclude_from_table_unique_test used to exclude from check
    tables of main SELECT of multi-delete and multi-update

    We also skip tables with TABLE_LIST::prelocking_placeholder set,
    because we want to allow SELECTs from them, and their modification
    will rise the error anyway.

    TODO: when we will have table/view change detection we can do this check
          only once for PS/SP

  @retval !=0  found duplicate
  @retval 0 if table is unique
*/

static
TABLE_LIST* find_dup_table(THD *thd, TABLE_LIST *table, TABLE_LIST *table_list,
                           bool check_alias)
{
  TABLE_LIST *res;
  const char *d_name, *t_name, *t_alias;
  DBUG_ENTER("find_dup_table");
  DBUG_PRINT("enter", ("table alias: %s", table->alias));

  /*
    If this function called for query which update table (INSERT/UPDATE/...)
    then we have in table->table pointer to TABLE object which we are
    updating even if it is VIEW so we need TABLE_LIST of this TABLE object
    to get right names (even if lower_case_table_names used).

    If this function called for CREATE command that we have not opened table
    (table->table equal to 0) and right names is in current TABLE_LIST
    object.
  */
  if (table->table)
  {
    /* All MyISAMMRG children are plain MyISAM tables. */
    DBUG_ASSERT(table->table->file->ht->db_type != DB_TYPE_MRG_MYISAM);

    /* temporary table is always unique */
    if (table->table && table->table->s->tmp_table != NO_TMP_TABLE)
      DBUG_RETURN(0);
    table= table->find_underlying_table(table->table);
    /*
      as far as we have table->table we have to find real TABLE_LIST of
      it in underlying tables
    */
    DBUG_ASSERT(table);
  }
  d_name= table->db;
  t_name= table->table_name;
  t_alias= table->alias;

  DBUG_PRINT("info", ("real table: %s.%s", d_name, t_name));
  for (;;)
  {
    /*
      Table is unique if it is present only once in the global list
      of tables and once in the list of table locks.
    */
    if (! (res= find_table_in_global_list(table_list, d_name, t_name)))
      break;

    /* Skip if same underlying table. */
    if (res->table && (res->table == table->table))
      goto next;

    /* Skip if table alias does not match. */
    if (check_alias)
    {
      if (lower_case_table_names ?
          my_strcasecmp(files_charset_info, t_alias, res->alias) :
          strcmp(t_alias, res->alias))
        goto next;
    }

    /*
      Skip if marked to be excluded (could be a derived table) or if
      entry is a prelocking placeholder.
    */
    if (res->select_lex &&
        !res->select_lex->exclude_from_table_unique_test &&
        !res->prelocking_placeholder)
      break;

    /*
      If we found entry of this table or table of SELECT which already
      processed in derived table or top select of multi-update/multi-delete
      (exclude_from_table_unique_test) or prelocking placeholder.
    */
next:
    table_list= res->next_global;
    DBUG_PRINT("info",
               ("found same copy of table or table which we should skip"));
  }
  DBUG_RETURN(res);
}


/**
  Test that the subject table of INSERT/UPDATE/DELETE/CREATE
  or (in case of MyISAMMRG) one of its children are not used later
  in the query.

  For MyISAMMRG tables, it is assumed that all the underlying
  tables of @c table (if any) are listed right after it and that
  their @c parent_l field points at the main table.


  @retval non-NULL The table list element for the table that
                   represents the duplicate. 
  @retval NULL     No duplicates found.
*/

TABLE_LIST*
unique_table(THD *thd, TABLE_LIST *table, TABLE_LIST *table_list,
             bool check_alias)
{
  TABLE_LIST *dup;
  if (table->table && table->table->file->ht->db_type == DB_TYPE_MRG_MYISAM)
  {
    TABLE_LIST *child;
    dup= NULL;
    /* Check duplicates of all merge children. */
    for (child= table->next_global; child && child->parent_l == table;
         child= child->next_global)
    {
      if ((dup= find_dup_table(thd, child, child->next_global, check_alias)))
        break;
    }
  }
  else
    dup= find_dup_table(thd, table, table_list, check_alias);
  return dup;
}
/*
  Issue correct error message in case we found 2 duplicate tables which
  prevent some update operation

  SYNOPSIS
    update_non_unique_table_error()
    update      table which we try to update
    operation   name of update operation
    duplicate   duplicate table which we found

  NOTE:
    here we hide view underlying tables if we have them
*/

void update_non_unique_table_error(TABLE_LIST *update,
                                   const char *operation,
                                   TABLE_LIST *duplicate)
{
  update= update->top_table();
  duplicate= duplicate->top_table();
  if (!update->view || !duplicate->view ||
      update->view == duplicate->view ||
      update->view_name.length != duplicate->view_name.length ||
      update->view_db.length != duplicate->view_db.length ||
      my_strcasecmp(table_alias_charset,
                    update->view_name.str, duplicate->view_name.str) != 0 ||
      my_strcasecmp(table_alias_charset,
                    update->view_db.str, duplicate->view_db.str) != 0)
  {
    /*
      it is not the same view repeated (but it can be parts of the same copy
      of view), so we have to hide underlying tables.
    */
    if (update->view)
    {
      /* Issue the ER_NON_INSERTABLE_TABLE error for an INSERT */
      if (update->view == duplicate->view)
        my_error(!strncmp(operation, "INSERT", 6) ?
                 ER_NON_INSERTABLE_TABLE : ER_NON_UPDATABLE_TABLE, MYF(0),
                 update->alias, operation);
      else
        my_error(ER_VIEW_PREVENT_UPDATE, MYF(0),
                 (duplicate->view ? duplicate->alias : update->alias),
                 operation, update->alias);
      return;
    }
    if (duplicate->view)
    {
      my_error(ER_VIEW_PREVENT_UPDATE, MYF(0), duplicate->alias, operation,
               update->alias);
      return;
    }
  }
  my_error(ER_UPDATE_TABLE_USED, MYF(0), update->alias);
}


/**
  Find temporary table specified by database and table names in the
  THD::temporary_tables list.

  @return TABLE instance if a temporary table has been found; NULL otherwise.
*/

TABLE *find_temporary_table(THD *thd, const char *db, const char *table_name)
{
  TABLE_LIST tl;

  tl.db= (char*) db;
  tl.table_name= (char*) table_name;

  return find_temporary_table(thd, &tl);
}


/**
  Find a temporary table specified by TABLE_LIST instance in the
  THD::temporary_tables list.

  @return TABLE instance if a temporary table has been found; NULL otherwise.
*/

TABLE *find_temporary_table(THD *thd, const TABLE_LIST *tl)
{
  char key[MAX_DBKEY_LENGTH];
  uint key_length= create_table_def_key(thd, key, tl, 1);

  return find_temporary_table(thd, key, key_length);
}


/**
  Find a temporary table specified by a key in the THD::temporary_tables list.

  @return TABLE instance if a temporary table has been found; NULL otherwise.
*/

TABLE *find_temporary_table(THD *thd,
                            const char *table_key,
                            uint table_key_length)
{
  for (TABLE *table= thd->temporary_tables; table; table= table->next)
  {
    if (table->s->table_cache_key.length == table_key_length &&
        !memcmp(table->s->table_cache_key.str, table_key, table_key_length))
    {
      return table;
    }
  }

  return NULL;
}


/**
  Drop a temporary table.

  Try to locate the table in the list of thd->temporary_tables.
  If the table is found:
   - if the table is being used by some outer statement, fail.
   - if the table is locked with LOCK TABLES or by prelocking,
   unlock it and remove it from the list of locked tables
   (THD::lock). Currently only transactional temporary tables
   are locked.
   - Close the temporary table, remove its .FRM
   - remove the table from the list of temporary tables

  This function is used to drop user temporary tables, as well as
  internal tables created in CREATE TEMPORARY TABLE ... SELECT
  or ALTER TABLE. Even though part of the work done by this function
  is redundant when the table is internal, as long as we
  link both internal and user temporary tables into the same
  thd->temporary_tables list, it's impossible to tell here whether
  we're dealing with an internal or a user temporary table.

  If is_trans is not null, we return the type of the table:
  either transactional (e.g. innodb) as TRUE or non-transactional
  (e.g. myisam) as FALSE.

  @retval  0  the table was found and dropped successfully.
  @retval  1  the table was not found in the list of temporary tables
              of this thread
  @retval -1  the table is in use by a outer query
*/

int drop_temporary_table(THD *thd, TABLE_LIST *table_list, bool *is_trans)
{
  TABLE *table;
  DBUG_ENTER("drop_temporary_table");
  DBUG_PRINT("tmptable", ("closing table: '%s'.'%s'",
                          table_list->db, table_list->table_name));

  if (!(table= find_temporary_table(thd, table_list)))
    DBUG_RETURN(1);

  /* Table might be in use by some outer statement. */
  if (table->query_id && table->query_id != thd->query_id)
  {
    my_error(ER_CANT_REOPEN_TABLE, MYF(0), table->alias);
    DBUG_RETURN(-1);
  }

  if (is_trans != NULL)
    *is_trans= table->file->has_transactions();

  /*
    If LOCK TABLES list is not empty and contains this table,
    unlock the table and remove the table from this list.
  */
  mysql_lock_remove(thd, thd->lock, table);
  close_temporary_table(thd, table, 1, 1);
  DBUG_RETURN(0);
}

/*
  unlink from thd->temporary tables and close temporary table
*/

void close_temporary_table(THD *thd, TABLE *table,
                           bool free_share, bool delete_table)
{
  DBUG_ENTER("close_temporary_table");
  DBUG_PRINT("tmptable", ("closing table: '%s'.'%s' 0x%lx  alias: '%s'",
                          table->s->db.str, table->s->table_name.str,
                          (long) table, table->alias));

  if (table->prev)
  {
    table->prev->next= table->next;
    if (table->prev->next)
      table->next->prev= table->prev;
  }
  else
  {
    /* removing the item from the list */
    DBUG_ASSERT(table == thd->temporary_tables);
    /*
      slave must reset its temporary list pointer to zero to exclude
      passing non-zero value to end_slave via rli->save_temporary_tables
      when no temp tables opened, see an invariant below.
    */
    thd->temporary_tables= table->next;
    if (thd->temporary_tables)
      table->next->prev= 0;
  }
  if (thd->slave_thread)
  {
    /* natural invariant of temporary_tables */
    DBUG_ASSERT(slave_open_temp_tables || !thd->temporary_tables);
    slave_open_temp_tables--;
  }
  close_temporary(table, free_share, delete_table);
  DBUG_VOID_RETURN;
}


/*
  Close and delete a temporary table

  NOTE
    This dosn't unlink table from thd->temporary
    If this is needed, use close_temporary_table()
*/

void close_temporary(TABLE *table, bool free_share, bool delete_table)
{
  handlerton *table_type= table->s->db_type();
  DBUG_ENTER("close_temporary");
  DBUG_PRINT("tmptable", ("closing table: '%s'.'%s'",
                          table->s->db.str, table->s->table_name.str));

  free_io_cache(table);
  closefrm(table, 0);
  if (delete_table)
    rm_temporary_table(table_type, table->s->path.str);
  if (free_share)
  {
    free_table_share(table->s);
    my_free(table);
  }
  DBUG_VOID_RETURN;
}


/*
  Used by ALTER TABLE when the table is a temporary one. It changes something
  only if the ALTER contained a RENAME clause (otherwise, table_name is the old
  name).
  Prepares a table cache key, which is the concatenation of db, table_name and
  thd->slave_proxy_id, separated by '\0'.
*/

bool rename_temporary_table(THD* thd, TABLE *table, const char *db,
			    const char *table_name)
{
  char *key;
  uint key_length;
  TABLE_SHARE *share= table->s;
  TABLE_LIST table_list;
  DBUG_ENTER("rename_temporary_table");

  if (!(key=(char*) alloc_root(&share->mem_root, MAX_DBKEY_LENGTH)))
    DBUG_RETURN(1);				/* purecov: inspected */

  table_list.db= (char*) db;
  table_list.table_name= (char*) table_name;
  key_length= create_table_def_key(thd, key, &table_list, 1);
  share->set_table_cache_key(key, key_length);
  DBUG_RETURN(0);
}


/**
   Force all other threads to stop using the table by upgrading
   metadata lock on it and remove unused TABLE instances from cache.

   @param thd      Thread handler
   @param table    Table to remove from cache
   @param function HA_EXTRA_PREPARE_FOR_DROP if table is to be deleted
                   HA_EXTRA_FORCE_REOPEN if table is not be used
                   HA_EXTRA_PREPARE_FOR_RENAME if table is to be renamed

   @note When returning, the table will be unusable for other threads
         until metadata lock is downgraded.

   @retval FALSE Success.
   @retval TRUE  Failure (e.g. because thread was killed).
*/

bool wait_while_table_is_used(THD *thd, TABLE *table,
                              enum ha_extra_function function)
{
  DBUG_ENTER("wait_while_table_is_used");
  DBUG_PRINT("enter", ("table: '%s'  share: 0x%lx  db_stat: %u  version: %lu",
                       table->s->table_name.str, (ulong) table->s,
                       table->db_stat, table->s->version));

  if (thd->mdl_context.upgrade_shared_lock_to_exclusive(
             table->mdl_ticket, thd->variables.lock_wait_timeout))
    DBUG_RETURN(TRUE);

  tdc_remove_table(thd, TDC_RT_REMOVE_NOT_OWN,
                   table->s->db.str, table->s->table_name.str,
                   FALSE);
  /* extra() call must come only after all instances above are closed */
  (void) table->file->extra(function);
  DBUG_RETURN(FALSE);
}


/**
  Close a and drop a just created table in CREATE TABLE ... SELECT.

  @param  thd         Thread handle
  @param  table       TABLE object for the table to be dropped
  @param  db_name     Name of database for this table
  @param  table_name  Name of this table

  This routine assumes that the table to be closed is open only
  by the calling thread, so we needn't wait until other threads
  close the table. It also assumes that the table is first
  in thd->open_ables and a data lock on it, if any, has been
  released. To sum up, it's tuned to work with
  CREATE TABLE ... SELECT and CREATE TABLE .. SELECT only.
  Note, that currently CREATE TABLE ... SELECT is not supported
  under LOCK TABLES. This function, still, can be called in
  prelocked mode, e.g. if we do CREATE TABLE .. SELECT f1();
*/

void drop_open_table(THD *thd, TABLE *table, const char *db_name,
                     const char *table_name)
{
  DBUG_ENTER("drop_open_table");
  if (table->s->tmp_table)
    close_temporary_table(thd, table, 1, 1);
  else
  {
    DBUG_ASSERT(table == thd->open_tables);

    handlerton *table_type= table->s->db_type();

    table->file->extra(HA_EXTRA_PREPARE_FOR_DROP);
    close_thread_table(thd, &thd->open_tables);
    /* Remove the table share from the table cache. */
    tdc_remove_table(thd, TDC_RT_REMOVE_ALL, db_name, table_name,
                     FALSE);
    /* Remove the table from the storage engine and rm the .frm. */
    quick_rm_table(table_type, db_name, table_name, 0);
  }
  DBUG_VOID_RETURN;
}


/**
    Check that table exists in table definition cache, on disk
    or in some storage engine.

    @param       thd     Thread context
    @param       table   Table list element
    @param[out]  exists  Out parameter which is set to TRUE if table
                         exists and to FALSE otherwise.

    @note This function acquires LOCK_open internally.

    @note If there is no .FRM file for the table but it exists in one
          of engines (e.g. it was created on another node of NDB cluster)
          this function will fetch and create proper .FRM file for it.

    @retval  TRUE   Some error occurred
    @retval  FALSE  No error. 'exists' out parameter set accordingly.
*/

bool check_if_table_exists(THD *thd, TABLE_LIST *table, bool *exists)
{
  char path[FN_REFLEN + 1];
  TABLE_SHARE *share;
  DBUG_ENTER("check_if_table_exists");

  *exists= TRUE;

  DBUG_ASSERT(thd->mdl_context.
              is_lock_owner(MDL_key::TABLE, table->db,
                            table->table_name, MDL_SHARED));

  mysql_mutex_lock(&LOCK_open);
  share= get_cached_table_share(table->db, table->table_name);
  mysql_mutex_unlock(&LOCK_open);

  if (share)
    goto end;

  build_table_filename(path, sizeof(path) - 1, table->db, table->table_name,
                       reg_ext, 0);

  if (!access(path, F_OK))
    goto end;

  /* .FRM file doesn't exist. Check if some engine can provide it. */
  if (ha_check_if_table_exists(thd, table->db, table->table_name, exists))
  {
    my_printf_error(ER_OUT_OF_RESOURCES, "Failed to open '%-.64s', error while "
                    "unpacking from engine", MYF(0), table->table_name);
    DBUG_RETURN(TRUE);
  }
end:
  DBUG_RETURN(FALSE);
}


/**
  An error handler which converts, if possible, ER_LOCK_DEADLOCK error
  that can occur when we are trying to acquire a metadata lock to
  a request for back-off and re-start of open_tables() process.
*/

class MDL_deadlock_handler : public Internal_error_handler
{
public:
  MDL_deadlock_handler(Open_table_context *ot_ctx_arg)
    : m_ot_ctx(ot_ctx_arg), m_is_active(FALSE)
  {}

  virtual ~MDL_deadlock_handler() {}

  virtual bool handle_condition(THD *thd,
                                uint sql_errno,
                                const char* sqlstate,
                                MYSQL_ERROR::enum_warning_level level,
                                const char* msg,
                                MYSQL_ERROR ** cond_hdl);

private:
  /** Open table context to be used for back-off request. */
  Open_table_context *m_ot_ctx;
  /**
    Indicates that we are already in the process of handling
    ER_LOCK_DEADLOCK error. Allows to re-emit the error from
    the error handler without falling into infinite recursion.
  */
  bool m_is_active;
};


bool MDL_deadlock_handler::handle_condition(THD *,
                                            uint sql_errno,
                                            const char*,
                                            MYSQL_ERROR::enum_warning_level,
                                            const char*,
                                            MYSQL_ERROR ** cond_hdl)
{
  *cond_hdl= NULL;
  if (! m_is_active && sql_errno == ER_LOCK_DEADLOCK)
  {
    /* Disable the handler to avoid infinite recursion. */
    m_is_active= TRUE;
    (void) m_ot_ctx->request_backoff_action(
             Open_table_context::OT_BACKOFF_AND_RETRY,
             NULL);
    m_is_active= FALSE;
    /*
      If the above back-off request failed, a new instance of
      ER_LOCK_DEADLOCK error was emitted. Thus the current
      instance of error condition can be treated as handled.
    */
    return TRUE;
  }
  return FALSE;
}


/**
  Try to acquire an MDL lock for a table being opened.

  @param[in,out] thd      Session context, to report errors.
  @param[out]    ot_ctx   Open table context, to hold the back off
                          state. If we failed to acquire a lock
                          due to a lock conflict, we add the
                          failed request to the open table context.
  @param[in,out] mdl_request A request for an MDL lock.
                          If we managed to acquire a ticket
                          (no errors or lock conflicts occurred),
                          contains a reference to it on
                          return. However, is not modified if MDL
                          lock type- modifying flags were provided.
  @param[in]    flags flags MYSQL_OPEN_FORCE_SHARED_MDL,
                          MYSQL_OPEN_FORCE_SHARED_HIGH_PRIO_MDL or
                          MYSQL_OPEN_FAIL_ON_MDL_CONFLICT
                          @sa open_table().
  @param[out]   mdl_ticket Only modified if there was no error.
                          If we managed to acquire an MDL
                          lock, contains a reference to the
                          ticket, otherwise is set to NULL.

  @retval TRUE  An error occurred.
  @retval FALSE No error, but perhaps a lock conflict, check mdl_ticket.
*/

static bool
open_table_get_mdl_lock(THD *thd, Open_table_context *ot_ctx,
                        MDL_request *mdl_request,
                        uint flags,
                        MDL_ticket **mdl_ticket)
{
  MDL_request mdl_request_shared;

  if (flags & (MYSQL_OPEN_FORCE_SHARED_MDL |
               MYSQL_OPEN_FORCE_SHARED_HIGH_PRIO_MDL))
  {
    /*
      MYSQL_OPEN_FORCE_SHARED_MDL flag means that we are executing
      PREPARE for a prepared statement and want to override
      the type-of-operation aware metadata lock which was set
      in the parser/during view opening with a simple shared
      metadata lock.
      This is necessary to allow concurrent execution of PREPARE
      and LOCK TABLES WRITE statement against the same table.

      MYSQL_OPEN_FORCE_SHARED_HIGH_PRIO_MDL flag means that we open
      the table in order to get information about it for one of I_S
      queries and also want to override the type-of-operation aware
      shared metadata lock which was set earlier (e.g. during view
      opening) with a high-priority shared metadata lock.
      This is necessary to avoid unnecessary waiting and extra
      ER_WARN_I_S_SKIPPED_TABLE warnings when accessing I_S tables.

      These two flags are mutually exclusive.
    */
    DBUG_ASSERT(!(flags & MYSQL_OPEN_FORCE_SHARED_MDL) ||
                !(flags & MYSQL_OPEN_FORCE_SHARED_HIGH_PRIO_MDL));

    mdl_request_shared.init(&mdl_request->key,
                            (flags & MYSQL_OPEN_FORCE_SHARED_MDL) ?
                            MDL_SHARED : MDL_SHARED_HIGH_PRIO,
                            MDL_TRANSACTION);
    mdl_request= &mdl_request_shared;
  }

  if (flags & MYSQL_OPEN_FAIL_ON_MDL_CONFLICT)
  {
    /*
      When table is being open in order to get data for I_S table,
      we might have some tables not only open but also locked (e.g. when
      this happens under LOCK TABLES or in a stored function).
      As a result by waiting on a conflicting metadata lock to go away
      we may create a deadlock which won't entirely belong to the
      MDL subsystem and thus won't be detectable by this subsystem's
      deadlock detector.
      To avoid such situation we skip the trouble-making table if
      there is a conflicting lock.
    */
    if (thd->mdl_context.try_acquire_lock(mdl_request))
      return TRUE;
    if (mdl_request->ticket == NULL)
    {
      my_error(ER_WARN_I_S_SKIPPED_TABLE, MYF(0),
               mdl_request->key.db_name(), mdl_request->key.name());
      return TRUE;
    }
  }
  else
  {
    /*
      We are doing a normal table open. Let us try to acquire a metadata
      lock on the table. If there is a conflicting lock, acquire_lock()
      will wait for it to go away. Sometimes this waiting may lead to a
      deadlock, with the following results:
      1) If a deadlock is entirely within MDL subsystem, it is
         detected by the deadlock detector of this subsystem.
         ER_LOCK_DEADLOCK error is produced. Then, the error handler
         that is installed prior to the call to acquire_lock() attempts
         to request a back-off and retry. Upon success, ER_LOCK_DEADLOCK
         error is suppressed, otherwise propagated up the calling stack.
      2) Otherwise, a deadlock may occur when the wait-for graph
         includes edges not visible to the MDL deadlock detector.
         One such example is a wait on an InnoDB row lock, e.g. when:
         conn C1 gets SR MDL lock on t1 with SELECT * FROM t1
         conn C2 gets a row lock on t2 with  SELECT * FROM t2 FOR UPDATE
         conn C3 gets in and waits on C1 with DROP TABLE t0, t1
         conn C2 continues and blocks on C3 with SELECT * FROM t0
         conn C1 deadlocks by waiting on C2 by issuing SELECT * FROM
         t2 LOCK IN SHARE MODE.
         Such circular waits are currently only resolved by timeouts,
         e.g. @@innodb_lock_wait_timeout or @@lock_wait_timeout.
    */
    MDL_deadlock_handler mdl_deadlock_handler(ot_ctx);

    thd->push_internal_handler(&mdl_deadlock_handler);
    bool result= thd->mdl_context.acquire_lock(mdl_request,
                                               ot_ctx->get_timeout());
    thd->pop_internal_handler();

    if (result && !ot_ctx->can_recover_from_failed_open())
      return TRUE;
  }
  *mdl_ticket= mdl_request->ticket;
  return FALSE;
}


/**
  Check if table's share is being removed from the table definition
  cache and, if yes, wait until the flush is complete.

  @param thd             Thread context.
  @param table_list      Table which share should be checked.
  @param timeout         Timeout for waiting.
  @param deadlock_weight Weight of this wait for deadlock detector.

  @retval FALSE   Success. Share is up to date or has been flushed.
  @retval TRUE    Error (OOM, our was killed, the wait resulted
                  in a deadlock or timeout). Reported.
*/

static bool
tdc_wait_for_old_version(THD *thd, const char *db, const char *table_name,
                         ulong wait_timeout, uint deadlock_weight)
{
  TABLE_SHARE *share;
  bool res= FALSE;

  mysql_mutex_lock(&LOCK_open);
  if ((share= get_cached_table_share(db, table_name)) &&
      share->has_old_version())
  {
    struct timespec abstime;
    set_timespec(abstime, wait_timeout);
    res= share->wait_for_old_version(thd, &abstime, deadlock_weight);
  }
  mysql_mutex_unlock(&LOCK_open);
  return res;
}


/*
  Open a table.

  SYNOPSIS
    open_table()
    thd                 Thread context.
    table_list          Open first table in list.
    action       INOUT  Pointer to variable of enum_open_table_action type
                        which will be set according to action which is
                        required to remedy problem appeared during attempt
                        to open table.
    flags               Bitmap of flags to modify how open works:
                          MYSQL_OPEN_IGNORE_FLUSH - Open table even if
                          someone has done a flush or there is a pending
                          exclusive metadata lock requests against it
                          (i.e. request high priority metadata lock).
                          No version number checking is done.
                          MYSQL_OPEN_TEMPORARY_ONLY - Open only temporary
                          table not the base table or view.
                          MYSQL_OPEN_TAKE_UPGRADABLE_MDL - Obtain upgradable
                          metadata lock for tables on which we are going to
                          take some kind of write table-level lock.

  IMPLEMENTATION
    Uses a cache of open tables to find a table not in use.

    If TABLE_LIST::open_strategy is set to OPEN_IF_EXISTS, the table is opened
    only if it exists. If the open strategy is OPEN_STUB, the underlying table
    is never opened. In both cases, metadata locks are always taken according
    to the lock strategy.

  RETURN
    TRUE  Open failed. "action" parameter may contain type of action
          needed to remedy problem before retrying again.
    FALSE Success. Members of TABLE_LIST structure are filled properly (e.g.
          TABLE_LIST::table is set for real tables and TABLE_LIST::view is
          set for views).
*/


bool open_table(THD *thd, TABLE_LIST *table_list, MEM_ROOT *mem_root,
                Open_table_context *ot_ctx)
{
  reg1	TABLE *table;
  char	key[MAX_DBKEY_LENGTH];
  uint	key_length;
  char	*alias= table_list->alias;
  uint flags= ot_ctx->get_flags();
  MDL_ticket *mdl_ticket;
  int error;
  TABLE_SHARE *share;
  my_hash_value_type hash_value;
  DBUG_ENTER("open_table");

  /* an open table operation needs a lot of the stack space */
  if (check_stack_overrun(thd, STACK_MIN_SIZE_FOR_OPEN, (uchar *)&alias))
    DBUG_RETURN(TRUE);

  if (thd->killed)
    DBUG_RETURN(TRUE);

  key_length= (create_table_def_key(thd, key, table_list, 1) -
               TMP_TABLE_KEY_EXTRA);

  /*
    Unless requested otherwise, try to resolve this table in the list
    of temporary tables of this thread. In MySQL temporary tables
    are always thread-local and "shadow" possible base tables with the
    same name. This block implements the behaviour.
    TODO: move this block into a separate function.
  */
  if (table_list->open_type != OT_BASE_ONLY &&
      ! (flags & MYSQL_OPEN_SKIP_TEMPORARY))
  {
    for (table= thd->temporary_tables; table ; table=table->next)
    {
      if (table->s->table_cache_key.length == key_length +
          TMP_TABLE_KEY_EXTRA &&
	  !memcmp(table->s->table_cache_key.str, key,
		  key_length + TMP_TABLE_KEY_EXTRA))
      {
        /*
          We're trying to use the same temporary table twice in a query.
          Right now we don't support this because a temporary table
          is always represented by only one TABLE object in THD, and
          it can not be cloned. Emit an error for an unsupported behaviour.
        */
	if (table->query_id)
	{
          DBUG_PRINT("error",
                     ("query_id: %lu  server_id: %u  pseudo_thread_id: %lu",
                      (ulong) table->query_id, (uint) thd->server_id,
                      (ulong) thd->variables.pseudo_thread_id));
	  my_error(ER_CANT_REOPEN_TABLE, MYF(0), table->alias);
	  DBUG_RETURN(TRUE);
	}
	table->query_id= thd->query_id;
	thd->thread_specific_used= TRUE;
        DBUG_PRINT("info",("Using temporary table"));
        goto reset;
      }
    }
  }

  if (table_list->open_type == OT_TEMPORARY_ONLY ||
      (flags & MYSQL_OPEN_TEMPORARY_ONLY))
  {
    if (table_list->open_strategy == TABLE_LIST::OPEN_NORMAL)
    {
      my_error(ER_NO_SUCH_TABLE, MYF(0), table_list->db, table_list->table_name);
      DBUG_RETURN(TRUE);
    }
    else
      DBUG_RETURN(FALSE);
  }

  /*
    The table is not temporary - if we're in pre-locked or LOCK TABLES
    mode, let's try to find the requested table in the list of pre-opened
    and locked tables. If the table is not there, return an error - we can't
    open not pre-opened tables in pre-locked/LOCK TABLES mode.
    TODO: move this block into a separate function.
  */
  if (thd->locked_tables_mode &&
      ! (flags & MYSQL_OPEN_GET_NEW_TABLE))
  {						// Using table locks
    TABLE *best_table= 0;
    int best_distance= INT_MIN;
    for (table=thd->open_tables; table ; table=table->next)
    {
      if (table->s->table_cache_key.length == key_length &&
	  !memcmp(table->s->table_cache_key.str, key, key_length))
      {
        if (!my_strcasecmp(system_charset_info, table->alias, alias) &&
            table->query_id != thd->query_id && /* skip tables already used */
            (thd->locked_tables_mode == LTM_LOCK_TABLES ||
             table->query_id == 0))
        {
          int distance= ((int) table->reginfo.lock_type -
                         (int) table_list->lock_type);

          /*
            Find a table that either has the exact lock type requested,
            or has the best suitable lock. In case there is no locked
            table that has an equal or higher lock than requested,
            we us the closest matching lock to be able to produce an error
            message about wrong lock mode on the table. The best_table
            is changed if bd < 0 <= d or bd < d < 0 or 0 <= d < bd.

            distance <  0 - No suitable lock found
            distance >  0 - we have lock mode higher then we require
            distance == 0 - we have lock mode exactly which we need
          */
          if ((best_distance < 0 && distance > best_distance) ||
              (distance >= 0 && distance < best_distance))
          {
            best_distance= distance;
            best_table= table;
            if (best_distance == 0)
            {
              /*
                We have found a perfect match and can finish iterating
                through open tables list. Check for table use conflict
                between calling statement and SP/trigger is done in
                lock_tables().
              */
              break;
            }
          }
        }
      }
    }
    if (best_table)
    {
      table= best_table;
      table->query_id= thd->query_id;
      DBUG_PRINT("info",("Using locked table"));
      goto reset;
    }
    /*
      Is this table a view and not a base table?
      (it is work around to allow to open view with locked tables,
      real fix will be made after definition cache will be made)

      Since opening of view which was not explicitly locked by LOCK
      TABLES breaks metadata locking protocol (potentially can lead
      to deadlocks) it should be disallowed.
    */
    if (thd->mdl_context.is_lock_owner(MDL_key::TABLE,
                                       table_list->db,
                                       table_list->table_name,
                                       MDL_SHARED))
    {
      char path[FN_REFLEN + 1];
      enum legacy_db_type not_used;
      build_table_filename(path, sizeof(path) - 1,
                           table_list->db, table_list->table_name, reg_ext, 0);
      /*
        Note that we can't be 100% sure that it is a view since it's
        possible that we either simply have not found unused TABLE
        instance in THD::open_tables list or were unable to open table
        during prelocking process (in this case in theory we still
        should hold shared metadata lock on it).
      */
      if (dd_frm_type(thd, path, &not_used) == FRMTYPE_VIEW)
      {
        if (!tdc_open_view(thd, table_list, alias, key, key_length,
                           mem_root, 0))
        {
          DBUG_ASSERT(table_list->view != 0);
          DBUG_RETURN(FALSE); // VIEW
        }
      }
    }
    /*
      No table in the locked tables list. In case of explicit LOCK TABLES
      this can happen if a user did not include the able into the list.
      In case of pre-locked mode locked tables list is generated automatically,
      so we may only end up here if the table did not exist when
      locked tables list was created.
    */
    if (thd->locked_tables_mode == LTM_PRELOCKED)
      my_error(ER_NO_SUCH_TABLE, MYF(0), table_list->db, table_list->alias);
    else
      my_error(ER_TABLE_NOT_LOCKED, MYF(0), alias);
    DBUG_RETURN(TRUE);
  }

  /*
    Non pre-locked/LOCK TABLES mode, and the table is not temporary.
    This is the normal use case.
  */

  if (! (flags & MYSQL_OPEN_HAS_MDL_LOCK))
  {
    /*
      We are not under LOCK TABLES and going to acquire write-lock/
      modify the base table. We need to acquire protection against
      global read lock until end of this statement in order to have
      this statement blocked by active FLUSH TABLES WITH READ LOCK.

      We don't block acquire this protection under LOCK TABLES as
      such protection already acquired at LOCK TABLES time and
      not released until UNLOCK TABLES.

      We don't block statements which modify only temporary tables
      as these tables are not preserved by backup by any form of
      backup which uses FLUSH TABLES WITH READ LOCK.

      TODO: The fact that we sometimes acquire protection against
            GRL only when we encounter table to be write-locked
            slightly increases probability of deadlock.
            This problem will be solved once Alik pushes his
            temporary table refactoring patch and we can start
            pre-acquiring metadata locks at the beggining of
            open_tables() call.
    */
    if (table_list->mdl_request.type >= MDL_SHARED_WRITE &&
        ! (flags & (MYSQL_OPEN_IGNORE_GLOBAL_READ_LOCK |
                    MYSQL_OPEN_FORCE_SHARED_MDL |
                    MYSQL_OPEN_FORCE_SHARED_HIGH_PRIO_MDL |
                    MYSQL_OPEN_SKIP_SCOPED_MDL_LOCK)) &&
        ! ot_ctx->has_protection_against_grl())
    {
      MDL_request protection_request;
      MDL_deadlock_handler mdl_deadlock_handler(ot_ctx);

      if (thd->global_read_lock.can_acquire_protection())
        DBUG_RETURN(TRUE);

      protection_request.init(MDL_key::GLOBAL, "", "", MDL_INTENTION_EXCLUSIVE,
                              MDL_STATEMENT);

      /*
        Install error handler which if possible will convert deadlock error
        into request to back-off and restart process of opening tables.
      */
      thd->push_internal_handler(&mdl_deadlock_handler);
      bool result= thd->mdl_context.acquire_lock(&protection_request,
                                                 ot_ctx->get_timeout());
      thd->pop_internal_handler();

      if (result)
        DBUG_RETURN(TRUE);

      ot_ctx->set_has_protection_against_grl();
    }

    if (open_table_get_mdl_lock(thd, ot_ctx, &table_list->mdl_request,
                                flags, &mdl_ticket) ||
        mdl_ticket == NULL)
    {
      DEBUG_SYNC(thd, "before_open_table_wait_refresh");
      DBUG_RETURN(TRUE);
    }
    DEBUG_SYNC(thd, "after_open_table_mdl_shared");
  }
  else
  {
    /*
      Grab reference to the MDL lock ticket that was acquired
      by the caller.
    */
    mdl_ticket= table_list->mdl_request.ticket;
  }

  hash_value= my_calc_hash(&table_def_cache, (uchar*) key, key_length);


  if (table_list->open_strategy == TABLE_LIST::OPEN_IF_EXISTS)
  {
    bool exists;

    if (check_if_table_exists(thd, table_list, &exists))
      DBUG_RETURN(TRUE);

    if (!exists)
      DBUG_RETURN(FALSE);

    /* Table exists. Let us try to open it. */
  }
  else if (table_list->open_strategy == TABLE_LIST::OPEN_STUB)
    DBUG_RETURN(FALSE);

retry_share:

  mysql_mutex_lock(&LOCK_open);

  if (!(share= get_table_share_with_discover(thd, table_list, key,
                                             key_length, OPEN_VIEW,
                                             &error,
                                             hash_value)))
  {
    mysql_mutex_unlock(&LOCK_open);
    /*
      If thd->is_error() is not set, we either need discover
      (error == 7), or the error was silenced by the prelocking
      handler (error == 0), in which case we should skip this
      table.
    */
    if (error == 7 && !thd->is_error())
    {
      (void) ot_ctx->request_backoff_action(Open_table_context::OT_DISCOVER,
                                            table_list);
    }
    DBUG_RETURN(TRUE);
  }

  if (share->is_view)
  {
    /*
      If parent_l of the table_list is non null then a merge table
      has this view as child table, which is not supported.
    */
    if (table_list->parent_l)
    {
      my_error(ER_WRONG_MRG_TABLE, MYF(0));
      goto err_unlock;
    }

    /*
      This table is a view. Validate its metadata version: in particular,
      that it was a view when the statement was prepared.
    */
    if (check_and_update_table_version(thd, table_list, share))
      goto err_unlock;
    if (table_list->i_s_requested_object & OPEN_TABLE_ONLY)
    {
      my_error(ER_NO_SUCH_TABLE, MYF(0), table_list->db,
               table_list->table_name);
      goto err_unlock;
    }

    /* Open view */
    if (open_new_frm(thd, share, alias,
                     (uint) (HA_OPEN_KEYFILE | HA_OPEN_RNDFILE |
                             HA_GET_INDEX | HA_TRY_READ_ONLY),
                     READ_KEYINFO | COMPUTE_TYPES | EXTRA_RECORD,
                     thd->open_options,
                     0, table_list, mem_root))
      goto err_unlock;

    /* TODO: Don't free this */
    release_table_share(share);

    DBUG_ASSERT(table_list->view);

    mysql_mutex_unlock(&LOCK_open);
    DBUG_RETURN(FALSE);
  }

  /*
    Note that situation when we are trying to open a table for what
    was a view during previous execution of PS will be handled in by
    the caller. Here we should simply open our table even if
    TABLE_LIST::view is true.
  */

  if (table_list->i_s_requested_object &  OPEN_VIEW_ONLY)
  {
    my_error(ER_NO_SUCH_TABLE, MYF(0), table_list->db,
             table_list->table_name);
    goto err_unlock;
  }

  if (!(flags & MYSQL_OPEN_IGNORE_FLUSH))
  {
    if (share->has_old_version())
    {
      /*
        We already have an MDL lock. But we have encountered an old
        version of table in the table definition cache which is possible
        when someone changes the table version directly in the cache
        without acquiring a metadata lock (e.g. this can happen during
        "rolling" FLUSH TABLE(S)).
        Release our reference to share, wait until old version of
        share goes away and then try to get new version of table share.
      */
      MDL_deadlock_handler mdl_deadlock_handler(ot_ctx);
      bool wait_result;

      release_table_share(share);
      mysql_mutex_unlock(&LOCK_open);

      thd->push_internal_handler(&mdl_deadlock_handler);
      wait_result= tdc_wait_for_old_version(thd, table_list->db,
                                            table_list->table_name,
                                            ot_ctx->get_timeout(),
                                            mdl_ticket->get_deadlock_weight());
      thd->pop_internal_handler();

      if (wait_result)
        DBUG_RETURN(TRUE);

      goto retry_share;
    }

    if (thd->open_tables && thd->open_tables->s->version != share->version)
    {
      /*
        If the version changes while we're opening the tables,
        we have to back off, close all the tables opened-so-far,
        and try to reopen them. Note: refresh_version is currently
        changed only during FLUSH TABLES.
      */
      release_table_share(share);
      mysql_mutex_unlock(&LOCK_open);
      (void)ot_ctx->request_backoff_action(Open_table_context::OT_REOPEN_TABLES,
                                           NULL);
      DBUG_RETURN(TRUE);
    }
  }

  if (!share->free_tables.is_empty())
  {
    table= share->free_tables.front();
    table_def_use_table(thd, table);
    /* We need to release share as we have EXTRA reference to it in our hands. */
    release_table_share(share);
  }
  else
  {
    /* We have too many TABLE instances around let us try to get rid of them. */
    while (table_cache_count > table_cache_size && unused_tables)
      free_cache_entry(unused_tables);

    mysql_mutex_unlock(&LOCK_open);

    /* make a new table */
    if (!(table=(TABLE*) my_malloc(sizeof(*table),MYF(MY_WME))))
      goto err_lock;

    error= open_table_from_share(thd, share, alias,
                                 (uint) (HA_OPEN_KEYFILE |
                                         HA_OPEN_RNDFILE |
                                         HA_GET_INDEX |
                                         HA_TRY_READ_ONLY),
                                 (READ_KEYINFO | COMPUTE_TYPES |
                                  EXTRA_RECORD),
                                 thd->open_options, table, FALSE);

    if (error)
    {
      my_free(table);

      if (error == 7)
        (void) ot_ctx->request_backoff_action(Open_table_context::OT_DISCOVER,
                                              table_list);
      else if (share->crashed)
        (void) ot_ctx->request_backoff_action(Open_table_context::OT_REPAIR,
                                              table_list);

      goto err_lock;
    }

    if (open_table_entry_fini(thd, share, table))
    {
      closefrm(table, 0);
      my_free(table);
      goto err_lock;
    }

    mysql_mutex_lock(&LOCK_open);
    /* Add table to the share's used tables list. */
    table_def_add_used_table(thd, table);
  }

  mysql_mutex_unlock(&LOCK_open);

  table->mdl_ticket= mdl_ticket;

  table->next= thd->open_tables;		/* Link into simple list */
  thd->set_open_tables(table);

  table->reginfo.lock_type=TL_READ;		/* Assume read */

 reset:
  /*
    Check that there is no reference to a condtion from an earlier query
    (cf. Bug#58553). 
  */
  DBUG_ASSERT(table->file->pushed_cond == NULL);
  table_list->updatable= 1; // It is not derived table nor non-updatable VIEW
  table_list->table= table;

  table->init(thd, table_list);

  DBUG_RETURN(FALSE);

err_lock:
  mysql_mutex_lock(&LOCK_open);
err_unlock:
  release_table_share(share);
  mysql_mutex_unlock(&LOCK_open);

  DBUG_RETURN(TRUE);
}


/**
   Find table in the list of open tables.

   @param list       List of TABLE objects to be inspected.
   @param db         Database name
   @param table_name Table name

   @return Pointer to the TABLE object found, 0 if no table found.
*/

TABLE *find_locked_table(TABLE *list, const char *db, const char *table_name)
{
  char	key[MAX_DBKEY_LENGTH];
  uint key_length=(uint) (strmov(strmov(key,db)+1,table_name)-key)+1;

  for (TABLE *table= list; table ; table=table->next)
  {
    if (table->s->table_cache_key.length == key_length &&
	!memcmp(table->s->table_cache_key.str, key, key_length))
      return table;
  }
  return(0);
}


/**
   Find instance of TABLE with upgradable or exclusive metadata
   lock from the list of open tables, emit error if no such table
   found.

   @param thd        Thread context
   @param db         Database name.
   @param table_name Name of table.
   @param no_error   Don't emit error if no suitable TABLE
                     instance were found.

   @note This function checks if the connection holds a global IX
         metadata lock. If no such lock is found, it is not safe to
         upgrade the lock and ER_TABLE_NOT_LOCKED_FOR_WRITE will be
         reported.

   @return Pointer to TABLE instance with MDL_SHARED_NO_WRITE,
           MDL_SHARED_NO_READ_WRITE, or MDL_EXCLUSIVE metadata
           lock, NULL otherwise.
*/

TABLE *find_table_for_mdl_upgrade(THD *thd, const char *db,
                                  const char *table_name, bool no_error)
{
  TABLE *tab= find_locked_table(thd->open_tables, db, table_name);

  if (!tab)
  {
    if (!no_error)
      my_error(ER_TABLE_NOT_LOCKED, MYF(0), table_name);
    return NULL;
  }

  /*
    It is not safe to upgrade the metadata lock without a global IX lock.
    This can happen with FLUSH TABLES <list> WITH READ LOCK as we in these
    cases don't take a global IX lock in order to be compatible with
    global read lock.
  */
  if (!thd->mdl_context.is_lock_owner(MDL_key::GLOBAL, "", "",
                                      MDL_INTENTION_EXCLUSIVE))
  {
    if (!no_error)
      my_error(ER_TABLE_NOT_LOCKED_FOR_WRITE, MYF(0), table_name);
    return NULL;
  }

  while (tab->mdl_ticket != NULL &&
         !tab->mdl_ticket->is_upgradable_or_exclusive() &&
         (tab= find_locked_table(tab->next, db, table_name)))
    continue;

  if (!tab && !no_error)
    my_error(ER_TABLE_NOT_LOCKED_FOR_WRITE, MYF(0), table_name);

  return tab;
}


/***********************************************************************
  class Locked_tables_list implementation. Declared in sql_class.h
************************************************************************/

/**
  Enter LTM_LOCK_TABLES mode.

  Enter the LOCK TABLES mode using all the tables that are
  currently open and locked in this connection.
  Initializes a TABLE_LIST instance for every locked table.

  @param  thd  thread handle

  @return TRUE if out of memory.
*/

bool
Locked_tables_list::init_locked_tables(THD *thd)
{
  DBUG_ASSERT(thd->locked_tables_mode == LTM_NONE);
  DBUG_ASSERT(m_locked_tables == NULL);
  DBUG_ASSERT(m_reopen_array == NULL);
  DBUG_ASSERT(m_locked_tables_count == 0);

  for (TABLE *table= thd->open_tables; table;
       table= table->next, m_locked_tables_count++)
  {
    TABLE_LIST *src_table_list= table->pos_in_table_list;
    char *db, *table_name, *alias;
    size_t db_len= src_table_list->db_length;
    size_t table_name_len= src_table_list->table_name_length;
    size_t alias_len= strlen(src_table_list->alias);
    TABLE_LIST *dst_table_list;

    if (! multi_alloc_root(&m_locked_tables_root,
                           &dst_table_list, sizeof(*dst_table_list),
                           &db, db_len + 1,
                           &table_name, table_name_len + 1,
                           &alias, alias_len + 1,
                           NullS))
    {
      unlock_locked_tables(0);
      return TRUE;
    }

    memcpy(db, src_table_list->db, db_len + 1);
    memcpy(table_name, src_table_list->table_name, table_name_len + 1);
    memcpy(alias, src_table_list->alias, alias_len + 1);
    /**
      Sic: remember the *actual* table level lock type taken, to
      acquire the exact same type in reopen_tables().
      E.g. if the table was locked for write, src_table_list->lock_type is
      TL_WRITE_DEFAULT, whereas reginfo.lock_type has been updated from
      thd->update_lock_default.
    */
    dst_table_list->init_one_table(db, db_len, table_name, table_name_len,
                                   alias,
                                   src_table_list->table->reginfo.lock_type);
    dst_table_list->table= table;
    dst_table_list->mdl_request.ticket= src_table_list->mdl_request.ticket;

    /* Link last into the list of tables */
    *(dst_table_list->prev_global= m_locked_tables_last)= dst_table_list;
    m_locked_tables_last= &dst_table_list->next_global;
    table->pos_in_locked_tables= dst_table_list;
  }
  if (m_locked_tables_count)
  {
    /**
      Allocate an auxiliary array to pass to mysql_lock_tables()
      in reopen_tables(). reopen_tables() is a critical
      path and we don't want to complicate it with extra allocations.
    */
    m_reopen_array= (TABLE**)alloc_root(&m_locked_tables_root,
                                        sizeof(TABLE*) *
                                        (m_locked_tables_count+1));
    if (m_reopen_array == NULL)
    {
      unlock_locked_tables(0);
      return TRUE;
    }
  }
  thd->enter_locked_tables_mode(LTM_LOCK_TABLES);

  return FALSE;
}


/**
  Leave LTM_LOCK_TABLES mode if it's been entered.

  Close all locked tables, free memory, and leave the mode.

  @note This function is a no-op if we're not in LOCK TABLES.
*/

void
Locked_tables_list::unlock_locked_tables(THD *thd)

{
  if (thd)
  {
    DBUG_ASSERT(!thd->in_sub_stmt &&
                !(thd->state_flags & Open_tables_state::BACKUPS_AVAIL));
    /*
      Sic: we must be careful to not close open tables if
      we're not in LOCK TABLES mode: unlock_locked_tables() is
      sometimes called implicitly, expecting no effect on
      open tables, e.g. from begin_trans().
    */
    if (thd->locked_tables_mode != LTM_LOCK_TABLES)
      return;

    for (TABLE_LIST *table_list= m_locked_tables;
         table_list; table_list= table_list->next_global)
    {
      /*
        Clear the position in the list, the TABLE object will be
        returned to the table cache.
      */
      table_list->table->pos_in_locked_tables= NULL;
    }
    thd->leave_locked_tables_mode();

    DBUG_ASSERT(thd->transaction.stmt.is_empty());
    close_thread_tables(thd);
    /*
      We rely on the caller to implicitly commit the
      transaction and release transactional locks.
    */
  }
  /*
    After closing tables we can free memory used for storing lock
    request for metadata locks and TABLE_LIST elements.
  */
  free_root(&m_locked_tables_root, MYF(0));
  m_locked_tables= NULL;
  m_locked_tables_last= &m_locked_tables;
  m_reopen_array= NULL;
  m_locked_tables_count= 0;
}


/**
  Unlink a locked table from the locked tables list, either
  temporarily or permanently.

  @param  thd        thread handle
  @param  table_list the element of locked tables list.
                     The implementation assumes that this argument
                     points to a TABLE_LIST element linked into
                     the locked tables list. Passing a TABLE_LIST
                     instance that is not part of locked tables
                     list will lead to a crash.
  @param  remove_from_locked_tables
                      TRUE if the table is removed from the list
                      permanently.

  This function is a no-op if we're not under LOCK TABLES.

  @sa Locked_tables_list::reopen_tables()
*/


void Locked_tables_list::unlink_from_list(THD *thd,
                                          TABLE_LIST *table_list,
                                          bool remove_from_locked_tables)
{
  /*
    If mode is not LTM_LOCK_TABLES, we needn't do anything. Moreover,
    outside this mode pos_in_locked_tables value is not trustworthy.
  */
  if (thd->locked_tables_mode != LTM_LOCK_TABLES)
    return;

  /*
    table_list must be set and point to pos_in_locked_tables of some
    table.
  */
  DBUG_ASSERT(table_list->table->pos_in_locked_tables == table_list);

  /* Clear the pointer, the table will be returned to the table cache. */
  table_list->table->pos_in_locked_tables= NULL;

  /* Mark the table as closed in the locked tables list. */
  table_list->table= NULL;

  /*
    If the table is being dropped or renamed, remove it from
    the locked tables list (implicitly drop the LOCK TABLES lock
    on it).
  */
  if (remove_from_locked_tables)
  {
    *table_list->prev_global= table_list->next_global;
    if (table_list->next_global == NULL)
      m_locked_tables_last= table_list->prev_global;
    else
      table_list->next_global->prev_global= table_list->prev_global;
  }
}

/**
  This is an attempt to recover (somewhat) in case of an error.
  If we failed to reopen a closed table, let's unlink it from the
  list and forget about it. From a user perspective that would look
  as if the server "lost" the lock on one of the locked tables.

  @note This function is a no-op if we're not under LOCK TABLES.
*/

void Locked_tables_list::
unlink_all_closed_tables(THD *thd, MYSQL_LOCK *lock, size_t reopen_count)
{
  /* If we managed to take a lock, unlock tables and free the lock. */
  if (lock)
    mysql_unlock_tables(thd, lock);
  /*
    If a failure happened in reopen_tables(), we may have succeeded
    reopening some tables, but not all.
    This works when the connection was killed in mysql_lock_tables().
  */
  if (reopen_count)
  {
    while (reopen_count--)
    {
      /*
        When closing the table, we must remove it
        from thd->open_tables list.
        We rely on the fact that open_table() that was used
        in reopen_tables() always links the opened table
        to the beginning of the open_tables list.
      */
      DBUG_ASSERT(thd->open_tables == m_reopen_array[reopen_count]);

      thd->open_tables->pos_in_locked_tables->table= NULL;

      close_thread_table(thd, &thd->open_tables);
    }
  }
  /* Exclude all closed tables from the LOCK TABLES list. */
  for (TABLE_LIST *table_list= m_locked_tables; table_list; table_list=
       table_list->next_global)
  {
    if (table_list->table == NULL)
    {
      /* Unlink from list. */
      *table_list->prev_global= table_list->next_global;
      if (table_list->next_global == NULL)
        m_locked_tables_last= table_list->prev_global;
      else
        table_list->next_global->prev_global= table_list->prev_global;
    }
  }
}


/**
  Reopen the tables locked with LOCK TABLES and temporarily closed
  by a DDL statement or FLUSH TABLES.

  @note This function is a no-op if we're not under LOCK TABLES.

  @return TRUE if an error reopening the tables. May happen in
               case of some fatal system error only, e.g. a disk
               corruption, out of memory or a serious bug in the
               locking.
*/

bool
Locked_tables_list::reopen_tables(THD *thd)
{
  Open_table_context ot_ctx(thd, MYSQL_OPEN_REOPEN);
  size_t reopen_count= 0;
  MYSQL_LOCK *lock;
  MYSQL_LOCK *merged_lock;

  for (TABLE_LIST *table_list= m_locked_tables;
       table_list; table_list= table_list->next_global)
  {
    if (table_list->table)                      /* The table was not closed */
      continue;

    /* Links into thd->open_tables upon success */
    if (open_table(thd, table_list, thd->mem_root, &ot_ctx))
    {
      unlink_all_closed_tables(thd, 0, reopen_count);
      return TRUE;
    }
    table_list->table->pos_in_locked_tables= table_list;
    /* See also the comment on lock type in init_locked_tables(). */
    table_list->table->reginfo.lock_type= table_list->lock_type;

    DBUG_ASSERT(reopen_count < m_locked_tables_count);
    m_reopen_array[reopen_count++]= table_list->table;
  }
  if (reopen_count)
  {
    thd->in_lock_tables= 1;
    /*
      We re-lock all tables with mysql_lock_tables() at once rather
      than locking one table at a time because of the case
      reported in Bug#45035: when the same table is present
      in the list many times, thr_lock.c fails to grant READ lock
      on a table that is already locked by WRITE lock, even if
      WRITE lock is taken by the same thread. If READ and WRITE
      lock are passed to thr_lock.c in the same list, everything
      works fine. Patching legacy code of thr_lock.c is risking to
      break something else.
    */
    lock= mysql_lock_tables(thd, m_reopen_array, reopen_count,
                            MYSQL_OPEN_REOPEN);
    thd->in_lock_tables= 0;
    if (lock == NULL || (merged_lock=
                         mysql_lock_merge(thd->lock, lock)) == NULL)
    {
      unlink_all_closed_tables(thd, lock, reopen_count);
      if (! thd->killed)
        my_error(ER_LOCK_DEADLOCK, MYF(0));
      return TRUE;
    }
    thd->lock= merged_lock;
  }
  return FALSE;
}


/*
  Function to assign a new table map id to a table share.

  PARAMETERS

    share - Pointer to table share structure

  DESCRIPTION

    We are intentionally not checking that share->mutex is locked
    since this function should only be called when opening a table
    share and before it is entered into the table_def_cache (meaning
    that it cannot be fetched by another thread, even accidentally).

  PRE-CONDITION(S)

    share is non-NULL
    The LOCK_open mutex is locked.

  POST-CONDITION(S)

    share->table_map_id is given a value that with a high certainty is
    not used by any other table (the only case where a table id can be
    reused is on wrap-around, which means more than 4 billion table
    share opens have been executed while one table was open all the
    time).

    share->table_map_id is not ~0UL.
 */
static ulong last_table_id= ~0UL;

void assign_new_table_id(TABLE_SHARE *share)
{

  DBUG_ENTER("assign_new_table_id");

  /* Preconditions */
  DBUG_ASSERT(share != NULL);
  mysql_mutex_assert_owner(&LOCK_open);

  ulong tid= ++last_table_id;                   /* get next id */
  /*
    There is one reserved number that cannot be used.  Remember to
    change this when 6-byte global table id's are introduced.
  */
  if (unlikely(tid == ~0UL))
    tid= ++last_table_id;
  share->table_map_id= tid;
  DBUG_PRINT("info", ("table_id=%lu", tid));

  /* Post conditions */
  DBUG_ASSERT(share->table_map_id != ~0UL);

  DBUG_VOID_RETURN;
}

#ifndef DBUG_OFF
/* Cause a spurious statement reprepare for debug purposes. */
static bool inject_reprepare(THD *thd)
{
  if (thd->m_reprepare_observer && thd->stmt_arena->is_reprepared == FALSE)
  {
    thd->m_reprepare_observer->report_error(thd);
    return TRUE;
  }

  return FALSE;
}
#endif

/**
  Compare metadata versions of an element obtained from the table
  definition cache and its corresponding node in the parse tree.

  @details If the new and the old values mismatch, invoke
  Metadata_version_observer.
  At prepared statement prepare, all TABLE_LIST version values are
  NULL and we always have a mismatch. But there is no observer set
  in THD, and therefore no error is reported. Instead, we update
  the value in the parse tree, effectively recording the original
  version.
  At prepared statement execute, an observer may be installed.  If
  there is a version mismatch, we push an error and return TRUE.

  For conventional execution (no prepared statements), the
  observer is never installed.

  @sa Execute_observer
  @sa check_prepared_statement() to see cases when an observer is installed
  @sa TABLE_LIST::is_table_ref_id_equal()
  @sa TABLE_SHARE::get_table_ref_id()

  @param[in]      thd         used to report errors
  @param[in,out]  tables      TABLE_LIST instance created by the parser
                              Metadata version information in this object
                              is updated upon success.
  @param[in]      table_share an element from the table definition cache

  @retval  TRUE  an error, which has been reported
  @retval  FALSE success, version in TABLE_LIST has been updated
*/

static bool
check_and_update_table_version(THD *thd,
                               TABLE_LIST *tables, TABLE_SHARE *table_share)
{
  if (! tables->is_table_ref_id_equal(table_share))
  {
    if (thd->m_reprepare_observer &&
        thd->m_reprepare_observer->report_error(thd))
    {
      /*
        Version of the table share is different from the
        previous execution of the prepared statement, and it is
        unacceptable for this SQLCOM. Error has been reported.
      */
      DBUG_ASSERT(thd->is_error());
      return TRUE;
    }
    /* Always maintain the latest version and type */
    tables->set_table_ref_id(table_share);
  }

  DBUG_EXECUTE_IF("reprepare_each_statement", return inject_reprepare(thd););
  return FALSE;
}


/**
  Compares versions of a stored routine obtained from the sp cache
  and the version used at prepare.

  @details If the new and the old values mismatch, invoke
  Metadata_version_observer.
  At prepared statement prepare, all Sroutine_hash_entry version values
  are NULL and we always have a mismatch. But there is no observer set
  in THD, and therefore no error is reported. Instead, we update
  the value in Sroutine_hash_entry, effectively recording the original
  version.
  At prepared statement execute, an observer may be installed.  If
  there is a version mismatch, we push an error and return TRUE.

  For conventional execution (no prepared statements), the
  observer is never installed.

  @param[in]      thd         used to report errors
  @param[in/out]  rt          pointer to stored routine entry in the
                              parse tree
  @param[in]      sp          pointer to stored routine cache entry.
                              Can be NULL if there is no such routine.
  @retval  TRUE  an error, which has been reported
  @retval  FALSE success, version in Sroutine_hash_entry has been updated
*/

static bool
check_and_update_routine_version(THD *thd, Sroutine_hash_entry *rt,
                                 sp_head *sp)
{
  ulong spc_version= sp_cache_version();
  /* sp is NULL if there is no such routine. */
  ulong version= sp ? sp->sp_cache_version() : spc_version;
  /*
    If the version in the parse tree is stale,
    or the version in the cache is stale and sp is not used,
    we need to reprepare.
    Sic: version != spc_version <--> sp is not NULL.
  */
  if (rt->m_sp_cache_version != version ||
      (version != spc_version && !sp->is_invoked()))
  {
    if (thd->m_reprepare_observer &&
        thd->m_reprepare_observer->report_error(thd))
    {
      /*
        Version of the sp cache is different from the
        previous execution of the prepared statement, and it is
        unacceptable for this SQLCOM. Error has been reported.
      */
      DBUG_ASSERT(thd->is_error());
      return TRUE;
    }
    /* Always maintain the latest cache version. */
    rt->m_sp_cache_version= version;
  }
  return FALSE;
}


/**
   Open view by getting its definition from disk (and table cache in future).

   @param thd               Thread handle
   @param table_list        TABLE_LIST with db, table_name & belong_to_view
   @param alias             Alias name
   @param cache_key         Key for table definition cache
   @param cache_key_length  Length of cache_key
   @param mem_root          Memory to be used for .frm parsing.
   @param flags             Flags which modify how we open the view

   @todo This function is needed for special handling of views under
         LOCK TABLES. We probably should get rid of it in long term.

   @return FALSE if success, TRUE - otherwise.
*/

bool tdc_open_view(THD *thd, TABLE_LIST *table_list, const char *alias,
                   char *cache_key, uint cache_key_length,
                   MEM_ROOT *mem_root, uint flags)
{
  TABLE not_used;
  int error;
  my_hash_value_type hash_value;
  TABLE_SHARE *share;

  hash_value= my_calc_hash(&table_def_cache, (uchar*) cache_key,
                           cache_key_length);
  mysql_mutex_lock(&LOCK_open);

  if (!(share= get_table_share(thd, table_list, cache_key,
                               cache_key_length,
                               OPEN_VIEW, &error,
                               hash_value)))
    goto err;

  if (share->is_view &&
      !open_new_frm(thd, share, alias,
                    (uint) (HA_OPEN_KEYFILE | HA_OPEN_RNDFILE |
                            HA_GET_INDEX | HA_TRY_READ_ONLY),
                    READ_KEYINFO | COMPUTE_TYPES | EXTRA_RECORD |
                    flags, thd->open_options, &not_used, table_list,
                    mem_root))
  {
    release_table_share(share);
    mysql_mutex_unlock(&LOCK_open);
    return FALSE;
  }

  my_error(ER_WRONG_OBJECT, MYF(0), share->db.str, share->table_name.str, "VIEW");
  release_table_share(share);
err:
  mysql_mutex_unlock(&LOCK_open);
  return TRUE;
}


<<<<<<< HEAD
/**
   Finalize the process of TABLE creation by loading table triggers
   and taking action if a HEAP table content was emptied implicitly.
*/
=======
      /*
        TODO:
        Here we should wait until all threads has released the table.
        For now we do one retry. This may cause a deadlock if there
        is other threads waiting for other tables used by this thread.
        
        Proper fix would be to if the second retry failed:
        - Mark that table def changed
        - Return from open table
        - Close all tables used by this thread
        - Start waiting that the share is released
        - Retry by opening all tables again
      */
      if (ha_create_table_from_engine(thd, table_list->db,
                                      table_list->table_name))
        goto err;
      /*
        TO BE FIXED
        To avoid deadlock, only wait for release if no one else is
        using the share.
      */
      if (share->ref_count != 1)
        goto err;
      /* Free share and wait until it's released by all threads */
      release_table_share(share, RELEASE_WAIT_FOR_DROP);
      if (!thd->killed)
      {
        mysql_reset_errors(thd, 1);         // Clear warnings
        thd->clear_error();                 // Clear error message
        goto retry;
      }
      DBUG_RETURN(1);
    }
    if (!entry->s || !entry->s->crashed)
      goto err;
     // Code below is for repairing a crashed file
     if ((error= lock_table_name(thd, table_list, TRUE)))
     {
       if (error < 0)
 	goto err;
       if (wait_for_locked_table_names(thd, table_list))
       {
 	unlock_table_name(thd, table_list);
 	goto err;
       }
     }
     pthread_mutex_unlock(&LOCK_open);
     thd->clear_error();				// Clear error message
     error= 0;
     if (open_table_from_share(thd, share, alias,
                               (uint) (HA_OPEN_KEYFILE | HA_OPEN_RNDFILE |
                                       HA_GET_INDEX |
                                       HA_TRY_READ_ONLY),
                               READ_KEYINFO | COMPUTE_TYPES | EXTRA_RECORD,
                               ha_open_options | HA_OPEN_FOR_REPAIR,
                               entry, FALSE) || ! entry->file ||
        (entry->file->is_crashed() && entry->file->ha_check_and_repair(thd)))
     {
       /* Give right error message */
       thd->clear_error();
       my_error(ER_NOT_KEYFILE, MYF(0), share->table_name.str);
       sql_print_error("Couldn't repair table: %s.%s", share->db.str,
                       share->table_name.str);
       if (entry->file)
 	closefrm(entry, 0);
       error=1;
     }
     else
       thd->clear_error();			// Clear error message
     pthread_mutex_lock(&LOCK_open);
     unlock_table_name(thd, table_list);
 
     if (error)
       goto err;
     break;
   }
>>>>>>> 12c42b98

static bool open_table_entry_fini(THD *thd, TABLE_SHARE *share, TABLE *entry)
{
  if (Table_triggers_list::check_n_load(thd, share->db.str,
                                        share->table_name.str, entry, 0))
    return TRUE;

  /*
    If we are here, there was no fatal error (but error may be still
    unitialized).
  */
  if (unlikely(entry->file->implicit_emptied))
  {
    entry->file->implicit_emptied= 0;
    if (mysql_bin_log.is_open())
    {
      char *query, *end;
      uint query_buf_size= 20 + share->db.length + share->table_name.length +1;
      if ((query= (char*) my_malloc(query_buf_size,MYF(MY_WME))))
      {
        /* this DELETE FROM is needed even with row-based binlogging */
        end = strxmov(strmov(query, "DELETE FROM `"),
                      share->db.str,"`.`",share->table_name.str,"`", NullS);
        int errcode= query_error_code(thd, TRUE);
        if (thd->binlog_query(THD::STMT_QUERY_TYPE,
                              query, (ulong)(end-query),
                              FALSE, FALSE, FALSE, errcode))
        {
          my_free(query);
          return TRUE;
        }
        my_free(query);
      }
      else
      {
        /*
          As replication is maybe going to be corrupted, we need to warn the
          DBA on top of warning the client (which will automatically be done
          because of MYF(MY_WME) in my_malloc() above).
        */
        sql_print_error("When opening HEAP table, could not allocate memory "
                        "to write 'DELETE FROM `%s`.`%s`' to the binary log",
                        share->db.str, share->table_name.str);
        delete entry->triggers;
        return TRUE;
      }
    }
  }
  return FALSE;
}


/**
   Auxiliary routine which is used for performing automatical table repair.
*/

static bool auto_repair_table(THD *thd, TABLE_LIST *table_list)
{
  char	cache_key[MAX_DBKEY_LENGTH];
  uint	cache_key_length;
  TABLE_SHARE *share;
  TABLE *entry;
  int not_used;
  bool result= TRUE;
  my_hash_value_type hash_value;

  cache_key_length= create_table_def_key(thd, cache_key, table_list, 0);

  thd->clear_error();

  hash_value= my_calc_hash(&table_def_cache, (uchar*) cache_key,
                           cache_key_length);
  mysql_mutex_lock(&LOCK_open);

  if (!(share= get_table_share(thd, table_list, cache_key,
                               cache_key_length,
                               OPEN_VIEW, &not_used,
                               hash_value)))
    goto end_unlock;

  if (share->is_view)
  {
    release_table_share(share);
    goto end_unlock;
  }

  if (!(entry= (TABLE*)my_malloc(sizeof(TABLE), MYF(MY_WME))))
  {
    release_table_share(share);
    goto end_unlock;
  }
  mysql_mutex_unlock(&LOCK_open);

  if (open_table_from_share(thd, share, table_list->alias,
                            (uint) (HA_OPEN_KEYFILE | HA_OPEN_RNDFILE |
                                    HA_GET_INDEX |
                                    HA_TRY_READ_ONLY),
                            READ_KEYINFO | COMPUTE_TYPES | EXTRA_RECORD,
                            ha_open_options | HA_OPEN_FOR_REPAIR,
                            entry, FALSE) || ! entry->file ||
      (entry->file->is_crashed() && entry->file->ha_check_and_repair(thd)))
  {
    /* Give right error message */
    thd->clear_error();
    my_error(ER_NOT_KEYFILE, MYF(0), share->table_name.str, my_errno);
    sql_print_error("Couldn't repair table: %s.%s", share->db.str,
                    share->table_name.str);
    if (entry->file)
      closefrm(entry, 0);
  }
  else
  {
    thd->clear_error();			// Clear error message
    closefrm(entry, 0);
    result= FALSE;
  }
  my_free(entry);

  mysql_mutex_lock(&LOCK_open);
  release_table_share(share);
  /* Remove the repaired share from the table cache. */
  tdc_remove_table(thd, TDC_RT_REMOVE_ALL,
                   table_list->db, table_list->table_name,
                   TRUE);
end_unlock:
  mysql_mutex_unlock(&LOCK_open);
  return result;
}


/** Open_table_context */

Open_table_context::Open_table_context(THD *thd, uint flags)
  :m_failed_table(NULL),
   m_start_of_statement_svp(thd->mdl_context.mdl_savepoint()),
   m_timeout(flags & MYSQL_LOCK_IGNORE_TIMEOUT ?
             LONG_TIMEOUT : thd->variables.lock_wait_timeout),
   m_flags(flags),
   m_action(OT_NO_ACTION),
   m_has_locks(thd->mdl_context.has_locks()),
   m_has_protection_against_grl(FALSE)
{}


/**
  Check if we can back-off and set back off action if we can.
  Otherwise report and return error.

  @retval  TRUE if back-off is impossible.
  @retval  FALSE if we can back off. Back off action has been set.
*/

bool
Open_table_context::
request_backoff_action(enum_open_table_action action_arg,
                       TABLE_LIST *table)
{
  /*
    A back off action may be one of three kinds:

    * We met a broken table that needs repair, or a table that
      is not present on this MySQL server and needs re-discovery.
      To perform the action, we need an exclusive metadata lock on
      the table. Acquiring an X lock while holding other shared
      locks is very deadlock-prone. If this is a multi- statement
      transaction that holds metadata locks for completed
      statements, we don't do it, and report an error instead.
      The action type in this case is OT_DISCOVER or OT_REPAIR.
    * Our attempt to acquire an MDL lock lead to a deadlock,
      detected by the MDL deadlock detector. The current
      session was chosen a victim. If this is a multi-statement
      transaction that holds metadata locks taken by completed
      statements, restarting locking for the current statement
      may lead to a livelock. Releasing locks of completed
      statements can not be done as will lead to violation
      of ACID. Thus, again, if m_has_locks is set,
      we report an error. Otherwise, when there are no metadata
      locks other than which belong to this statement, we can
      try to recover from error by releasing all locks and
      restarting the pre-locking.
      Similarly, a deadlock error can occur when the
      pre-locking process met a TABLE_SHARE that is being
      flushed, and unsuccessfully waited for the flush to
      complete. A deadlock in this case can happen, e.g.,
      when our session is holding a metadata lock that
      is being waited on by a session which is using
      the table which is being flushed. The only way
      to recover from this error is, again, to close all
      open tables, release all locks, and retry pre-locking.
      Action type name is OT_REOPEN_TABLES. Re-trying
      while holding some locks may lead to a livelock,
      and thus we don't do it.
    * Finally, this session has open TABLEs from different
      "generations" of the table cache. This can happen, e.g.,
      when, after this session has successfully opened one
      table used for a statement, FLUSH TABLES interfered and
      expelled another table used in it. FLUSH TABLES then
      blocks and waits on the table already opened by this
      statement.
      We detect this situation by ensuring that table cache
      version of all tables used in a statement is the same.
      If it isn't, all tables needs to be reopened.
      Note, that we can always perform a reopen in this case,
      even if we already have metadata locks, since we don't
      keep tables open between statements and a livelock
      is not possible.
  */
  if (action_arg != OT_REOPEN_TABLES && m_has_locks)
  {
    my_error(ER_LOCK_DEADLOCK, MYF(0));
    return TRUE;
  }
  /*
    If auto-repair or discovery are requested, a pointer to table
    list element must be provided.
  */
  if (table)
  {
    DBUG_ASSERT(action_arg == OT_DISCOVER || action_arg == OT_REPAIR);
    m_failed_table= (TABLE_LIST*) current_thd->alloc(sizeof(TABLE_LIST));
    if (m_failed_table == NULL)
      return TRUE;
    m_failed_table->init_one_table(table->db, table->db_length,
                                   table->table_name,
                                   table->table_name_length,
                                   table->alias, TL_WRITE);
    m_failed_table->mdl_request.set_type(MDL_EXCLUSIVE);
  }
  m_action= action_arg;
  return FALSE;
}


/**
   Recover from failed attempt of open table by performing requested action.

   @param  thd     Thread context

   @pre This function should be called only with "action" != OT_NO_ACTION
        and after having called @sa close_tables_for_reopen().

   @retval FALSE - Success. One should try to open tables once again.
   @retval TRUE  - Error
*/

bool
Open_table_context::
recover_from_failed_open(THD *thd)
{
  bool result= FALSE;
  /* Execute the action. */
  switch (m_action)
  {
    case OT_BACKOFF_AND_RETRY:
      break;
    case OT_REOPEN_TABLES:
      break;
    case OT_DISCOVER:
      {
        if ((result= lock_table_names(thd, m_failed_table, NULL,
                                      get_timeout(),
                                      MYSQL_OPEN_SKIP_TEMPORARY)))
          break;

        tdc_remove_table(thd, TDC_RT_REMOVE_ALL, m_failed_table->db,
                         m_failed_table->table_name, FALSE);
        ha_create_table_from_engine(thd, m_failed_table->db,
                                    m_failed_table->table_name);

        thd->warning_info->clear_warning_info(thd->query_id);
        thd->clear_error();                 // Clear error message
        thd->mdl_context.release_transactional_locks();
        break;
      }
    case OT_REPAIR:
      {
        if ((result= lock_table_names(thd, m_failed_table, NULL,
                                      get_timeout(),
                                      MYSQL_OPEN_SKIP_TEMPORARY)))
          break;

        tdc_remove_table(thd, TDC_RT_REMOVE_ALL, m_failed_table->db,
                         m_failed_table->table_name, FALSE);

        result= auto_repair_table(thd, m_failed_table);
        thd->mdl_context.release_transactional_locks();
        break;
      }
    default:
      DBUG_ASSERT(0);
  }
  /*
    Reset the pointers to conflicting MDL request and the
    TABLE_LIST element, set when we need auto-discovery or repair,
    for safety.
  */
  m_failed_table= NULL;
  /*
    Reset flag indicating that we have already acquired protection
    against GRL. It is no longer valid as the corresponding lock was
    released by close_tables_for_reopen().
  */
  m_has_protection_against_grl= FALSE;
  /* Prepare for possible another back-off. */
  m_action= OT_NO_ACTION;
  return result;
}


/*
  Return a appropriate read lock type given a table object.

  @param thd Thread context
  @param prelocking_ctx Prelocking context.
  @param table_list     Table list element for table to be locked.

  @remark Due to a statement-based replication limitation, statements such as
          INSERT INTO .. SELECT FROM .. and CREATE TABLE .. SELECT FROM need
          to grab a TL_READ_NO_INSERT lock on the source table in order to
          prevent the replication of a concurrent statement that modifies the
          source table. If such a statement gets applied on the slave before
          the INSERT .. SELECT statement finishes, data on the master could
          differ from data on the slave and end-up with a discrepancy between
          the binary log and table state.
          This also applies to SELECT/SET/DO statements which use stored
          functions. Calls to such functions are going to be logged as a
          whole and thus should be serialized against concurrent changes
          to tables used by those functions. This can be avoided if functions
          only read data but doing so requires more complex analysis than it
          is done now.
          Furthermore, this does not apply to I_S and log tables as it's
          always unsafe to replicate such tables under statement-based
          replication as the table on the slave might contain other data
          (ie: general_log is enabled on the slave). The statement will
          be marked as unsafe for SBR in decide_logging_format().
  @remark Note that even in prelocked mode it is important to correctly
          determine lock type value. In this mode lock type is passed to
          handler::start_stmt() method and can be used by storage engine,
          for example, to determine what kind of row locks it should acquire
          when reading data from the table.
*/

thr_lock_type read_lock_type_for_table(THD *thd,
                                       Query_tables_list *prelocking_ctx,
                                       TABLE_LIST *table_list)
{
  /*
    In cases when this function is called for a sub-statement executed in
    prelocked mode we can't rely on OPTION_BIN_LOG flag in THD::options
    bitmap to determine that binary logging is turned on as this bit can
    be cleared before executing sub-statement. So instead we have to look
    at THD::variables::sql_log_bin member.
  */
  bool log_on= mysql_bin_log.is_open() && thd->variables.sql_log_bin;
  ulong binlog_format= thd->variables.binlog_format;
  if ((log_on == FALSE) || (binlog_format == BINLOG_FORMAT_ROW) ||
      (table_list->table->s->table_category == TABLE_CATEGORY_LOG) ||
      (table_list->table->s->table_category == TABLE_CATEGORY_PERFORMANCE) ||
      !(is_update_query(prelocking_ctx->sql_command) ||
        table_list->prelocking_placeholder ||
        (thd->locked_tables_mode > LTM_LOCK_TABLES)))
    return TL_READ;
  else
    return TL_READ_NO_INSERT;
}


/*
  Handle element of prelocking set other than table. E.g. cache routine
  and, if prelocking strategy prescribes so, extend the prelocking set
  with tables and routines used by it.

  @param[in]  thd                  Thread context.
  @param[in]  prelocking_ctx       Prelocking context.
  @param[in]  rt                   Element of prelocking set to be processed.
  @param[in]  prelocking_strategy  Strategy which specifies how the
                                   prelocking set should be extended when
                                   one of its elements is processed.
  @param[in]  has_prelocking_list  Indicates that prelocking set/list for
                                   this statement has already been built.
  @param[in]  ot_ctx               Context of open_table used to recover from
                                   locking failures.
  @param[out] need_prelocking      Set to TRUE if it was detected that this
                                   statement will require prelocked mode for
                                   its execution, not touched otherwise.

  @retval FALSE  Success.
  @retval TRUE   Failure (Conflicting metadata lock, OOM, other errors).
*/

static bool
open_and_process_routine(THD *thd, Query_tables_list *prelocking_ctx,
                         Sroutine_hash_entry *rt,
                         Prelocking_strategy *prelocking_strategy,
                         bool has_prelocking_list,
                         Open_table_context *ot_ctx,
                         bool *need_prelocking)
{
  MDL_key::enum_mdl_namespace mdl_type= rt->mdl_request.key.mdl_namespace();
  DBUG_ENTER("open_and_process_routine");

  switch (mdl_type)
  {
  case MDL_key::FUNCTION:
  case MDL_key::PROCEDURE:
    {
      sp_head *sp;
      /*
        Try to get MDL lock on the routine.
        Note that we do not take locks on top-level CALLs as this can
        lead to a deadlock. Not locking top-level CALLs does not break
        the binlog as only the statements in the called procedure show
        up there, not the CALL itself.
      */
      if (rt != (Sroutine_hash_entry*)prelocking_ctx->sroutines_list.first ||
          mdl_type != MDL_key::PROCEDURE)
      {
        /*
          Since we acquire only shared lock on routines we don't
          need to care about global intention exclusive locks.
        */
        DBUG_ASSERT(rt->mdl_request.type == MDL_SHARED);

        /*
          Waiting for a conflicting metadata lock to go away may
          lead to a deadlock, detected by MDL subsystem.
          If possible, we try to resolve such deadlocks by releasing all
          metadata locks and restarting the pre-locking process.
          To prevent the error from polluting the diagnostics area
          in case of successful resolution, install a special error
          handler for ER_LOCK_DEADLOCK error.
        */
        MDL_deadlock_handler mdl_deadlock_handler(ot_ctx);

        thd->push_internal_handler(&mdl_deadlock_handler);
        bool result= thd->mdl_context.acquire_lock(&rt->mdl_request,
                                                   ot_ctx->get_timeout());
        thd->pop_internal_handler();

        if (result)
          DBUG_RETURN(TRUE);

        DEBUG_SYNC(thd, "after_shared_lock_pname");

        /* Ensures the routine is up-to-date and cached, if exists. */
        if (sp_cache_routine(thd, rt, has_prelocking_list, &sp))
          DBUG_RETURN(TRUE);

        /* Remember the version of the routine in the parse tree. */
        if (check_and_update_routine_version(thd, rt, sp))
          DBUG_RETURN(TRUE);

        /* 'sp' is NULL when there is no such routine. */
        if (sp && !has_prelocking_list)
        {
          prelocking_strategy->handle_routine(thd, prelocking_ctx, rt, sp,
                                              need_prelocking);
        }
      }
      else
      {
        /*
          If it's a top level call, just make sure we have a recent
          version of the routine, if it exists.
          Validating routine version is unnecessary, since CALL
          does not affect the prepared statement prelocked list.
        */
        if (sp_cache_routine(thd, rt, FALSE, &sp))
          DBUG_RETURN(TRUE);
      }
    }
    break;
  case MDL_key::TRIGGER:
    /**
      We add trigger entries to lex->sroutines_list, but we don't
      load them here. The trigger entry is only used when building
      a transitive closure of objects used in a statement, to avoid
      adding to this closure objects that are used in the trigger more
      than once.
      E.g. if a trigger trg refers to table t2, and the trigger table t1
      is used multiple times in the statement (say, because it's used in
      function f1() twice), we will only add t2 once to the list of
      tables to prelock.

      We don't take metadata locks on triggers either: they are protected
      by a respective lock on the table, on which the trigger is defined.

      The only two cases which give "trouble" are SHOW CREATE TRIGGER
      and DROP TRIGGER statements. For these, statement syntax doesn't
      specify the table on which this trigger is defined, so we have
      to make a "dirty" read in the data dictionary to find out the
      table name. Once we discover the table name, we take a metadata
      lock on it, and this protects all trigger operations.
      Of course the table, in theory, may disappear between the dirty
      read and metadata lock acquisition, but in that case we just return
      a run-time error.

      Grammar of other trigger DDL statements (CREATE, DROP) requires
      the table to be specified explicitly, so we use the table metadata
      lock to protect trigger metadata in these statements. Similarly, in
      DML we always use triggers together with their tables, and thus don't
      need to take separate metadata locks on them.
    */
    break;
  default:
    /* Impossible type value. */
    DBUG_ASSERT(0);
  }
  DBUG_RETURN(FALSE);
}


/**
  Handle table list element by obtaining metadata lock, opening table or view
  and, if prelocking strategy prescribes so, extending the prelocking set with
  tables and routines used by it.

  @param[in]     thd                  Thread context.
  @param[in]     lex                  LEX structure for statement.
  @param[in]     tables               Table list element to be processed.
  @param[in,out] counter              Number of tables which are open.
  @param[in]     flags                Bitmap of flags to modify how the tables
                                      will be open, see open_table() description
                                      for details.
  @param[in]     prelocking_strategy  Strategy which specifies how the
                                      prelocking set should be extended
                                      when table or view is processed.
  @param[in]     has_prelocking_list  Indicates that prelocking set/list for
                                      this statement has already been built.
  @param[in]     ot_ctx               Context used to recover from a failed
                                      open_table() attempt.
  @param[in]     new_frm_mem          Temporary MEM_ROOT to be used for
                                      parsing .FRMs for views.

  @retval  FALSE  Success.
  @retval  TRUE   Error, reported unless there is a chance to recover from it.
*/

static bool
open_and_process_table(THD *thd, LEX *lex, TABLE_LIST *tables,
                       uint *counter, uint flags,
                       Prelocking_strategy *prelocking_strategy,
                       bool has_prelocking_list,
                       Open_table_context *ot_ctx,
                       MEM_ROOT *new_frm_mem)
{
  bool error= FALSE;
  bool safe_to_ignore_table= FALSE;
  DBUG_ENTER("open_and_process_table");
  DEBUG_SYNC(thd, "open_and_process_table");

  /*
    Ignore placeholders for derived tables. After derived tables
    processing, link to created temporary table will be put here.
    If this is derived table for view then we still want to process
    routines used by this view.
  */
  if (tables->derived)
  {
    if (!tables->view)
      goto end;
    /*
      We restore view's name and database wiped out by derived tables
      processing and fall back to standard open process in order to
      obtain proper metadata locks and do other necessary steps like
      stored routine processing.
    */
    tables->db= tables->view_db.str;
    tables->db_length= tables->view_db.length;
    tables->table_name= tables->view_name.str;
    tables->table_name_length= tables->view_name.length;
  }
  /*
    If this TABLE_LIST object is a placeholder for an information_schema
    table, create a temporary table to represent the information_schema
    table in the query. Do not fill it yet - will be filled during
    execution.
  */
  if (tables->schema_table)
  {
    /*
      If this information_schema table is merged into a mergeable
      view, ignore it for now -- it will be filled when its respective
      TABLE_LIST is processed. This code works only during re-execution.
    */
    if (tables->view)
    {
      MDL_ticket *mdl_ticket;
      /*
        We still need to take a MDL lock on the merged view to protect
        it from concurrent changes.
      */
      if (!open_table_get_mdl_lock(thd, ot_ctx, &tables->mdl_request,
                                   flags, &mdl_ticket) &&
          mdl_ticket != NULL)
        goto process_view_routines;
      /* Fall-through to return error. */
    }
    else if (!mysql_schema_table(thd, lex, tables) &&
             !check_and_update_table_version(thd, tables, tables->table->s))
    {
      goto end;
    }
    error= TRUE;
    goto end;
  }
  DBUG_PRINT("tcache", ("opening table: '%s'.'%s'  item: %p",
                        tables->db, tables->table_name, tables)); //psergey: invalid read of size 1 here
  (*counter)++;

  /* Not a placeholder: must be a base table or a view. Let us open it. */
  DBUG_ASSERT(!tables->table);

  if (tables->prelocking_placeholder)
  {
    /*
      For the tables added by the pre-locking code, attempt to open
      the table but fail silently if the table does not exist.
      The real failure will occur when/if a statement attempts to use
      that table.
    */
    No_such_table_error_handler no_such_table_handler;
    thd->push_internal_handler(&no_such_table_handler);
    error= open_table(thd, tables, new_frm_mem, ot_ctx);
    thd->pop_internal_handler();
    safe_to_ignore_table= no_such_table_handler.safely_trapped_errors();
  }
  else
    error= open_table(thd, tables, new_frm_mem, ot_ctx);

  free_root(new_frm_mem, MYF(MY_KEEP_PREALLOC));

  if (error)
  {
    if (! ot_ctx->can_recover_from_failed_open() && safe_to_ignore_table)
    {
      DBUG_PRINT("info", ("open_table: ignoring table '%s'.'%s'",
                          tables->db, tables->alias));
      error= FALSE;
    }
    goto end;
  }

  /*
    We can't rely on simple check for TABLE_LIST::view to determine
    that this is a view since during re-execution we might reopen
    ordinary table in place of view and thus have TABLE_LIST::view
    set from repvious execution and TABLE_LIST::table set from
    current.
  */
  if (!tables->table && tables->view)
  {
    /* VIEW placeholder */
    (*counter)--;

    /*
      tables->next_global list consists of two parts:
      1) Query tables and underlying tables of views.
      2) Tables used by all stored routines that this statement invokes on
         execution.
      We need to know where the bound between these two parts is. If we've
      just opened a view, which was the last table in part #1, and it
      has added its base tables after itself, adjust the boundary pointer
      accordingly.
    */
    if (lex->query_tables_own_last == &(tables->next_global) &&
        tables->view->query_tables)
      lex->query_tables_own_last= tables->view->query_tables_last;
    /*
      Let us free memory used by 'sroutines' hash here since we never
      call destructor for this LEX.
    */
    my_hash_free(&tables->view->sroutines);
    goto process_view_routines;
  }

  /*
    Special types of open can succeed but still don't set
    TABLE_LIST::table to anything.
  */
  if (tables->open_strategy && !tables->table)
    goto end;

  /*
    If we are not already in prelocked mode and extended table list is not
    yet built we might have to build the prelocking set for this statement.

    Since currently no prelocking strategy prescribes doing anything for
    tables which are only read, we do below checks only if table is going
    to be changed.
  */
  if (thd->locked_tables_mode <= LTM_LOCK_TABLES &&
      ! has_prelocking_list &&
      tables->lock_type >= TL_WRITE_ALLOW_WRITE)
  {
    bool need_prelocking= FALSE;
    TABLE_LIST **save_query_tables_last= lex->query_tables_last;
    /*
      Extend statement's table list and the prelocking set with
      tables and routines according to the current prelocking
      strategy.

      For example, for DML statements we need to add tables and routines
      used by triggers which are going to be invoked for this element of
      table list and also add tables required for handling of foreign keys.
    */
    error= prelocking_strategy->handle_table(thd, lex, tables,
                                             &need_prelocking);

    if (need_prelocking && ! lex->requires_prelocking())
      lex->mark_as_requiring_prelocking(save_query_tables_last);

    if (error)
      goto end;
  }

  if (tables->lock_type != TL_UNLOCK && ! thd->locked_tables_mode)
  {
    if (tables->lock_type == TL_WRITE_DEFAULT)
      tables->table->reginfo.lock_type= thd->update_lock_default;
    else if (tables->lock_type == TL_READ_DEFAULT)
      tables->table->reginfo.lock_type=
        read_lock_type_for_table(thd, lex, tables);
    else
      tables->table->reginfo.lock_type= tables->lock_type;
  }
  tables->table->grant= tables->grant;

  /* Check and update metadata version of a base table. */
  error= check_and_update_table_version(thd, tables, tables->table->s);

  if (error)
    goto end;
  /*
    After opening a MERGE table add the children to the query list of
    tables, so that they are opened too.
    Note that placeholders don't have the handler open.
  */
  /* MERGE tables need to access parent and child TABLE_LISTs. */
  DBUG_ASSERT(tables->table->pos_in_table_list == tables);
  /* Non-MERGE tables ignore this call. */
  if (tables->table->file->extra(HA_EXTRA_ADD_CHILDREN_LIST))
  {
    error= TRUE;
    goto end;
  }

process_view_routines:
  /*
    Again we may need cache all routines used by this view and add
    tables used by them to table list.
  */
  if (tables->view &&
      thd->locked_tables_mode <= LTM_LOCK_TABLES &&
      ! has_prelocking_list)
  {
    bool need_prelocking= FALSE;
    TABLE_LIST **save_query_tables_last= lex->query_tables_last;

    error= prelocking_strategy->handle_view(thd, lex, tables,
                                            &need_prelocking);

    if (need_prelocking && ! lex->requires_prelocking())
      lex->mark_as_requiring_prelocking(save_query_tables_last);

    if (error)
      goto end;
  }

end:
  DBUG_RETURN(error);
}

extern "C" uchar *schema_set_get_key(const uchar *record, size_t *length,
                                     my_bool not_used __attribute__((unused)))
{
  TABLE_LIST *table=(TABLE_LIST*) record;
  *length= table->db_length;
  return (uchar*) table->db;
}

/**
  Acquire upgradable (SNW, SNRW) metadata locks on tables used by
  LOCK TABLES or by a DDL statement. Under LOCK TABLES, we can't take
  new locks, so use open_tables_check_upgradable_mdl() instead.

  @param thd               Thread context.
  @param tables_start      Start of list of tables on which upgradable locks
                           should be acquired.
  @param tables_end        End of list of tables.
  @param lock_wait_timeout Seconds to wait before timeout.
  @param flags             Bitmap of flags to modify how the tables will be
                           open, see open_table() description for details.

  @retval FALSE  Success.
  @retval TRUE   Failure (e.g. connection was killed)
*/

bool
lock_table_names(THD *thd,
                 TABLE_LIST *tables_start, TABLE_LIST *tables_end,
                 ulong lock_wait_timeout, uint flags)
{
  MDL_request_list mdl_requests;
  TABLE_LIST *table;
  MDL_request global_request;
  Hash_set<TABLE_LIST, schema_set_get_key> schema_set;

  DBUG_ASSERT(!thd->locked_tables_mode);

  for (table= tables_start; table && table != tables_end;
       table= table->next_global)
  {
    if (table->mdl_request.type >= MDL_SHARED_NO_WRITE &&
        !(table->open_type == OT_TEMPORARY_ONLY ||
          (flags & MYSQL_OPEN_TEMPORARY_ONLY) ||
          (table->open_type != OT_BASE_ONLY &&
           ! (flags & MYSQL_OPEN_SKIP_TEMPORARY) &&
           find_temporary_table(thd, table))))
    {
      if (! (flags & MYSQL_OPEN_SKIP_SCOPED_MDL_LOCK) &&
          schema_set.insert(table))
        return TRUE;
      mdl_requests.push_front(&table->mdl_request);
    }
  }

  if (! (flags & MYSQL_OPEN_SKIP_SCOPED_MDL_LOCK) &&
      ! mdl_requests.is_empty())
  {
    /*
      Scoped locks: Take intention exclusive locks on all involved
      schemas.
    */
    Hash_set<TABLE_LIST, schema_set_get_key>::Iterator it(schema_set);
    while ((table= it++))
    {
      MDL_request *schema_request= new (thd->mem_root) MDL_request;
      if (schema_request == NULL)
        return TRUE;
      schema_request->init(MDL_key::SCHEMA, table->db, "",
                           MDL_INTENTION_EXCLUSIVE,
                           MDL_TRANSACTION);
      mdl_requests.push_front(schema_request);
    }

    /*
      Protect this statement against concurrent global read lock
      by acquiring global intention exclusive lock with statement
      duration.
    */
    if (thd->global_read_lock.can_acquire_protection())
      return TRUE;
    global_request.init(MDL_key::GLOBAL, "", "", MDL_INTENTION_EXCLUSIVE,
                        MDL_STATEMENT);
    mdl_requests.push_front(&global_request);
  }

  if (thd->mdl_context.acquire_locks(&mdl_requests, lock_wait_timeout))
    return TRUE;

  return FALSE;
}


/**
  Check for upgradable (SNW, SNRW) metadata locks on tables to be opened
  for a DDL statement. Under LOCK TABLES, we can't take new locks, so we
  must check if appropriate locks were pre-acquired.

  @param thd           Thread context.
  @param tables_start  Start of list of tables on which upgradable locks
                       should be searched for.
  @param tables_end    End of list of tables.
  @param flags         Bitmap of flags to modify how the tables will be
                       open, see open_table() description for details.

  @retval FALSE  Success.
  @retval TRUE   Failure (e.g. connection was killed)
*/

static bool
open_tables_check_upgradable_mdl(THD *thd, TABLE_LIST *tables_start,
                                 TABLE_LIST *tables_end, uint flags)
{
  TABLE_LIST *table;

  DBUG_ASSERT(thd->locked_tables_mode);

  for (table= tables_start; table && table != tables_end;
       table= table->next_global)
  {
    if (table->mdl_request.type >= MDL_SHARED_NO_WRITE &&
        !(table->open_type == OT_TEMPORARY_ONLY ||
          (flags & MYSQL_OPEN_TEMPORARY_ONLY) ||
          (table->open_type != OT_BASE_ONLY &&
           ! (flags & MYSQL_OPEN_SKIP_TEMPORARY) &&
           find_temporary_table(thd, table))))
    {
      /*
        We don't need to do anything about the found TABLE instance as it
        will be handled later in open_tables(), we only need to check that
        an upgradable lock is already acquired. When we enter LOCK TABLES
        mode, SNRW locks are acquired before all other locks. So if under
        LOCK TABLES we find that there is TABLE instance with upgradeable
        lock, all other instances of TABLE for the same table will have the
        same ticket.

        Note that this works OK even for CREATE TABLE statements which
        request X type of metadata lock. This is because under LOCK TABLES
        such statements don't create the table but only check if it exists
        or, in most complex case, only insert into it.
        Thus SNRW lock should be enough.

        Note that find_table_for_mdl_upgrade() will report an error if
        no suitable ticket is found.
      */
      if (!find_table_for_mdl_upgrade(thd, table->db, table->table_name, false))
        return TRUE;
    }
  }

  return FALSE;
}


/**
  Open all tables in list

  @param[in]     thd      Thread context.
  @param[in,out] start    List of tables to be open (it can be adjusted for
                          statement that uses tables only implicitly, e.g.
                          for "SELECT f1()").
  @param[out]    counter  Number of tables which were open.
  @param[in]     flags    Bitmap of flags to modify how the tables will be
                          open, see open_table() description for details.
  @param[in]     prelocking_strategy  Strategy which specifies how prelocking
                                      algorithm should work for this statement.

  @note
    Unless we are already in prelocked mode and prelocking strategy prescribes
    so this function will also precache all SP/SFs explicitly or implicitly
    (via views and triggers) used by the query and add tables needed for their
    execution to table list. Statement that uses SFs, invokes triggers or
    requires foreign key checks will be marked as requiring prelocking.
    Prelocked mode will be enabled for such query during lock_tables() call.

    If query for which we are opening tables is already marked as requiring
    prelocking it won't do such precaching and will simply reuse table list
    which is already built.

  @retval  FALSE  Success.
  @retval  TRUE   Error, reported.
*/

bool open_tables(THD *thd, TABLE_LIST **start, uint *counter, uint flags,
                Prelocking_strategy *prelocking_strategy)
{
  /*
    We use pointers to "next_global" member in the last processed TABLE_LIST
    element and to the "next" member in the last processed Sroutine_hash_entry
    element as iterators over, correspondingly, the table list and stored routines
    list which stay valid and allow to continue iteration when new elements are
    added to the tail of the lists.
  */
  TABLE_LIST **table_to_open;
  Sroutine_hash_entry **sroutine_to_open;
  TABLE_LIST *tables;
  Open_table_context ot_ctx(thd, flags);
  bool error= FALSE;
  MEM_ROOT new_frm_mem;
  bool has_prelocking_list;
  DBUG_ENTER("open_tables");

  /* Accessing data in XA_IDLE or XA_PREPARED is not allowed. */
  enum xa_states xa_state= thd->transaction.xid_state.xa_state;
  if (*start && (xa_state == XA_IDLE || xa_state == XA_PREPARED))
  {
    my_error(ER_XAER_RMFAIL, MYF(0), xa_state_names[xa_state]);
    DBUG_RETURN(true);
  }

  /*
    temporary mem_root for new .frm parsing.
    TODO: variables for size
  */
  init_sql_alloc(&new_frm_mem, 8024, 8024);

  thd->current_tablenr= 0;
restart:
  /*
    Close HANDLER tables which are marked for flush or against which there
    are pending exclusive metadata locks. This is needed both in order to
    avoid deadlocks and to have a point during statement execution at
    which such HANDLERs are closed even if they don't create problems for
    the current session (i.e. to avoid having a DDL blocked by HANDLERs
    opened for a long time).
  */
  if (thd->handler_tables_hash.records)
    mysql_ha_flush(thd);

  has_prelocking_list= thd->lex->requires_prelocking();
  table_to_open= start;
  sroutine_to_open= (Sroutine_hash_entry**) &thd->lex->sroutines_list.first;
  *counter= 0;
  thd_proc_info(thd, "Opening tables");

  /*
    If we are executing LOCK TABLES statement or a DDL statement
    (in non-LOCK TABLES mode) we might have to acquire upgradable
    semi-exclusive metadata locks (SNW or SNRW) on some of the
    tables to be opened.
    When executing CREATE TABLE .. If NOT EXISTS .. SELECT, the
    table may not yet exist, in which case we acquire an exclusive
    lock.
    We acquire all such locks at once here as doing this in one
    by one fashion may lead to deadlocks or starvation. Later when
    we will be opening corresponding table pre-acquired metadata
    lock will be reused (thanks to the fact that in recursive case
    metadata locks are acquired without waiting).
  */
  if (! (flags & (MYSQL_OPEN_HAS_MDL_LOCK |
                  MYSQL_OPEN_FORCE_SHARED_MDL |
                  MYSQL_OPEN_FORCE_SHARED_HIGH_PRIO_MDL)))
  {
    if (thd->locked_tables_mode)
    {
      /*
        Under LOCK TABLES, we can't acquire new locks, so we instead
        need to check if appropriate locks were pre-acquired.
      */
      if (open_tables_check_upgradable_mdl(thd, *start,
                                           thd->lex->first_not_own_table(),
                                           flags))
      {
        error= TRUE;
        goto err;
      }
    }
    else
    {
      TABLE_LIST *table;
      if (lock_table_names(thd, *start, thd->lex->first_not_own_table(),
                           ot_ctx.get_timeout(), flags))
      {
        error= TRUE;
        goto err;
      }
      for (table= *start; table && table != thd->lex->first_not_own_table();
           table= table->next_global)
      {
        if (table->mdl_request.type >= MDL_SHARED_NO_WRITE)
          table->mdl_request.ticket= NULL;
      }
    }
  }

  /*
    Perform steps of prelocking algorithm until there are unprocessed
    elements in prelocking list/set.
  */
  while (*table_to_open  ||
         (thd->locked_tables_mode <= LTM_LOCK_TABLES &&
          *sroutine_to_open))
  {
    /*
      For every table in the list of tables to open, try to find or open
      a table.
    */
    for (tables= *table_to_open; tables;
         table_to_open= &tables->next_global, tables= tables->next_global)
    {
      error= open_and_process_table(thd, thd->lex, tables, counter,
                                    flags, prelocking_strategy,
                                    has_prelocking_list, &ot_ctx,
                                    &new_frm_mem);

      if (error)
      {
        if (ot_ctx.can_recover_from_failed_open())
        {
          /*
            We have met exclusive metadata lock or old version of table.
            Now we have to close all tables and release metadata locks.
            We also have to throw away set of prelocked tables (and thus
            close tables from this set that were open by now) since it
            is possible that one of tables which determined its content
            was changed.

            Instead of implementing complex/non-robust logic mentioned
            above we simply close and then reopen all tables.

            We have to save pointer to table list element for table which we
            have failed to open since closing tables can trigger removal of
            elements from the table list (if MERGE tables are involved),
          */
          close_tables_for_reopen(thd, start, ot_ctx.start_of_statement_svp());

          /*
            Here we rely on the fact that 'tables' still points to the valid
            TABLE_LIST element. Altough currently this assumption is valid
            it may change in future.
          */
          if (ot_ctx.recover_from_failed_open(thd))
            goto err;

          error= FALSE;
          goto restart;
        }
        goto err;
      }

      DEBUG_SYNC(thd, "open_tables_after_open_and_process_table");
    }

    /*
      If we are not already in prelocked mode and extended table list is
      not yet built for our statement we need to cache routines it uses
      and build the prelocking list for it.
      If we are not in prelocked mode but have built the extended table
      list, we still need to call open_and_process_routine() to take
      MDL locks on the routines.
    */
    if (thd->locked_tables_mode <= LTM_LOCK_TABLES)
    {
      bool need_prelocking= FALSE;
      TABLE_LIST **save_query_tables_last= thd->lex->query_tables_last;
      /*
        Process elements of the prelocking set which are present there
        since parsing stage or were added to it by invocations of
        Prelocking_strategy methods in the above loop over tables.

        For example, if element is a routine, cache it and then,
        if prelocking strategy prescribes so, add tables it uses to the
        table list and routines it might invoke to the prelocking set.
      */
      for (Sroutine_hash_entry *rt= *sroutine_to_open; rt;
           sroutine_to_open= &rt->next, rt= rt->next)
      {
        error= open_and_process_routine(thd, thd->lex, rt, prelocking_strategy,
                                        has_prelocking_list, &ot_ctx,
                                        &need_prelocking);

        if (error)
        {
          if (ot_ctx.can_recover_from_failed_open())
          {
            close_tables_for_reopen(thd, start,
                                    ot_ctx.start_of_statement_svp());
            if (ot_ctx.recover_from_failed_open(thd))
              goto err;

            error= FALSE;
            goto restart;
          }
          /*
            Serious error during reading stored routines from mysql.proc table.
            Something is wrong with the table or its contents, and an error has
            been emitted; we must abort.
          */
          goto err;
        }
      }

      if (need_prelocking && ! thd->lex->requires_prelocking())
        thd->lex->mark_as_requiring_prelocking(save_query_tables_last);

      if (need_prelocking && ! *start)
        *start= thd->lex->query_tables;
    }
  }

  /*
    After successful open of all tables, including MERGE parents and
    children, attach the children to their parents. At end of statement,
    the children are detached. Attaching and detaching are always done,
    even under LOCK TABLES.
  */
  for (tables= *start; tables; tables= tables->next_global)
  {
    TABLE *tbl= tables->table;

    /* Schema tables may not have a TABLE object here. */
    if (tbl && tbl->file->ht->db_type == DB_TYPE_MRG_MYISAM)
    {
      /* MERGE tables need to access parent and child TABLE_LISTs. */
      DBUG_ASSERT(tbl->pos_in_table_list == tables);
      if (tbl->file->extra(HA_EXTRA_ATTACH_CHILDREN))
      {
        error= TRUE;
        goto err;
      }
    }
  }

err:
  thd_proc_info(thd, 0);
  free_root(&new_frm_mem, MYF(0));              // Free pre-alloced block

  if (error && *table_to_open)
  {
    (*table_to_open)->table= NULL;
  }
  DBUG_PRINT("open_tables", ("returning: %d", (int) error));
  DBUG_RETURN(error);
}


/**
  Defines how prelocking algorithm for DML statements should handle routines:
  - For CALL statements we do unrolling (i.e. open and lock tables for each
    sub-statement individually). So for such statements prelocking is enabled
    only if stored functions are used in parameter list and only for period
    during which we calculate values of parameters. Thus in this strategy we
    ignore procedure which is directly called by such statement and extend
    the prelocking set only with tables/functions used by SF called from the
    parameter list.
  - For any other statement any routine which is directly or indirectly called
    by statement is going to be executed in prelocked mode. So in this case we
    simply add all tables and routines used by it to the prelocking set.

  @param[in]  thd              Thread context.
  @param[in]  prelocking_ctx   Prelocking context of the statement.
  @param[in]  rt               Prelocking set element describing routine.
  @param[in]  sp               Routine body.
  @param[out] need_prelocking  Set to TRUE if method detects that prelocking
                               required, not changed otherwise.

  @retval FALSE  Success.
  @retval TRUE   Failure (OOM).
*/

bool DML_prelocking_strategy::
handle_routine(THD *thd, Query_tables_list *prelocking_ctx,
               Sroutine_hash_entry *rt, sp_head *sp, bool *need_prelocking)
{
  /*
    We assume that for any "CALL proc(...)" statement sroutines_list will
    have 'proc' as first element (it may have several, consider e.g.
    "proc(sp_func(...)))". This property is currently guaranted by the
    parser.
  */

  if (rt != (Sroutine_hash_entry*)prelocking_ctx->sroutines_list.first ||
      rt->mdl_request.key.mdl_namespace() != MDL_key::PROCEDURE)
  {
    *need_prelocking= TRUE;
    sp_update_stmt_used_routines(thd, prelocking_ctx, &sp->m_sroutines,
                                 rt->belong_to_view);
    (void)sp->add_used_tables_to_table_list(thd,
                                            &prelocking_ctx->query_tables_last,
                                            rt->belong_to_view);
  }
  sp->propagate_attributes(prelocking_ctx);
  return FALSE;
}


/**
  Defines how prelocking algorithm for DML statements should handle table list
  elements:
  - If table has triggers we should add all tables and routines
    used by them to the prelocking set.

  We do not need to acquire metadata locks on trigger names
  in DML statements, since all DDL statements
  that change trigger metadata always lock their
  subject tables.

  @param[in]  thd              Thread context.
  @param[in]  prelocking_ctx   Prelocking context of the statement.
  @param[in]  table_list       Table list element for table.
  @param[in]  sp               Routine body.
  @param[out] need_prelocking  Set to TRUE if method detects that prelocking
                               required, not changed otherwise.

  @retval FALSE  Success.
  @retval TRUE   Failure (OOM).
*/

bool DML_prelocking_strategy::
handle_table(THD *thd, Query_tables_list *prelocking_ctx,
             TABLE_LIST *table_list, bool *need_prelocking)
{
  /* We rely on a caller to check that table is going to be changed. */
  DBUG_ASSERT(table_list->lock_type >= TL_WRITE_ALLOW_WRITE);

  if (table_list->trg_event_map)
  {
    if (table_list->table->triggers)
    {
      *need_prelocking= TRUE;

      if (table_list->table->triggers->
          add_tables_and_routines_for_triggers(thd, prelocking_ctx, table_list))
        return TRUE;
    }
  }

  return FALSE;
}


/**
  Defines how prelocking algorithm for DML statements should handle view -
  all view routines should be added to the prelocking set.

  @param[in]  thd              Thread context.
  @param[in]  prelocking_ctx   Prelocking context of the statement.
  @param[in]  table_list       Table list element for view.
  @param[in]  sp               Routine body.
  @param[out] need_prelocking  Set to TRUE if method detects that prelocking
                               required, not changed otherwise.

  @retval FALSE  Success.
  @retval TRUE   Failure (OOM).
*/

bool DML_prelocking_strategy::
handle_view(THD *thd, Query_tables_list *prelocking_ctx,
            TABLE_LIST *table_list, bool *need_prelocking)
{
  if (table_list->view->uses_stored_routines())
  {
    *need_prelocking= TRUE;

    sp_update_stmt_used_routines(thd, prelocking_ctx,
                                 &table_list->view->sroutines_list,
                                 table_list->top_table());
  }
  return FALSE;
}


/**
  Defines how prelocking algorithm for LOCK TABLES statement should handle
  table list elements.

  @param[in]  thd              Thread context.
  @param[in]  prelocking_ctx   Prelocking context of the statement.
  @param[in]  table_list       Table list element for table.
  @param[in]  sp               Routine body.
  @param[out] need_prelocking  Set to TRUE if method detects that prelocking
                               required, not changed otherwise.

  @retval FALSE  Success.
  @retval TRUE   Failure (OOM).
*/

bool Lock_tables_prelocking_strategy::
handle_table(THD *thd, Query_tables_list *prelocking_ctx,
             TABLE_LIST *table_list, bool *need_prelocking)
{
  if (DML_prelocking_strategy::handle_table(thd, prelocking_ctx, table_list,
                                            need_prelocking))
    return TRUE;

  /* We rely on a caller to check that table is going to be changed. */
  DBUG_ASSERT(table_list->lock_type >= TL_WRITE_ALLOW_WRITE);

  return FALSE;
}


/**
  Defines how prelocking algorithm for ALTER TABLE statement should handle
  routines - do nothing as this statement is not supposed to call routines.

  We still can end up in this method when someone tries
  to define a foreign key referencing a view, and not just
  a simple view, but one that uses stored routines.
*/

bool Alter_table_prelocking_strategy::
handle_routine(THD *thd, Query_tables_list *prelocking_ctx,
               Sroutine_hash_entry *rt, sp_head *sp, bool *need_prelocking)
{
  return FALSE;
}


/**
  Defines how prelocking algorithm for ALTER TABLE statement should handle
  table list elements.

  Unlike in DML, we do not process triggers here.

  @param[in]  thd              Thread context.
  @param[in]  prelocking_ctx   Prelocking context of the statement.
  @param[in]  table_list       Table list element for table.
  @param[in]  sp               Routine body.
  @param[out] need_prelocking  Set to TRUE if method detects that prelocking
                               required, not changed otherwise.


  @retval FALSE  Success.
  @retval TRUE   Failure (OOM).
*/

bool Alter_table_prelocking_strategy::
handle_table(THD *thd, Query_tables_list *prelocking_ctx,
             TABLE_LIST *table_list, bool *need_prelocking)
{
  return FALSE;
}


/**
  Defines how prelocking algorithm for ALTER TABLE statement
  should handle view - do nothing. We don't need to add view
  routines to the prelocking set in this case as view is not going
  to be materialized.
*/

bool Alter_table_prelocking_strategy::
handle_view(THD *thd, Query_tables_list *prelocking_ctx,
            TABLE_LIST *table_list, bool *need_prelocking)
{
  return FALSE;
}


/**
  Check that lock is ok for tables; Call start stmt if ok

  @param thd             Thread handle.
  @param prelocking_ctx  Prelocking context.
  @param table_list      Table list element for table to be checked.

  @retval FALSE - Ok.
  @retval TRUE  - Error.
*/

static bool check_lock_and_start_stmt(THD *thd,
                                      Query_tables_list *prelocking_ctx,
                                      TABLE_LIST *table_list)
{
  int error;
  thr_lock_type lock_type;
  DBUG_ENTER("check_lock_and_start_stmt");

  /*
    TL_WRITE_DEFAULT and TL_READ_DEFAULT are supposed to be parser only
    types of locks so they should be converted to appropriate other types
    to be passed to storage engine. The exact lock type passed to the
    engine is important as, for example, InnoDB uses it to determine
    what kind of row locks should be acquired when executing statement
    in prelocked mode or under LOCK TABLES with @@innodb_table_locks = 0.
  */
  if (table_list->lock_type == TL_WRITE_DEFAULT)
    lock_type= thd->update_lock_default;
  else if (table_list->lock_type == TL_READ_DEFAULT)
    lock_type= read_lock_type_for_table(thd, prelocking_ctx, table_list);
  else
    lock_type= table_list->lock_type;

  if ((int) lock_type > (int) TL_WRITE_ALLOW_WRITE &&
      (int) table_list->table->reginfo.lock_type <= (int) TL_WRITE_ALLOW_WRITE)
  {
    my_error(ER_TABLE_NOT_LOCKED_FOR_WRITE, MYF(0), table_list->alias);
    DBUG_RETURN(1);
  }
  if ((error= table_list->table->file->start_stmt(thd, lock_type)))
  {
    table_list->table->file->print_error(error, MYF(0));
    DBUG_RETURN(1);
  }
  DBUG_RETURN(0);
}


/**
  @brief Open and lock one table

  @param[in]    thd             thread handle
  @param[in]    table_l         table to open is first table in this list
  @param[in]    lock_type       lock to use for table
  @param[in]    flags           options to be used while opening and locking
                                table (see open_table(), mysql_lock_tables())
  @param[in]    prelocking_strategy  Strategy which specifies how prelocking
                                     algorithm should work for this statement.

  @return       table
    @retval     != NULL         OK, opened table returned
    @retval     NULL            Error

  @note
    If ok, the following are also set:
      table_list->lock_type 	lock_type
      table_list->table		table

  @note
    If table_l is a list, not a single table, the list is temporarily
    broken.

  @detail
    This function is meant as a replacement for open_ltable() when
    MERGE tables can be opened. open_ltable() cannot open MERGE tables.

    There may be more differences between open_n_lock_single_table() and
    open_ltable(). One known difference is that open_ltable() does
    neither call thd->decide_logging_format() nor handle some other logging
    and locking issues because it does not call lock_tables().
*/

TABLE *open_n_lock_single_table(THD *thd, TABLE_LIST *table_l,
                                thr_lock_type lock_type, uint flags,
                                Prelocking_strategy *prelocking_strategy)
{
  TABLE_LIST *save_next_global;
  DBUG_ENTER("open_n_lock_single_table");

  /* Remember old 'next' pointer. */
  save_next_global= table_l->next_global;
  /* Break list. */
  table_l->next_global= NULL;

  /* Set requested lock type. */
  table_l->lock_type= lock_type;
  /* Allow to open real tables only. */
  table_l->required_type= FRMTYPE_TABLE;

  /* Open the table. */
  if (open_and_lock_tables(thd, table_l, FALSE, flags,
                           prelocking_strategy))
    table_l->table= NULL; /* Just to be sure. */

  /* Restore list. */
  table_l->next_global= save_next_global;

  DBUG_RETURN(table_l->table);
}


/*
  Open and lock one table

  SYNOPSIS
    open_ltable()
    thd			Thread handler
    table_list		Table to open is first table in this list
    lock_type		Lock to use for open
    lock_flags          Flags passed to mysql_lock_table

  NOTE
    This function doesn't do anything like SP/SF/views/triggers analysis done 
    in open_table()/lock_tables(). It is intended for opening of only one
    concrete table. And used only in special contexts.

  RETURN VALUES
    table		Opened table
    0			Error
  
    If ok, the following are also set:
      table_list->lock_type 	lock_type
      table_list->table		table
*/

TABLE *open_ltable(THD *thd, TABLE_LIST *table_list, thr_lock_type lock_type,
                   uint lock_flags)
{
  TABLE *table;
  Open_table_context ot_ctx(thd, lock_flags);
  bool error;
  DBUG_ENTER("open_ltable");

  /* should not be used in a prelocked_mode context, see NOTE above */
  DBUG_ASSERT(thd->locked_tables_mode < LTM_PRELOCKED);

  thd_proc_info(thd, "Opening table");
  thd->current_tablenr= 0;
  /* open_ltable can be used only for BASIC TABLEs */
  table_list->required_type= FRMTYPE_TABLE;

  /* This function can't properly handle requests for such metadata locks. */
  DBUG_ASSERT(table_list->mdl_request.type < MDL_SHARED_NO_WRITE);

  while ((error= open_table(thd, table_list, thd->mem_root, &ot_ctx)) &&
         ot_ctx.can_recover_from_failed_open())
  {
    /*
      Even though we have failed to open table we still need to
      call release_transactional_locks() to release metadata locks which
      might have been acquired successfully.
    */
    thd->mdl_context.rollback_to_savepoint(ot_ctx.start_of_statement_svp());
    table_list->mdl_request.ticket= 0;
    if (ot_ctx.recover_from_failed_open(thd))
      break;
  }

  if (!error)
  {
    /*
      We can't have a view or some special "open_strategy" in this function
      so there should be a TABLE instance.
    */
    DBUG_ASSERT(table_list->table);
    table= table_list->table;
    if (table->file->ht->db_type == DB_TYPE_MRG_MYISAM)
    {
      /* A MERGE table must not come here. */
      /* purecov: begin tested */
      my_error(ER_WRONG_OBJECT, MYF(0), table->s->db.str,
               table->s->table_name.str, "BASE TABLE");
      table= 0;
      goto end;
      /* purecov: end */
    }

    table_list->lock_type= lock_type;
    table->grant= table_list->grant;
    if (thd->locked_tables_mode)
    {
      if (check_lock_and_start_stmt(thd, thd->lex, table_list))
	table= 0;
    }
    else
    {
      DBUG_ASSERT(thd->lock == 0);	// You must lock everything at once
      if ((table->reginfo.lock_type= lock_type) != TL_UNLOCK)
	if (! (thd->lock= mysql_lock_tables(thd, &table_list->table, 1,
                                            lock_flags)))
        {
          table= 0;
        }
    }
  }
  else
    table= 0;

end:
  if (table == NULL)
  {
    if (!thd->in_sub_stmt)
      trans_rollback_stmt(thd);
    close_thread_tables(thd);
  }
  thd_proc_info(thd, 0);
  DBUG_RETURN(table);
}


/**
  Open all tables in list, locks them and optionally process derived tables.

  @param thd		      Thread context.
  @param tables	              List of tables for open and locking.
  @param derived              If to handle derived tables.
  @param flags                Bitmap of options to be used to open and lock
                              tables (see open_tables() and mysql_lock_tables()
                              for details).
  @param prelocking_strategy  Strategy which specifies how prelocking algorithm
                              should work for this statement.

  @note
    The thr_lock locks will automatically be freed by
    close_thread_tables().

  @retval FALSE  OK.
  @retval TRUE   Error
*/

bool open_and_lock_tables(THD *thd, TABLE_LIST *tables,
                          bool derived, uint flags,
                          Prelocking_strategy *prelocking_strategy)
{
  uint counter;
  MDL_savepoint mdl_savepoint= thd->mdl_context.mdl_savepoint();
  DBUG_ENTER("open_and_lock_tables");
  DBUG_PRINT("enter", ("derived handling: %d", derived));

  if (open_tables(thd, &tables, &counter, flags, prelocking_strategy))
    goto err;

  DBUG_EXECUTE_IF("sleep_open_and_lock_after_open", {
                  const char *old_proc_info= thd->proc_info;
                  thd->proc_info= "DBUG sleep";
                  my_sleep(6000000);
                  thd->proc_info= old_proc_info;});

  if (lock_tables(thd, tables, counter, flags))
    goto err;

  if (derived)
  {
    if (mysql_handle_derived(thd->lex, &mysql_derived_prepare))
      goto err;
    if (thd->fill_derived_tables() &&
        mysql_handle_derived(thd->lex, &mysql_derived_filling))
    {
      mysql_handle_derived(thd->lex, &mysql_derived_cleanup);
      goto err;
    }
    if (!thd->lex->describe)
      mysql_handle_derived(thd->lex, &mysql_derived_cleanup);
  }

  DBUG_RETURN(FALSE);
err:
  if (! thd->in_sub_stmt)
    trans_rollback_stmt(thd);  /* Necessary if derived handling failed. */
  close_thread_tables(thd);
  /* Don't keep locks for a failed statement. */
  thd->mdl_context.rollback_to_savepoint(mdl_savepoint);
  DBUG_RETURN(TRUE);
}


/*
  Open all tables in list and process derived tables

  SYNOPSIS
    open_normal_and_derived_tables
    thd		- thread handler
    tables	- list of tables for open
    flags       - bitmap of flags to modify how the tables will be open:
                  MYSQL_LOCK_IGNORE_FLUSH - open table even if someone has
                  done a flush on it.

  RETURN
    FALSE - ok
    TRUE  - error

  NOTE 
    This is to be used on prepare stage when you don't read any
    data from the tables.
*/

bool open_normal_and_derived_tables(THD *thd, TABLE_LIST *tables, uint flags)
{
  DML_prelocking_strategy prelocking_strategy;
  uint counter;
  MDL_savepoint mdl_savepoint= thd->mdl_context.mdl_savepoint();
  DBUG_ENTER("open_normal_and_derived_tables");
  DBUG_ASSERT(!thd->fill_derived_tables());
  if (open_tables(thd, &tables, &counter, flags, &prelocking_strategy) ||
      mysql_handle_derived(thd->lex, &mysql_derived_prepare))
    goto end;

  DBUG_RETURN(0);
end:
  /*
    No need to commit/rollback the statement transaction: it's
    either not started or we're filling in an INFORMATION_SCHEMA
    table on the fly, and thus mustn't manipulate with the
    transaction of the enclosing statement.
  */
  DBUG_ASSERT(thd->transaction.stmt.is_empty() ||
              (thd->state_flags & Open_tables_state::BACKUPS_AVAIL));
  close_thread_tables(thd);
  /* Don't keep locks for a failed statement. */
  thd->mdl_context.rollback_to_savepoint(mdl_savepoint);

  DBUG_RETURN(TRUE); /* purecov: inspected */
}


/*
  Mark all real tables in the list as free for reuse.

  SYNOPSIS
    mark_real_tables_as_free_for_reuse()
      thd   - thread context
      table - head of the list of tables

  DESCRIPTION
    Marks all real tables in the list (i.e. not views, derived
    or schema tables) as free for reuse.
*/

static void mark_real_tables_as_free_for_reuse(TABLE_LIST *table_list)
{
  TABLE_LIST *table;
  for (table= table_list; table; table= table->next_global)
    if (!table->placeholder())
    {
      table->table->query_id= 0;
    }
  for (table= table_list; table; table= table->next_global)
    if (!table->placeholder())
    {
      /*
        Detach children of MyISAMMRG tables used in
        sub-statements, they will be reattached at open.
        This has to be done in a separate loop to make sure
        that children have had their query_id cleared.
      */
      table->table->file->extra(HA_EXTRA_DETACH_CHILDREN);
    }
}


/**
  Lock all tables in a list.

  @param  thd           Thread handler
  @param  tables        Tables to lock
  @param  count         Number of opened tables
  @param  flags         Options (see mysql_lock_tables() for details)

  You can't call lock_tables() while holding thr_lock locks, as
  this would break the dead-lock-free handling thr_lock gives us.
  You must always get all needed locks at once.

  If the query for which we are calling this function is marked as
  requiring prelocking, this function will change
  locked_tables_mode to LTM_PRELOCKED.

  @retval FALSE         Success. 
  @retval TRUE          A lock wait timeout, deadlock or out of memory.
*/

bool lock_tables(THD *thd, TABLE_LIST *tables, uint count,
                 uint flags)
{
  TABLE_LIST *table;

  DBUG_ENTER("lock_tables");
  /*
    We can't meet statement requiring prelocking if we already
    in prelocked mode.
  */
  DBUG_ASSERT(thd->locked_tables_mode <= LTM_LOCK_TABLES ||
              !thd->lex->requires_prelocking());

  if (!tables && !thd->lex->requires_prelocking())
    DBUG_RETURN(thd->decide_logging_format(tables));

  /*
    Check for thd->locked_tables_mode to avoid a redundant
    and harmful attempt to lock the already locked tables again.
    Checking for thd->lock is not enough in some situations. For example,
    if a stored function contains
    "drop table t3; create temporary t3 ..; insert into t3 ...;"
    thd->lock may be 0 after drop tables, whereas locked_tables_mode
    is still on. In this situation an attempt to lock temporary
    table t3 will lead to a memory leak.
  */
  if (! thd->locked_tables_mode)
  {
    DBUG_ASSERT(thd->lock == 0);	// You must lock everything at once
    TABLE **start,**ptr;

    if (!(ptr=start=(TABLE**) thd->alloc(sizeof(TABLE*)*count)))
      DBUG_RETURN(TRUE);
    for (table= tables; table; table= table->next_global)
    {
      if (!table->placeholder())
	*(ptr++)= table->table;
    }

    /* We have to emulate LOCK TABLES if we are statement needs prelocking. */
    if (thd->lex->requires_prelocking())
    {
      /*
        A query that modifies autoinc column in sub-statement can make the 
        master and slave inconsistent.
        We can solve these problems in mixed mode by switching to binlogging 
        if at least one updated table is used by sub-statement
      */
      if (thd->variables.binlog_format != BINLOG_FORMAT_ROW && tables && 
          has_write_table_with_auto_increment(thd->lex->first_not_own_table()))
        thd->lex->set_stmt_unsafe(LEX::BINLOG_STMT_UNSAFE_AUTOINC_COLUMNS);
    }

    DEBUG_SYNC(thd, "before_lock_tables_takes_lock");

    if (! (thd->lock= mysql_lock_tables(thd, start, (uint) (ptr - start),
                                        flags)))
      DBUG_RETURN(TRUE);

    DEBUG_SYNC(thd, "after_lock_tables_takes_lock");

    if (thd->lex->requires_prelocking() &&
        thd->lex->sql_command != SQLCOM_LOCK_TABLES)
    {
      TABLE_LIST *first_not_own= thd->lex->first_not_own_table();
      /*
        We just have done implicit LOCK TABLES, and now we have
        to emulate first open_and_lock_tables() after it.

        When open_and_lock_tables() is called for a single table out of
        a table list, the 'next_global' chain is temporarily broken. We
        may not find 'first_not_own' before the end of the "list".
        Look for example at those places where open_n_lock_single_table()
        is called. That function implements the temporary breaking of
        a table list for opening a single table.
      */
      for (table= tables;
           table && table != first_not_own;
           table= table->next_global)
      {
        if (!table->placeholder())
        {
          table->table->query_id= thd->query_id;
          if (check_lock_and_start_stmt(thd, thd->lex, table))
          {
            mysql_unlock_tables(thd, thd->lock);
            thd->lock= 0;
            DBUG_RETURN(TRUE);
          }
        }
      }
      /*
        Let us mark all tables which don't belong to the statement itself,
        and was marked as occupied during open_tables() as free for reuse.
      */
      mark_real_tables_as_free_for_reuse(first_not_own);
      DBUG_PRINT("info",("locked_tables_mode= LTM_PRELOCKED"));
      thd->enter_locked_tables_mode(LTM_PRELOCKED);
    }
  }
  else
  {
    TABLE_LIST *first_not_own= thd->lex->first_not_own_table();
    /*
      When open_and_lock_tables() is called for a single table out of
      a table list, the 'next_global' chain is temporarily broken. We
      may not find 'first_not_own' before the end of the "list".
      Look for example at those places where open_n_lock_single_table()
      is called. That function implements the temporary breaking of
      a table list for opening a single table.
    */
    for (table= tables;
         table && table != first_not_own;
         table= table->next_global)
    {
      if (table->placeholder())
        continue;

      /*
        In a stored function or trigger we should ensure that we won't change
        a table that is already used by the calling statement.
      */
      if (thd->locked_tables_mode >= LTM_PRELOCKED &&
          table->lock_type >= TL_WRITE_ALLOW_WRITE)
      {
        for (TABLE* opentab= thd->open_tables; opentab; opentab= opentab->next)
        {
          if (table->table->s == opentab->s && opentab->query_id &&
              table->table->query_id != opentab->query_id)
          {
            my_error(ER_CANT_UPDATE_USED_TABLE_IN_SF_OR_TRG, MYF(0),
                     table->table->s->table_name.str);
            DBUG_RETURN(TRUE);
          }
        }
      }

      if (check_lock_and_start_stmt(thd, thd->lex, table))
      {
	DBUG_RETURN(TRUE);
      }
    }
    /*
      If we are under explicit LOCK TABLES and our statement requires
      prelocking, we should mark all "additional" tables as free for use
      and enter prelocked mode.
    */
    if (thd->lex->requires_prelocking())
    {
      mark_real_tables_as_free_for_reuse(first_not_own);
      DBUG_PRINT("info",
                 ("thd->locked_tables_mode= LTM_PRELOCKED_UNDER_LOCK_TABLES"));
      thd->locked_tables_mode= LTM_PRELOCKED_UNDER_LOCK_TABLES;
    }
  }

  DBUG_RETURN(thd->decide_logging_format(tables));
}


/**
  Prepare statement for reopening of tables and recalculation of set of
  prelocked tables.

  @param[in] thd         Thread context.
  @param[in,out] tables  List of tables which we were trying to open
                         and lock.
  @param[in] start_of_statement_svp MDL savepoint which represents the set
                         of metadata locks which the current transaction
                         managed to acquire before execution of the current
                         statement and to which we should revert before
                         trying to reopen tables. NULL if no metadata locks
                         were held and thus all metadata locks should be
                         released.
*/

void close_tables_for_reopen(THD *thd, TABLE_LIST **tables,
                             const MDL_savepoint &start_of_statement_svp)
{
  TABLE_LIST *first_not_own_table= thd->lex->first_not_own_table();
  TABLE_LIST *tmp;

  /*
    If table list consists only from tables from prelocking set, table list
    for new attempt should be empty, so we have to update list's root pointer.
  */
  if (first_not_own_table == *tables)
    *tables= 0;
  thd->lex->chop_off_not_own_tables();
  /* Reset MDL tickets for procedures/functions */
  for (Sroutine_hash_entry *rt=
         (Sroutine_hash_entry*)thd->lex->sroutines_list.first;
       rt; rt= rt->next)
    rt->mdl_request.ticket= NULL;
  sp_remove_not_own_routines(thd->lex);
  for (tmp= *tables; tmp; tmp= tmp->next_global)
  {
    tmp->table= 0;
    tmp->mdl_request.ticket= NULL;
    /* We have to cleanup translation tables of views. */
    tmp->cleanup_items();
  }
  /*
    No need to commit/rollback the statement transaction: it's
    either not started or we're filling in an INFORMATION_SCHEMA
    table on the fly, and thus mustn't manipulate with the
    transaction of the enclosing statement.
  */
  DBUG_ASSERT(thd->transaction.stmt.is_empty() ||
              (thd->state_flags & Open_tables_state::BACKUPS_AVAIL));
  close_thread_tables(thd);
  thd->mdl_context.rollback_to_savepoint(start_of_statement_svp);
}


/**
  Open a single table without table caching and don't add it to
  THD::open_tables. Depending on the 'add_to_temporary_tables_list' value,
  the opened TABLE instance will be addded to THD::temporary_tables list.

  @param thd                          Thread context.
  @param path                         Path (without .frm)
  @param db                           Database name.
  @param table_name                   Table name.
  @param add_to_temporary_tables_list Specifies if the opened TABLE
                                      instance should be linked into
                                      THD::temporary_tables list.

  @note This function is used:
    - by alter_table() to open a temporary table;
    - when creating a temporary table with CREATE TEMPORARY TABLE.

  @return TABLE instance for opened table.
  @retval NULL on error.
*/

TABLE *open_table_uncached(THD *thd, const char *path, const char *db,
                           const char *table_name,
                           bool add_to_temporary_tables_list)
{
  TABLE *tmp_table;
  TABLE_SHARE *share;
  char cache_key[MAX_DBKEY_LENGTH], *saved_cache_key, *tmp_path;
  uint key_length;
  TABLE_LIST table_list;
  DBUG_ENTER("open_table_uncached");
  DBUG_PRINT("enter",
             ("table: '%s'.'%s'  path: '%s'  server_id: %u  "
              "pseudo_thread_id: %lu",
              db, table_name, path,
              (uint) thd->server_id, (ulong) thd->variables.pseudo_thread_id));

  table_list.db=         (char*) db;
  table_list.table_name= (char*) table_name;
  /* Create the cache_key for temporary tables */
  key_length= create_table_def_key(thd, cache_key, &table_list, 1);

  if (!(tmp_table= (TABLE*) my_malloc(sizeof(*tmp_table) + sizeof(*share) +
                                      strlen(path)+1 + key_length,
                                      MYF(MY_WME))))
    DBUG_RETURN(0);				/* purecov: inspected */

  share= (TABLE_SHARE*) (tmp_table+1);
  tmp_path= (char*) (share+1);
  saved_cache_key= strmov(tmp_path, path)+1;
  memcpy(saved_cache_key, cache_key, key_length);

  init_tmp_table_share(thd, share, saved_cache_key, key_length,
                       strend(saved_cache_key)+1, tmp_path);

  if (open_table_def(thd, share, 0) ||
      open_table_from_share(thd, share, table_name,
                            (uint) (HA_OPEN_KEYFILE | HA_OPEN_RNDFILE |
                                    HA_GET_INDEX),
                            READ_KEYINFO | COMPUTE_TYPES | EXTRA_RECORD,
                            ha_open_options,
                            tmp_table, FALSE))
  {
    /* No need to lock share->mutex as this is not needed for tmp tables */
    free_table_share(share);
    my_free(tmp_table);
    DBUG_RETURN(0);
  }

  tmp_table->reginfo.lock_type= TL_WRITE;	 // Simulate locked
  share->tmp_table= (tmp_table->file->has_transactions() ? 
                     TRANSACTIONAL_TMP_TABLE : NON_TRANSACTIONAL_TMP_TABLE);

  if (add_to_temporary_tables_list)
  {
    /* growing temp list at the head */
    tmp_table->next= thd->temporary_tables;
    if (tmp_table->next)
      tmp_table->next->prev= tmp_table;
    thd->temporary_tables= tmp_table;
    thd->temporary_tables->prev= 0;
    if (thd->slave_thread)
      slave_open_temp_tables++;
  }
  tmp_table->pos_in_table_list= 0;
  DBUG_PRINT("tmptable", ("opened table: '%s'.'%s' 0x%lx", tmp_table->s->db.str,
                          tmp_table->s->table_name.str, (long) tmp_table));
  DBUG_RETURN(tmp_table);
}


bool rm_temporary_table(handlerton *base, char *path)
{
  bool error=0;
  handler *file;
  char *ext;
  DBUG_ENTER("rm_temporary_table");

  strmov(ext= strend(path), reg_ext);
  if (mysql_file_delete(key_file_frm, path, MYF(0)))
    error=1; /* purecov: inspected */
  *ext= 0;				// remove extension
  file= get_new_handler((TABLE_SHARE*) 0, current_thd->mem_root, base);
  if (file && file->ha_delete_table(path))
  {
    error=1;
    sql_print_warning("Could not remove temporary table: '%s', error: %d",
                      path, my_errno);
  }
  delete file;
  DBUG_RETURN(error);
}


/*****************************************************************************
* The following find_field_in_XXX procedures implement the core of the
* name resolution functionality. The entry point to resolve a column name in a
* list of tables is 'find_field_in_tables'. It calls 'find_field_in_table_ref'
* for each table reference. In turn, depending on the type of table reference,
* 'find_field_in_table_ref' calls one of the 'find_field_in_XXX' procedures
* below specific for the type of table reference.
******************************************************************************/

/* Special Field pointers as return values of find_field_in_XXX functions. */
Field *not_found_field= (Field*) 0x1;
Field *view_ref_found= (Field*) 0x2; 

#define WRONG_GRANT (Field*) -1

static void update_field_dependencies(THD *thd, Field *field, TABLE *table)
{
  DBUG_ENTER("update_field_dependencies");
  if (thd->mark_used_columns != MARK_COLUMNS_NONE)
  {
    MY_BITMAP *bitmap;

    /*
      We always want to register the used keys, as the column bitmap may have
      been set for all fields (for example for view).
    */
      
    table->covering_keys.intersect(field->part_of_key);
    table->merge_keys.merge(field->part_of_key);

    if (thd->mark_used_columns == MARK_COLUMNS_READ)
      bitmap= table->read_set;
    else
      bitmap= table->write_set;

    /* 
       The test-and-set mechanism in the bitmap is not reliable during
       multi-UPDATE statements under MARK_COLUMNS_READ mode
       (thd->mark_used_columns == MARK_COLUMNS_READ), as this bitmap contains
       only those columns that are used in the SET clause. I.e they are being
       set here. See multi_update::prepare()
    */
    if (bitmap_fast_test_and_set(bitmap, field->field_index))
    {
      if (thd->mark_used_columns == MARK_COLUMNS_WRITE)
      {
        DBUG_PRINT("warning", ("Found duplicated field"));
        thd->dup_field= field;
      }
      else
      {
        DBUG_PRINT("note", ("Field found before"));
      }
      DBUG_VOID_RETURN;
    }
    if (table->get_fields_in_item_tree)
      field->flags|= GET_FIXED_FIELDS_FLAG;
    table->used_fields++;
  }
  else if (table->get_fields_in_item_tree)
    field->flags|= GET_FIXED_FIELDS_FLAG;
  DBUG_VOID_RETURN;
}


/*
  Find a field by name in a view that uses merge algorithm.

  SYNOPSIS
    find_field_in_view()
    thd				thread handler
    table_list			view to search for 'name'
    name			name of field
    length			length of name
    item_name                   name of item if it will be created (VIEW)
    ref				expression substituted in VIEW should be passed
                                using this reference (return view_ref_found)
    register_tree_change        TRUE if ref is not stack variable and we
                                need register changes in item tree

  RETURN
    0			field is not found
    view_ref_found	found value in VIEW (real result is in *ref)
    #			pointer to field - only for schema table fields
*/

static Field *
find_field_in_view(THD *thd, TABLE_LIST *table_list,
                   const char *name, uint length,
                   const char *item_name, Item **ref,
                   bool register_tree_change)
{
  DBUG_ENTER("find_field_in_view");
  DBUG_PRINT("enter",
             ("view: '%s', field name: '%s', item name: '%s', ref 0x%lx",
              table_list->alias, name, item_name, (ulong) ref));
  Field_iterator_view field_it;
  field_it.set(table_list);
  Query_arena *arena= 0, backup;  
  
  DBUG_ASSERT(table_list->schema_table_reformed ||
              (ref != 0 && table_list->view != 0));
  for (; !field_it.end_of_fields(); field_it.next())
  {
    if (!my_strcasecmp(system_charset_info, field_it.name(), name))
    {
      // in PS use own arena or data will be freed after prepare
      if (register_tree_change &&
          thd->stmt_arena->is_stmt_prepare_or_first_stmt_execute())
        arena= thd->activate_stmt_arena_if_needed(&backup);
      /*
        create_item() may, or may not create a new Item, depending on
        the column reference. See create_view_field() for details.
      */
      Item *item= field_it.create_item(thd);
      if (arena)
        thd->restore_active_arena(arena, &backup);
      
      if (!item)
        DBUG_RETURN(0);
      /*
       *ref != NULL means that *ref contains the item that we need to
       replace. If the item was aliased by the user, set the alias to
       the replacing item.
       We need to set alias on both ref itself and on ref real item.
      */
      if (*ref && !(*ref)->is_autogenerated_name)
      {
        item->set_name((*ref)->name, (*ref)->name_length,
                       system_charset_info);
        item->real_item()->set_name((*ref)->name, (*ref)->name_length,
                       system_charset_info);
      }
      if (register_tree_change)
        thd->change_item_tree(ref, item);
      else
        *ref= item;
      DBUG_RETURN((Field*) view_ref_found);
    }
  }
  DBUG_RETURN(0);
}


/*
  Find field by name in a NATURAL/USING join table reference.

  SYNOPSIS
    find_field_in_natural_join()
    thd			 [in]  thread handler
    table_ref            [in]  table reference to search
    name		 [in]  name of field
    length		 [in]  length of name
    ref                  [in/out] if 'name' is resolved to a view field, ref is
                               set to point to the found view field
    register_tree_change [in]  TRUE if ref is not stack variable and we
                               need register changes in item tree
    actual_table         [out] the original table reference where the field
                               belongs - differs from 'table_list' only for
                               NATURAL/USING joins

  DESCRIPTION
    Search for a field among the result fields of a NATURAL/USING join.
    Notice that this procedure is called only for non-qualified field
    names. In the case of qualified fields, we search directly the base
    tables of a natural join.

  RETURN
    NULL        if the field was not found
    WRONG_GRANT if no access rights to the found field
    #           Pointer to the found Field
*/

static Field *
find_field_in_natural_join(THD *thd, TABLE_LIST *table_ref, const char *name,
                           uint length, Item **ref, bool register_tree_change,
                           TABLE_LIST **actual_table)
{
  List_iterator_fast<Natural_join_column>
    field_it(*(table_ref->join_columns));
  Natural_join_column *nj_col, *curr_nj_col;
  Field *found_field;
  Query_arena *arena, backup;
  DBUG_ENTER("find_field_in_natural_join");
  DBUG_PRINT("enter", ("field name: '%s', ref 0x%lx",
		       name, (ulong) ref));
  DBUG_ASSERT(table_ref->is_natural_join && table_ref->join_columns);
  DBUG_ASSERT(*actual_table == NULL);

  LINT_INIT(arena);
  LINT_INIT(found_field);

  for (nj_col= NULL, curr_nj_col= field_it++; curr_nj_col; 
       curr_nj_col= field_it++)
  {
    if (!my_strcasecmp(system_charset_info, curr_nj_col->name(), name))
    {
      if (nj_col)
      {
        my_error(ER_NON_UNIQ_ERROR, MYF(0), name, thd->where);
        DBUG_RETURN(NULL);
      }
      nj_col= curr_nj_col;
    }
  }
  if (!nj_col)
    DBUG_RETURN(NULL);

  if (nj_col->view_field)
  {
    Item *item;
    LINT_INIT(arena);
    if (register_tree_change)
      arena= thd->activate_stmt_arena_if_needed(&backup);
    /*
      create_item() may, or may not create a new Item, depending on the
      column reference. See create_view_field() for details.
    */
    item= nj_col->create_item(thd);
    /*
     *ref != NULL means that *ref contains the item that we need to
     replace. If the item was aliased by the user, set the alias to
     the replacing item.
     We need to set alias on both ref itself and on ref real item.
     */
    if (*ref && !(*ref)->is_autogenerated_name)
    {
      item->set_name((*ref)->name, (*ref)->name_length,
                     system_charset_info);
      item->real_item()->set_name((*ref)->name, (*ref)->name_length,
                                  system_charset_info);
    }
    if (register_tree_change && arena)
      thd->restore_active_arena(arena, &backup);

    if (!item)
      DBUG_RETURN(NULL);
    DBUG_ASSERT(nj_col->table_field == NULL);
    if (nj_col->table_ref->schema_table_reformed)
    {
      /*
        Translation table items are always Item_fields and fixed
        already('mysql_schema_table' function). So we can return
        ->field. It is used only for 'show & where' commands.
      */
      DBUG_RETURN(((Item_field*) (nj_col->view_field->item))->field);
    }
    if (register_tree_change)
      thd->change_item_tree(ref, item);
    else
      *ref= item;
    found_field= (Field*) view_ref_found;
  }
  else
  {
    /* This is a base table. */
    DBUG_ASSERT(nj_col->view_field == NULL);
    /*
      This fix_fields is not necessary (initially this item is fixed by
      the Item_field constructor; after reopen_tables the Item_func_eq
      calls fix_fields on that item), it's just a check during table
      reopening for columns that was dropped by the concurrent connection.
    */
    if (!nj_col->table_field->fixed &&
        nj_col->table_field->fix_fields(thd, (Item **)&nj_col->table_field))
    {
      DBUG_PRINT("info", ("column '%s' was dropped by the concurrent connection",
                          nj_col->table_field->name));
      DBUG_RETURN(NULL);
    }
    DBUG_ASSERT(nj_col->table_ref->table == nj_col->table_field->field->table);
    found_field= nj_col->table_field->field;
    update_field_dependencies(thd, found_field, nj_col->table_ref->table);
  }

  *actual_table= nj_col->table_ref;
  
  DBUG_RETURN(found_field);
}


/*
  Find field by name in a base table or a view with temp table algorithm.

  The caller is expected to check column-level privileges.

  SYNOPSIS
    find_field_in_table()
    thd				thread handler
    table			table where to search for the field
    name			name of field
    length			length of name
    allow_rowid			do allow finding of "_rowid" field?
    cached_field_index_ptr	cached position in field list (used to speedup
                                lookup for fields in prepared tables)

  RETURN
    0	field is not found
    #	pointer to field
*/

Field *
find_field_in_table(THD *thd, TABLE *table, const char *name, uint length,
                    bool allow_rowid, uint *cached_field_index_ptr)
{
  Field **field_ptr, *field;
  uint cached_field_index= *cached_field_index_ptr;
  DBUG_ENTER("find_field_in_table");
  DBUG_PRINT("enter", ("table: '%s', field name: '%s'", table->alias, name));

  /* We assume here that table->field < NO_CACHED_FIELD_INDEX = UINT_MAX */
  if (cached_field_index < table->s->fields &&
      !my_strcasecmp(system_charset_info,
                     table->field[cached_field_index]->field_name, name))
    field_ptr= table->field + cached_field_index;
  else if (table->s->name_hash.records)
  {
    field_ptr= (Field**) my_hash_search(&table->s->name_hash, (uchar*) name,
                                        length);
    if (field_ptr)
    {
      /*
        field_ptr points to field in TABLE_SHARE. Convert it to the matching
        field in table
      */
      field_ptr= (table->field + (field_ptr - table->s->field));
    }
  }
  else
  {
    if (!(field_ptr= table->field))
      DBUG_RETURN((Field *)0);
    for (; *field_ptr; ++field_ptr)
      if (!my_strcasecmp(system_charset_info, (*field_ptr)->field_name, name))
        break;
  }

  if (field_ptr && *field_ptr)
  {
    *cached_field_index_ptr= field_ptr - table->field;
    field= *field_ptr;
  }
  else
  {
    if (!allow_rowid ||
        my_strcasecmp(system_charset_info, name, "_rowid") ||
        table->s->rowid_field_offset == 0)
      DBUG_RETURN((Field*) 0);
    field= table->field[table->s->rowid_field_offset-1];
  }

  update_field_dependencies(thd, field, table);

  DBUG_RETURN(field);
}


/*
  Find field in a table reference.

  SYNOPSIS
    find_field_in_table_ref()
    thd			   [in]  thread handler
    table_list		   [in]  table reference to search
    name		   [in]  name of field
    length		   [in]  field length of name
    item_name              [in]  name of item if it will be created (VIEW)
    db_name                [in]  optional database name that qualifies the
    table_name             [in]  optional table name that qualifies the field
    ref		       [in/out] if 'name' is resolved to a view field, ref
                                 is set to point to the found view field
    check_privileges       [in]  check privileges
    allow_rowid		   [in]  do allow finding of "_rowid" field?
    cached_field_index_ptr [in]  cached position in field list (used to
                                 speedup lookup for fields in prepared tables)
    register_tree_change   [in]  TRUE if ref is not stack variable and we
                                 need register changes in item tree
    actual_table           [out] the original table reference where the field
                                 belongs - differs from 'table_list' only for
                                 NATURAL_USING joins.

  DESCRIPTION
    Find a field in a table reference depending on the type of table
    reference. There are three types of table references with respect
    to the representation of their result columns:
    - an array of Field_translator objects for MERGE views and some
      information_schema tables,
    - an array of Field objects (and possibly a name hash) for stored
      tables,
    - a list of Natural_join_column objects for NATURAL/USING joins.
    This procedure detects the type of the table reference 'table_list'
    and calls the corresponding search routine.

    The routine checks column-level privieleges for the found field.

  RETURN
    0			field is not found
    view_ref_found	found value in VIEW (real result is in *ref)
    #			pointer to field
*/

Field *
find_field_in_table_ref(THD *thd, TABLE_LIST *table_list,
                        const char *name, uint length,
                        const char *item_name, const char *db_name,
                        const char *table_name, Item **ref,
                        bool check_privileges, bool allow_rowid,
                        uint *cached_field_index_ptr,
                        bool register_tree_change, TABLE_LIST **actual_table)
{
  Field *fld;
  DBUG_ENTER("find_field_in_table_ref");
  DBUG_ASSERT(table_list->alias);
  DBUG_ASSERT(name);
  DBUG_ASSERT(item_name);
  DBUG_PRINT("enter",
             ("table: '%s'  field name: '%s'  item name: '%s'  ref 0x%lx",
              table_list->alias, name, item_name, (ulong) ref));

  /*
    Check that the table and database that qualify the current field name
    are the same as the table reference we are going to search for the field.

    Exclude from the test below nested joins because the columns in a
    nested join generally originate from different tables. Nested joins
    also have no table name, except when a nested join is a merge view
    or an information schema table.

    We include explicitly table references with a 'field_translation' table,
    because if there are views over natural joins we don't want to search
    inside the view, but we want to search directly in the view columns
    which are represented as a 'field_translation'.

    TODO: Ensure that table_name, db_name and tables->db always points to
          something !
  */
  if (/* Exclude nested joins. */
      (!table_list->nested_join ||
       /* Include merge views and information schema tables. */
       table_list->field_translation) &&
      /*
        Test if the field qualifiers match the table reference we plan
        to search.
      */
      table_name && table_name[0] &&
      (my_strcasecmp(table_alias_charset, table_list->alias, table_name) ||
       (db_name && db_name[0] && table_list->db && table_list->db[0] &&
        (table_list->schema_table ?
         my_strcasecmp(system_charset_info, db_name, table_list->db) :
         strcmp(db_name, table_list->db)))))
    DBUG_RETURN(0);

  *actual_table= NULL;

  if (table_list->field_translation)
  {
    /* 'table_list' is a view or an information schema table. */
    if ((fld= find_field_in_view(thd, table_list, name, length, item_name, ref,
                                 register_tree_change)))
      *actual_table= table_list;
  }
  else if (!table_list->nested_join)
  {
    /* 'table_list' is a stored table. */
    DBUG_ASSERT(table_list->table);
    if ((fld= find_field_in_table(thd, table_list->table, name, length,
                                  allow_rowid,
                                  cached_field_index_ptr)))
      *actual_table= table_list;
  }
  else
  {
    /*
      'table_list' is a NATURAL/USING join, or an operand of such join that
      is a nested join itself.

      If the field name we search for is qualified, then search for the field
      in the table references used by NATURAL/USING the join.
    */
    if (table_name && table_name[0])
    {
      List_iterator<TABLE_LIST> it(table_list->nested_join->join_list);
      TABLE_LIST *table;
      while ((table= it++))
      {
        if ((fld= find_field_in_table_ref(thd, table, name, length, item_name,
                                          db_name, table_name, ref,
                                          check_privileges, allow_rowid,
                                          cached_field_index_ptr,
                                          register_tree_change, actual_table)))
          DBUG_RETURN(fld);
      }
      DBUG_RETURN(0);
    }
    /*
      Non-qualified field, search directly in the result columns of the
      natural join. The condition of the outer IF is true for the top-most
      natural join, thus if the field is not qualified, we will search
      directly the top-most NATURAL/USING join.
    */
    fld= find_field_in_natural_join(thd, table_list, name, length, ref,
                                    register_tree_change, actual_table);
  }

  if (fld)
  {
#ifndef NO_EMBEDDED_ACCESS_CHECKS
    /* Check if there are sufficient access rights to the found field. */
    if (check_privileges &&
        check_column_grant_in_table_ref(thd, *actual_table, name, length))
      fld= WRONG_GRANT;
    else
#endif
      if (thd->mark_used_columns != MARK_COLUMNS_NONE)
      {
        /*
          Get rw_set correct for this field so that the handler
          knows that this field is involved in the query and gets
          retrieved/updated
         */
        Field *field_to_set= NULL;
        if (fld == view_ref_found)
        {
          Item *it= (*ref)->real_item();
          if (it->type() == Item::FIELD_ITEM)
            field_to_set= ((Item_field*)it)->field;
          else
          {
            if (thd->mark_used_columns == MARK_COLUMNS_READ)
              it->walk(&Item::register_field_in_read_map, 1, (uchar *) 0);
          }
        }
        else
          field_to_set= fld;
        if (field_to_set)
        {
          TABLE *table= field_to_set->table;
          if (thd->mark_used_columns == MARK_COLUMNS_READ)
            bitmap_set_bit(table->read_set, field_to_set->field_index);
          else
            bitmap_set_bit(table->write_set, field_to_set->field_index);
        }
      }
  }
  DBUG_RETURN(fld);
}


/*
  Find field in table, no side effects, only purpose is to check for field
  in table object and get reference to the field if found.

  SYNOPSIS
  find_field_in_table_sef()

  table                         table where to find
  name                          Name of field searched for

  RETURN
    0                   field is not found
    #                   pointer to field
*/

Field *find_field_in_table_sef(TABLE *table, const char *name)
{
  Field **field_ptr;
  if (table->s->name_hash.records)
  {
    field_ptr= (Field**)my_hash_search(&table->s->name_hash,(uchar*) name,
                                       strlen(name));
    if (field_ptr)
    {
      /*
        field_ptr points to field in TABLE_SHARE. Convert it to the matching
        field in table
      */
      field_ptr= (table->field + (field_ptr - table->s->field));
    }
  }
  else
  {
    if (!(field_ptr= table->field))
      return (Field *)0;
    for (; *field_ptr; ++field_ptr)
      if (!my_strcasecmp(system_charset_info, (*field_ptr)->field_name, name))
        break;
  }
  if (field_ptr)
    return *field_ptr;
  else
    return (Field *)0;
}


/*
  Find field in table list.

  SYNOPSIS
    find_field_in_tables()
    thd			  pointer to current thread structure
    item		  field item that should be found
    first_table           list of tables to be searched for item
    last_table            end of the list of tables to search for item. If NULL
                          then search to the end of the list 'first_table'.
    ref			  if 'item' is resolved to a view field, ref is set to
                          point to the found view field
    report_error	  Degree of error reporting:
                          - IGNORE_ERRORS then do not report any error
                          - IGNORE_EXCEPT_NON_UNIQUE report only non-unique
                            fields, suppress all other errors
                          - REPORT_EXCEPT_NON_UNIQUE report all other errors
                            except when non-unique fields were found
                          - REPORT_ALL_ERRORS
    check_privileges      need to check privileges
    register_tree_change  TRUE if ref is not a stack variable and we
                          to need register changes in item tree

  RETURN VALUES
    0			If error: the found field is not unique, or there are
                        no sufficient access priviliges for the found field,
                        or the field is qualified with non-existing table.
    not_found_field	The function was called with report_error ==
                        (IGNORE_ERRORS || IGNORE_EXCEPT_NON_UNIQUE) and a
			field was not found.
    view_ref_found	View field is found, item passed through ref parameter
    found field         If a item was resolved to some field
*/

Field *
find_field_in_tables(THD *thd, Item_ident *item,
                     TABLE_LIST *first_table, TABLE_LIST *last_table,
		     Item **ref, find_item_error_report_type report_error,
                     bool check_privileges, bool register_tree_change)
{
  Field *found=0;
  const char *db= item->db_name;
  const char *table_name= item->table_name;
  const char *name= item->field_name;
  uint length=(uint) strlen(name);
  char name_buff[NAME_LEN+1];
  TABLE_LIST *cur_table= first_table;
  TABLE_LIST *actual_table;
  bool allow_rowid;

  if (!table_name || !table_name[0])
  {
    table_name= 0;                              // For easier test
    db= 0;
  }

  allow_rowid= table_name || (cur_table && !cur_table->next_local);

  if (item->cached_table)
  {
    /*
      This shortcut is used by prepared statements. We assume that
      TABLE_LIST *first_table is not changed during query execution (which
      is true for all queries except RENAME but luckily RENAME doesn't
      use fields...) so we can rely on reusing pointer to its member.
      With this optimization we also miss case when addition of one more
      field makes some prepared query ambiguous and so erroneous, but we
      accept this trade off.
    */
    TABLE_LIST *table_ref= item->cached_table;
    /*
      The condition (table_ref->view == NULL) ensures that we will call
      find_field_in_table even in the case of information schema tables
      when table_ref->field_translation != NULL.
      */
    if (table_ref->table && !table_ref->view)
    {
      found= find_field_in_table(thd, table_ref->table, name, length,
                                 TRUE, &(item->cached_field_index));
#ifndef NO_EMBEDDED_ACCESS_CHECKS
      /* Check if there are sufficient access rights to the found field. */
      if (found && check_privileges &&
          check_column_grant_in_table_ref(thd, table_ref, name, length))
        found= WRONG_GRANT;
#endif
    }
    else
      found= find_field_in_table_ref(thd, table_ref, name, length, item->name,
                                     NULL, NULL, ref, check_privileges,
                                     TRUE, &(item->cached_field_index),
                                     register_tree_change,
                                     &actual_table);
    if (found)
    {
      if (found == WRONG_GRANT)
	return (Field*) 0;

      /*
        Only views fields should be marked as dependent, not an underlying
        fields.
      */
      if (!table_ref->belong_to_view)
      {
        SELECT_LEX *current_sel= thd->lex->current_select;
        SELECT_LEX *last_select= table_ref->select_lex;
        /*
          If the field was an outer referencee, mark all selects using this
          sub query as dependent on the outer query
        */
        if (current_sel != last_select)
          mark_select_range_as_dependent(thd, last_select, current_sel,
                                         found, *ref, item);
      }
      return found;
    }
  }

  if (db && lower_case_table_names)
  {
    /*
      convert database to lower case for comparison.
      We can't do this in Item_field as this would change the
      'name' of the item which may be used in the select list
    */
    strmake(name_buff, db, sizeof(name_buff)-1);
    my_casedn_str(files_charset_info, name_buff);
    db= name_buff;
  }

  if (last_table)
    last_table= last_table->next_name_resolution_table;

  for (; cur_table != last_table ;
       cur_table= cur_table->next_name_resolution_table)
  {
    Field *cur_field= find_field_in_table_ref(thd, cur_table, name, length,
                                              item->name, db, table_name, ref,
                                              (thd->lex->sql_command ==
                                               SQLCOM_SHOW_FIELDS)
                                              ? false : check_privileges,
                                              allow_rowid,
                                              &(item->cached_field_index),
                                              register_tree_change,
                                              &actual_table);
    if (cur_field)
    {
      if (cur_field == WRONG_GRANT)
      {
        if (thd->lex->sql_command != SQLCOM_SHOW_FIELDS)
          return (Field*) 0;

        thd->clear_error();
        cur_field= find_field_in_table_ref(thd, cur_table, name, length,
                                           item->name, db, table_name, ref,
                                           false,
                                           allow_rowid,
                                           &(item->cached_field_index),
                                           register_tree_change,
                                           &actual_table);
        if (cur_field)
        {
          Field *nf=new Field_null(NULL,0,Field::NONE,
                                   cur_field->field_name,
                                   &my_charset_bin);
          nf->init(cur_table->table);
          cur_field= nf;
        }
      }

      /*
        Store the original table of the field, which may be different from
        cur_table in the case of NATURAL/USING join.
      */
      item->cached_table= (!actual_table->cacheable_table || found) ?
                          0 : actual_table;

      DBUG_ASSERT(thd->where);
      /*
        If we found a fully qualified field we return it directly as it can't
        have duplicates.
       */
      if (db)
        return cur_field;

      if (found)
      {
        if (report_error == REPORT_ALL_ERRORS ||
            report_error == IGNORE_EXCEPT_NON_UNIQUE)
          my_error(ER_NON_UNIQ_ERROR, MYF(0),
                   table_name ? item->full_name() : name, thd->where);
        return (Field*) 0;
      }
      found= cur_field;
    }
  }

  if (found)
    return found;

  /*
    If the field was qualified and there were no tables to search, issue
    an error that an unknown table was given. The situation is detected
    as follows: if there were no tables we wouldn't go through the loop
    and cur_table wouldn't be updated by the loop increment part, so it
    will be equal to the first table.
  */
  if (table_name && (cur_table == first_table) &&
      (report_error == REPORT_ALL_ERRORS ||
       report_error == REPORT_EXCEPT_NON_UNIQUE))
  {
    char buff[NAME_LEN*2 + 2];
    if (db && db[0])
    {
      strxnmov(buff,sizeof(buff)-1,db,".",table_name,NullS);
      table_name=buff;
    }
    my_error(ER_UNKNOWN_TABLE, MYF(0), table_name, thd->where);
  }
  else
  {
    if (report_error == REPORT_ALL_ERRORS ||
        report_error == REPORT_EXCEPT_NON_UNIQUE)
      my_error(ER_BAD_FIELD_ERROR, MYF(0), item->full_name(), thd->where);
    else
      found= not_found_field;
  }
  return found;
}


/*
  Find Item in list of items (find_field_in_tables analog)

  TODO
    is it better return only counter?

  SYNOPSIS
    find_item_in_list()
    find			Item to find
    items			List of items
    counter			To return number of found item
    report_error
      REPORT_ALL_ERRORS		report errors, return 0 if error
      REPORT_EXCEPT_NOT_FOUND	Do not report 'not found' error and
				return not_found_item, report other errors,
				return 0
      IGNORE_ERRORS		Do not report errors, return 0 if error
    resolution                  Set to the resolution type if the item is found 
                                (it says whether the item is resolved 
                                 against an alias name,
                                 or as a field name without alias,
                                 or as a field hidden by alias,
                                 or ignoring alias)
                                
  RETURN VALUES
    0			Item is not found or item is not unique,
			error message is reported
    not_found_item	Function was called with
			report_error == REPORT_EXCEPT_NOT_FOUND and
			item was not found. No error message was reported
                        found field
*/

/* Special Item pointer to serve as a return value from find_item_in_list(). */
Item **not_found_item= (Item**) 0x1;


Item **
find_item_in_list(Item *find, List<Item> &items, uint *counter,
                  find_item_error_report_type report_error,
                  enum_resolution_type *resolution)
{
  List_iterator<Item> li(items);
  Item **found=0, **found_unaliased= 0, *item;
  const char *db_name=0;
  const char *field_name=0;
  const char *table_name=0;
  bool found_unaliased_non_uniq= 0;
  /*
    true if the item that we search for is a valid name reference
    (and not an item that happens to have a name).
  */
  bool is_ref_by_name= 0;
  uint unaliased_counter= 0;

  *resolution= NOT_RESOLVED;

  is_ref_by_name= (find->type() == Item::FIELD_ITEM  || 
                   find->type() == Item::REF_ITEM);
  if (is_ref_by_name)
  {
    field_name= ((Item_ident*) find)->field_name;
    table_name= ((Item_ident*) find)->table_name;
    db_name=    ((Item_ident*) find)->db_name;
  }

  for (uint i= 0; (item=li++); i++)
  {
    if (field_name && item->real_item()->type() == Item::FIELD_ITEM)
    {
      Item_ident *item_field= (Item_ident*) item;

      /*
	In case of group_concat() with ORDER BY condition in the QUERY
	item_field can be field of temporary table without item name 
	(if this field created from expression argument of group_concat()),
	=> we have to check presence of name before compare
      */ 
      if (!item_field->name)
        continue;

      if (table_name)
      {
        /*
          If table name is specified we should find field 'field_name' in
          table 'table_name'. According to SQL-standard we should ignore
          aliases in this case.

          Since we should NOT prefer fields from the select list over
          other fields from the tables participating in this select in
          case of ambiguity we have to do extra check outside this function.

          We use strcmp for table names and database names as these may be
          case sensitive. In cases where they are not case sensitive, they
          are always in lower case.

	  item_field->field_name and item_field->table_name can be 0x0 if
	  item is not fix_field()'ed yet.
        */
        if (item_field->field_name && item_field->table_name &&
	    !my_strcasecmp(system_charset_info, item_field->field_name,
                           field_name) &&
            !my_strcasecmp(table_alias_charset, item_field->table_name, 
                           table_name) &&
            (!db_name || (item_field->db_name &&
                          !strcmp(item_field->db_name, db_name))))
        {
          if (found_unaliased)
          {
            if ((*found_unaliased)->eq(item, 0))
              continue;
            /*
              Two matching fields in select list.
              We already can bail out because we are searching through
              unaliased names only and will have duplicate error anyway.
            */
            if (report_error != IGNORE_ERRORS)
              my_error(ER_NON_UNIQ_ERROR, MYF(0),
                       find->full_name(), current_thd->where);
            return (Item**) 0;
          }
          found_unaliased= li.ref();
          unaliased_counter= i;
          *resolution= RESOLVED_IGNORING_ALIAS;
          if (db_name)
            break;                              // Perfect match
        }
      }
      else
      {
        int fname_cmp= my_strcasecmp(system_charset_info,
                                     item_field->field_name,
                                     field_name);
        if (!my_strcasecmp(system_charset_info,
                           item_field->name,field_name))
        {
          /*
            If table name was not given we should scan through aliases
            and non-aliased fields first. We are also checking unaliased
            name of the field in then next  else-if, to be able to find
            instantly field (hidden by alias) if no suitable alias or
            non-aliased field was found.
          */
          if (found)
          {
            if ((*found)->eq(item, 0))
              continue;                           // Same field twice
            if (report_error != IGNORE_ERRORS)
              my_error(ER_NON_UNIQ_ERROR, MYF(0),
                       find->full_name(), current_thd->where);
            return (Item**) 0;
          }
          found= li.ref();
          *counter= i;
          *resolution= fname_cmp ? RESOLVED_AGAINST_ALIAS:
	                           RESOLVED_WITH_NO_ALIAS;
        }
        else if (!fname_cmp)
        {
          /*
            We will use non-aliased field or react on such ambiguities only if
            we won't be able to find aliased field.
            Again if we have ambiguity with field outside of select list
            we should prefer fields from select list.
          */
          if (found_unaliased)
          {
            if ((*found_unaliased)->eq(item, 0))
              continue;                           // Same field twice
            found_unaliased_non_uniq= 1;
          }
          found_unaliased= li.ref();
          unaliased_counter= i;
        }
      }
    }
    else if (!table_name)
    { 
      if (is_ref_by_name && find->name && item->name &&
	  !my_strcasecmp(system_charset_info,item->name,find->name))
      {
        found= li.ref();
        *counter= i;
        *resolution= RESOLVED_AGAINST_ALIAS;
        break;
      }
      else if (find->eq(item,0))
      {
        found= li.ref();
        *counter= i;
        *resolution= RESOLVED_IGNORING_ALIAS;
        break;
      }
    }
    else if (table_name && item->type() == Item::REF_ITEM &&
             ((Item_ref *)item)->ref_type() == Item_ref::VIEW_REF)
    {
      /*
        TODO:Here we process prefixed view references only. What we should 
        really do is process all types of Item_refs. But this will currently 
        lead to a clash with the way references to outer SELECTs (from the 
        HAVING clause) are handled in e.g. :
        SELECT 1 FROM t1 AS t1_o GROUP BY a
          HAVING (SELECT t1_o.a FROM t1 AS t1_i GROUP BY t1_i.a LIMIT 1).
        Processing all Item_refs here will cause t1_o.a to resolve to itself.
        We still need to process the special case of Item_direct_view_ref 
        because in the context of views they have the same meaning as 
        Item_field for tables.
      */
      Item_ident *item_ref= (Item_ident *) item;
      if (item_ref->name && item_ref->table_name &&
          !my_strcasecmp(system_charset_info, item_ref->name, field_name) &&
          !my_strcasecmp(table_alias_charset, item_ref->table_name,
                         table_name) &&
          (!db_name || (item_ref->db_name && 
                        !strcmp (item_ref->db_name, db_name))))
      {
        found= li.ref();
        *counter= i;
        *resolution= RESOLVED_IGNORING_ALIAS;
        break;
      }
    }
  }
  if (!found)
  {
    if (found_unaliased_non_uniq)
    {
      if (report_error != IGNORE_ERRORS)
        my_error(ER_NON_UNIQ_ERROR, MYF(0),
                 find->full_name(), current_thd->where);
      return (Item **) 0;
    }
    if (found_unaliased)
    {
      found= found_unaliased;
      *counter= unaliased_counter;
      *resolution= RESOLVED_BEHIND_ALIAS;
    }
  }
  if (found)
    return found;
  if (report_error != REPORT_EXCEPT_NOT_FOUND)
  {
    if (report_error == REPORT_ALL_ERRORS)
      my_error(ER_BAD_FIELD_ERROR, MYF(0),
               find->full_name(), current_thd->where);
    return (Item **) 0;
  }
  else
    return (Item **) not_found_item;
}


/*
  Test if a string is a member of a list of strings.

  SYNOPSIS
    test_if_string_in_list()
    find      the string to look for
    str_list  a list of strings to be searched

  DESCRIPTION
    Sequentially search a list of strings for a string, and test whether
    the list contains the same string.

  RETURN
    TRUE  if find is in str_list
    FALSE otherwise
*/

static bool
test_if_string_in_list(const char *find, List<String> *str_list)
{
  List_iterator<String> str_list_it(*str_list);
  String *curr_str;
  size_t find_length= strlen(find);
  while ((curr_str= str_list_it++))
  {
    if (find_length != curr_str->length())
      continue;
    if (!my_strcasecmp(system_charset_info, find, curr_str->ptr()))
      return TRUE;
  }
  return FALSE;
}


/*
  Create a new name resolution context for an item so that it is
  being resolved in a specific table reference.

  SYNOPSIS
    set_new_item_local_context()
    thd        pointer to current thread
    item       item for which new context is created and set
    table_ref  table ref where an item showld be resolved

  DESCRIPTION
    Create a new name resolution context for an item, so that the item
    is resolved only the supplied 'table_ref'.

  RETURN
    FALSE  if all OK
    TRUE   otherwise
*/

static bool
set_new_item_local_context(THD *thd, Item_ident *item, TABLE_LIST *table_ref)
{
  Name_resolution_context *context;
  if (!(context= new (thd->mem_root) Name_resolution_context))
    return TRUE;
  context->init();
  context->first_name_resolution_table=
    context->last_name_resolution_table= table_ref;
  item->context= context;
  return FALSE;
}


/*
  Find and mark the common columns of two table references.

  SYNOPSIS
    mark_common_columns()
    thd                [in] current thread
    table_ref_1        [in] the first (left) join operand
    table_ref_2        [in] the second (right) join operand
    using_fields       [in] if the join is JOIN...USING - the join columns,
                            if NATURAL join, then NULL
    found_using_fields [out] number of fields from the USING clause that were
                             found among the common fields

  DESCRIPTION
    The procedure finds the common columns of two relations (either
    tables or intermediate join results), and adds an equi-join condition
    to the ON clause of 'table_ref_2' for each pair of matching columns.
    If some of table_ref_XXX represents a base table or view, then we
    create new 'Natural_join_column' instances for each column
    reference and store them in the 'join_columns' of the table
    reference.

  IMPLEMENTATION
    The procedure assumes that store_natural_using_join_columns() was
    called for the previous level of NATURAL/USING joins.

  RETURN
    TRUE   error when some common column is non-unique, or out of memory
    FALSE  OK
*/

static bool
mark_common_columns(THD *thd, TABLE_LIST *table_ref_1, TABLE_LIST *table_ref_2,
                    List<String> *using_fields, uint *found_using_fields)
{
  Field_iterator_table_ref it_1, it_2;
  Natural_join_column *nj_col_1, *nj_col_2;
  Query_arena *arena, backup;
  bool result= TRUE;
  bool first_outer_loop= TRUE;
  /*
    Leaf table references to which new natural join columns are added
    if the leaves are != NULL.
  */
  TABLE_LIST *leaf_1= (table_ref_1->nested_join &&
                       !table_ref_1->is_natural_join) ?
                      NULL : table_ref_1;
  TABLE_LIST *leaf_2= (table_ref_2->nested_join &&
                       !table_ref_2->is_natural_join) ?
                      NULL : table_ref_2;

  DBUG_ENTER("mark_common_columns");
  DBUG_PRINT("info", ("operand_1: %s  operand_2: %s",
                      table_ref_1->alias, table_ref_2->alias));

  *found_using_fields= 0;
  arena= thd->activate_stmt_arena_if_needed(&backup);

  for (it_1.set(table_ref_1); !it_1.end_of_fields(); it_1.next())
  {
    bool found= FALSE;
    const char *field_name_1;
    /* true if field_name_1 is a member of using_fields */
    bool is_using_column_1;
    if (!(nj_col_1= it_1.get_or_create_column_ref(thd, leaf_1)))
      goto err;
    field_name_1= nj_col_1->name();
    is_using_column_1= using_fields && 
      test_if_string_in_list(field_name_1, using_fields);
    DBUG_PRINT ("info", ("field_name_1=%s.%s", 
                         nj_col_1->table_name() ? nj_col_1->table_name() : "", 
                         field_name_1));

    /*
      Find a field with the same name in table_ref_2.

      Note that for the second loop, it_2.set() will iterate over
      table_ref_2->join_columns and not generate any new elements or
      lists.
    */
    nj_col_2= NULL;
    for (it_2.set(table_ref_2); !it_2.end_of_fields(); it_2.next())
    {
      Natural_join_column *cur_nj_col_2;
      const char *cur_field_name_2;
      if (!(cur_nj_col_2= it_2.get_or_create_column_ref(thd, leaf_2)))
        goto err;
      cur_field_name_2= cur_nj_col_2->name();
      DBUG_PRINT ("info", ("cur_field_name_2=%s.%s", 
                           cur_nj_col_2->table_name() ? 
                             cur_nj_col_2->table_name() : "", 
                           cur_field_name_2));

      /*
        Compare the two columns and check for duplicate common fields.
        A common field is duplicate either if it was already found in
        table_ref_2 (then found == TRUE), or if a field in table_ref_2
        was already matched by some previous field in table_ref_1
        (then cur_nj_col_2->is_common == TRUE).
        Note that it is too early to check the columns outside of the
        USING list for ambiguity because they are not actually "referenced"
        here. These columns must be checked only on unqualified reference 
        by name (e.g. in SELECT list).
      */
      if (!my_strcasecmp(system_charset_info, field_name_1, cur_field_name_2))
      {
        DBUG_PRINT ("info", ("match c1.is_common=%d", nj_col_1->is_common));
        if (cur_nj_col_2->is_common ||
            (found && (!using_fields || is_using_column_1)))
        {
          my_error(ER_NON_UNIQ_ERROR, MYF(0), field_name_1, thd->where);
          goto err;
        }
        nj_col_2= cur_nj_col_2;
        found= TRUE;
      }
    }
    if (first_outer_loop && leaf_2)
    {
      /*
        Make sure that the next inner loop "knows" that all columns
        are materialized already.
      */
      leaf_2->is_join_columns_complete= TRUE;
      first_outer_loop= FALSE;
    }
    if (!found)
      continue;                                 // No matching field

    /*
      field_1 and field_2 have the same names. Check if they are in the USING
      clause (if present), mark them as common fields, and add a new
      equi-join condition to the ON clause.
    */
    if (nj_col_2 && (!using_fields ||is_using_column_1))
    {
      Item *item_1=   nj_col_1->create_item(thd);
      Item *item_2=   nj_col_2->create_item(thd);
      Field *field_1= nj_col_1->field();
      Field *field_2= nj_col_2->field();
      Item_ident *item_ident_1, *item_ident_2;
      Item_func_eq *eq_cond;

      if (!item_1 || !item_2)
        goto err;                               // out of memory

      /*
        The following assert checks that the two created items are of
        type Item_ident.
      */
      DBUG_ASSERT(!thd->lex->current_select->no_wrap_view_item);
      /*
        In the case of no_wrap_view_item == 0, the created items must be
        of sub-classes of Item_ident.
      */
      DBUG_ASSERT(item_1->type() == Item::FIELD_ITEM ||
                  item_1->type() == Item::REF_ITEM);
      DBUG_ASSERT(item_2->type() == Item::FIELD_ITEM ||
                  item_2->type() == Item::REF_ITEM);

      /*
        We need to cast item_1,2 to Item_ident, because we need to hook name
        resolution contexts specific to each item.
      */
      item_ident_1= (Item_ident*) item_1;
      item_ident_2= (Item_ident*) item_2;
      /*
        Create and hook special name resolution contexts to each item in the
        new join condition . We need this to both speed-up subsequent name
        resolution of these items, and to enable proper name resolution of
        the items during the execute phase of PS.
      */
      if (set_new_item_local_context(thd, item_ident_1, nj_col_1->table_ref) ||
          set_new_item_local_context(thd, item_ident_2, nj_col_2->table_ref))
        goto err;

      if (!(eq_cond= new Item_func_eq(item_ident_1, item_ident_2)))
        goto err;                               /* Out of memory. */

      /*
        Add the new equi-join condition to the ON clause. Notice that
        fix_fields() is applied to all ON conditions in setup_conds()
        so we don't do it here.
       */
      add_join_on((table_ref_1->outer_join & JOIN_TYPE_RIGHT ?
                   table_ref_1 : table_ref_2),
                  eq_cond);

      nj_col_1->is_common= nj_col_2->is_common= TRUE;
      DBUG_PRINT ("info", ("%s.%s and %s.%s are common", 
                           nj_col_1->table_name() ? 
                             nj_col_1->table_name() : "", 
                           nj_col_1->name(),
                           nj_col_2->table_name() ? 
                             nj_col_2->table_name() : "", 
                           nj_col_2->name()));

      if (field_1)
      {
        TABLE *table_1= nj_col_1->table_ref->table;
        /* Mark field_1 used for table cache. */
        bitmap_set_bit(table_1->read_set, field_1->field_index);
        table_1->covering_keys.intersect(field_1->part_of_key);
        table_1->merge_keys.merge(field_1->part_of_key);
      }
      if (field_2)
      {
        TABLE *table_2= nj_col_2->table_ref->table;
        /* Mark field_2 used for table cache. */
        bitmap_set_bit(table_2->read_set, field_2->field_index);
        table_2->covering_keys.intersect(field_2->part_of_key);
        table_2->merge_keys.merge(field_2->part_of_key);
      }

      if (using_fields != NULL)
        ++(*found_using_fields);
    }
  }
  if (leaf_1)
    leaf_1->is_join_columns_complete= TRUE;

  /*
    Everything is OK.
    Notice that at this point there may be some column names in the USING
    clause that are not among the common columns. This is an SQL error and
    we check for this error in store_natural_using_join_columns() when
    (found_using_fields < length(join_using_fields)).
  */
  result= FALSE;

err:
  if (arena)
    thd->restore_active_arena(arena, &backup);
  DBUG_RETURN(result);
}



/*
  Materialize and store the row type of NATURAL/USING join.

  SYNOPSIS
    store_natural_using_join_columns()
    thd                current thread
    natural_using_join the table reference of the NATURAL/USING join
    table_ref_1        the first (left) operand (of a NATURAL/USING join).
    table_ref_2        the second (right) operand (of a NATURAL/USING join).
    using_fields       if the join is JOIN...USING - the join columns,
                       if NATURAL join, then NULL
    found_using_fields number of fields from the USING clause that were
                       found among the common fields

  DESCRIPTION
    Iterate over the columns of both join operands and sort and store
    all columns into the 'join_columns' list of natural_using_join
    where the list is formed by three parts:
      part1: The coalesced columns of table_ref_1 and table_ref_2,
             sorted according to the column order of the first table.
      part2: The other columns of the first table, in the order in
             which they were defined in CREATE TABLE.
      part3: The other columns of the second table, in the order in
             which they were defined in CREATE TABLE.
    Time complexity - O(N1+N2), where Ni = length(table_ref_i).

  IMPLEMENTATION
    The procedure assumes that mark_common_columns() has been called
    for the join that is being processed.

  RETURN
    TRUE    error: Some common column is ambiguous
    FALSE   OK
*/

static bool
store_natural_using_join_columns(THD *thd, TABLE_LIST *natural_using_join,
                                 TABLE_LIST *table_ref_1,
                                 TABLE_LIST *table_ref_2,
                                 List<String> *using_fields,
                                 uint found_using_fields)
{
  Field_iterator_table_ref it_1, it_2;
  Natural_join_column *nj_col_1, *nj_col_2;
  Query_arena *arena, backup;
  bool result= TRUE;
  List<Natural_join_column> *non_join_columns;
  DBUG_ENTER("store_natural_using_join_columns");

  DBUG_ASSERT(!natural_using_join->join_columns);

  arena= thd->activate_stmt_arena_if_needed(&backup);

  if (!(non_join_columns= new List<Natural_join_column>) ||
      !(natural_using_join->join_columns= new List<Natural_join_column>))
    goto err;

  /* Append the columns of the first join operand. */
  for (it_1.set(table_ref_1); !it_1.end_of_fields(); it_1.next())
  {
    nj_col_1= it_1.get_natural_column_ref();
    if (nj_col_1->is_common)
    {
      natural_using_join->join_columns->push_back(nj_col_1);
      /* Reset the common columns for the next call to mark_common_columns. */
      nj_col_1->is_common= FALSE;
    }
    else
      non_join_columns->push_back(nj_col_1);
  }

  /*
    Check that all columns in the USING clause are among the common
    columns. If this is not the case, report the first one that was
    not found in an error.
  */
  if (using_fields && found_using_fields < using_fields->elements)
  {
    String *using_field_name;
    List_iterator_fast<String> using_fields_it(*using_fields);
    while ((using_field_name= using_fields_it++))
    {
      const char *using_field_name_ptr= using_field_name->c_ptr();
      List_iterator_fast<Natural_join_column>
        it(*(natural_using_join->join_columns));
      Natural_join_column *common_field;

      for (;;)
      {
        /* If reached the end of fields, and none was found, report error. */
        if (!(common_field= it++))
        {
          my_error(ER_BAD_FIELD_ERROR, MYF(0), using_field_name_ptr,
                   current_thd->where);
          goto err;
        }
        if (!my_strcasecmp(system_charset_info,
                           common_field->name(), using_field_name_ptr))
          break;                                // Found match
      }
    }
  }

  /* Append the non-equi-join columns of the second join operand. */
  for (it_2.set(table_ref_2); !it_2.end_of_fields(); it_2.next())
  {
    nj_col_2= it_2.get_natural_column_ref();
    if (!nj_col_2->is_common)
      non_join_columns->push_back(nj_col_2);
    else
    {
      /* Reset the common columns for the next call to mark_common_columns. */
      nj_col_2->is_common= FALSE;
    }
  }

  if (non_join_columns->elements > 0)
    natural_using_join->join_columns->concat(non_join_columns);
  natural_using_join->is_join_columns_complete= TRUE;

  result= FALSE;

err:
  if (arena)
    thd->restore_active_arena(arena, &backup);
  DBUG_RETURN(result);
}


/*
  Precompute and store the row types of the top-most NATURAL/USING joins.

  SYNOPSIS
    store_top_level_join_columns()
    thd            current thread
    table_ref      nested join or table in a FROM clause
    left_neighbor  neighbor table reference to the left of table_ref at the
                   same level in the join tree
    right_neighbor neighbor table reference to the right of table_ref at the
                   same level in the join tree

  DESCRIPTION
    The procedure performs a post-order traversal of a nested join tree
    and materializes the row types of NATURAL/USING joins in a
    bottom-up manner until it reaches the TABLE_LIST elements that
    represent the top-most NATURAL/USING joins. The procedure should be
    applied to each element of SELECT_LEX::top_join_list (i.e. to each
    top-level element of the FROM clause).

  IMPLEMENTATION
    Notice that the table references in the list nested_join->join_list
    are in reverse order, thus when we iterate over it, we are moving
    from the right to the left in the FROM clause.

  RETURN
    TRUE   Error
    FALSE  OK
*/

static bool
store_top_level_join_columns(THD *thd, TABLE_LIST *table_ref,
                             TABLE_LIST *left_neighbor,
                             TABLE_LIST *right_neighbor)
{
  Query_arena *arena, backup;
  bool result= TRUE;

  DBUG_ENTER("store_top_level_join_columns");

  arena= thd->activate_stmt_arena_if_needed(&backup);

  /* Call the procedure recursively for each nested table reference. */
  if (table_ref->nested_join)
  {
    List_iterator_fast<TABLE_LIST> nested_it(table_ref->nested_join->join_list);
    TABLE_LIST *same_level_left_neighbor= nested_it++;
    TABLE_LIST *same_level_right_neighbor= NULL;
    /* Left/right-most neighbors, possibly at higher levels in the join tree. */
    TABLE_LIST *real_left_neighbor, *real_right_neighbor;

    while (same_level_left_neighbor)
    {
      TABLE_LIST *cur_table_ref= same_level_left_neighbor;
      same_level_left_neighbor= nested_it++;
      /*
        The order of RIGHT JOIN operands is reversed in 'join list' to
        transform it into a LEFT JOIN. However, in this procedure we need
        the join operands in their lexical order, so below we reverse the
        join operands. Notice that this happens only in the first loop,
        and not in the second one, as in the second loop
        same_level_left_neighbor == NULL.
        This is the correct behavior, because the second loop sets
        cur_table_ref reference correctly after the join operands are
        swapped in the first loop.
      */
      if (same_level_left_neighbor &&
          cur_table_ref->outer_join & JOIN_TYPE_RIGHT)
      {
        /* This can happen only for JOIN ... ON. */
        DBUG_ASSERT(table_ref->nested_join->join_list.elements == 2);
        swap_variables(TABLE_LIST*, same_level_left_neighbor, cur_table_ref);
      }

      /*
        Pick the parent's left and right neighbors if there are no immediate
        neighbors at the same level.
      */
      real_left_neighbor=  (same_level_left_neighbor) ?
                           same_level_left_neighbor : left_neighbor;
      real_right_neighbor= (same_level_right_neighbor) ?
                           same_level_right_neighbor : right_neighbor;

      if (cur_table_ref->nested_join &&
          store_top_level_join_columns(thd, cur_table_ref,
                                       real_left_neighbor, real_right_neighbor))
        goto err;
      same_level_right_neighbor= cur_table_ref;
    }
  }

  /*
    If this is a NATURAL/USING join, materialize its result columns and
    convert to a JOIN ... ON.
  */
  if (table_ref->is_natural_join)
  {
    DBUG_ASSERT(table_ref->nested_join &&
                table_ref->nested_join->join_list.elements == 2);
    List_iterator_fast<TABLE_LIST> operand_it(table_ref->nested_join->join_list);
    /*
      Notice that the order of join operands depends on whether table_ref
      represents a LEFT or a RIGHT join. In a RIGHT join, the operands are
      in inverted order.
     */
    TABLE_LIST *table_ref_2= operand_it++; /* Second NATURAL join operand.*/
    TABLE_LIST *table_ref_1= operand_it++; /* First NATURAL join operand. */
    List<String> *using_fields= table_ref->join_using_fields;
    uint found_using_fields;

    /*
      The two join operands were interchanged in the parser, change the order
      back for 'mark_common_columns'.
    */
    if (table_ref_2->outer_join & JOIN_TYPE_RIGHT)
      swap_variables(TABLE_LIST*, table_ref_1, table_ref_2);
    if (mark_common_columns(thd, table_ref_1, table_ref_2,
                            using_fields, &found_using_fields))
      goto err;

    /*
      Swap the join operands back, so that we pick the columns of the second
      one as the coalesced columns. In this way the coalesced columns are the
      same as of an equivalent LEFT JOIN.
    */
    if (table_ref_1->outer_join & JOIN_TYPE_RIGHT)
      swap_variables(TABLE_LIST*, table_ref_1, table_ref_2);
    if (store_natural_using_join_columns(thd, table_ref, table_ref_1,
                                         table_ref_2, using_fields,
                                         found_using_fields))
      goto err;

    /*
      Change NATURAL JOIN to JOIN ... ON. We do this for both operands
      because either one of them or the other is the one with the
      natural join flag because RIGHT joins are transformed into LEFT,
      and the two tables may be reordered.
    */
    table_ref_1->natural_join= table_ref_2->natural_join= NULL;

    /* Add a TRUE condition to outer joins that have no common columns. */
    if (table_ref_2->outer_join &&
        !table_ref_1->on_expr && !table_ref_2->on_expr)
      table_ref_2->on_expr= new Item_int((longlong) 1,1);   /* Always true. */

    /* Change this table reference to become a leaf for name resolution. */
    if (left_neighbor)
    {
      TABLE_LIST *last_leaf_on_the_left;
      last_leaf_on_the_left= left_neighbor->last_leaf_for_name_resolution();
      last_leaf_on_the_left->next_name_resolution_table= table_ref;
    }
    if (right_neighbor)
    {
      TABLE_LIST *first_leaf_on_the_right;
      first_leaf_on_the_right= right_neighbor->first_leaf_for_name_resolution();
      table_ref->next_name_resolution_table= first_leaf_on_the_right;
    }
    else
      table_ref->next_name_resolution_table= NULL;
  }
  result= FALSE; /* All is OK. */

err:
  if (arena)
    thd->restore_active_arena(arena, &backup);
  DBUG_RETURN(result);
}


/*
  Compute and store the row types of the top-most NATURAL/USING joins
  in a FROM clause.

  SYNOPSIS
    setup_natural_join_row_types()
    thd          current thread
    from_clause  list of top-level table references in a FROM clause

  DESCRIPTION
    Apply the procedure 'store_top_level_join_columns' to each of the
    top-level table referencs of the FROM clause. Adjust the list of tables
    for name resolution - context->first_name_resolution_table to the
    top-most, lef-most NATURAL/USING join.

  IMPLEMENTATION
    Notice that the table references in 'from_clause' are in reverse
    order, thus when we iterate over it, we are moving from the right
    to the left in the FROM clause.

  RETURN
    TRUE   Error
    FALSE  OK
*/
static bool setup_natural_join_row_types(THD *thd,
                                         List<TABLE_LIST> *from_clause,
                                         Name_resolution_context *context)
{
  DBUG_ENTER("setup_natural_join_row_types");
  thd->where= "from clause";
  if (from_clause->elements == 0)
    DBUG_RETURN(false); /* We come here in the case of UNIONs. */

  List_iterator_fast<TABLE_LIST> table_ref_it(*from_clause);
  TABLE_LIST *table_ref; /* Current table reference. */
  /* Table reference to the left of the current. */
  TABLE_LIST *left_neighbor;
  /* Table reference to the right of the current. */
  TABLE_LIST *right_neighbor= NULL;

  /* Note that tables in the list are in reversed order */
  for (left_neighbor= table_ref_it++; left_neighbor ; )
  {
    table_ref= left_neighbor;
    left_neighbor= table_ref_it++;
    /* 
      Do not redo work if already done:
      1) for stored procedures,
      2) for multitable update after lock failure and table reopening.
    */
    if (context->select_lex->first_natural_join_processing)
    {
      if (store_top_level_join_columns(thd, table_ref,
                                       left_neighbor, right_neighbor))
        DBUG_RETURN(true);
      if (left_neighbor)
      {
        TABLE_LIST *first_leaf_on_the_right;
        first_leaf_on_the_right= table_ref->first_leaf_for_name_resolution();
        left_neighbor->next_name_resolution_table= first_leaf_on_the_right;
      }
    }
    right_neighbor= table_ref;
  }

  /*
    Store the top-most, left-most NATURAL/USING join, so that we start
    the search from that one instead of context->table_list. At this point
    right_neighbor points to the left-most top-level table reference in the
    FROM clause.
  */
  DBUG_ASSERT(right_neighbor);
  context->first_name_resolution_table=
    right_neighbor->first_leaf_for_name_resolution();
  context->select_lex->first_natural_join_processing= false;

  DBUG_RETURN (false);
}


/****************************************************************************
** Expand all '*' in given fields
****************************************************************************/

int setup_wild(THD *thd, TABLE_LIST *tables, List<Item> &fields,
	       List<Item> *sum_func_list,
	       uint wild_num)
{
  if (!wild_num)
    return(0);

  Item *item;
  List_iterator<Item> it(fields);
  Query_arena *arena, backup;
  DBUG_ENTER("setup_wild");

  /*
    Don't use arena if we are not in prepared statements or stored procedures
    For PS/SP we have to use arena to remember the changes
  */
  arena= thd->activate_stmt_arena_if_needed(&backup);

  thd->lex->current_select->cur_pos_in_select_list= 0;
  while (wild_num && (item= it++))
  {
    if (item->type() == Item::FIELD_ITEM &&
        ((Item_field*) item)->field_name &&
	((Item_field*) item)->field_name[0] == '*' &&
	!((Item_field*) item)->field)
    {
      uint elem= fields.elements;
      bool any_privileges= ((Item_field *) item)->any_privileges;
      Item_subselect *subsel= thd->lex->current_select->master_unit()->item;
      if (subsel &&
          subsel->substype() == Item_subselect::EXISTS_SUBS)
      {
        /*
          It is EXISTS(SELECT * ...) and we can replace * by any constant.

          Item_int do not need fix_fields() because it is basic constant.
        */
        it.replace(new Item_int("Not_used", (longlong) 1,
                                MY_INT64_NUM_DECIMAL_DIGITS));
      }
      else if (insert_fields(thd, ((Item_field*) item)->context,
                             ((Item_field*) item)->db_name,
                             ((Item_field*) item)->table_name, &it,
                             any_privileges))
      {
	if (arena)
	  thd->restore_active_arena(arena, &backup);
	DBUG_RETURN(-1);
      }
      if (sum_func_list)
      {
	/*
	  sum_func_list is a list that has the fields list as a tail.
	  Because of this we have to update the element count also for this
	  list after expanding the '*' entry.
	*/
	sum_func_list->elements+= fields.elements - elem;
      }
      wild_num--;
    }
    else
      thd->lex->current_select->cur_pos_in_select_list++;
  }
  thd->lex->current_select->cur_pos_in_select_list= UNDEF_POS;
  if (arena)
  {
    /* make * substituting permanent */
    SELECT_LEX *select_lex= thd->lex->current_select;
    select_lex->with_wild= 0;
    /*   
      The assignment below is translated to memcpy() call (at least on some
      platforms). memcpy() expects that source and destination areas do not
      overlap. That problem was detected by valgrind. 
    */
    if (&select_lex->item_list != &fields)
      select_lex->item_list= fields;

    thd->restore_active_arena(arena, &backup);
  }
  DBUG_RETURN(0);
}

/****************************************************************************
** Check that all given fields exists and fill struct with current data
****************************************************************************/

bool setup_fields(THD *thd, Item **ref_pointer_array,
                  List<Item> &fields, enum_mark_columns mark_used_columns,
                  List<Item> *sum_func_list, bool allow_sum_func)
{
  reg2 Item *item;
  enum_mark_columns save_mark_used_columns= thd->mark_used_columns;
  nesting_map save_allow_sum_func= thd->lex->allow_sum_func;
  List_iterator<Item> it(fields);
  bool save_is_item_list_lookup;
  DBUG_ENTER("setup_fields");

  thd->mark_used_columns= mark_used_columns;
  DBUG_PRINT("info", ("thd->mark_used_columns: %d", thd->mark_used_columns));
  if (allow_sum_func)
    thd->lex->allow_sum_func|= 1 << thd->lex->current_select->nest_level;
  thd->where= THD::DEFAULT_WHERE;
  save_is_item_list_lookup= thd->lex->current_select->is_item_list_lookup;
  thd->lex->current_select->is_item_list_lookup= 0;

  /*
    To prevent fail on forward lookup we fill it with zerows,
    then if we got pointer on zero after find_item_in_list we will know
    that it is forward lookup.

    There is other way to solve problem: fill array with pointers to list,
    but it will be slower.

    TODO: remove it when (if) we made one list for allfields and
    ref_pointer_array
  */
  if (ref_pointer_array)
    bzero(ref_pointer_array, sizeof(Item *) * fields.elements);

  /*
    We call set_entry() there (before fix_fields() of the whole list of field
    items) because:
    1) the list of field items has same order as in the query, and the
       Item_func_get_user_var item may go before the Item_func_set_user_var:
          SELECT @a, @a := 10 FROM t;
    2) The entry->update_query_id value controls constantness of
       Item_func_get_user_var items, so in presence of Item_func_set_user_var
       items we have to refresh their entries before fixing of
       Item_func_get_user_var items.
  */
  List_iterator<Item_func_set_user_var> li(thd->lex->set_var_list);
  Item_func_set_user_var *var;
  while ((var= li++))
    var->set_entry(thd, FALSE);

  Item **ref= ref_pointer_array;
  thd->lex->current_select->cur_pos_in_select_list= 0;
  while ((item= it++))
  {
    if ((!item->fixed && item->fix_fields(thd, it.ref())) ||
	(item= *(it.ref()))->check_cols(1))
    {
      thd->lex->current_select->is_item_list_lookup= save_is_item_list_lookup;
      thd->lex->allow_sum_func= save_allow_sum_func;
      thd->mark_used_columns= save_mark_used_columns;
      DBUG_PRINT("info", ("thd->mark_used_columns: %d", thd->mark_used_columns));
      DBUG_RETURN(TRUE); /* purecov: inspected */
    }
    if (ref)
      *(ref++)= item;
    if (item->with_sum_func && item->type() != Item::SUM_FUNC_ITEM &&
	sum_func_list)
      item->split_sum_func(thd, ref_pointer_array, *sum_func_list);
    thd->used_tables|= item->used_tables();
    thd->lex->current_select->cur_pos_in_select_list++;
  }
  thd->lex->current_select->is_item_list_lookup= save_is_item_list_lookup;
  thd->lex->current_select->cur_pos_in_select_list= UNDEF_POS;

  thd->lex->allow_sum_func= save_allow_sum_func;
  thd->mark_used_columns= save_mark_used_columns;
  DBUG_PRINT("info", ("thd->mark_used_columns: %d", thd->mark_used_columns));
  DBUG_RETURN(test(thd->is_error()));
}


/*
  make list of leaves of join table tree

  SYNOPSIS
    make_leaves_list()
    list    pointer to pointer on list first element
    tables  table list

  RETURN pointer on pointer to next_leaf of last element
*/

TABLE_LIST **make_leaves_list(TABLE_LIST **list, TABLE_LIST *tables)
{
  for (TABLE_LIST *table= tables; table; table= table->next_local)
  {
    if (table->merge_underlying_list)
    {
      DBUG_ASSERT(table->view &&
                  table->effective_algorithm == VIEW_ALGORITHM_MERGE);
      list= make_leaves_list(list, table->merge_underlying_list);
    }
    else
    {
      *list= table;
      list= &table->next_leaf;
    }
  }
  return list;
}

/*
  prepare tables

  SYNOPSIS
    setup_tables()
    thd		  Thread handler
    context       name resolution contest to setup table list there
    from_clause   Top-level list of table references in the FROM clause
    tables	  Table list (select_lex->table_list)
    leaves        List of join table leaves list (select_lex->leaf_tables)
    refresh       It is onle refresh for subquery
    select_insert It is SELECT ... INSERT command

  NOTE
    Check also that the 'used keys' and 'ignored keys' exists and set up the
    table structure accordingly.
    Create a list of leaf tables. For queries with NATURAL/USING JOINs,
    compute the row types of the top most natural/using join table references
    and link these into a list of table references for name resolution.

    This has to be called for all tables that are used by items, as otherwise
    table->map is not set and all Item_field will be regarded as const items.

  RETURN
    FALSE ok;  In this case *map will includes the chosen index
    TRUE  error
*/

bool setup_tables(THD *thd, Name_resolution_context *context,
                  List<TABLE_LIST> *from_clause, TABLE_LIST *tables,
                  TABLE_LIST **leaves, bool select_insert)
{
  uint tablenr= 0;
  DBUG_ENTER("setup_tables");

  DBUG_ASSERT ((select_insert && !tables->next_name_resolution_table) || !tables || 
               (context->table_list && context->first_name_resolution_table));
  /*
    this is used for INSERT ... SELECT.
    For select we setup tables except first (and its underlying tables)
  */
  TABLE_LIST *first_select_table= (select_insert ?
                                   tables->next_local:
                                   0);
  if (!(*leaves))
    make_leaves_list(leaves, tables);

  TABLE_LIST *table_list;
  for (table_list= *leaves;
       table_list;
       table_list= table_list->next_leaf, tablenr++)
  {
    TABLE *table= table_list->table;
    table->pos_in_table_list= table_list;
    if (first_select_table &&
        table_list->top_table() == first_select_table)
    {
      /* new counting for SELECT of INSERT ... SELECT command */
      first_select_table= 0;
      tablenr= 0;
    }
    setup_table_map(table, table_list, tablenr);
    if (table_list->process_index_hints(table))
      DBUG_RETURN(1);
  }
  if (tablenr > MAX_TABLES)
  {
    my_error(ER_TOO_MANY_TABLES, MYF(0), static_cast<int>(MAX_TABLES));
    DBUG_RETURN(1);
  }
  for (table_list= tables;
       table_list;
       table_list= table_list->next_local)
  {
    if (table_list->merge_underlying_list)
    {
      DBUG_ASSERT(table_list->view &&
                  table_list->effective_algorithm == VIEW_ALGORITHM_MERGE);
      Query_arena *arena= thd->stmt_arena, backup;
      bool res;
      if (arena->is_conventional())
        arena= 0;                                   // For easier test
      else
        thd->set_n_backup_active_arena(arena, &backup);
      res= table_list->setup_underlying(thd);
      if (arena)
        thd->restore_active_arena(arena, &backup);
      if (res)
        DBUG_RETURN(1);
    }
  }

  /* Precompute and store the row types of NATURAL/USING joins. */
  if (setup_natural_join_row_types(thd, from_clause, context))
    DBUG_RETURN(1);

  DBUG_RETURN(0);
}


/*
  prepare tables and check access for the view tables

  SYNOPSIS
    setup_tables_and_check_view_access()
    thd		  Thread handler
    context       name resolution contest to setup table list there
    from_clause   Top-level list of table references in the FROM clause
    tables	  Table list (select_lex->table_list)
    conds	  Condition of current SELECT (can be changed by VIEW)
    leaves        List of join table leaves list (select_lex->leaf_tables)
    refresh       It is onle refresh for subquery
    select_insert It is SELECT ... INSERT command
    want_access   what access is needed

  NOTE
    a wrapper for check_tables that will also check the resulting
    table leaves list for access to all the tables that belong to a view

  RETURN
    FALSE ok;  In this case *map will include the chosen index
    TRUE  error
*/
bool setup_tables_and_check_access(THD *thd, 
                                   Name_resolution_context *context,
                                   List<TABLE_LIST> *from_clause,
                                   TABLE_LIST *tables,
                                   TABLE_LIST **leaves,
                                   bool select_insert,
                                   ulong want_access_first,
                                   ulong want_access)
{
  TABLE_LIST *leaves_tmp= NULL;
  bool first_table= true;

  if (setup_tables(thd, context, from_clause, tables,
                   &leaves_tmp, select_insert))
    return TRUE;

  if (leaves)
    *leaves= leaves_tmp;

  for (; leaves_tmp; leaves_tmp= leaves_tmp->next_leaf)
  {
    if (leaves_tmp->belong_to_view && 
        check_single_table_access(thd, first_table ? want_access_first :
                                  want_access, leaves_tmp, FALSE))
    {
      tables->hide_view_error(thd);
      return TRUE;
    }
    first_table= 0;
  }
  return FALSE;
}


/*
   Create a key_map from a list of index names

   SYNOPSIS
     get_key_map_from_key_list()
     map		key_map to fill in
     table		Table
     index_list		List of index names

   RETURN
     0	ok;  In this case *map will includes the choosed index
     1	error
*/

bool get_key_map_from_key_list(key_map *map, TABLE *table,
                               List<String> *index_list)
{
  List_iterator_fast<String> it(*index_list);
  String *name;
  uint pos;

  map->clear_all();
  while ((name=it++))
  {
    if (table->s->keynames.type_names == 0 ||
        (pos= find_type(&table->s->keynames, name->ptr(),
                        name->length(), 1)) <=
        0)
    {
      my_error(ER_KEY_DOES_NOT_EXITS, MYF(0), name->c_ptr(),
	       table->pos_in_table_list->alias);
      map->set_all();
      return 1;
    }
    map->set_bit(pos-1);
  }
  return 0;
}


/*
  Drops in all fields instead of current '*' field

  SYNOPSIS
    insert_fields()
    thd			Thread handler
    context             Context for name resolution
    db_name		Database name in case of 'database_name.table_name.*'
    table_name		Table name in case of 'table_name.*'
    it			Pointer to '*'
    any_privileges	0 If we should ensure that we have SELECT privileges
		          for all columns
                        1 If any privilege is ok
  RETURN
    0	ok     'it' is updated to point at last inserted
    1	error.  Error message is generated but not sent to client
*/

bool
insert_fields(THD *thd, Name_resolution_context *context, const char *db_name,
	      const char *table_name, List_iterator<Item> *it,
              bool any_privileges)
{
  Field_iterator_table_ref field_iterator;
  bool found;
  char name_buff[NAME_LEN+1];
  DBUG_ENTER("insert_fields");
  DBUG_PRINT("arena", ("stmt arena: 0x%lx", (ulong)thd->stmt_arena));

  if (db_name && lower_case_table_names)
  {
    /*
      convert database to lower case for comparison
      We can't do this in Item_field as this would change the
      'name' of the item which may be used in the select list
    */
    strmake(name_buff, db_name, sizeof(name_buff)-1);
    my_casedn_str(files_charset_info, name_buff);
    db_name= name_buff;
  }

  found= FALSE;

  /*
    If table names are qualified, then loop over all tables used in the query,
    else treat natural joins as leaves and do not iterate over their underlying
    tables.
  */
  for (TABLE_LIST *tables= (table_name ? context->table_list :
                            context->first_name_resolution_table);
       tables;
       tables= (table_name ? tables->next_local :
                tables->next_name_resolution_table)
       )
  {
    Field *field;
    TABLE *table= tables->table;

    DBUG_ASSERT(tables->is_leaf_for_name_resolution());

    if ((table_name && my_strcasecmp(table_alias_charset, table_name,
                                    tables->alias)) ||
        (db_name && strcmp(tables->db,db_name)))
      continue;

#ifndef NO_EMBEDDED_ACCESS_CHECKS
    /* 
       Ensure that we have access rights to all fields to be inserted. Under
       some circumstances, this check may be skipped.

       - If any_privileges is true, skip the check.

       - If the SELECT privilege has been found as fulfilled already for both
         the TABLE and TABLE_LIST objects (and both of these exist, of
         course), the check is skipped.

       - If the SELECT privilege has been found fulfilled for the TABLE object
         and the TABLE_LIST represents a derived table other than a view (see
         below), the check is skipped.

       - If the TABLE_LIST object represents a view, we may skip checking if
         the SELECT privilege has been found fulfilled for it, regardless of
         the TABLE object.

       - If there is no TABLE object, the test is skipped if either 
         * the TABLE_LIST does not represent a view, or
         * the SELECT privilege has been found fulfilled.         

       A TABLE_LIST that is not a view may be a subquery, an
       information_schema table, or a nested table reference. See the comment
       for TABLE_LIST.
    */
    if (!((table && !tables->view && (table->grant.privilege & SELECT_ACL)) ||
          (tables->view && (tables->grant.privilege & SELECT_ACL))) &&
        !any_privileges)
    {
      field_iterator.set(tables);
      if (check_grant_all_columns(thd, SELECT_ACL, &field_iterator))
        DBUG_RETURN(TRUE);
    }
#endif

    /*
      Update the tables used in the query based on the referenced fields. For
      views and natural joins this update is performed inside the loop below.
    */
    if (table)
      thd->used_tables|= table->map;

    /*
      Initialize a generic field iterator for the current table reference.
      Notice that it is guaranteed that this iterator will iterate over the
      fields of a single table reference, because 'tables' is a leaf (for
      name resolution purposes).
    */
    field_iterator.set(tables);

    for (; !field_iterator.end_of_fields(); field_iterator.next())
    {
      Item *item;

      if (!(item= field_iterator.create_item(thd)))
        DBUG_RETURN(TRUE);
      DBUG_ASSERT(item->fixed);
      /* cache the table for the Item_fields inserted by expanding stars */
      if (item->type() == Item::FIELD_ITEM && tables->cacheable_table)
        ((Item_field *)item)->cached_table= tables;

      if (!found)
      {
        found= TRUE;
        it->replace(item); /* Replace '*' with the first found item. */
      }
      else
        it->after(item);   /* Add 'item' to the SELECT list. */

#ifndef NO_EMBEDDED_ACCESS_CHECKS
      /*
        Set privilege information for the fields of newly created views.
        We have that (any_priviliges == TRUE) if and only if we are creating
        a view. In the time of view creation we can't use the MERGE algorithm,
        therefore if 'tables' is itself a view, it is represented by a
        temporary table. Thus in this case we can be sure that 'item' is an
        Item_field.
      */
      if (any_privileges)
      {
        DBUG_ASSERT((tables->field_translation == NULL && table) ||
                    tables->is_natural_join);
        DBUG_ASSERT(item->type() == Item::FIELD_ITEM);
        Item_field *fld= (Item_field*) item;
        const char *field_table_name= field_iterator.get_table_name();

        if (!tables->schema_table && 
            !(fld->have_privileges=
              (get_column_grant(thd, field_iterator.grant(),
                                field_iterator.get_db_name(),
                                field_table_name, fld->field_name) &
               VIEW_ANY_ACL)))
        {
          my_error(ER_TABLEACCESS_DENIED_ERROR, MYF(0), "ANY",
                   thd->security_ctx->priv_user,
                   thd->security_ctx->host_or_ip,
                   field_table_name);
          DBUG_RETURN(TRUE);
        }
      }
#endif

      if ((field= field_iterator.field()))
      {
        /* Mark fields as used to allow storage engine to optimze access */
        bitmap_set_bit(field->table->read_set, field->field_index);
        if (table)
        {
          table->covering_keys.intersect(field->part_of_key);
          table->merge_keys.merge(field->part_of_key);
        }
        if (tables->is_natural_join)
        {
          TABLE *field_table;
          /*
            In this case we are sure that the column ref will not be created
            because it was already created and stored with the natural join.
          */
          Natural_join_column *nj_col;
          if (!(nj_col= field_iterator.get_natural_column_ref()))
            DBUG_RETURN(TRUE);
          DBUG_ASSERT(nj_col->table_field);
          field_table= nj_col->table_ref->table;
          if (field_table)
          {
            thd->used_tables|= field_table->map;
            field_table->covering_keys.intersect(field->part_of_key);
            field_table->merge_keys.merge(field->part_of_key);
            field_table->used_fields++;
          }
        }
      }
      else
        thd->used_tables|= item->used_tables();
      thd->lex->current_select->cur_pos_in_select_list++;
    }
    /*
      In case of stored tables, all fields are considered as used,
      while in the case of views, the fields considered as used are the
      ones marked in setup_tables during fix_fields of view columns.
      For NATURAL joins, used_tables is updated in the IF above.
    */
    if (table)
      table->used_fields= table->s->fields;
  }
  if (found)
    DBUG_RETURN(FALSE);

  /*
    TODO: in the case when we skipped all columns because there was a
    qualified '*', and all columns were coalesced, we have to give a more
    meaningful message than ER_BAD_TABLE_ERROR.
  */
  if (!table_name)
    my_message(ER_NO_TABLES_USED, ER(ER_NO_TABLES_USED), MYF(0));
  else
    my_error(ER_BAD_TABLE_ERROR, MYF(0), table_name);

  DBUG_RETURN(TRUE);
}


/*
  Fix all conditions and outer join expressions.

  SYNOPSIS
    setup_conds()
    thd     thread handler
    tables  list of tables for name resolving (select_lex->table_list)
    leaves  list of leaves of join table tree (select_lex->leaf_tables)
    conds   WHERE clause

  DESCRIPTION
    TODO

  RETURN
    TRUE  if some error occured (e.g. out of memory)
    FALSE if all is OK
*/

int setup_conds(THD *thd, TABLE_LIST *tables, TABLE_LIST *leaves,
                COND **conds)
{
  SELECT_LEX *select_lex= thd->lex->current_select;
  TABLE_LIST *table= NULL;	// For HP compilers
  /*
    it_is_update set to TRUE when tables of primary SELECT_LEX (SELECT_LEX
    which belong to LEX, i.e. most up SELECT) will be updated by
    INSERT/UPDATE/LOAD
    NOTE: using this condition helps to prevent call of prepare_check_option()
    from subquery of VIEW, because tables of subquery belongs to VIEW
    (see condition before prepare_check_option() call)
  */
  bool it_is_update= (select_lex == &thd->lex->select_lex) &&
    thd->lex->which_check_option_applicable();
  bool save_is_item_list_lookup= select_lex->is_item_list_lookup;
  select_lex->is_item_list_lookup= 0;
  DBUG_ENTER("setup_conds");

  thd->mark_used_columns= MARK_COLUMNS_READ;
  DBUG_PRINT("info", ("thd->mark_used_columns: %d", thd->mark_used_columns));
  select_lex->cond_count= 0;
  select_lex->between_count= 0;
  select_lex->max_equal_elems= 0;

  for (table= tables; table; table= table->next_local)
  {
    if (table->prepare_where(thd, conds, FALSE))
      goto err_no_arena;
  }

  if (*conds)
  {
    thd->where="where clause";
    if ((!(*conds)->fixed && (*conds)->fix_fields(thd, conds)) ||
	(*conds)->check_cols(1))
      goto err_no_arena;
  }

  /*
    Apply fix_fields() to all ON clauses at all levels of nesting,
    including the ones inside view definitions.
  */
  for (table= leaves; table; table= table->next_leaf)
  {
    TABLE_LIST *embedded; /* The table at the current level of nesting. */
    TABLE_LIST *embedding= table; /* The parent nested table reference. */
    do
    {
      embedded= embedding;
      if (embedded->on_expr)
      {
        /* Make a join an a expression */
        thd->where="on clause";
        if ((!embedded->on_expr->fixed &&
            embedded->on_expr->fix_fields(thd, &embedded->on_expr)) ||
	    embedded->on_expr->check_cols(1))
	  goto err_no_arena;
        select_lex->cond_count++;
      }
      embedding= embedded->embedding;
    }
    while (embedding &&
           embedding->nested_join->join_list.head() == embedded);

    /* process CHECK OPTION */
    if (it_is_update)
    {
      TABLE_LIST *view= table->top_table();
      if (view->effective_with_check)
      {
        if (view->prepare_check_option(thd))
          goto err_no_arena;
        thd->change_item_tree(&table->check_option, view->check_option);
      }
    }
  }

  if (!thd->stmt_arena->is_conventional())
  {
    /*
      We are in prepared statement preparation code => we should store
      WHERE clause changing for next executions.

      We do this ON -> WHERE transformation only once per PS/SP statement.
    */
    select_lex->where= *conds;
  }
  thd->lex->current_select->is_item_list_lookup= save_is_item_list_lookup;
  DBUG_RETURN(test(thd->is_error()));

err_no_arena:
  select_lex->is_item_list_lookup= save_is_item_list_lookup;
  DBUG_RETURN(1);
}


/******************************************************************************
** Fill a record with data (for INSERT or UPDATE)
** Returns : 1 if some field has wrong type
******************************************************************************/


/*
  Fill fields with given items.

  SYNOPSIS
    fill_record()
    thd           thread handler
    fields        Item_fields list to be filled
    values        values to fill with
    ignore_errors TRUE if we should ignore errors

  NOTE
    fill_record() may set table->auto_increment_field_not_null and a
    caller should make sure that it is reset after their last call to this
    function.

  RETURN
    FALSE   OK
    TRUE    error occured
*/

static bool
fill_record(THD * thd, List<Item> &fields, List<Item> &values,
            bool ignore_errors)
{
  List_iterator_fast<Item> f(fields),v(values);
  Item *value, *fld;
  Item_field *field;
  TABLE *table= 0;
  DBUG_ENTER("fill_record");

  /*
    Reset the table->auto_increment_field_not_null as it is valid for
    only one row.
  */
  if (fields.elements)
  {
    /*
      On INSERT or UPDATE fields are checked to be from the same table,
      thus we safely can take table from the first field.
    */
    fld= (Item_field*)f++;
    if (!(field= fld->filed_for_view_update()))
    {
      my_error(ER_NONUPDATEABLE_COLUMN, MYF(0), fld->name);
      goto err;
    }
    table= field->field->table;
    table->auto_increment_field_not_null= FALSE;
    f.rewind();
  }
  while ((fld= f++))
  {
    if (!(field= fld->filed_for_view_update()))
    {
      my_error(ER_NONUPDATEABLE_COLUMN, MYF(0), fld->name);
      goto err;
    }
    value=v++;
    Field *rfield= field->field;
    table= rfield->table;
    if (rfield == table->next_number_field)
      table->auto_increment_field_not_null= TRUE;
    if ((value->save_in_field(rfield, 0) < 0) && !ignore_errors)
    {
      my_message(ER_UNKNOWN_ERROR, ER(ER_UNKNOWN_ERROR), MYF(0));
      goto err;
    }
  }
  DBUG_RETURN(thd->is_error());
err:
  if (table)
    table->auto_increment_field_not_null= FALSE;
  DBUG_RETURN(TRUE);
}


/*
  Fill fields in list with values from the list of items and invoke
  before triggers.

  SYNOPSIS
    fill_record_n_invoke_before_triggers()
      thd           thread context
      fields        Item_fields list to be filled
      values        values to fill with
      ignore_errors TRUE if we should ignore errors
      triggers      object holding list of triggers to be invoked
      event         event type for triggers to be invoked

  NOTE
    This function assumes that fields which values will be set and triggers
    to be invoked belong to the same table, and that TABLE::record[0] and
    record[1] buffers correspond to new and old versions of row respectively.

  RETURN
    FALSE   OK
    TRUE    error occured
*/

bool
fill_record_n_invoke_before_triggers(THD *thd, List<Item> &fields,
                                     List<Item> &values, bool ignore_errors,
                                     Table_triggers_list *triggers,
                                     enum trg_event_type event)
{
  return (fill_record(thd, fields, values, ignore_errors) ||
          (triggers && triggers->process_triggers(thd, event,
                                                 TRG_ACTION_BEFORE, TRUE)));
}


/*
  Fill field buffer with values from Field list

  SYNOPSIS
    fill_record()
    thd           thread handler
    ptr           pointer on pointer to record
    values        list of fields
    ignore_errors TRUE if we should ignore errors

  NOTE
    fill_record() may set table->auto_increment_field_not_null and a
    caller should make sure that it is reset after their last call to this
    function.

  RETURN
    FALSE   OK
    TRUE    error occured
*/

bool
fill_record(THD *thd, Field **ptr, List<Item> &values, bool ignore_errors)
{
  List_iterator_fast<Item> v(values);
  Item *value;
  TABLE *table= 0;
  DBUG_ENTER("fill_record");

  Field *field;
  /*
    Reset the table->auto_increment_field_not_null as it is valid for
    only one row.
  */
  if (*ptr)
  {
    /*
      On INSERT or UPDATE fields are checked to be from the same table,
      thus we safely can take table from the first field.
    */
    table= (*ptr)->table;
    table->auto_increment_field_not_null= FALSE;
  }
  while ((field = *ptr++) && ! thd->is_error())
  {
    value=v++;
    table= field->table;
    if (field == table->next_number_field)
      table->auto_increment_field_not_null= TRUE;
    if (value->save_in_field(field, 0) < 0)
      goto err;
  }
  DBUG_RETURN(thd->is_error());

err:
  if (table)
    table->auto_increment_field_not_null= FALSE;
  DBUG_RETURN(TRUE);
}


/*
  Fill fields in array with values from the list of items and invoke
  before triggers.

  SYNOPSIS
    fill_record_n_invoke_before_triggers()
      thd           thread context
      ptr           NULL-ended array of fields to be filled
      values        values to fill with
      ignore_errors TRUE if we should ignore errors
      triggers      object holding list of triggers to be invoked
      event         event type for triggers to be invoked

  NOTE
    This function assumes that fields which values will be set and triggers
    to be invoked belong to the same table, and that TABLE::record[0] and
    record[1] buffers correspond to new and old versions of row respectively.

  RETURN
    FALSE   OK
    TRUE    error occured
*/

bool
fill_record_n_invoke_before_triggers(THD *thd, Field **ptr,
                                     List<Item> &values, bool ignore_errors,
                                     Table_triggers_list *triggers,
                                     enum trg_event_type event)
{
  return (fill_record(thd, ptr, values, ignore_errors) ||
          (triggers && triggers->process_triggers(thd, event,
                                                 TRG_ACTION_BEFORE, TRUE)));
}


my_bool mysql_rm_tmp_tables(void)
{
  uint i, idx;
  char	filePath[FN_REFLEN], *tmpdir, filePathCopy[FN_REFLEN];
  MY_DIR *dirp;
  FILEINFO *file;
  TABLE_SHARE share;
  THD *thd;
  DBUG_ENTER("mysql_rm_tmp_tables");

  if (!(thd= new THD))
    DBUG_RETURN(1);
  thd->thread_stack= (char*) &thd;
  thd->store_globals();

  for (i=0; i<=mysql_tmpdir_list.max; i++)
  {
    tmpdir=mysql_tmpdir_list.list[i];
    /* See if the directory exists */
    if (!(dirp = my_dir(tmpdir,MYF(MY_WME | MY_DONT_SORT))))
      continue;

    /* Remove all SQLxxx tables from directory */

    for (idx=0 ; idx < (uint) dirp->number_off_files ; idx++)
    {
      file=dirp->dir_entry+idx;

      /* skiping . and .. */
      if (file->name[0] == '.' && (!file->name[1] ||
                                   (file->name[1] == '.' &&  !file->name[2])))
        continue;

      if (!memcmp(file->name, tmp_file_prefix,
                  tmp_file_prefix_length))
      {
        char *ext= fn_ext(file->name);
        uint ext_len= strlen(ext);
        uint filePath_len= my_snprintf(filePath, sizeof(filePath),
                                       "%s%c%s", tmpdir, FN_LIBCHAR,
                                       file->name);
        if (!memcmp(reg_ext, ext, ext_len))
        {
          handler *handler_file= 0;
          /* We should cut file extention before deleting of table */
          memcpy(filePathCopy, filePath, filePath_len - ext_len);
          filePathCopy[filePath_len - ext_len]= 0;
          init_tmp_table_share(thd, &share, "", 0, "", filePathCopy);
          if (!open_table_def(thd, &share, 0) &&
              ((handler_file= get_new_handler(&share, thd->mem_root,
                                              share.db_type()))))
          {
            handler_file->ha_delete_table(filePathCopy);
            delete handler_file;
          }
          free_table_share(&share);
        }
        /*
          File can be already deleted by tmp_table.file->delete_table().
          So we hide error messages which happnes during deleting of these
          files(MYF(0)).
        */
        (void) mysql_file_delete(key_file_misc, filePath, MYF(0));
      }
    }
    my_dirend(dirp);
  }
  delete thd;
  my_pthread_setspecific_ptr(THR_THD,  0);
  DBUG_RETURN(0);
}



/*****************************************************************************
	unireg support functions
*****************************************************************************/

/*
  free all unused tables

  NOTE
    This is called by 'handle_manager' when one wants to periodicly flush
    all not used tables.
*/

void tdc_flush_unused_tables()
{
  mysql_mutex_lock(&LOCK_open);
  while (unused_tables)
    free_cache_entry(unused_tables);
  mysql_mutex_unlock(&LOCK_open);
}


/**
   A callback to the server internals that is used to address
   special cases of the locking protocol.
   Invoked when acquiring an exclusive lock, for each thread that
   has a conflicting shared metadata lock.

   This function:
     - aborts waiting of the thread on a data lock, to make it notice
       the pending exclusive lock and back off.
     - if the thread is an INSERT DELAYED thread, sends it a KILL
       signal to terminate it.

   @note This function does not wait for the thread to give away its
         locks. Waiting is done outside for all threads at once.

   @param thd    Current thread context
   @param in_use The thread to wake up
   @param needs_thr_lock_abort Indicates that to wake up thread
                               this call needs to abort its waiting
                               on table-level lock.

   @retval  TRUE  if the thread was woken up
   @retval  FALSE otherwise.

   @note It is one of two places where border between MDL and the
         rest of the server is broken.
*/

bool mysql_notify_thread_having_shared_lock(THD *thd, THD *in_use,
                                            bool needs_thr_lock_abort)
{
  bool signalled= FALSE;
  if ((in_use->system_thread & SYSTEM_THREAD_DELAYED_INSERT) &&
      !in_use->killed)
  {
    in_use->killed= THD::KILL_CONNECTION;
    mysql_mutex_lock(&in_use->mysys_var->mutex);
    if (in_use->mysys_var->current_cond)
      mysql_cond_broadcast(in_use->mysys_var->current_cond);
    mysql_mutex_unlock(&in_use->mysys_var->mutex);
    signalled= TRUE;
  }

  if (needs_thr_lock_abort)
  {
    mysql_mutex_lock(&in_use->LOCK_thd_data);
    for (TABLE *thd_table= in_use->open_tables;
         thd_table ;
         thd_table= thd_table->next)
    {
      /*
        Check for TABLE::needs_reopen() is needed since in some places we call
        handler::close() for table instance (and set TABLE::db_stat to 0)
        and do not remove such instances from the THD::open_tables
        for some time, during which other thread can see those instances
        (e.g. see partitioning code).
      */
      if (!thd_table->needs_reopen())
        signalled|= mysql_lock_abort_for_thread(thd, thd_table);
    }
    mysql_mutex_unlock(&in_use->LOCK_thd_data);
  }
  return signalled;
}


/**
   Remove all or some (depending on parameter) instances of TABLE and
   TABLE_SHARE from the table definition cache.

   @param  thd          Thread context
   @param  remove_type  Type of removal:
                        TDC_RT_REMOVE_ALL     - remove all TABLE instances and
                                                TABLE_SHARE instance. There
                                                should be no used TABLE objects
                                                and caller should have exclusive
                                                metadata lock on the table.
                        TDC_RT_REMOVE_NOT_OWN - remove all TABLE instances
                                                except those that belong to
                                                this thread. There should be
                                                no TABLE objects used by other
                                                threads and caller should have
                                                exclusive metadata lock on the
                                                table.
                        TDC_RT_REMOVE_UNUSED  - remove all unused TABLE
                                                instances (if there are no
                                                used instances will also
                                                remove TABLE_SHARE).
   @param  db           Name of database
   @param  table_name   Name of table
   @param  has_lock     If TRUE, LOCK_open is already acquired

   @note It assumes that table instances are already not used by any
   (other) thread (this should be achieved by using meta-data locks).
*/

void tdc_remove_table(THD *thd, enum_tdc_remove_table_type remove_type,
                      const char *db, const char *table_name,
                      bool has_lock)
{
  char key[MAX_DBKEY_LENGTH];
  uint key_length;
  TABLE *table;
  TABLE_SHARE *share;

  if (! has_lock)
    mysql_mutex_lock(&LOCK_open);
  else
  {
    mysql_mutex_assert_owner(&LOCK_open);
  }

  DBUG_ASSERT(remove_type == TDC_RT_REMOVE_UNUSED ||
              thd->mdl_context.is_lock_owner(MDL_key::TABLE, db, table_name,
                                             MDL_EXCLUSIVE));

  key_length=(uint) (strmov(strmov(key,db)+1,table_name)-key)+1;

  if ((share= (TABLE_SHARE*) my_hash_search(&table_def_cache,(uchar*) key,
                                            key_length)))
  {
    if (share->ref_count)
    {
      I_P_List_iterator<TABLE, TABLE_share> it(share->free_tables);
#ifndef DBUG_OFF
      if (remove_type == TDC_RT_REMOVE_ALL)
      {
        DBUG_ASSERT(share->used_tables.is_empty());
      }
      else if (remove_type == TDC_RT_REMOVE_NOT_OWN)
      {
        I_P_List_iterator<TABLE, TABLE_share> it2(share->used_tables);
        while ((table= it2++))
          if (table->in_use != thd)
          {
            DBUG_ASSERT(0);
          }
      }
#endif
      /*
        Set share's version to zero in order to ensure that it gets
        automatically deleted once it is no longer referenced.

        Note that code in TABLE_SHARE::wait_for_old_version() assumes
        that marking share as old and removal of its unused tables
        and of the share itself from TDC happens atomically under
        protection of LOCK_open, or, putting it another way, that
        TDC does not contain old shares which don't have any tables
        used.
      */
      share->version= 0;

      while ((table= it++))
        free_cache_entry(table);
    }
    else
      (void) my_hash_delete(&table_def_cache, (uchar*) share);
  }

  if (! has_lock)
    mysql_mutex_unlock(&LOCK_open);
}


int setup_ftfuncs(SELECT_LEX *select_lex)
{
  List_iterator<Item_func_match> li(*(select_lex->ftfunc_list)),
                                 lj(*(select_lex->ftfunc_list));
  Item_func_match *ftf, *ftf2;

  while ((ftf=li++))
  {
    if (ftf->fix_index())
      return 1;
    lj.rewind();
    while ((ftf2=lj++) != ftf)
    {
      if (ftf->eq(ftf2,1) && !ftf2->master)
        ftf2->master=ftf;
    }
  }

  return 0;
}


int init_ftfuncs(THD *thd, SELECT_LEX *select_lex, bool no_order)
{
  if (select_lex->ftfunc_list->elements)
  {
    List_iterator<Item_func_match> li(*(select_lex->ftfunc_list));
    Item_func_match *ifm;
    DBUG_PRINT("info",("Performing FULLTEXT search"));
    thd_proc_info(thd, "FULLTEXT initialization");

    while ((ifm=li++))
      ifm->init_search(no_order);
  }
  return 0;
}


/*
  open new .frm format table

  SYNOPSIS
    open_new_frm()
    THD		  thread handler
    path	  path to .frm file (without extension)
    alias	  alias for table
    db            database
    table_name    name of table
    db_stat	  open flags (for example ->OPEN_KEYFILE|HA_OPEN_RNDFILE..)
		  can be 0 (example in ha_example_table)
    prgflag	  READ_ALL etc..
    ha_open_flags HA_OPEN_ABORT_IF_LOCKED etc..
    outparam	  result table
    table_desc	  TABLE_LIST descriptor
    mem_root	  temporary MEM_ROOT for parsing
*/

bool
open_new_frm(THD *thd, TABLE_SHARE *share, const char *alias,
             uint db_stat, uint prgflag,
	     uint ha_open_flags, TABLE *outparam, TABLE_LIST *table_desc,
	     MEM_ROOT *mem_root)
{
  LEX_STRING pathstr;
  File_parser *parser;
  char path[FN_REFLEN];
  DBUG_ENTER("open_new_frm");

  /* Create path with extension */
  pathstr.length= (uint) (strxmov(path, share->normalized_path.str, reg_ext,
                                  NullS)- path);
  pathstr.str=    path;

  if ((parser= sql_parse_prepare(&pathstr, mem_root, 1)))
  {
    if (is_equal(&view_type, parser->type()))
    {
      if (table_desc == 0 || table_desc->required_type == FRMTYPE_TABLE)
      {
        my_error(ER_WRONG_OBJECT, MYF(0), share->db.str, share->table_name.str,
                 "BASE TABLE");
        goto err;
      }
      if (mysql_make_view(thd, parser, table_desc,
                          (prgflag & OPEN_VIEW_NO_PARSE)))
        goto err;
    }
    else
    {
      /* only VIEWs are supported now */
      my_error(ER_FRM_UNKNOWN_TYPE, MYF(0), share->path.str,  parser->type()->str);
      goto err;
    }
    DBUG_RETURN(0);
  }
 
err:
  DBUG_RETURN(1);
}


bool is_equal(const LEX_STRING *a, const LEX_STRING *b)
{
  return a->length == b->length && !strncmp(a->str, b->str, a->length);
}


/*
  Tells if two (or more) tables have auto_increment columns and we want to
  lock those tables with a write lock.

  SYNOPSIS
    has_two_write_locked_tables_with_auto_increment
      tables        Table list

  NOTES:
    Call this function only when you have established the list of all tables
    which you'll want to update (including stored functions, triggers, views
    inside your statement).
*/

static bool
has_write_table_with_auto_increment(TABLE_LIST *tables)
{
  for (TABLE_LIST *table= tables; table; table= table->next_global)
  {
    /* we must do preliminary checks as table->table may be NULL */
    if (!table->placeholder() &&
        table->table->found_next_number_field &&
        (table->lock_type >= TL_WRITE_ALLOW_WRITE))
      return 1;
  }

  return 0;
}


/*
  Open and lock system tables for read.

  SYNOPSIS
    open_system_tables_for_read()
      thd         Thread context.
      table_list  List of tables to open.
      backup      Pointer to Open_tables_state instance where
                  information about currently open tables will be
                  saved, and from which will be restored when we will
                  end work with system tables.

  NOTES
    Thanks to restrictions which we put on opening and locking of
    system tables for writing, we can open and lock them for reading
    even when we already have some other tables open and locked.  One
    must call close_system_tables() to close systems tables opened
    with this call.

  RETURN
    FALSE   Success
    TRUE    Error
*/

bool
open_system_tables_for_read(THD *thd, TABLE_LIST *table_list,
                            Open_tables_backup *backup)
{
  Query_tables_list query_tables_list_backup;
  LEX *lex= thd->lex;

  DBUG_ENTER("open_system_tables_for_read");

  /*
    Besides using new Open_tables_state for opening system tables,
    we also have to backup and reset/and then restore part of LEX
    which is accessed by open_tables() in order to determine if
    prelocking is needed and what tables should be added for it.
    close_system_tables() doesn't require such treatment.
  */
  lex->reset_n_backup_query_tables_list(&query_tables_list_backup);
  thd->reset_n_backup_open_tables_state(backup);

  if (open_and_lock_tables(thd, table_list, FALSE,
                           MYSQL_OPEN_IGNORE_FLUSH |
                           MYSQL_LOCK_IGNORE_TIMEOUT))
  {
    lex->restore_backup_query_tables_list(&query_tables_list_backup);
    thd->restore_backup_open_tables_state(backup);
    DBUG_RETURN(TRUE);
  }

  for (TABLE_LIST *tables= table_list; tables; tables= tables->next_global)
  {
    DBUG_ASSERT(tables->table->s->table_category == TABLE_CATEGORY_SYSTEM);
    tables->table->use_all_columns();
  }
  lex->restore_backup_query_tables_list(&query_tables_list_backup);

  DBUG_RETURN(FALSE);
}


/*
  Close system tables, opened with open_system_tables_for_read().

  SYNOPSIS
    close_system_tables()
      thd     Thread context
      backup  Pointer to Open_tables_backup instance which holds
              information about tables which were open before we
              decided to access system tables.
*/

void
close_system_tables(THD *thd, Open_tables_backup *backup)
{
  close_thread_tables(thd);
  thd->restore_backup_open_tables_state(backup);
}


/**
  A helper function to close a mysql.* table opened
  in an auxiliary THD during bootstrap or in the main
  connection, when we know that there are no locks
  held by the connection due to a preceding implicit
  commit.

  This function assumes that there is no
  statement transaction started for the operation
  itself, since mysql.* tables are not transactional
  and when they are used the binlog is off (DDL
  binlogging is always statement-based.

  We need this function since we'd like to not
  just close the system table, but also release
  the metadata lock on it.

  Note, that in LOCK TABLES mode this function
  does not release the metadata lock. But in this
  mode the table can be opened only if it is locked
  explicitly with LOCK TABLES.
*/

void
close_mysql_tables(THD *thd)
{
  /* No need to commit/rollback statement transaction, it's not started. */
  DBUG_ASSERT(thd->transaction.stmt.is_empty());
  close_thread_tables(thd);
  thd->mdl_context.release_transactional_locks();
}

/*
  Open and lock one system table for update.

  SYNOPSIS
    open_system_table_for_update()
      thd        Thread context.
      one_table  Table to open.

  NOTES
    Table opened with this call should closed using close_thread_tables().

  RETURN
    0	Error
    #	Pointer to TABLE object of system table
*/

TABLE *
open_system_table_for_update(THD *thd, TABLE_LIST *one_table)
{
  DBUG_ENTER("open_system_table_for_update");

  TABLE *table= open_ltable(thd, one_table, one_table->lock_type,
                            MYSQL_LOCK_IGNORE_TIMEOUT);
  if (table)
  {
    DBUG_ASSERT(table->s->table_category == TABLE_CATEGORY_SYSTEM);
    table->use_all_columns();
  }

  DBUG_RETURN(table);
}

/**
  Open a log table.
  Opening such tables is performed internally in the server
  implementation, and is a 'nested' open, since some tables
  might be already opened by the current thread.
  The thread context before this call is saved, and is restored
  when calling close_log_table().
  @param thd The current thread
  @param one_table Log table to open
  @param backup [out] Temporary storage used to save the thread context
*/
TABLE *
open_log_table(THD *thd, TABLE_LIST *one_table, Open_tables_backup *backup)
{
  uint flags= ( MYSQL_OPEN_IGNORE_GLOBAL_READ_LOCK |
                MYSQL_LOCK_IGNORE_GLOBAL_READ_ONLY |
                MYSQL_OPEN_IGNORE_FLUSH |
                MYSQL_LOCK_IGNORE_TIMEOUT |
                MYSQL_LOCK_LOG_TABLE);
  TABLE *table;
  /* Save value that is changed in mysql_lock_tables() */
  ulonglong save_utime_after_lock= thd->utime_after_lock;
  DBUG_ENTER("open_log_table");

  thd->reset_n_backup_open_tables_state(backup);

  if ((table= open_ltable(thd, one_table, one_table->lock_type, flags)))
  {
    DBUG_ASSERT(table->s->table_category == TABLE_CATEGORY_LOG);
    /* Make sure all columns get assigned to a default value */
    table->use_all_columns();
    table->no_replicate= 1;
    /*
      Don't set automatic timestamps as we may want to use time of logging,
      not from query start
    */
    table->timestamp_field_type= TIMESTAMP_NO_AUTO_SET;
  }
  else
    thd->restore_backup_open_tables_state(backup);

  thd->utime_after_lock= save_utime_after_lock;
  DBUG_RETURN(table);
}

/**
  Close a log table.
  The last table opened by open_log_table()
  is closed, then the thread context is restored.
  @param thd The current thread
  @param backup [in] the context to restore.
*/
void close_log_table(THD *thd, Open_tables_backup *backup)
{
  close_system_tables(thd, backup);
}

/**
  @} (end of group Data_Dictionary)
*/<|MERGE_RESOLUTION|>--- conflicted
+++ resolved
@@ -3746,89 +3746,10 @@
 }
 
 
-<<<<<<< HEAD
 /**
    Finalize the process of TABLE creation by loading table triggers
    and taking action if a HEAP table content was emptied implicitly.
 */
-=======
-      /*
-        TODO:
-        Here we should wait until all threads has released the table.
-        For now we do one retry. This may cause a deadlock if there
-        is other threads waiting for other tables used by this thread.
-        
-        Proper fix would be to if the second retry failed:
-        - Mark that table def changed
-        - Return from open table
-        - Close all tables used by this thread
-        - Start waiting that the share is released
-        - Retry by opening all tables again
-      */
-      if (ha_create_table_from_engine(thd, table_list->db,
-                                      table_list->table_name))
-        goto err;
-      /*
-        TO BE FIXED
-        To avoid deadlock, only wait for release if no one else is
-        using the share.
-      */
-      if (share->ref_count != 1)
-        goto err;
-      /* Free share and wait until it's released by all threads */
-      release_table_share(share, RELEASE_WAIT_FOR_DROP);
-      if (!thd->killed)
-      {
-        mysql_reset_errors(thd, 1);         // Clear warnings
-        thd->clear_error();                 // Clear error message
-        goto retry;
-      }
-      DBUG_RETURN(1);
-    }
-    if (!entry->s || !entry->s->crashed)
-      goto err;
-     // Code below is for repairing a crashed file
-     if ((error= lock_table_name(thd, table_list, TRUE)))
-     {
-       if (error < 0)
- 	goto err;
-       if (wait_for_locked_table_names(thd, table_list))
-       {
- 	unlock_table_name(thd, table_list);
- 	goto err;
-       }
-     }
-     pthread_mutex_unlock(&LOCK_open);
-     thd->clear_error();				// Clear error message
-     error= 0;
-     if (open_table_from_share(thd, share, alias,
-                               (uint) (HA_OPEN_KEYFILE | HA_OPEN_RNDFILE |
-                                       HA_GET_INDEX |
-                                       HA_TRY_READ_ONLY),
-                               READ_KEYINFO | COMPUTE_TYPES | EXTRA_RECORD,
-                               ha_open_options | HA_OPEN_FOR_REPAIR,
-                               entry, FALSE) || ! entry->file ||
-        (entry->file->is_crashed() && entry->file->ha_check_and_repair(thd)))
-     {
-       /* Give right error message */
-       thd->clear_error();
-       my_error(ER_NOT_KEYFILE, MYF(0), share->table_name.str);
-       sql_print_error("Couldn't repair table: %s.%s", share->db.str,
-                       share->table_name.str);
-       if (entry->file)
- 	closefrm(entry, 0);
-       error=1;
-     }
-     else
-       thd->clear_error();			// Clear error message
-     pthread_mutex_lock(&LOCK_open);
-     unlock_table_name(thd, table_list);
- 
-     if (error)
-       goto err;
-     break;
-   }
->>>>>>> 12c42b98
 
 static bool open_table_entry_fini(THD *thd, TABLE_SHARE *share, TABLE *entry)
 {
@@ -3933,7 +3854,7 @@
   {
     /* Give right error message */
     thd->clear_error();
-    my_error(ER_NOT_KEYFILE, MYF(0), share->table_name.str, my_errno);
+    my_error(ER_NOT_KEYFILE, MYF(0), share->table_name.str);
     sql_print_error("Couldn't repair table: %s.%s", share->db.str,
                     share->table_name.str);
     if (entry->file)
@@ -8000,7 +7921,7 @@
   }
   if (tablenr > MAX_TABLES)
   {
-    my_error(ER_TOO_MANY_TABLES, MYF(0), static_cast<int>(MAX_TABLES));
+    my_error(ER_TOO_MANY_TABLES,MYF(0), static_cast<int>(MAX_TABLES));
     DBUG_RETURN(1);
   }
   for (table_list= tables;
