--- conflicted
+++ resolved
@@ -3773,12 +3773,8 @@
 
 #ifndef DBUG_OFF
   /* Spuriously reprepare each statement. */
-<<<<<<< HEAD
   if (_db_strict_keyword_("reprepare_each_statement") &&
-      thd->m_metadata_observer && thd->stmt_arena->is_reprepared == FALSE)
-=======
-  if (thd->m_reprepare_observer && thd->stmt_arena->is_reprepared == FALSE)
->>>>>>> b018aa9d
+      thd->m_reprepare_observer && thd->stmt_arena->is_reprepared == FALSE)
   {
     thd->m_reprepare_observer->report_error(thd);
     return TRUE;
