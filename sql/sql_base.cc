--- conflicted
+++ resolved
@@ -326,18 +326,9 @@
                           const TABLE_LIST *table_list,
                           bool tmp_table)
 {
-<<<<<<< HEAD
-  char *db_end= strnmov(key, table_list->db, MAX_DBKEY_LENGTH - 2);
-  *db_end++= '\0';
-  char *table_end= strnmov(db_end, table_list->table_name,
-                           key + MAX_DBKEY_LENGTH - 1 - db_end);
-  *table_end++= '\0';
-  uint key_length= (uint) (table_end-key);
-=======
   uint key_length= create_table_def_key(key, table_list->db,
                                         table_list->table_name);
 
->>>>>>> 31c06437
   if (tmp_table)
   {
     int4store(key + key_length, thd->server_id);
@@ -837,12 +828,7 @@
 
 TABLE_SHARE *get_cached_table_share(const char *db, const char *table_name)
 {
-<<<<<<< HEAD
   char key[SAFE_NAME_LEN*2+2];
-  TABLE_LIST table_list;
-=======
-  char key[NAME_LEN*2+2];
->>>>>>> 31c06437
   uint key_length;
   mysql_mutex_assert_owner(&LOCK_open);
 
