/*
   Copyright (c) 2000, 2011, Oracle and/or its affiliates.
   Copyright (c) 2008-2011 Monty Program Ab

   This program is free software; you can redistribute it and/or modify
   it under the terms of the GNU General Public License as published by
   the Free Software Foundation; version 2 of the License.

   This program is distributed in the hope that it will be useful,
   but WITHOUT ANY WARRANTY; without even the implied warranty of
   MERCHANTABILITY or FITNESS FOR A PARTICULAR PURPOSE.  See the
   GNU General Public License for more details.

   You should have received a copy of the GNU General Public License
   along with this program; if not, write to the Free Software
   Foundation, Inc., 51 Franklin St, Fifth Floor, Boston, MA 02110-1301  USA */

#include "sql_priv.h"
#include "unireg.h"
#include "sql_parse.h"                          // check_access
#ifdef HAVE_REPLICATION

#include "rpl_mi.h"
#include "sql_repl.h"
#include "sql_acl.h"                            // SUPER_ACL
#include "log_event.h"
#include "rpl_filter.h"
#include <my_dir.h>
#include "rpl_handler.h"
#include "debug_sync.h"

int max_binlog_dump_events = 0; // unlimited
my_bool opt_sporadic_binlog_dump_fail = 0;
#ifndef DBUG_OFF
static int binlog_dump_count = 0;
#endif

/**
  a copy of active_mi->rli->slave_skip_counter, for showing in SHOW VARIABLES,
  INFORMATION_SCHEMA.GLOBAL_VARIABLES and @@sql_slave_skip_counter without
  taking all the mutexes needed to access active_mi->rli->slave_skip_counter
  properly.
*/
uint sql_slave_skip_counter;

extern TYPELIB binlog_checksum_typelib;

/*
    fake_rotate_event() builds a fake (=which does not exist physically in any
    binlog) Rotate event, which contains the name of the binlog we are going to
    send to the slave (because the slave may not know it if it just asked for
    MASTER_LOG_FILE='', MASTER_LOG_POS=4).
    < 4.0.14, fake_rotate_event() was called only if the requested pos was 4.
    After this version we always call it, so that a 3.23.58 slave can rely on
    it to detect if the master is 4.0 (and stop) (the _fake_ Rotate event has
    zeros in the good positions which, by chance, make it possible for the 3.23
    slave to detect that this event is unexpected) (this is luck which happens
    because the master and slave disagree on the size of the header of
    Log_event).

    Relying on the event length of the Rotate event instead of these
    well-placed zeros was not possible as Rotate events have a variable-length
    part.
*/

static int fake_rotate_event(NET* net, String* packet, char* log_file_name,
                             ulonglong position, const char** errmsg,
                             uint8 checksum_alg_arg)
{
  DBUG_ENTER("fake_rotate_event");
  char header[LOG_EVENT_HEADER_LEN], buf[ROTATE_HEADER_LEN+100];

  /*
    this Rotate is to be sent with checksum if and only if
    slave's get_master_version_and_clock time handshake value 
    of master's @@global.binlog_checksum was TRUE
  */

  my_bool do_checksum= checksum_alg_arg != BINLOG_CHECKSUM_ALG_OFF &&
    checksum_alg_arg != BINLOG_CHECKSUM_ALG_UNDEF;

  /*
    'when' (the timestamp) is set to 0 so that slave could distinguish between
    real and fake Rotate events (if necessary)
  */
  memset(header, 0, 4);
  header[EVENT_TYPE_OFFSET] = ROTATE_EVENT;

  char* p = log_file_name+dirname_length(log_file_name);
  uint ident_len = (uint) strlen(p);
  ulong event_len = ident_len + LOG_EVENT_HEADER_LEN + ROTATE_HEADER_LEN +
    (do_checksum ? BINLOG_CHECKSUM_LEN : 0);
  int4store(header + SERVER_ID_OFFSET, server_id);
  int4store(header + EVENT_LEN_OFFSET, event_len);
  int2store(header + FLAGS_OFFSET, LOG_EVENT_ARTIFICIAL_F);

  // TODO: check what problems this may cause and fix them
  int4store(header + LOG_POS_OFFSET, 0);

  packet->append(header, sizeof(header));
  int8store(buf+R_POS_OFFSET,position);
  packet->append(buf, ROTATE_HEADER_LEN);
  packet->append(p, ident_len);

  if (do_checksum)
  {
    char b[BINLOG_CHECKSUM_LEN];
    ha_checksum crc= my_checksum(0L, NULL, 0);
    crc= my_checksum(crc, (uchar*)header, sizeof(header));
    crc= my_checksum(crc, (uchar*)buf, ROTATE_HEADER_LEN);
    crc= my_checksum(crc, (uchar*)p, ident_len);
    int4store(b, crc);
    packet->append(b, sizeof(b));
  }

  if (my_net_write(net, (uchar*) packet->ptr(), packet->length()))
  {
    *errmsg = "failed on my_net_write()";
    DBUG_RETURN(-1);
  }
  DBUG_RETURN(0);
}

/*
  Reset thread transmit packet buffer for event sending

  This function allocates header bytes for event transmission, and
  should be called before store the event data to the packet buffer.
*/
static int reset_transmit_packet(THD *thd, ushort flags,
                                 ulong *ev_offset, const char **errmsg)
{
  int ret= 0;
  String *packet= &thd->packet;

  /* reserve and set default header */
  packet->length(0);
  packet->set("\0", 1, &my_charset_bin);

  if (RUN_HOOK(binlog_transmit, reserve_header, (thd, flags, packet)))
  {
    *errmsg= "Failed to run hook 'reserve_header'";
    my_errno= ER_UNKNOWN_ERROR;
    ret= 1;
  }
  *ev_offset= packet->length();
  return ret;
}

static int send_file(THD *thd)
{
  NET* net = &thd->net;
  int fd = -1, error = 1;
  size_t bytes;
  char fname[FN_REFLEN+1];
  const char *errmsg = 0;
  int old_timeout;
  unsigned long packet_len;
  uchar buf[IO_SIZE];				// It's safe to alloc this
  DBUG_ENTER("send_file");

  /*
    The client might be slow loading the data, give him wait_timeout to do
    the job
  */
  old_timeout= net->read_timeout;
  my_net_set_read_timeout(net, thd->variables.net_wait_timeout);

  /*
    We need net_flush here because the client will not know it needs to send
    us the file name until it has processed the load event entry
  */
  if (net_flush(net) || (packet_len = my_net_read(net)) == packet_error)
  {
    errmsg = "while reading file name";
    goto err;
  }

  // terminate with \0 for fn_format
  *((char*)net->read_pos +  packet_len) = 0;
  fn_format(fname, (char*) net->read_pos + 1, "", "", 4);
  // this is needed to make replicate-ignore-db
  if (!strcmp(fname,"/dev/null"))
    goto end;

  if ((fd= mysql_file_open(key_file_send_file,
                           fname, O_RDONLY, MYF(0))) < 0)
  {
    errmsg = "on open of file";
    goto err;
  }

  while ((long) (bytes= mysql_file_read(fd, buf, IO_SIZE, MYF(0))) > 0)
  {
    if (my_net_write(net, buf, bytes))
    {
      errmsg = "while writing data to client";
      goto err;
    }
  }

 end:
  if (my_net_write(net, (uchar*) "", 0) || net_flush(net) ||
      (my_net_read(net) == packet_error))
  {
    errmsg = "while negotiating file transfer close";
    goto err;
  }
  error = 0;

 err:
  my_net_set_read_timeout(net, old_timeout);
  if (fd >= 0)
    mysql_file_close(fd, MYF(0));
  if (errmsg)
  {
    sql_print_error("Failed in send_file() %s", errmsg);
    DBUG_PRINT("error", ("%s", errmsg));
  }
  DBUG_RETURN(error);
}


/**
   Internal to mysql_binlog_send() routine that recalculates checksum for
   a FD event (asserted) that needs additional arranment prior sending to slave.
*/
inline void fix_checksum(String *packet, ulong ev_offset)
{
  /* recalculate the crc for this event */
  uint data_len = uint4korr(packet->ptr() + ev_offset + EVENT_LEN_OFFSET);
  ha_checksum crc= my_checksum(0L, NULL, 0);
  DBUG_ASSERT(data_len == 
              LOG_EVENT_MINIMAL_HEADER_LEN + FORMAT_DESCRIPTION_HEADER_LEN +
              BINLOG_CHECKSUM_ALG_DESC_LEN + BINLOG_CHECKSUM_LEN);
  crc= my_checksum(crc, (uchar *)packet->ptr() + ev_offset, data_len -
                   BINLOG_CHECKSUM_LEN);
  int4store(packet->ptr() + ev_offset + data_len - BINLOG_CHECKSUM_LEN, crc);
}


static user_var_entry * get_binlog_checksum_uservar(THD * thd)
{
  LEX_STRING name=  { C_STRING_WITH_LEN("master_binlog_checksum")};
  user_var_entry *entry= 
    (user_var_entry*) my_hash_search(&thd->user_vars, (uchar*) name.str,
                                  name.length);
  return entry;
}

/**
  Function for calling in mysql_binlog_send
  to check if slave initiated checksum-handshake.

  @param[in]    thd  THD to access a user variable

  @return        TRUE if handshake took place, FALSE otherwise
*/

static bool is_slave_checksum_aware(THD * thd)
{
  DBUG_ENTER("is_slave_checksum_aware");
  user_var_entry *entry= get_binlog_checksum_uservar(thd);
  DBUG_RETURN(entry? true  : false);
}

/**
  Function for calling in mysql_binlog_send
  to get the value of @@binlog_checksum of the master at
  time of checksum-handshake.

  The value tells the master whether to compute or not, and the slave
  to verify or not the first artificial Rotate event's checksum.

  @param[in]    thd  THD to access a user variable

  @return       value of @@binlog_checksum alg according to
                @c enum enum_binlog_checksum_alg
*/

static uint8 get_binlog_checksum_value_at_connect(THD * thd)
{
  uint8 ret;

  DBUG_ENTER("get_binlog_checksum_value_at_connect");
  user_var_entry *entry= get_binlog_checksum_uservar(thd);
  if (!entry)
  {
    ret= BINLOG_CHECKSUM_ALG_UNDEF;
  }
  else
  {
    DBUG_ASSERT(entry->type == STRING_RESULT);
    String str;
    uint dummy_errors;
    str.copy(entry->value, entry->length, &my_charset_bin, &my_charset_bin,
             &dummy_errors);
    ret= (uint8) find_type ((char*) str.ptr(), &binlog_checksum_typelib, 1) - 1;
    DBUG_ASSERT(ret <= BINLOG_CHECKSUM_ALG_CRC32); // while it's just on CRC32 alg
  }
  DBUG_RETURN(ret);
}

/*
  Adjust the position pointer in the binary log file for all running slaves

  SYNOPSIS
    adjust_linfo_offsets()
    purge_offset	Number of bytes removed from start of log index file

  NOTES
    - This is called when doing a PURGE when we delete lines from the
      index log file

  REQUIREMENTS
    - Before calling this function, we have to ensure that no threads are
      using any binary log file before purge_offset.a

  TODO
    - Inform the slave threads that they should sync the position
      in the binary log file with flush_relay_log_info.
      Now they sync is done for next read.
*/

void adjust_linfo_offsets(my_off_t purge_offset)
{
  THD *tmp;

  mysql_mutex_lock(&LOCK_thread_count);
  I_List_iterator<THD> it(threads);

  while ((tmp=it++))
  {
    LOG_INFO* linfo;
    if ((linfo = tmp->current_linfo))
    {
      mysql_mutex_lock(&linfo->lock);
      /*
	Index file offset can be less that purge offset only if
	we just started reading the index file. In that case
	we have nothing to adjust
      */
      if (linfo->index_file_offset < purge_offset)
	linfo->fatal = (linfo->index_file_offset != 0);
      else
	linfo->index_file_offset -= purge_offset;
      mysql_mutex_unlock(&linfo->lock);
    }
  }
  mysql_mutex_unlock(&LOCK_thread_count);
}


bool log_in_use(const char* log_name)
{
  size_t log_name_len = strlen(log_name) + 1;
  THD *tmp;
  bool result = 0;

  mysql_mutex_lock(&LOCK_thread_count);
  I_List_iterator<THD> it(threads);

  while ((tmp=it++))
  {
    LOG_INFO* linfo;
    if ((linfo = tmp->current_linfo))
    {
      mysql_mutex_lock(&linfo->lock);
      result = !memcmp(log_name, linfo->log_file_name, log_name_len);
      mysql_mutex_unlock(&linfo->lock);
      if (result)
	break;
    }
  }

  mysql_mutex_unlock(&LOCK_thread_count);
  return result;
}

bool purge_error_message(THD* thd, int res)
{
  uint errcode;

  if ((errcode= purge_log_get_error_code(res)) != 0)
  {
    my_message(errcode, ER(errcode), MYF(0));
    return TRUE;
  }
  my_ok(thd);
  return FALSE;
}


/**
  Execute a PURGE BINARY LOGS TO <log> command.

  @param thd Pointer to THD object for the client thread executing the
  statement.

  @param to_log Name of the last log to purge.

  @retval FALSE success
  @retval TRUE failure
*/
bool purge_master_logs(THD* thd, const char* to_log)
{
  char search_file_name[FN_REFLEN];
  if (!mysql_bin_log.is_open())
  {
    my_ok(thd);
    return FALSE;
  }

  mysql_bin_log.make_log_name(search_file_name, to_log);
  return purge_error_message(thd,
			     mysql_bin_log.purge_logs(search_file_name, 0, 1,
						      1, NULL));
}


/**
  Execute a PURGE BINARY LOGS BEFORE <date> command.

  @param thd Pointer to THD object for the client thread executing the
  statement.

  @param purge_time Date before which logs should be purged.

  @retval FALSE success
  @retval TRUE failure
*/
bool purge_master_logs_before_date(THD* thd, time_t purge_time)
{
  if (!mysql_bin_log.is_open())
  {
    my_ok(thd);
    return 0;
  }
  return purge_error_message(thd,
                             mysql_bin_log.purge_logs_before_date(purge_time));
}

int test_for_non_eof_log_read_errors(int error, const char **errmsg)
{
  if (error == LOG_READ_EOF)
    return 0;
  my_errno= ER_MASTER_FATAL_ERROR_READING_BINLOG;
  switch (error) {
  case LOG_READ_BOGUS:
    *errmsg = "bogus data in log event";
    break;
  case LOG_READ_TOO_LARGE:
    *errmsg = "log event entry exceeded max_allowed_packet; \
Increase max_allowed_packet on master";
    break;
  case LOG_READ_IO:
    *errmsg = "I/O error reading log event";
    break;
  case LOG_READ_MEM:
    *errmsg = "memory allocation failed reading log event";
    break;
  case LOG_READ_TRUNC:
    *errmsg = "binlog truncated in the middle of event; consider out of disk space on master";
    break;
  case LOG_READ_CHECKSUM_FAILURE:
    *errmsg = "event read from binlog did not pass crc check";
    break;
  default:
    *errmsg = "unknown error reading log event on the master";
    break;
  }
  return error;
}


/**
  An auxiliary function for calling in mysql_binlog_send
  to initialize the heartbeat timeout in waiting for a binlogged event.

  @param[in]    thd  THD to access a user variable

  @return        heartbeat period an ulonglong of nanoseconds
                 or zero if heartbeat was not demanded by slave
*/ 
static ulonglong get_heartbeat_period(THD * thd)
{
  bool null_value;
  LEX_STRING name=  { C_STRING_WITH_LEN("master_heartbeat_period")};
  user_var_entry *entry= 
    (user_var_entry*) my_hash_search(&thd->user_vars, (uchar*) name.str,
                                  name.length);
  return entry? entry->val_int(&null_value) : 0;
}

/*
  Function prepares and sends repliation heartbeat event.

  @param net                net object of THD
  @param packet             buffer to store the heartbeat instance
  @param event_coordinates  binlog file name and position of the last
                            real event master sent from binlog

  @note 
    Among three essential pieces of heartbeat data Log_event::when
    is computed locally.
    The  error to send is serious and should force terminating
    the dump thread.
*/
static int send_heartbeat_event(NET* net, String* packet,
                                const struct event_coordinates *coord,
                                uint8 checksum_alg_arg)
{
  DBUG_ENTER("send_heartbeat_event");
  char header[LOG_EVENT_HEADER_LEN];
  my_bool do_checksum= checksum_alg_arg != BINLOG_CHECKSUM_ALG_OFF &&
    checksum_alg_arg != BINLOG_CHECKSUM_ALG_UNDEF;
  /*
    'when' (the timestamp) is set to 0 so that slave could distinguish between
    real and fake Rotate events (if necessary)
  */
  memset(header, 0, 4);  // when

  header[EVENT_TYPE_OFFSET] = HEARTBEAT_LOG_EVENT;

  char* p= coord->file_name + dirname_length(coord->file_name);

  uint ident_len = strlen(p);
  ulong event_len = ident_len + LOG_EVENT_HEADER_LEN +
    (do_checksum ? BINLOG_CHECKSUM_LEN : 0);
  int4store(header + SERVER_ID_OFFSET, server_id);
  int4store(header + EVENT_LEN_OFFSET, event_len);
  int2store(header + FLAGS_OFFSET, 0);

  int4store(header + LOG_POS_OFFSET, coord->pos);  // log_pos

  packet->append(header, sizeof(header));
  packet->append(p, ident_len);             // log_file_name

  if (do_checksum)
  {
    char b[BINLOG_CHECKSUM_LEN];
    ha_checksum crc= my_checksum(0L, NULL, 0);
    crc= my_checksum(crc, (uchar*) header, sizeof(header));
    crc= my_checksum(crc, (uchar*) p, ident_len);
    int4store(b, crc);
    packet->append(b, sizeof(b));
  }

  if (my_net_write(net, (uchar*) packet->ptr(), packet->length()) ||
      net_flush(net))
  {
    DBUG_RETURN(-1);
  }
  DBUG_RETURN(0);
}


/*
  Helper function for mysql_binlog_send() to write an event down the slave
  connection.

  Returns NULL on success, error message string on error.
*/
static const char *
send_event_to_slave(THD *thd, NET *net, String* const packet)
{
  thd_proc_info(thd, "Sending binlog event to slave");

  /*
    Skip events with the @@skip_replication flag set, if slave requested
    skipping of such events.
  */
  if (thd->options & OPTION_SKIP_REPLICATION)
  {
    /*
      The first byte of the packet is a '\0' to distinguish it from an error
      packet. So the actual event starts at offset +1.
    */
    uint16 flags= uint2korr(&((*packet)[FLAGS_OFFSET+1]));
    if (flags & LOG_EVENT_SKIP_REPLICATION_F)
      return NULL;
  }

  if (my_net_write(net, (uchar*) packet->ptr(), packet->length()))
    return "Failed on my_net_write()";

  DBUG_PRINT("info", ("log event code %d", (*packet)[LOG_EVENT_OFFSET+1] ));
  if ((*packet)[LOG_EVENT_OFFSET+1] == LOAD_EVENT)
  {
    if (send_file(thd))
      return "failed in send_file()";
  }

  return NULL;    /* Success */
}

/*
  TODO: Clean up loop to only have one call to send_file()
*/

void mysql_binlog_send(THD* thd, char* log_ident, my_off_t pos,
		       ushort flags)
{
  LOG_INFO linfo;
  char *log_file_name = linfo.log_file_name;
  char search_file_name[FN_REFLEN], *name;

  ulong ev_offset;

  IO_CACHE log;
  File file = -1;
  String* const packet = &thd->packet;
  int error;
<<<<<<< HEAD
  const char *errmsg = "Unknown error";
  const char *fmt= "%s; the last event was read from '%s' at %s, the last byte read was read from '%s' at %s.";
  char llbuff1[22], llbuff2[22];
  char error_text[MAX_SLAVE_ERRMSG]; // to be send to slave via my_message()
=======
  const char *errmsg = "Unknown error", *tmp_msg;
>>>>>>> 18a3abe3
  NET* net = &thd->net;
  mysql_mutex_t *log_lock;
  mysql_cond_t *log_cond;

  uint8 current_checksum_alg= BINLOG_CHECKSUM_ALG_UNDEF;
  int old_max_allowed_packet= thd->variables.max_allowed_packet;
#ifndef DBUG_OFF
  int left_events = max_binlog_dump_events;
#endif
  DBUG_ENTER("mysql_binlog_send");
  DBUG_PRINT("enter",("log_ident: '%s'  pos: %ld", log_ident, (long) pos));

  bzero((char*) &log,sizeof(log));
  /* 
     heartbeat_period from @master_heartbeat_period user variable
  */
  ulonglong heartbeat_period= get_heartbeat_period(thd);
  struct timespec heartbeat_buf;
  struct event_coordinates coord_buf;
  struct timespec *heartbeat_ts= NULL;
  struct event_coordinates *coord= NULL;
  if (heartbeat_period != LL(0))
  {
    heartbeat_ts= &heartbeat_buf;
    set_timespec_nsec(*heartbeat_ts, 0);
    coord= &coord_buf;
    coord->file_name= log_file_name; // initialization basing on what slave remembers
    coord->pos= pos;
  }
  sql_print_information("Start binlog_dump to slave_server(%d), pos(%s, %lu)",
                        thd->server_id, log_ident, (ulong)pos);
  if (RUN_HOOK(binlog_transmit, transmit_start, (thd, flags, log_ident, pos)))
  {
    errmsg= "Failed to run hook 'transmit_start'";
    my_errno= ER_UNKNOWN_ERROR;
    goto err;
  }

#ifndef DBUG_OFF
  if (opt_sporadic_binlog_dump_fail && (binlog_dump_count++ % 2))
  {
    errmsg = "Master failed COM_BINLOG_DUMP to test if slave can recover";
    my_errno= ER_UNKNOWN_ERROR;
    goto err;
  }
#endif

  if (!mysql_bin_log.is_open())
  {
    errmsg = "Binary log is not open";
    my_errno= ER_MASTER_FATAL_ERROR_READING_BINLOG;
    goto err;
  }
  if (!server_id_supplied)
  {
    errmsg = "Misconfigured master - server id was not set";
    my_errno= ER_MASTER_FATAL_ERROR_READING_BINLOG;
    goto err;
  }

  name=search_file_name;
  if (log_ident[0])
    mysql_bin_log.make_log_name(search_file_name, log_ident);
  else
    name=0;					// Find first log

  linfo.index_file_offset = 0;

  if (mysql_bin_log.find_log_pos(&linfo, name, 1))
  {
    errmsg = "Could not find first log file name in binary log index file";
    my_errno= ER_MASTER_FATAL_ERROR_READING_BINLOG;
    goto err;
  }

  mysql_mutex_lock(&LOCK_thread_count);
  thd->current_linfo = &linfo;
  mysql_mutex_unlock(&LOCK_thread_count);

  if ((file=open_binlog(&log, log_file_name, &errmsg)) < 0)
  {
    my_errno= ER_MASTER_FATAL_ERROR_READING_BINLOG;
    goto err;
  }
  if (pos < BIN_LOG_HEADER_SIZE || pos > my_b_filelength(&log))
  {
    errmsg= "Client requested master to start replication from \
impossible position";
    my_errno= ER_MASTER_FATAL_ERROR_READING_BINLOG;
    goto err;
  }

  /* reset transmit packet for the fake rotate event below */
  if (reset_transmit_packet(thd, flags, &ev_offset, &errmsg))
    goto err;

  /*
    Tell the client about the log name with a fake Rotate event;
    this is needed even if we also send a Format_description_log_event
    just after, because that event does not contain the binlog's name.
    Note that as this Rotate event is sent before
    Format_description_log_event, the slave cannot have any info to
    understand this event's format, so the header len of
    Rotate_log_event is FROZEN (so in 5.0 it will have a header shorter
    than other events except FORMAT_DESCRIPTION_EVENT).
    Before 4.0.14 we called fake_rotate_event below only if (pos ==
    BIN_LOG_HEADER_SIZE), because if this is false then the slave
    already knows the binlog's name.
    Since, we always call fake_rotate_event; if the slave already knew
    the log's name (ex: CHANGE MASTER TO MASTER_LOG_FILE=...) this is
    useless but does not harm much. It is nice for 3.23 (>=.58) slaves
    which test Rotate events to see if the master is 4.0 (then they
    choose to stop because they can't replicate 4.0); by always calling
    fake_rotate_event we are sure that 3.23.58 and newer will detect the
    problem as soon as replication starts (BUG#198).
    Always calling fake_rotate_event makes sending of normal
    (=from-binlog) Rotate events a priori unneeded, but it is not so
    simple: the 2 Rotate events are not equivalent, the normal one is
    before the Stop event, the fake one is after. If we don't send the
    normal one, then the Stop event will be interpreted (by existing 4.0
    slaves) as "the master stopped", which is wrong. So for safety,
    given that we want minimum modification of 4.0, we send the normal
    and fake Rotates.
  */
  if (fake_rotate_event(net, packet, log_file_name, pos, &errmsg,
                        get_binlog_checksum_value_at_connect(thd)))
  {
    /*
       This error code is not perfect, as fake_rotate_event() does not
       read anything from the binlog; if it fails it's because of an
       error in my_net_write(), fortunately it will say so in errmsg.
    */
    my_errno= ER_MASTER_FATAL_ERROR_READING_BINLOG;
    goto err;
  }

  /*
    Adding MAX_LOG_EVENT_HEADER_LEN, since a binlog event can become
    this larger than the corresponding packet (query) sent 
    from client to master.
  */
  thd->variables.max_allowed_packet+= MAX_LOG_EVENT_HEADER;

  /*
    We can set log_lock now, it does not move (it's a member of
    mysql_bin_log, and it's already inited, and it will be destroyed
    only at shutdown).
  */
  log_lock= mysql_bin_log.get_log_lock();
  log_cond= mysql_bin_log.get_log_cond();
  if (pos > BIN_LOG_HEADER_SIZE)
  {
    /* reset transmit packet for the event read from binary log
       file */
    if (reset_transmit_packet(thd, flags, &ev_offset, &errmsg))
      goto err;

     /*
       Try to find a Format_description_log_event at the beginning of
       the binlog
     */
    if (!(error = Log_event::read_log_event(&log, packet, log_lock, 0)))
    { 
       /*
         The packet has offsets equal to the normal offsets in a
         binlog event + ev_offset (the first ev_offset characters are
         the header (default \0)).
       */
       DBUG_PRINT("info",
                  ("Looked for a Format_description_log_event, found event type %d",
                   (*packet)[EVENT_TYPE_OFFSET+ev_offset]));
       if ((*packet)[EVENT_TYPE_OFFSET+ev_offset] == FORMAT_DESCRIPTION_EVENT)
       {
         current_checksum_alg= get_checksum_alg(packet->ptr() + ev_offset,
                                                packet->length() - ev_offset);
         DBUG_ASSERT(current_checksum_alg == BINLOG_CHECKSUM_ALG_OFF ||
                     current_checksum_alg == BINLOG_CHECKSUM_ALG_UNDEF ||
                     current_checksum_alg == BINLOG_CHECKSUM_ALG_CRC32);
         if (!is_slave_checksum_aware(thd) &&
             current_checksum_alg != BINLOG_CHECKSUM_ALG_OFF &&
             current_checksum_alg != BINLOG_CHECKSUM_ALG_UNDEF)
         {
           my_errno= ER_MASTER_FATAL_ERROR_READING_BINLOG;
           errmsg= "Slave can not handle replication events with the checksum "
             "that master is configured to log";
           sql_print_warning("Master is configured to log replication events "
                             "with checksum, but will not send such events to "
                             "slaves that cannot process them");
           goto err;
         }
         (*packet)[FLAGS_OFFSET+ev_offset] &= ~LOG_EVENT_BINLOG_IN_USE_F;
         /*
           mark that this event with "log_pos=0", so the slave
           should not increment master's binlog position
           (rli->group_master_log_pos)
         */
         int4store((char*) packet->ptr()+LOG_POS_OFFSET+ev_offset, 0);
         /*
           if reconnect master sends FD event with `created' as 0
           to avoid destroying temp tables.
          */
         int4store((char*) packet->ptr()+LOG_EVENT_MINIMAL_HEADER_LEN+
                   ST_CREATED_OFFSET+ev_offset, (ulong) 0);

	 /* fix the checksum due to latest changes in header */
	 if (current_checksum_alg != BINLOG_CHECKSUM_ALG_OFF &&
             current_checksum_alg != BINLOG_CHECKSUM_ALG_UNDEF)
           fix_checksum(packet, ev_offset);

         /* send it */
         if (my_net_write(net, (uchar*) packet->ptr(), packet->length()))
         {
           errmsg = "Failed on my_net_write()";
           my_errno= ER_UNKNOWN_ERROR;
           goto err;
         }

         /*
           No need to save this event. We are only doing simple reads
           (no real parsing of the events) so we don't need it. And so
           we don't need the artificial Format_description_log_event of
           3.23&4.x.
         */
       }
     }
     else
     {
       if (test_for_non_eof_log_read_errors(error, &errmsg))
         goto err;
       /*
         It's EOF, nothing to do, go on reading next events, the
         Format_description_log_event will be found naturally if it is written.
       */
     }
  } /* end of if (pos > BIN_LOG_HEADER_SIZE); */
  else
  {
    /* The Format_description_log_event event will be found naturally. */
  }

  /* seek to the requested position, to start the requested dump */
  my_b_seek(&log, pos);			// Seek will done on next read

  while (!net->error && net->vio != 0 && !thd->killed)
  {
    Log_event_type event_type= UNKNOWN_EVENT;

    /* reset the transmit packet for the event read from binary log
       file */
    if (reset_transmit_packet(thd, flags, &ev_offset, &errmsg))
      goto err;

    while (!(error = Log_event::read_log_event(&log, packet, log_lock,
                                               current_checksum_alg)))
    {
#ifndef DBUG_OFF
      if (max_binlog_dump_events && !left_events--)
      {
	net_flush(net);
	errmsg = "Debugging binlog dump abort";
	my_errno= ER_UNKNOWN_ERROR;
	goto err;
      }
#endif
      /*
        log's filename does not change while it's active
      */
      if (coord)
        coord->pos= uint4korr(packet->ptr() + ev_offset + LOG_POS_OFFSET);

      event_type=
        (Log_event_type)((uchar)(*packet)[LOG_EVENT_OFFSET+ev_offset]);
      DBUG_EXECUTE_IF("dump_thread_wait_before_send_xid",
                      {
                        if (event_type == XID_EVENT)
                        {
                          net_flush(net);
                          const char act[]=
                            "now "
                            "wait_for signal.continue";
                          DBUG_ASSERT(opt_debug_sync_timeout > 0);
                          DBUG_ASSERT(!debug_sync_set_action(thd,
                                                             STRING_WITH_LEN(act)));
                          const char act2[]=
                            "now "
                            "signal signal.continued";
                          DBUG_ASSERT(!debug_sync_set_action(current_thd,
                                                             STRING_WITH_LEN(act2)));
                        }
                      });
      if (event_type == FORMAT_DESCRIPTION_EVENT)
      {
        current_checksum_alg= get_checksum_alg(packet->ptr() + ev_offset,
                                               packet->length() - ev_offset);
        DBUG_ASSERT(current_checksum_alg == BINLOG_CHECKSUM_ALG_OFF ||
                    current_checksum_alg == BINLOG_CHECKSUM_ALG_UNDEF ||
                    current_checksum_alg == BINLOG_CHECKSUM_ALG_CRC32);
        if (!is_slave_checksum_aware(thd) &&
            current_checksum_alg != BINLOG_CHECKSUM_ALG_OFF &&
            current_checksum_alg != BINLOG_CHECKSUM_ALG_UNDEF)
        {
          my_errno= ER_MASTER_FATAL_ERROR_READING_BINLOG;
          errmsg= "Slave can not handle replication events with the checksum "
            "that master is configured to log";
          sql_print_warning("Master is configured to log replication events "
                            "with checksum, but will not send such events to "
                            "slaves that cannot process them");
          goto err;
        }

        (*packet)[FLAGS_OFFSET+ev_offset] &= ~LOG_EVENT_BINLOG_IN_USE_F;
      }

<<<<<<< HEAD
      if (event_type != ANNOTATE_ROWS_EVENT ||
          (flags & BINLOG_SEND_ANNOTATE_ROWS_EVENT))
      {
        pos = my_b_tell(&log);
        if (RUN_HOOK(binlog_transmit, before_send_event,
                     (thd, flags, packet, log_file_name, pos)))
        {
          my_errno= ER_UNKNOWN_ERROR;
          errmsg= "run 'before_send_event' hook failed";
          goto err;
        }
=======
      if ((tmp_msg= send_event_to_slave(thd, net, packet)))
      {
	errmsg = tmp_msg;
	my_errno= ER_UNKNOWN_ERROR;
	goto err;
      }
>>>>>>> 18a3abe3

        if (my_net_write(net, (uchar*) packet->ptr(), packet->length()))
        {
          errmsg = "Failed on my_net_write()";
          my_errno= ER_UNKNOWN_ERROR;
          goto err;
        }

        DBUG_EXECUTE_IF("dump_thread_wait_before_send_xid",
                        {
                          if (event_type == XID_EVENT)
                          {
                            net_flush(net);
                          }
                        });

        DBUG_PRINT("info", ("log event code %d", event_type));
        if (event_type == LOAD_EVENT)
        {
          if (send_file(thd))
          {
            errmsg = "failed in send_file()";
            my_errno= ER_UNKNOWN_ERROR;
            goto err;
          }
        }

<<<<<<< HEAD
        if (RUN_HOOK(binlog_transmit, after_send_event, (thd, flags, packet)))
        {
          errmsg= "Failed to run hook 'after_send_event'";
          my_errno= ER_UNKNOWN_ERROR;
          goto err;
        }
      }
=======
      packet->set("\0", 1, &my_charset_bin);
    }
>>>>>>> 18a3abe3

      /* reset transmit packet for next loop */
      if (reset_transmit_packet(thd, flags, &ev_offset, &errmsg))
        goto err;
    }

    /*
      TODO: now that we are logging the offset, check to make sure
      the recorded offset and the actual match.
      Guilhem 2003-06: this is not true if this master is a slave
      <4.0.15 running with --log-slave-updates, because then log_pos may
      be the offset in the-master-of-this-master's binlog.
    */
    if (test_for_non_eof_log_read_errors(error, &errmsg))
      goto err;

    if (!(flags & BINLOG_DUMP_NON_BLOCK) &&
        mysql_bin_log.is_active(log_file_name))
    {
      /*
	Block until there is more data in the log
      */
      if (net_flush(net))
      {
	errmsg = "failed on net_flush()";
	my_errno= ER_UNKNOWN_ERROR;
	goto err;
      }

      /*
	We may have missed the update broadcast from the log
	that has just happened, let's try to catch it if it did.
	If we did not miss anything, we just wait for other threads
	to signal us.
      */
      {
	log.error=0;
	bool read_packet = 0;

#ifndef DBUG_OFF
	if (max_binlog_dump_events && !left_events--)
	{
	  errmsg = "Debugging binlog dump abort";
	  my_errno= ER_UNKNOWN_ERROR;
	  goto err;
	}
#endif

        /* reset the transmit packet for the event read from binary log
           file */
        if (reset_transmit_packet(thd, flags, &ev_offset, &errmsg))
          goto err;
        
	/*
	  No one will update the log while we are reading
	  now, but we'll be quick and just read one record

	  TODO:
          Add an counter that is incremented for each time we update the
          binary log.  We can avoid the following read if the counter
          has not been updated since last read.
	*/

        mysql_mutex_lock(log_lock);
        switch (error= Log_event::read_log_event(&log, packet, (mysql_mutex_t*) 0,
                                                 current_checksum_alg)) {
	case 0:
	  /* we read successfully, so we'll need to send it to the slave */
          mysql_mutex_unlock(log_lock);
	  read_packet = 1;
          if (coord)
            coord->pos= uint4korr(packet->ptr() + ev_offset + LOG_POS_OFFSET);
          event_type=
            (Log_event_type)((uchar)(*packet)[LOG_EVENT_OFFSET+ev_offset]);
	  break;

	case LOG_READ_EOF:
        {
          int ret;
          ulong signal_cnt;
	  DBUG_PRINT("wait",("waiting for data in binary log"));
	  if (thd->server_id==0) // for mysqlbinlog (mysqlbinlog.server_id==0)
	  {
            mysql_mutex_unlock(log_lock);
	    goto end;
	  }

#ifndef DBUG_OFF
          ulong hb_info_counter= 0;
#endif
          const char* old_msg= thd->proc_info;
          signal_cnt= mysql_bin_log.signal_cnt;
          do 
          {
            if (coord)
            {
              DBUG_ASSERT(heartbeat_ts && heartbeat_period != 0);
              set_timespec_nsec(*heartbeat_ts, heartbeat_period);
            }
            thd->enter_cond(log_cond, log_lock,
                            "Master has sent all binlog to slave; "
                            "waiting for binlog to be updated");
            ret= mysql_bin_log.wait_for_update_bin_log(thd, heartbeat_ts);
            DBUG_ASSERT(ret == 0 || (heartbeat_period != 0 && coord != NULL));
            if (ret == ETIMEDOUT || ret == ETIME)
            {
#ifndef DBUG_OFF
              if (hb_info_counter < 3)
              {
                sql_print_information("master sends heartbeat message");
                hb_info_counter++;
                if (hb_info_counter == 3)
                  sql_print_information("the rest of heartbeat info skipped ...");
              }
#endif
              /* reset transmit packet for the heartbeat event */
              if (reset_transmit_packet(thd, flags, &ev_offset, &errmsg))
              {
                thd->exit_cond(old_msg);
                goto err;
              }
              if (send_heartbeat_event(net, packet, coord, current_checksum_alg))
              {
                errmsg = "Failed on my_net_write()";
                my_errno= ER_UNKNOWN_ERROR;
                thd->exit_cond(old_msg);
                goto err;
              }
            }
            else
            {
              DBUG_PRINT("wait",("binary log received update or a broadcast signal caught"));
            }
          } while (signal_cnt == mysql_bin_log.signal_cnt && !thd->killed);
          thd->exit_cond(old_msg);
        }
        break;
            
        default:
          mysql_mutex_unlock(log_lock);
          test_for_non_eof_log_read_errors(error, &errmsg);
          goto err;
	}

<<<<<<< HEAD
	if (read_packet &&
            (event_type != ANNOTATE_ROWS_EVENT ||
             (flags & BINLOG_SEND_ANNOTATE_ROWS_EVENT)))
        {
          thd_proc_info(thd, "Sending binlog event to slave");
          pos = my_b_tell(&log);
          if (RUN_HOOK(binlog_transmit, before_send_event,
                       (thd, flags, packet, log_file_name, pos)))
          {
            my_errno= ER_UNKNOWN_ERROR;
            errmsg= "run 'before_send_event' hook failed";
            goto err;
          }
	  
	  if (my_net_write(net, (uchar*) packet->ptr(), packet->length()) )
	  {
	    errmsg = "Failed on my_net_write()";
	    my_errno= ER_UNKNOWN_ERROR;
	    goto err;
	  }

	  if (event_type == LOAD_EVENT)
	  {
	    if (send_file(thd))
	    {
	      errmsg = "failed in send_file()";
	      my_errno= ER_UNKNOWN_ERROR;
	      goto err;
	    }
	  }

          if (RUN_HOOK(binlog_transmit, after_send_event, (thd, flags, packet)))
          {
            my_errno= ER_UNKNOWN_ERROR;
            errmsg= "Failed to run hook 'after_send_event'";
            goto err;
          }
=======
	if (read_packet)
	{
          if ((tmp_msg= send_event_to_slave(thd, net, packet)))
          {
            errmsg = tmp_msg;
            my_errno= ER_UNKNOWN_ERROR;
            goto err;
          }
	  packet->set("\0", 1, &my_charset_bin);
	  /*
	    No need to net_flush because we will get to flush later when
	    we hit EOF pretty quick
	  */
>>>>>>> 18a3abe3
	}

	log.error=0;
      }
    }
    else
    {
      bool loop_breaker = 0;
      /* need this to break out of the for loop from switch */

      thd_proc_info(thd, "Finished reading one binlog; switching to next binlog");
      switch (mysql_bin_log.find_next_log(&linfo, 1)) {
      case 0:
	break;
      case LOG_INFO_EOF:
        if (mysql_bin_log.is_active(log_file_name))
        {
          loop_breaker = (flags & BINLOG_DUMP_NON_BLOCK);
          break;
        }
      default:
	errmsg = "could not find next log";
	my_errno= ER_MASTER_FATAL_ERROR_READING_BINLOG;
	goto err;
      }

      if (loop_breaker)
        break;

      end_io_cache(&log);
      mysql_file_close(file, MYF(MY_WME));

      /* reset transmit packet for the possible fake rotate event */
      if (reset_transmit_packet(thd, flags, &ev_offset, &errmsg))
        goto err;
      
      /*
        Call fake_rotate_event() in case the previous log (the one which
        we have just finished reading) did not contain a Rotate event
        (for example (I don't know any other example) the previous log
        was the last one before the master was shutdown & restarted).
        This way we tell the slave about the new log's name and
        position.  If the binlog is 5.0, the next event we are going to
        read and send is Format_description_log_event.
      */
      if ((file=open_binlog(&log, log_file_name, &errmsg)) < 0 ||
	  fake_rotate_event(net, packet, log_file_name, BIN_LOG_HEADER_SIZE,
                            &errmsg, current_checksum_alg))
      {
	my_errno= ER_MASTER_FATAL_ERROR_READING_BINLOG;
	goto err;
      }

      if (coord)
        coord->file_name= log_file_name; // reset to the next
    }
  }

end:
  end_io_cache(&log);
  mysql_file_close(file, MYF(MY_WME));

  RUN_HOOK(binlog_transmit, transmit_stop, (thd, flags));
  my_eof(thd);
  thd_proc_info(thd, "Waiting to finalize termination");
  mysql_mutex_lock(&LOCK_thread_count);
  thd->current_linfo = 0;
  mysql_mutex_unlock(&LOCK_thread_count);
  thd->variables.max_allowed_packet= old_max_allowed_packet;
  DBUG_VOID_RETURN;

err:
  thd_proc_info(thd, "Waiting to finalize termination");
  if (my_errno == ER_MASTER_FATAL_ERROR_READING_BINLOG && my_b_inited(&log))
  {
    /* 
       detailing the fatal error message with coordinates 
       of the last position read.
    */
    my_snprintf(error_text, sizeof(error_text), fmt, errmsg,
       my_basename(coord->file_name), (llstr(coord->pos, llbuff1), llbuff1),
       my_basename(log_file_name), (llstr(my_b_tell(&log), llbuff2), llbuff2));
  }
  else
    strcpy(error_text, errmsg);
  end_io_cache(&log);
  RUN_HOOK(binlog_transmit, transmit_stop, (thd, flags));
  /*
    Exclude  iteration through thread list
    this is needed for purge_logs() - it will iterate through
    thread list and update thd->current_linfo->index_file_offset
    this mutex will make sure that it never tried to update our linfo
    after we return from this stack frame
  */
  mysql_mutex_lock(&LOCK_thread_count);
  thd->current_linfo = 0;
  mysql_mutex_unlock(&LOCK_thread_count);
  if (file >= 0)
    mysql_file_close(file, MYF(MY_WME));
  thd->variables.max_allowed_packet= old_max_allowed_packet;

  my_message(my_errno, error_text, MYF(0));
  DBUG_VOID_RETURN;
}


/**
  Execute a START SLAVE statement.

  @param thd Pointer to THD object for the client thread executing the
  statement.

  @param mi Pointer to Master_info object for the slave's IO thread.

  @param net_report If true, saves the exit status into thd->stmt_da.

  @retval 0 success
  @retval 1 error
*/
int start_slave(THD* thd , Master_info* mi,  bool net_report)
{
  int slave_errno= 0;
  int thread_mask;
  DBUG_ENTER("start_slave");

  if (check_access(thd, SUPER_ACL, any_db, NULL, NULL, 0, 0))
    DBUG_RETURN(1);
  lock_slave_threads(mi);  // this allows us to cleanly read slave_running
  // Get a mask of _stopped_ threads
  init_thread_mask(&thread_mask,mi,1 /* inverse */);
  /*
    Below we will start all stopped threads.  But if the user wants to
    start only one thread, do as if the other thread was running (as we
    don't wan't to touch the other thread), so set the bit to 0 for the
    other thread
  */
  if (thd->lex->slave_thd_opt)
    thread_mask&= thd->lex->slave_thd_opt;
  if (thread_mask) //some threads are stopped, start them
  {
    if (init_master_info(mi,master_info_file,relay_log_info_file, 0,
			 thread_mask))
      slave_errno=ER_MASTER_INFO;
    else if (server_id_supplied && *mi->host)
    {
      /*
        If we will start SQL thread we will care about UNTIL options If
        not and they are specified we will ignore them and warn user
        about this fact.
      */
      if (thread_mask & SLAVE_SQL)
      {
        mysql_mutex_lock(&mi->rli.data_lock);

        if (thd->lex->mi.pos)
        {
          mi->rli.until_condition= Relay_log_info::UNTIL_MASTER_POS;
          mi->rli.until_log_pos= thd->lex->mi.pos;
          /*
             We don't check thd->lex->mi.log_file_name for NULL here
             since it is checked in sql_yacc.yy
          */
          strmake(mi->rli.until_log_name, thd->lex->mi.log_file_name,
                  sizeof(mi->rli.until_log_name)-1);
        }
        else if (thd->lex->mi.relay_log_pos)
        {
          mi->rli.until_condition= Relay_log_info::UNTIL_RELAY_POS;
          mi->rli.until_log_pos= thd->lex->mi.relay_log_pos;
          strmake(mi->rli.until_log_name, thd->lex->mi.relay_log_name,
                  sizeof(mi->rli.until_log_name)-1);
        }
        else
          mi->rli.clear_until_condition();

        if (mi->rli.until_condition != Relay_log_info::UNTIL_NONE)
        {
          /* Preparing members for effective until condition checking */
          const char *p= fn_ext(mi->rli.until_log_name);
          char *p_end;
          if (*p)
          {
            //p points to '.'
            mi->rli.until_log_name_extension= strtoul(++p,&p_end, 10);
            /*
              p_end points to the first invalid character. If it equals
              to p, no digits were found, error. If it contains '\0' it
              means  conversion went ok.
            */
            if (p_end==p || *p_end)
              slave_errno=ER_BAD_SLAVE_UNTIL_COND;
          }
          else
            slave_errno=ER_BAD_SLAVE_UNTIL_COND;

          /* mark the cached result of the UNTIL comparison as "undefined" */
          mi->rli.until_log_names_cmp_result=
            Relay_log_info::UNTIL_LOG_NAMES_CMP_UNKNOWN;

          /* Issuing warning then started without --skip-slave-start */
          if (!opt_skip_slave_start)
            push_warning(thd, MYSQL_ERROR::WARN_LEVEL_NOTE,
                         ER_MISSING_SKIP_SLAVE,
                         ER(ER_MISSING_SKIP_SLAVE));
        }

        mysql_mutex_unlock(&mi->rli.data_lock);
      }
      else if (thd->lex->mi.pos || thd->lex->mi.relay_log_pos)
        push_warning(thd, MYSQL_ERROR::WARN_LEVEL_NOTE, ER_UNTIL_COND_IGNORED,
                     ER(ER_UNTIL_COND_IGNORED));

      if (!slave_errno)
        slave_errno = start_slave_threads(0 /*no mutex */,
					1 /* wait for start */,
					mi,
					master_info_file,relay_log_info_file,
					thread_mask);
    }
    else
      slave_errno = ER_BAD_SLAVE;
  }
  else
  {
    /* no error if all threads are already started, only a warning */
    push_warning(thd, MYSQL_ERROR::WARN_LEVEL_NOTE, ER_SLAVE_WAS_RUNNING,
                 ER(ER_SLAVE_WAS_RUNNING));
  }

  unlock_slave_threads(mi);

  if (slave_errno)
  {
    if (net_report)
      my_message(slave_errno, ER(slave_errno), MYF(0));
    DBUG_RETURN(1);
  }
  else if (net_report)
    my_ok(thd);

  DBUG_RETURN(0);
}


/**
  Execute a STOP SLAVE statement.

  @param thd Pointer to THD object for the client thread executing the
  statement.

  @param mi Pointer to Master_info object for the slave's IO thread.

  @param net_report If true, saves the exit status into thd->stmt_da.

  @retval 0 success
  @retval 1 error
*/
int stop_slave(THD* thd, Master_info* mi, bool net_report )
{
  DBUG_ENTER("stop_slave");
  
  int slave_errno;
  if (!thd)
    thd = current_thd;

  if (check_access(thd, SUPER_ACL, any_db, NULL, NULL, 0, 0))
    DBUG_RETURN(1);
  thd_proc_info(thd, "Killing slave");
  int thread_mask;
  lock_slave_threads(mi);
  // Get a mask of _running_ threads
  init_thread_mask(&thread_mask,mi,0 /* not inverse*/);
  /*
    Below we will stop all running threads.
    But if the user wants to stop only one thread, do as if the other thread
    was stopped (as we don't wan't to touch the other thread), so set the
    bit to 0 for the other thread
  */
  if (thd->lex->slave_thd_opt)
    thread_mask &= thd->lex->slave_thd_opt;

  if (thread_mask)
  {
    slave_errno= terminate_slave_threads(mi,thread_mask,
                                         1 /*skip lock */);
  }
  else
  {
    //no error if both threads are already stopped, only a warning
    slave_errno= 0;
    push_warning(thd, MYSQL_ERROR::WARN_LEVEL_NOTE, ER_SLAVE_WAS_NOT_RUNNING,
                 ER(ER_SLAVE_WAS_NOT_RUNNING));
  }
  unlock_slave_threads(mi);
  thd_proc_info(thd, 0);

  if (slave_errno)
  {
    if (net_report)
      my_message(slave_errno, ER(slave_errno), MYF(0));
    DBUG_RETURN(1);
  }
  else if (net_report)
    my_ok(thd);

  DBUG_RETURN(0);
}


/**
  Execute a RESET SLAVE statement.

  @param thd Pointer to THD object of the client thread executing the
  statement.

  @param mi Pointer to Master_info object for the slave.

  @retval 0 success
  @retval 1 error
*/
int reset_slave(THD *thd, Master_info* mi)
{
  MY_STAT stat_area;
  char fname[FN_REFLEN];
  int thread_mask= 0, error= 0;
  uint sql_errno=ER_UNKNOWN_ERROR;
  const char* errmsg= "Unknown error occured while reseting slave";
  DBUG_ENTER("reset_slave");

  lock_slave_threads(mi);
  init_thread_mask(&thread_mask,mi,0 /* not inverse */);
  if (thread_mask) // We refuse if any slave thread is running
  {
    sql_errno= ER_SLAVE_MUST_STOP;
    error=1;
    goto err;
  }

  ha_reset_slave(thd);

  // delete relay logs, clear relay log coordinates
  if ((error= purge_relay_logs(&mi->rli, thd,
			       1 /* just reset */,
			       &errmsg)))
  {
    sql_errno= ER_RELAY_LOG_FAIL;
    goto err;
  }

  /* Clear master's log coordinates and associated information */
  mi->clear_in_memory_info(thd->lex->reset_slave_info.all);

  /*
     Reset errors (the idea is that we forget about the
     old master).
  */
  mi->clear_error();
  mi->rli.clear_error();
  mi->rli.clear_until_condition();

  // close master_info_file, relay_log_info_file, set mi->inited=rli->inited=0
  end_master_info(mi);
  // and delete these two files
  fn_format(fname, master_info_file, mysql_data_home, "", 4+32);
  if (mysql_file_stat(key_file_master_info, fname, &stat_area, MYF(0)) &&
      mysql_file_delete(key_file_master_info, fname, MYF(MY_WME)))
  {
    error=1;
    goto err;
  }
  // delete relay_log_info_file
  fn_format(fname, relay_log_info_file, mysql_data_home, "", 4+32);
  if (mysql_file_stat(key_file_relay_log_info, fname, &stat_area, MYF(0)) &&
      mysql_file_delete(key_file_relay_log_info, fname, MYF(MY_WME)))
  {
    error=1;
    goto err;
  }

  RUN_HOOK(binlog_relay_io, after_reset_slave, (thd, mi));
err:
  unlock_slave_threads(mi);
  if (error)
    my_error(sql_errno, MYF(0), errmsg);
  DBUG_RETURN(error);
}

/*

  Kill all Binlog_dump threads which previously talked to the same slave
  ("same" means with the same server id). Indeed, if the slave stops, if the
  Binlog_dump thread is waiting (mysql_cond_wait) for binlog update, then it
  will keep existing until a query is written to the binlog. If the master is
  idle, then this could last long, and if the slave reconnects, we could have 2
  Binlog_dump threads in SHOW PROCESSLIST, until a query is written to the
  binlog. To avoid this, when the slave reconnects and sends COM_BINLOG_DUMP,
  the master kills any existing thread with the slave's server id (if this id
  is not zero; it will be true for real slaves, but false for mysqlbinlog when
  it sends COM_BINLOG_DUMP to get a remote binlog dump).

  SYNOPSIS
    kill_zombie_dump_threads()
    slave_server_id     the slave's server id

*/


void kill_zombie_dump_threads(uint32 slave_server_id)
{
  mysql_mutex_lock(&LOCK_thread_count);
  I_List_iterator<THD> it(threads);
  THD *tmp;

  while ((tmp=it++))
  {
    if (tmp->command == COM_BINLOG_DUMP &&
       tmp->server_id == slave_server_id)
    {
      mysql_mutex_lock(&tmp->LOCK_thd_data);    // Lock from delete
      break;
    }
  }
  mysql_mutex_unlock(&LOCK_thread_count);
  if (tmp)
  {
    /*
      Here we do not call kill_one_thread() as
      it will be slow because it will iterate through the list
      again. We just to do kill the thread ourselves.
    */
    tmp->awake(KILL_QUERY);
    mysql_mutex_unlock(&tmp->LOCK_thd_data);
  }
}


/**
  Execute a CHANGE MASTER statement.

  @param thd Pointer to THD object for the client thread executing the
  statement.

  @param mi Pointer to Master_info object belonging to the slave's IO
  thread.

  @retval FALSE success
  @retval TRUE error
*/
bool change_master(THD* thd, Master_info* mi)
{
  int thread_mask;
  const char* errmsg= 0;
  bool need_relay_log_purge= 1;
  bool ret= FALSE;
  char saved_host[HOSTNAME_LENGTH + 1];
  uint saved_port;
  char saved_log_name[FN_REFLEN];
  my_off_t saved_log_pos;
  DBUG_ENTER("change_master");

  lock_slave_threads(mi);
  init_thread_mask(&thread_mask,mi,0 /*not inverse*/);
  LEX_MASTER_INFO* lex_mi= &thd->lex->mi;
  if (thread_mask) // We refuse if any slave thread is running
  {
    my_message(ER_SLAVE_MUST_STOP, ER(ER_SLAVE_MUST_STOP), MYF(0));
    ret= TRUE;
    goto err;
  }

  thd_proc_info(thd, "Changing master");
  /* 
    We need to check if there is an empty master_host. Otherwise
    change master succeeds, a master.info file is created containing 
    empty master_host string and when issuing: start slave; an error
    is thrown stating that the server is not configured as slave.
    (See BUG#28796).
  */
  if(lex_mi->host && !*lex_mi->host) 
  {
    my_error(ER_WRONG_ARGUMENTS, MYF(0), "MASTER_HOST");
    unlock_slave_threads(mi);
    DBUG_RETURN(TRUE);
  }
  // TODO: see if needs re-write
  if (init_master_info(mi, master_info_file, relay_log_info_file, 0,
		       thread_mask))
  {
    my_message(ER_MASTER_INFO, ER(ER_MASTER_INFO), MYF(0));
    ret= TRUE;
    goto err;
  }

  /*
    Data lock not needed since we have already stopped the running threads,
    and we have the hold on the run locks which will keep all threads that
    could possibly modify the data structures from running
  */

  /*
    Before processing the command, save the previous state.
  */
  strmake(saved_host, mi->host, HOSTNAME_LENGTH);
  saved_port= mi->port;
  strmake(saved_log_name, mi->master_log_name, FN_REFLEN - 1);
  saved_log_pos= mi->master_log_pos;

  /*
    If the user specified host or port without binlog or position,
    reset binlog's name to FIRST and position to 4.
  */

  if ((lex_mi->host || lex_mi->port) && !lex_mi->log_file_name && !lex_mi->pos)
  {
    mi->master_log_name[0] = 0;
    mi->master_log_pos= BIN_LOG_HEADER_SIZE;
  }

  if (lex_mi->log_file_name)
    strmake(mi->master_log_name, lex_mi->log_file_name,
	    sizeof(mi->master_log_name)-1);
  if (lex_mi->pos)
  {
    mi->master_log_pos= lex_mi->pos;
  }
  DBUG_PRINT("info", ("master_log_pos: %lu", (ulong) mi->master_log_pos));

  if (lex_mi->host)
    strmake(mi->host, lex_mi->host, sizeof(mi->host)-1);
  if (lex_mi->user)
    strmake(mi->user, lex_mi->user, sizeof(mi->user)-1);
  if (lex_mi->password)
    strmake(mi->password, lex_mi->password, sizeof(mi->password)-1);
  if (lex_mi->port)
    mi->port = lex_mi->port;
  if (lex_mi->connect_retry)
    mi->connect_retry = lex_mi->connect_retry;
  if (lex_mi->heartbeat_opt != LEX_MASTER_INFO::LEX_MI_UNCHANGED)
    mi->heartbeat_period = lex_mi->heartbeat_period;
  else
    mi->heartbeat_period= (float) min(SLAVE_MAX_HEARTBEAT_PERIOD,
                                      (slave_net_timeout/2.0));
  mi->received_heartbeats= LL(0); // counter lives until master is CHANGEd
  /*
    reset the last time server_id list if the current CHANGE MASTER 
    is mentioning IGNORE_SERVER_IDS= (...)
  */
  if (lex_mi->repl_ignore_server_ids_opt == LEX_MASTER_INFO::LEX_MI_ENABLE)
    reset_dynamic(&mi->ignore_server_ids);
  for (uint i= 0; i < lex_mi->repl_ignore_server_ids.elements; i++)
  {
    ulong s_id;
    get_dynamic(&lex_mi->repl_ignore_server_ids, (uchar*) &s_id, i);
    if (s_id == ::server_id && replicate_same_server_id)
    {
      my_error(ER_SLAVE_IGNORE_SERVER_IDS, MYF(0), static_cast<int>(s_id));
      ret= TRUE;
      goto err;
    }
    else
    {
      if (bsearch((const ulong *) &s_id,
                  mi->ignore_server_ids.buffer,
                  mi->ignore_server_ids.elements, sizeof(ulong),
                  (int (*) (const void*, const void*))
                  change_master_server_id_cmp) == NULL)
        insert_dynamic(&mi->ignore_server_ids, (uchar*) &s_id);
    }
  }
  sort_dynamic(&mi->ignore_server_ids, (qsort_cmp) change_master_server_id_cmp);

  if (lex_mi->ssl != LEX_MASTER_INFO::LEX_MI_UNCHANGED)
    mi->ssl= (lex_mi->ssl == LEX_MASTER_INFO::LEX_MI_ENABLE);

  if (lex_mi->ssl_verify_server_cert != LEX_MASTER_INFO::LEX_MI_UNCHANGED)
    mi->ssl_verify_server_cert=
      (lex_mi->ssl_verify_server_cert == LEX_MASTER_INFO::LEX_MI_ENABLE);

  if (lex_mi->ssl_ca)
    strmake(mi->ssl_ca, lex_mi->ssl_ca, sizeof(mi->ssl_ca)-1);
  if (lex_mi->ssl_capath)
    strmake(mi->ssl_capath, lex_mi->ssl_capath, sizeof(mi->ssl_capath)-1);
  if (lex_mi->ssl_cert)
    strmake(mi->ssl_cert, lex_mi->ssl_cert, sizeof(mi->ssl_cert)-1);
  if (lex_mi->ssl_cipher)
    strmake(mi->ssl_cipher, lex_mi->ssl_cipher, sizeof(mi->ssl_cipher)-1);
  if (lex_mi->ssl_key)
    strmake(mi->ssl_key, lex_mi->ssl_key, sizeof(mi->ssl_key)-1);
#ifndef HAVE_OPENSSL
  if (lex_mi->ssl || lex_mi->ssl_ca || lex_mi->ssl_capath ||
      lex_mi->ssl_cert || lex_mi->ssl_cipher || lex_mi->ssl_key ||
      lex_mi->ssl_verify_server_cert )
    push_warning(thd, MYSQL_ERROR::WARN_LEVEL_NOTE,
                 ER_SLAVE_IGNORED_SSL_PARAMS, ER(ER_SLAVE_IGNORED_SSL_PARAMS));
#endif

  if (lex_mi->relay_log_name)
  {
    need_relay_log_purge= 0;
    char relay_log_name[FN_REFLEN];
    mi->rli.relay_log.make_log_name(relay_log_name, lex_mi->relay_log_name);
    strmake(mi->rli.group_relay_log_name, relay_log_name,
	    sizeof(mi->rli.group_relay_log_name)-1);
    strmake(mi->rli.event_relay_log_name, relay_log_name,
	    sizeof(mi->rli.event_relay_log_name)-1);
  }

  if (lex_mi->relay_log_pos)
  {
    need_relay_log_purge= 0;
    mi->rli.group_relay_log_pos= mi->rli.event_relay_log_pos= lex_mi->relay_log_pos;
  }

  /*
    If user did specify neither host nor port nor any log name nor any log
    pos, i.e. he specified only user/password/master_connect_retry, he probably
    wants replication to resume from where it had left, i.e. from the
    coordinates of the **SQL** thread (imagine the case where the I/O is ahead
    of the SQL; restarting from the coordinates of the I/O would lose some
    events which is probably unwanted when you are just doing minor changes
    like changing master_connect_retry).
    A side-effect is that if only the I/O thread was started, this thread may
    restart from ''/4 after the CHANGE MASTER. That's a minor problem (it is a
    much more unlikely situation than the one we are fixing here).
    Note: coordinates of the SQL thread must be read here, before the
    'if (need_relay_log_purge)' block which resets them.
  */
  if (!lex_mi->host && !lex_mi->port &&
      !lex_mi->log_file_name && !lex_mi->pos &&
      need_relay_log_purge)
   {
     /*
       Sometimes mi->rli.master_log_pos == 0 (it happens when the SQL thread is
       not initialized), so we use a max().
       What happens to mi->rli.master_log_pos during the initialization stages
       of replication is not 100% clear, so we guard against problems using
       max().
      */
     mi->master_log_pos = max(BIN_LOG_HEADER_SIZE,
			      mi->rli.group_master_log_pos);
     strmake(mi->master_log_name, mi->rli.group_master_log_name,
             sizeof(mi->master_log_name)-1);
  }
  /*
    Relay log's IO_CACHE may not be inited, if rli->inited==0 (server was never
    a slave before).
  */
  if (flush_master_info(mi, FALSE, FALSE))
  {
    my_error(ER_RELAY_LOG_INIT, MYF(0), "Failed to flush master info file");
    ret= TRUE;
    goto err;
  }
  if (need_relay_log_purge)
  {
    relay_log_purge= 1;
    thd_proc_info(thd, "Purging old relay logs");
    if (purge_relay_logs(&mi->rli, thd,
			 0 /* not only reset, but also reinit */,
			 &errmsg))
    {
      my_error(ER_RELAY_LOG_FAIL, MYF(0), errmsg);
      ret= TRUE;
      goto err;
    }
  }
  else
  {
    const char* msg;
    relay_log_purge= 0;
    /* Relay log is already initialized */
    if (init_relay_log_pos(&mi->rli,
			   mi->rli.group_relay_log_name,
			   mi->rli.group_relay_log_pos,
			   0 /*no data lock*/,
			   &msg, 0))
    {
      my_error(ER_RELAY_LOG_INIT, MYF(0), msg);
      ret= TRUE;
      goto err;
    }
  }
  /*
    Coordinates in rli were spoilt by the 'if (need_relay_log_purge)' block,
    so restore them to good values. If we left them to ''/0, that would work;
    but that would fail in the case of 2 successive CHANGE MASTER (without a
    START SLAVE in between): because first one would set the coords in mi to
    the good values of those in rli, the set those in rli to ''/0, then
    second CHANGE MASTER would set the coords in mi to those of rli, i.e. to
    ''/0: we have lost all copies of the original good coordinates.
    That's why we always save good coords in rli.
  */
  mi->rli.group_master_log_pos= mi->master_log_pos;
  DBUG_PRINT("info", ("master_log_pos: %lu", (ulong) mi->master_log_pos));
  strmake(mi->rli.group_master_log_name,mi->master_log_name,
	  sizeof(mi->rli.group_master_log_name)-1);

  if (!mi->rli.group_master_log_name[0]) // uninitialized case
    mi->rli.group_master_log_pos=0;

  mysql_mutex_lock(&mi->rli.data_lock);
  mi->rli.abort_pos_wait++; /* for MASTER_POS_WAIT() to abort */
  /* Clear the errors, for a clean start */
  mi->rli.clear_error();
  mi->rli.clear_until_condition();

  sql_print_information("'CHANGE MASTER TO executed'. "
    "Previous state master_host='%s', master_port='%u', master_log_file='%s', "
    "master_log_pos='%ld'. "
    "New state master_host='%s', master_port='%u', master_log_file='%s', "
    "master_log_pos='%ld'.", saved_host, saved_port, saved_log_name,
    (ulong) saved_log_pos, mi->host, mi->port, mi->master_log_name,
    (ulong) mi->master_log_pos);

  /*
    If we don't write new coordinates to disk now, then old will remain in
    relay-log.info until START SLAVE is issued; but if mysqld is shutdown
    before START SLAVE, then old will remain in relay-log.info, and will be the
    in-memory value at restart (thus causing errors, as the old relay log does
    not exist anymore).
  */
  flush_relay_log_info(&mi->rli);
  mysql_cond_broadcast(&mi->data_cond);
  mysql_mutex_unlock(&mi->rli.data_lock);

err:
  unlock_slave_threads(mi);
  thd_proc_info(thd, 0);
  if (ret == FALSE)
    my_ok(thd);
  DBUG_RETURN(ret);
}


/**
  Execute a RESET MASTER statement.

  @param thd Pointer to THD object of the client thread executing the
  statement.

  @retval 0 success
  @retval 1 error
*/
int reset_master(THD* thd)
{
  if (!mysql_bin_log.is_open())
  {
    my_message(ER_FLUSH_MASTER_BINLOG_CLOSED,
               ER(ER_FLUSH_MASTER_BINLOG_CLOSED), MYF(ME_BELL+ME_WAITTANG));
    return 1;
  }

  if (mysql_bin_log.reset_logs(thd))
    return 1;
  RUN_HOOK(binlog_transmit, after_reset_master, (thd, 0 /* flags */));
  return 0;
}


/**
  Execute a SHOW BINLOG EVENTS statement.

  @param thd Pointer to THD object for the client thread executing the
  statement.

  @retval FALSE success
  @retval TRUE failure
*/
bool mysql_show_binlog_events(THD* thd)
{
  Protocol *protocol= thd->protocol;
  List<Item> field_list;
  const char *errmsg = 0;
  bool ret = TRUE;
  IO_CACHE log;
  File file = -1;
  MYSQL_BIN_LOG *binary_log= NULL;
  int old_max_allowed_packet= thd->variables.max_allowed_packet;
  DBUG_ENTER("mysql_show_binlog_events");

  Log_event::init_show_field_list(&field_list);
  if (protocol->send_result_set_metadata(&field_list,
                            Protocol::SEND_NUM_ROWS | Protocol::SEND_EOF))
    DBUG_RETURN(TRUE);

  Format_description_log_event *description_event= new
    Format_description_log_event(3); /* MySQL 4.0 by default */

  DBUG_ASSERT(thd->lex->sql_command == SQLCOM_SHOW_BINLOG_EVENTS ||
              thd->lex->sql_command == SQLCOM_SHOW_RELAYLOG_EVENTS);

  /* select wich binary log to use: binlog or relay */
  if ( thd->lex->sql_command == SQLCOM_SHOW_BINLOG_EVENTS )
  {
    /*
      Wait for handlers to insert any pending information
      into the binlog.  For e.g. ndb which updates the binlog asynchronously
      this is needed so that the uses sees all its own commands in the binlog
    */
    ha_binlog_wait(thd);

    binary_log= &mysql_bin_log;
  }
  else  /* showing relay log contents */
  {
    if (!active_mi)
      DBUG_RETURN(TRUE);

    binary_log= &(active_mi->rli.relay_log);
  }

  if (binary_log->is_open())
  {
    LEX_MASTER_INFO *lex_mi= &thd->lex->mi;
    SELECT_LEX_UNIT *unit= &thd->lex->unit;
    ha_rows event_count, limit_start, limit_end;
    my_off_t pos = max(BIN_LOG_HEADER_SIZE, lex_mi->pos); // user-friendly
    char search_file_name[FN_REFLEN], *name;
    const char *log_file_name = lex_mi->log_file_name;
    mysql_mutex_t *log_lock = binary_log->get_log_lock();
    LOG_INFO linfo;
    Log_event* ev;

    unit->set_limit(thd->lex->current_select);
    limit_start= unit->offset_limit_cnt;
    limit_end= unit->select_limit_cnt;

    name= search_file_name;
    if (log_file_name)
      binary_log->make_log_name(search_file_name, log_file_name);
    else
      name=0;					// Find first log

    linfo.index_file_offset = 0;

    if (binary_log->find_log_pos(&linfo, name, 1))
    {
      errmsg = "Could not find target log";
      goto err;
    }

    mysql_mutex_lock(&LOCK_thread_count);
    thd->current_linfo = &linfo;
    mysql_mutex_unlock(&LOCK_thread_count);

    if ((file=open_binlog(&log, linfo.log_file_name, &errmsg)) < 0)
      goto err;

    /*
      to account binlog event header size
    */
    thd->variables.max_allowed_packet += MAX_LOG_EVENT_HEADER;

    mysql_mutex_lock(log_lock);

    /*
      open_binlog() sought to position 4.
      Read the first event in case it's a Format_description_log_event, to
      know the format. If there's no such event, we are 3.23 or 4.x. This
      code, like before, can't read 3.23 binlogs.
      This code will fail on a mixed relay log (one which has Format_desc then
      Rotate then Format_desc).
    */
    ev= Log_event::read_log_event(&log, (mysql_mutex_t*)0, description_event,
                                   opt_master_verify_checksum);
    if (ev)
    {
      if (ev->get_type_code() == FORMAT_DESCRIPTION_EVENT)
      {
        delete description_event;
        description_event= (Format_description_log_event*) ev;
      }
      else
        delete ev;
    }

    my_b_seek(&log, pos);

    if (!description_event->is_valid())
    {
      errmsg="Invalid Format_description event; could be out of memory";
      goto err;
    }

    for (event_count = 0;
         (ev = Log_event::read_log_event(&log, (mysql_mutex_t*) 0,
                                         description_event,
                                         opt_master_verify_checksum)); )
    {
      if (ev->get_type_code() == FORMAT_DESCRIPTION_EVENT)
        description_event->checksum_alg= ev->checksum_alg;

      if (event_count >= limit_start &&
	  ev->net_send(protocol, linfo.log_file_name, pos))
      {
	errmsg = "Net error";
	delete ev;
        mysql_mutex_unlock(log_lock);
	goto err;
      }

      pos = my_b_tell(&log);
      delete ev;

      if (++event_count >= limit_end)
	break;
    }

    if (event_count < limit_end && log.error)
    {
      errmsg = "Wrong offset or I/O error";
      mysql_mutex_unlock(log_lock);
      goto err;
    }

    mysql_mutex_unlock(log_lock);
  }

  ret= FALSE;

err:
  delete description_event;
  if (file >= 0)
  {
    end_io_cache(&log);
    mysql_file_close(file, MYF(MY_WME));
  }

  if (errmsg)
    my_error(ER_ERROR_WHEN_EXECUTING_COMMAND, MYF(0),
             "SHOW BINLOG EVENTS", errmsg);
  else
    my_eof(thd);

  mysql_mutex_lock(&LOCK_thread_count);
  thd->current_linfo = 0;
  mysql_mutex_unlock(&LOCK_thread_count);
  thd->variables.max_allowed_packet= old_max_allowed_packet;
  DBUG_RETURN(ret);
}


/**
  Execute a SHOW MASTER STATUS statement.

  @param thd Pointer to THD object for the client thread executing the
  statement.

  @retval FALSE success
  @retval TRUE failure
*/
bool show_binlog_info(THD* thd)
{
  Protocol *protocol= thd->protocol;
  DBUG_ENTER("show_binlog_info");
  List<Item> field_list;
  field_list.push_back(new Item_empty_string("File", FN_REFLEN));
  field_list.push_back(new Item_return_int("Position",20,
					   MYSQL_TYPE_LONGLONG));
  field_list.push_back(new Item_empty_string("Binlog_Do_DB",255));
  field_list.push_back(new Item_empty_string("Binlog_Ignore_DB",255));

  if (protocol->send_result_set_metadata(&field_list,
                            Protocol::SEND_NUM_ROWS | Protocol::SEND_EOF))
    DBUG_RETURN(TRUE);
  protocol->prepare_for_resend();

  if (mysql_bin_log.is_open())
  {
    LOG_INFO li;
    mysql_bin_log.get_current_log(&li);
    int dir_len = dirname_length(li.log_file_name);
    protocol->store(li.log_file_name + dir_len, &my_charset_bin);
    protocol->store((ulonglong) li.pos);
    protocol->store(binlog_filter->get_do_db());
    protocol->store(binlog_filter->get_ignore_db());
    if (protocol->write())
      DBUG_RETURN(TRUE);
  }
  my_eof(thd);
  DBUG_RETURN(FALSE);
}


/**
  Execute a SHOW BINARY LOGS statement.

  @param thd Pointer to THD object for the client thread executing the
  statement.

  @retval FALSE success
  @retval TRUE failure
*/
bool show_binlogs(THD* thd)
{
  IO_CACHE *index_file;
  LOG_INFO cur;
  File file;
  char fname[FN_REFLEN];
  List<Item> field_list;
  uint length;
  int cur_dir_len;
  Protocol *protocol= thd->protocol;
  DBUG_ENTER("show_binlogs");

  if (!mysql_bin_log.is_open())
  {
    my_error(ER_NO_BINARY_LOGGING, MYF(0));
    DBUG_RETURN(TRUE);
  }

  field_list.push_back(new Item_empty_string("Log_name", 255));
  field_list.push_back(new Item_return_int("File_size", 20,
                                           MYSQL_TYPE_LONGLONG));
  if (protocol->send_result_set_metadata(&field_list,
                            Protocol::SEND_NUM_ROWS | Protocol::SEND_EOF))
    DBUG_RETURN(TRUE);
  
  mysql_mutex_lock(mysql_bin_log.get_log_lock());
  mysql_bin_log.lock_index();
  index_file=mysql_bin_log.get_index_file();
  
  mysql_bin_log.raw_get_current_log(&cur); // dont take mutex
  mysql_mutex_unlock(mysql_bin_log.get_log_lock()); // lockdep, OK
  
  cur_dir_len= dirname_length(cur.log_file_name);

  reinit_io_cache(index_file, READ_CACHE, (my_off_t) 0, 0, 0);

  /* The file ends with EOF or empty line */
  while ((length=my_b_gets(index_file, fname, sizeof(fname))) > 1)
  {
    int dir_len;
    ulonglong file_length= 0;                   // Length if open fails
    fname[--length] = '\0';                     // remove the newline

    protocol->prepare_for_resend();
    dir_len= dirname_length(fname);
    length-= dir_len;
    protocol->store(fname + dir_len, length, &my_charset_bin);

    if (!(strncmp(fname+dir_len, cur.log_file_name+cur_dir_len, length)))
      file_length= cur.pos;  /* The active log, use the active position */
    else
    {
      /* this is an old log, open it and find the size */
      if ((file= mysql_file_open(key_file_binlog,
                                 fname, O_RDONLY | O_SHARE | O_BINARY,
                                 MYF(0))) >= 0)
      {
        file_length= (ulonglong) mysql_file_seek(file, 0L, MY_SEEK_END, MYF(0));
        mysql_file_close(file, MYF(0));
      }
    }
    protocol->store(file_length);
    if (protocol->write())
      goto err;
  }
  mysql_bin_log.unlock_index();
  my_eof(thd);
  DBUG_RETURN(FALSE);

err:
  mysql_bin_log.unlock_index();
  DBUG_RETURN(TRUE);
}

/**
   Load data's io cache specific hook to be executed
   before a chunk of data is being read into the cache's buffer
   The fuction instantianates and writes into the binlog
   replication events along LOAD DATA processing.
   
   @param file  pointer to io-cache
   @retval 0 success
   @retval 1 failure
*/
int log_loaded_block(IO_CACHE* file)
{
  DBUG_ENTER("log_loaded_block");
  LOAD_FILE_INFO *lf_info;
  uint block_len;
  /* buffer contains position where we started last read */
  uchar* buffer= (uchar*) my_b_get_buffer_start(file);
  uint max_event_size= current_thd->variables.max_allowed_packet;
  lf_info= (LOAD_FILE_INFO*) file->arg;
  if (lf_info->thd->is_current_stmt_binlog_format_row())
    DBUG_RETURN(0);
  if (lf_info->last_pos_in_file != HA_POS_ERROR &&
      lf_info->last_pos_in_file >= my_b_get_pos_in_file(file))
    DBUG_RETURN(0);
  
  for (block_len= (uint) (my_b_get_bytes_in_buffer(file)); block_len > 0;
       buffer += min(block_len, max_event_size),
       block_len -= min(block_len, max_event_size))
  {
    lf_info->last_pos_in_file= my_b_get_pos_in_file(file);
    if (lf_info->wrote_create_file)
    {
      Append_block_log_event a(lf_info->thd, lf_info->thd->db, buffer,
                               min(block_len, max_event_size),
                               lf_info->log_delayed);
      if (mysql_bin_log.write(&a))
        DBUG_RETURN(1);
    }
    else
    {
      Begin_load_query_log_event b(lf_info->thd, lf_info->thd->db,
                                   buffer,
                                   min(block_len, max_event_size),
                                   lf_info->log_delayed);
      if (mysql_bin_log.write(&b))
        DBUG_RETURN(1);
      lf_info->wrote_create_file= 1;
    }
  }
  DBUG_RETURN(0);
}

#endif /* HAVE_REPLICATION */<|MERGE_RESOLUTION|>--- conflicted
+++ resolved
@@ -562,41 +562,54 @@
   Returns NULL on success, error message string on error.
 */
 static const char *
-send_event_to_slave(THD *thd, NET *net, String* const packet)
-{
-  thd_proc_info(thd, "Sending binlog event to slave");
+send_event_to_slave(THD *thd, NET *net, String* const packet, ushort flags,
+                    Log_event_type event_type, char *log_file_name,
+                    IO_CACHE *log)
+{
+  my_off_t pos;
+
+  /* Do not send annotate_rows events unless slave requested it. */
+  if (event_type == ANNOTATE_ROWS_EVENT &&
+      !(flags & BINLOG_SEND_ANNOTATE_ROWS_EVENT))
+    return NULL;
 
   /*
     Skip events with the @@skip_replication flag set, if slave requested
     skipping of such events.
   */
-  if (thd->options & OPTION_SKIP_REPLICATION)
+  if (thd->variables.option_bits & OPTION_SKIP_REPLICATION)
   {
     /*
       The first byte of the packet is a '\0' to distinguish it from an error
       packet. So the actual event starts at offset +1.
     */
-    uint16 flags= uint2korr(&((*packet)[FLAGS_OFFSET+1]));
-    if (flags & LOG_EVENT_SKIP_REPLICATION_F)
+    uint16 event_flags= uint2korr(&((*packet)[FLAGS_OFFSET+1]));
+    if (event_flags & LOG_EVENT_SKIP_REPLICATION_F)
       return NULL;
   }
+
+  thd_proc_info(thd, "Sending binlog event to slave");
+
+  pos= my_b_tell(log);
+  if (RUN_HOOK(binlog_transmit, before_send_event,
+               (thd, flags, packet, log_file_name, pos)))
+    return "run 'before_send_event' hook failed";
 
   if (my_net_write(net, (uchar*) packet->ptr(), packet->length()))
     return "Failed on my_net_write()";
 
   DBUG_PRINT("info", ("log event code %d", (*packet)[LOG_EVENT_OFFSET+1] ));
-  if ((*packet)[LOG_EVENT_OFFSET+1] == LOAD_EVENT)
+  if (event_type == LOAD_EVENT)
   {
     if (send_file(thd))
       return "failed in send_file()";
   }
 
+  if (RUN_HOOK(binlog_transmit, after_send_event, (thd, flags, packet)))
+    return "Failed to run hook 'after_send_event'";
+
   return NULL;    /* Success */
 }
-
-/*
-  TODO: Clean up loop to only have one call to send_file()
-*/
 
 void mysql_binlog_send(THD* thd, char* log_ident, my_off_t pos,
 		       ushort flags)
@@ -611,14 +624,10 @@
   File file = -1;
   String* const packet = &thd->packet;
   int error;
-<<<<<<< HEAD
-  const char *errmsg = "Unknown error";
+  const char *errmsg = "Unknown error", *tmp_msg;
   const char *fmt= "%s; the last event was read from '%s' at %s, the last byte read was read from '%s' at %s.";
   char llbuff1[22], llbuff2[22];
   char error_text[MAX_SLAVE_ERRMSG]; // to be send to slave via my_message()
-=======
-  const char *errmsg = "Unknown error", *tmp_msg;
->>>>>>> 18a3abe3
   NET* net = &thd->net;
   mysql_mutex_t *log_lock;
   mysql_cond_t *log_cond;
@@ -932,65 +941,21 @@
         (*packet)[FLAGS_OFFSET+ev_offset] &= ~LOG_EVENT_BINLOG_IN_USE_F;
       }
 
-<<<<<<< HEAD
-      if (event_type != ANNOTATE_ROWS_EVENT ||
-          (flags & BINLOG_SEND_ANNOTATE_ROWS_EVENT))
+      if ((tmp_msg= send_event_to_slave(thd, net, packet, flags, event_type,
+                                        log_file_name, &log)))
       {
-        pos = my_b_tell(&log);
-        if (RUN_HOOK(binlog_transmit, before_send_event,
-                     (thd, flags, packet, log_file_name, pos)))
-        {
-          my_errno= ER_UNKNOWN_ERROR;
-          errmsg= "run 'before_send_event' hook failed";
-          goto err;
-        }
-=======
-      if ((tmp_msg= send_event_to_slave(thd, net, packet)))
-      {
-	errmsg = tmp_msg;
-	my_errno= ER_UNKNOWN_ERROR;
-	goto err;
+        errmsg= tmp_msg;
+        my_errno= ER_UNKNOWN_ERROR;
+        goto err;
       }
->>>>>>> 18a3abe3
-
-        if (my_net_write(net, (uchar*) packet->ptr(), packet->length()))
-        {
-          errmsg = "Failed on my_net_write()";
-          my_errno= ER_UNKNOWN_ERROR;
-          goto err;
-        }
-
-        DBUG_EXECUTE_IF("dump_thread_wait_before_send_xid",
+
+      DBUG_EXECUTE_IF("dump_thread_wait_before_send_xid",
+                      {
+                        if (event_type == XID_EVENT)
                         {
-                          if (event_type == XID_EVENT)
-                          {
-                            net_flush(net);
-                          }
-                        });
-
-        DBUG_PRINT("info", ("log event code %d", event_type));
-        if (event_type == LOAD_EVENT)
-        {
-          if (send_file(thd))
-          {
-            errmsg = "failed in send_file()";
-            my_errno= ER_UNKNOWN_ERROR;
-            goto err;
-          }
-        }
-
-<<<<<<< HEAD
-        if (RUN_HOOK(binlog_transmit, after_send_event, (thd, flags, packet)))
-        {
-          errmsg= "Failed to run hook 'after_send_event'";
-          my_errno= ER_UNKNOWN_ERROR;
-          goto err;
-        }
-      }
-=======
-      packet->set("\0", 1, &my_charset_bin);
-    }
->>>>>>> 18a3abe3
+                          net_flush(net);
+                        }
+                      });
 
       /* reset transmit packet for next loop */
       if (reset_transmit_packet(thd, flags, &ev_offset, &errmsg))
@@ -1135,59 +1100,13 @@
           goto err;
 	}
 
-<<<<<<< HEAD
-	if (read_packet &&
-            (event_type != ANNOTATE_ROWS_EVENT ||
-             (flags & BINLOG_SEND_ANNOTATE_ROWS_EVENT)))
+        if (read_packet &&
+            (tmp_msg= send_event_to_slave(thd, net, packet, flags, event_type,
+                                          log_file_name, &log)))
         {
-          thd_proc_info(thd, "Sending binlog event to slave");
-          pos = my_b_tell(&log);
-          if (RUN_HOOK(binlog_transmit, before_send_event,
-                       (thd, flags, packet, log_file_name, pos)))
-          {
-            my_errno= ER_UNKNOWN_ERROR;
-            errmsg= "run 'before_send_event' hook failed";
-            goto err;
-          }
-	  
-	  if (my_net_write(net, (uchar*) packet->ptr(), packet->length()) )
-	  {
-	    errmsg = "Failed on my_net_write()";
-	    my_errno= ER_UNKNOWN_ERROR;
-	    goto err;
-	  }
-
-	  if (event_type == LOAD_EVENT)
-	  {
-	    if (send_file(thd))
-	    {
-	      errmsg = "failed in send_file()";
-	      my_errno= ER_UNKNOWN_ERROR;
-	      goto err;
-	    }
-	  }
-
-          if (RUN_HOOK(binlog_transmit, after_send_event, (thd, flags, packet)))
-          {
-            my_errno= ER_UNKNOWN_ERROR;
-            errmsg= "Failed to run hook 'after_send_event'";
-            goto err;
-          }
-=======
-	if (read_packet)
-	{
-          if ((tmp_msg= send_event_to_slave(thd, net, packet)))
-          {
-            errmsg = tmp_msg;
-            my_errno= ER_UNKNOWN_ERROR;
-            goto err;
-          }
-	  packet->set("\0", 1, &my_charset_bin);
-	  /*
-	    No need to net_flush because we will get to flush later when
-	    we hit EOF pretty quick
-	  */
->>>>>>> 18a3abe3
+          errmsg= tmp_msg;
+          my_errno= ER_UNKNOWN_ERROR;
+          goto err;
 	}
 
 	log.error=0;
