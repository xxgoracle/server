/* Copyright (c) 2000, 2013, Oracle and/or its affiliates.
   Copyright (c) 2009, 2016, MariaDB

   This program is free software; you can redistribute it and/or modify
   it under the terms of the GNU General Public License as published by
   the Free Software Foundation; version 2 of the License.

   This program is distributed in the hope that it will be useful,
   but WITHOUT ANY WARRANTY; without even the implied warranty of
   MERCHANTABILITY or FITNESS FOR A PARTICULAR PURPOSE.  See the
   GNU General Public License for more details.

   You should have received a copy of the GNU General Public License
   along with this program; if not, write to the Free Software
   Foundation, Inc., 51 Franklin Street, Fifth Floor, Boston, MA  02110-1301, USA */


/**
  @file

  @brief
  This file defines all compare functions
*/

#ifdef USE_PRAGMA_IMPLEMENTATION
#pragma implementation				// gcc: Class implementation
#endif

#include "mariadb.h"
#include "sql_priv.h"
#include <m_ctype.h>
#include "sql_select.h"
#include "sql_parse.h"                          // check_stack_overrun
#include "sql_time.h"                  // make_truncated_value_warning
#include "sql_base.h"                  // dynamic_column_error_message

/**
  find an temporal type (item) that others will be converted to
  for the purpose of comparison.

  this is the type that will be used in warnings like
  "Incorrect <<TYPE>> value".
*/
static Item *find_date_time_item(Item **args, uint nargs, uint col)
{
  Item *date_arg= 0, **arg, **arg_end;
  for (arg= args, arg_end= args + nargs; arg != arg_end ; arg++)
  {
    Item *item= arg[0]->element_index(col);
    if (item->cmp_type() != TIME_RESULT)
      continue;
    if (item->field_type() == MYSQL_TYPE_DATETIME)
      return item;
    if (!date_arg)
      date_arg= item;
  }
  return date_arg;
}


/*
  Compare row signature of two expressions

  SYNOPSIS:
    cmp_row_type()
    item1          the first expression
    item2         the second expression

  DESCRIPTION
    The function checks that two expressions have compatible row signatures
    i.e. that the number of columns they return are the same and that if they
    are both row expressions then each component from the first expression has 
    a row signature compatible with the signature of the corresponding component
    of the second expression.

  RETURN VALUES
    1  type incompatibility has been detected
    0  otherwise
*/

static int cmp_row_type(Item* item1, Item* item2)
{
  uint n= item1->cols();
  if (item2->check_cols(n))
    return 1;
  for (uint i=0; i<n; i++)
  {
    if (item2->element_index(i)->check_cols(item1->element_index(i)->cols()) ||
        (item1->element_index(i)->result_type() == ROW_RESULT &&
         cmp_row_type(item1->element_index(i), item2->element_index(i))))
      return 1;
  }
  return 0;
}


/**
  Aggregates result types from the array of items.

  This method aggregates comparison handler from the array of items.
  The result handler is used later for comparison of values of these items.

  aggregate_for_comparison()
  funcname                      the function or operator name,
                                for error reporting
  items                         array of items to aggregate the type from
  nitems                        number of items in the array
  int_uint_as_dec               what to do when comparing INT to UINT:
                                set the comparison handler to decimal or int.

  @retval true  type incompatibility has been detected
  @retval false otherwise
*/

bool
Type_handler_hybrid_field_type::aggregate_for_comparison(const char *funcname,
                                                         Item **items,
                                                         uint nitems,
                                                         bool int_uint_as_dec)
{
  uint unsigned_count= items[0]->unsigned_flag;
  /*
    Convert sub-type to super-type (e.g. DATE to DATETIME, INT to BIGINT, etc).
    Otherwise Predicant_to_list_comparator will treat sub-types of the same
    super-type as different data types and won't be able to use bisection in
    many cases.
  */
  set_handler(items[0]->type_handler()->type_handler_for_comparison());
  for (uint i= 1 ; i < nitems ; i++)
  {
    unsigned_count+= items[i]->unsigned_flag;
    if (aggregate_for_comparison(items[i]->type_handler()->
                                 type_handler_for_comparison()))
    {
      /*
        For more precise error messages if aggregation failed on the first pair
        {items[0],items[1]}, use the name of items[0]->data_handler().
        Otherwise use the name of this->type_handler(), which is already a
        result of aggregation for items[0]..items[i-1].
      */
      my_error(ER_ILLEGAL_PARAMETER_DATA_TYPES2_FOR_OPERATION, MYF(0),
               i == 1 ? items[0]->type_handler()->name().ptr() :
                        type_handler()->name().ptr(),
               items[i]->type_handler()->name().ptr(),
               funcname);
      return true;
    }
    /*
      When aggregating types of two row expressions we have to check
      that they have the same cardinality and that each component
      of the first row expression has a compatible row signature with
      the signature of the corresponding component of the second row
      expression.
    */ 
    if (cmp_type() == ROW_RESULT && cmp_row_type(items[0], items[i]))
      return true;     // error found: invalid usage of rows
  }
  /**
    If all arguments are of INT type but have different unsigned_flag values,
    switch to DECIMAL_RESULT.
  */
  if (int_uint_as_dec &&
      cmp_type() == INT_RESULT &&
      unsigned_count != nitems && unsigned_count != 0)
    set_handler(&type_handler_newdecimal);
  return 0;
}


/*
  Collects different types for comparison of first item with each other items

  SYNOPSIS
    collect_cmp_types()
      items             Array of items to collect types from
      nitems            Number of items in the array
      skip_nulls        Don't collect types of NULL items if TRUE

  DESCRIPTION
    This function collects different result types for comparison of the first
    item in the list with each of the remaining items in the 'items' array.

  RETURN
    0 - if row type incompatibility has been detected (see cmp_row_type)
    Bitmap of collected types - otherwise
*/

static uint collect_cmp_types(Item **items, uint nitems, bool skip_nulls= FALSE)
{
  uint i;
  uint found_types;
  Item_result left_cmp_type= items[0]->cmp_type();
  DBUG_ASSERT(nitems > 1);
  found_types= 0;
  for (i= 1; i < nitems ; i++)
  {
    if (skip_nulls && items[i]->type() == Item::NULL_ITEM)
      continue; // Skip NULL constant items
    if ((left_cmp_type == ROW_RESULT ||
         items[i]->cmp_type() == ROW_RESULT) &&
        cmp_row_type(items[0], items[i]))
      return 0;
    found_types|= 1U << (uint) item_cmp_type(left_cmp_type, items[i]);
  }
  /*
   Even if all right-hand items are NULLs and we are skipping them all, we need
   at least one type bit in the found_type bitmask.
  */
  if (skip_nulls && !found_types)
    found_types= 1U << (uint) left_cmp_type;
  return found_types;
}


/*
  Test functions
  Most of these  returns 0LL if false and 1LL if true and
  NULL if some arg is NULL.
*/

longlong Item_func_not::val_int()
{
  DBUG_ASSERT(fixed == 1);
  bool value= args[0]->val_bool();
  null_value=args[0]->null_value;
  return ((!null_value && value == 0) ? 1 : 0);
}

void Item_func_not::print(String *str, enum_query_type query_type)
{
  str->append('!');
  args[0]->print_parenthesised(str, query_type, precedence());
}

/**
  special NOT for ALL subquery.
*/


longlong Item_func_not_all::val_int()
{
  DBUG_ASSERT(fixed == 1);
  bool value= args[0]->val_bool();

  /*
    return TRUE if there was records in underlying select in max/min
    optimization (ALL subquery)
  */
  if (empty_underlying_subquery())
    return 1;

  null_value= args[0]->null_value;
  return ((!null_value && value == 0) ? 1 : 0);
}


bool Item_func_not_all::empty_underlying_subquery()
{
  return ((test_sum_item && !test_sum_item->any_value()) ||
          (test_sub_item && !test_sub_item->any_value()));
}

void Item_func_not_all::print(String *str, enum_query_type query_type)
{
  if (show)
    Item_func::print(str, query_type);
  else
    args[0]->print(str, query_type);
}


/**
  Special NOP (No OPeration) for ALL subquery. It is like
  Item_func_not_all.

  @return
    (return TRUE if underlying subquery do not return rows) but if subquery
    returns some rows it return same value as argument (TRUE/FALSE).
*/

longlong Item_func_nop_all::val_int()
{
  DBUG_ASSERT(fixed == 1);
  longlong value= args[0]->val_int();

  /*
    return FALSE if there was records in underlying select in max/min
    optimization (SAME/ANY subquery)
  */
  if (empty_underlying_subquery())
    return 0;

  null_value= args[0]->null_value;
  return (null_value || value == 0) ? 0 : 1;
}


/**
  Convert a constant item to an int and replace the original item.

    The function converts a constant expression or string to an integer.
    On successful conversion the original item is substituted for the
    result of the item evaluation.
    This is done when comparing DATE/TIME of different formats and
    also when comparing bigint to strings (in which case strings
    are converted to bigints).

  @param  thd             thread handle
  @param  field           item will be converted using the type of this field
  @param[in,out] item     reference to the item to convert

  @note
    This function is called only at prepare stage.
    As all derived tables are filled only after all derived tables
    are prepared we do not evaluate items with subselects here because
    they can contain derived tables and thus we may attempt to use a
    table that has not been populated yet.

  @retval
    0  Can't convert item
  @retval
    1  Item was replaced with an integer version of the item
*/

static bool convert_const_to_int(THD *thd, Item_field *field_item,
                                  Item **item)
{
  Field *field= field_item->field;
  int result= 0;

  /*
    We don't need to convert an integer to an integer,
    pretend it's already converted.

    But we still convert it if it is compared with a Field_year,
    as YEAR(2) may change the value of an integer when converting it
    to an integer (say, 0 to 70).
  */
  if ((*item)->cmp_type() == INT_RESULT &&
      field_item->field_type() != MYSQL_TYPE_YEAR)
    return 1;

  if ((*item)->const_item() && !(*item)->is_expensive())
  {
    TABLE *table= field->table;
    sql_mode_t orig_sql_mode= thd->variables.sql_mode;
    enum_check_fields orig_count_cuted_fields= thd->count_cuted_fields;
    my_bitmap_map *old_maps[2];
    ulonglong UNINIT_VAR(orig_field_val); /* original field value if valid */

    LINT_INIT_STRUCT(old_maps);

    /* table->read_set may not be set if we come here from a CREATE TABLE */
    if (table && table->read_set)
      dbug_tmp_use_all_columns(table, old_maps, 
                               table->read_set, table->write_set);
    /* For comparison purposes allow invalid dates like 2000-01-32 */
    thd->variables.sql_mode= (orig_sql_mode & ~MODE_NO_ZERO_DATE) | 
                             MODE_INVALID_DATES;
    thd->count_cuted_fields= CHECK_FIELD_IGNORE;

    /*
      Store the value of the field/constant because the call to save_in_field
      below overrides that value. Don't save field value if no data has been
      read yet.
    */
    bool save_field_value= (field_item->const_item() ||
                            !(field->table->status & STATUS_NO_RECORD));
    if (save_field_value)
      orig_field_val= field->val_int();
    if (!(*item)->save_in_field(field, 1) && !field->is_null())
    {
      int field_cmp= 0;
      // If item is a decimal value, we must reject it if it was truncated.
      if (field->type() == MYSQL_TYPE_LONGLONG)
      {
        field_cmp= stored_field_cmp_to_item(thd, field, *item);
        DBUG_PRINT("info", ("convert_const_to_int %d", field_cmp));
      }

      if (0 == field_cmp)
      {
        Item *tmp= new (thd->mem_root) Item_int_with_ref(thd, field->val_int(), *item,
                                         MY_TEST(field->flags & UNSIGNED_FLAG));
        if (tmp)
          thd->change_item_tree(item, tmp);
        result= 1;					// Item was replaced
      }
    }
    /* Restore the original field value. */
    if (save_field_value)
    {
      result= field->store(orig_field_val, TRUE);
      /* orig_field_val must be a valid value that can be restored back. */
      DBUG_ASSERT(!result);
    }
    thd->variables.sql_mode= orig_sql_mode;
    thd->count_cuted_fields= orig_count_cuted_fields;
    if (table && table->read_set)
      dbug_tmp_restore_column_maps(table->read_set, table->write_set, old_maps);
  }
  return result;
}


/*
  Make a special case of compare with fields to get nicer comparisons
  of bigint numbers with constant string.
  This directly contradicts the manual (number and a string should
  be compared as doubles), but seems to provide more
  "intuitive" behavior in some cases (but less intuitive in others).
*/
void Item_func::convert_const_compared_to_int_field(THD *thd)
{
  DBUG_ASSERT(arg_count >= 2); // Item_func_nullif has arg_count == 3
  if (!thd->lex->is_ps_or_view_context_analysis())
  {
    int field;
    if (args[field= 0]->real_item()->type() == FIELD_ITEM ||
        args[field= 1]->real_item()->type() == FIELD_ITEM)
    {
      Item_field *field_item= (Item_field*) (args[field]->real_item());
      if (((field_item->field_type() == MYSQL_TYPE_LONGLONG &&
            field_item->type_handler() != &type_handler_vers_trx_id) ||
           field_item->field_type() ==  MYSQL_TYPE_YEAR))
        convert_const_to_int(thd, field_item, &args[!field]);
    }
  }
}


bool Item_func::setup_args_and_comparator(THD *thd, Arg_comparator *cmp)
{
  DBUG_ASSERT(arg_count >= 2); // Item_func_nullif has arg_count == 3

  if (args[0]->cmp_type() == STRING_RESULT &&
      args[1]->cmp_type() == STRING_RESULT)
  {
    DTCollation tmp;
    if (agg_arg_charsets_for_comparison(tmp, args, 2))
      return true;
    cmp->m_compare_collation= tmp.collation;
  }
  //  Convert constants when compared to int/year field
  DBUG_ASSERT(functype() != LIKE_FUNC);
  convert_const_compared_to_int_field(thd);

  return cmp->set_cmp_func(this, &args[0], &args[1], true);
}


bool Item_bool_rowready_func2::fix_length_and_dec()
{
  max_length= 1;				     // Function returns 0 or 1

  /*
    As some compare functions are generated after sql_yacc,
    we have to check for out of memory conditions here
  */
  if (!args[0] || !args[1])
    return FALSE;
  return setup_args_and_comparator(current_thd, &cmp);
}


/**
  Prepare the comparator (set the comparison function) for comparing
  items *a1 and *a2 in the context of 'type'.

  @param[in]      owner_arg  Item, peforming the comparison (e.g. Item_func_eq)
  @param[in,out]  a1         first argument to compare
  @param[in,out]  a2         second argument to compare
  @param[in]      type       type context to compare in

  Both *a1 and *a2 can be replaced by this method - typically by constant
  items, holding the cached converted value of the original (constant) item.
*/

int Arg_comparator::set_cmp_func(Item_func_or_sum *owner_arg,
                                 Item **a1, Item **a2)
{
  owner= owner_arg;
  set_null= set_null && owner_arg;
  a= a1;
  b= a2;
  Item *tmp_args[2]= {*a1, *a2};
  Type_handler_hybrid_field_type tmp;
  if (tmp.aggregate_for_comparison(owner_arg->func_name(), tmp_args, 2, false))
  {
    DBUG_ASSERT(current_thd->is_error());
    return 1;
  }
  m_compare_handler= tmp.type_handler();
  return m_compare_handler->set_comparator_func(this);
}


bool Arg_comparator::set_cmp_func_for_row_arguments()
{
  uint n= (*a)->cols();
  if (n != (*b)->cols())
  {
    my_error(ER_OPERAND_COLUMNS, MYF(0), n);
    comparators= 0;
    return true;
  }
  if (!(comparators= new Arg_comparator[n]))
    return true;
  for (uint i=0; i < n; i++)
  {
    if ((*a)->element_index(i)->cols() != (*b)->element_index(i)->cols())
    {
      my_error(ER_OPERAND_COLUMNS, MYF(0), (*a)->element_index(i)->cols());
      return true;
    }
    if (comparators[i].set_cmp_func(owner, (*a)->addr(i),
                                           (*b)->addr(i), set_null))
      return true;
  }
  return false;
}


bool Arg_comparator::set_cmp_func_row()
{
  func= is_owner_equal_func() ? &Arg_comparator::compare_e_row :
                                &Arg_comparator::compare_row;
  return set_cmp_func_for_row_arguments();
}


bool Arg_comparator::set_cmp_func_string()
{
  THD *thd= current_thd;
  func= is_owner_equal_func() ? &Arg_comparator::compare_e_string :
                                &Arg_comparator::compare_string;
  if (compare_type() == STRING_RESULT &&
      (*a)->result_type() == STRING_RESULT &&
      (*b)->result_type() == STRING_RESULT)
  {
    /*
      We must set cmp_collation here as we may be called from for an automatic
      generated item, like in natural join
    */
    if (owner->agg_arg_charsets_for_comparison(&m_compare_collation, a, b))
      return true;

    if ((*a)->type() == Item::FUNC_ITEM &&
        ((Item_func *) (*a))->functype() == Item_func::JSON_EXTRACT_FUNC)
    {
      func= is_owner_equal_func() ? &Arg_comparator::compare_e_json_str:
                                    &Arg_comparator::compare_json_str;
      return 0;
    }
    else if ((*b)->type() == Item::FUNC_ITEM &&
             ((Item_func *) (*b))->functype() == Item_func::JSON_EXTRACT_FUNC)
    {
      func= is_owner_equal_func() ? &Arg_comparator::compare_e_json_str:
                                    &Arg_comparator::compare_str_json;
      return 0;
    }
  }

  a= cache_converted_constant(thd, a, &a_cache, compare_type_handler());
  b= cache_converted_constant(thd, b, &b_cache, compare_type_handler());
  return false;
}


bool Arg_comparator::set_cmp_func_time()
{
  THD *thd= current_thd;
  m_compare_collation= &my_charset_numeric;
  func= is_owner_equal_func() ? &Arg_comparator::compare_e_time :
                                &Arg_comparator::compare_time;
  a= cache_converted_constant(thd, a, &a_cache, compare_type_handler());
  b= cache_converted_constant(thd, b, &b_cache, compare_type_handler());
  return false;
}


bool Arg_comparator::set_cmp_func_datetime()
{
  THD *thd= current_thd;
  m_compare_collation= &my_charset_numeric;
  func= is_owner_equal_func() ? &Arg_comparator::compare_e_datetime :
                                &Arg_comparator::compare_datetime;
  a= cache_converted_constant(thd, a, &a_cache, compare_type_handler());
  b= cache_converted_constant(thd, b, &b_cache, compare_type_handler());
  return false;
}


bool Arg_comparator::set_cmp_func_int()
{
  THD *thd= current_thd;
  func= is_owner_equal_func() ? &Arg_comparator::compare_e_int :
                                &Arg_comparator::compare_int_signed;
  if ((*a)->field_type() == MYSQL_TYPE_YEAR &&
      (*b)->field_type() == MYSQL_TYPE_YEAR)
  {
    func= is_owner_equal_func() ? &Arg_comparator::compare_e_datetime :
                                  &Arg_comparator::compare_datetime;
  }
  else if (func == &Arg_comparator::compare_int_signed)
  {
    if ((*a)->unsigned_flag)
      func= (((*b)->unsigned_flag)?
             &Arg_comparator::compare_int_unsigned :
             &Arg_comparator::compare_int_unsigned_signed);
    else if ((*b)->unsigned_flag)
      func= &Arg_comparator::compare_int_signed_unsigned;
  }
  else if (func== &Arg_comparator::compare_e_int)
  {
    if ((*a)->unsigned_flag ^ (*b)->unsigned_flag)
      func= &Arg_comparator::compare_e_int_diff_signedness;
  }
  a= cache_converted_constant(thd, a, &a_cache, compare_type_handler());
  b= cache_converted_constant(thd, b, &b_cache, compare_type_handler());
  return false;
}


bool Arg_comparator::set_cmp_func_real()
{
  if ((((*a)->result_type() == DECIMAL_RESULT && !(*a)->const_item() &&
        (*b)->result_type() == STRING_RESULT  &&  (*b)->const_item()) ||
      ((*b)->result_type() == DECIMAL_RESULT && !(*b)->const_item() &&
       (*a)->result_type() == STRING_RESULT  &&  (*a)->const_item())))
  {
    /*
     <non-const decimal expression> <cmp> <const string expression>
     or
     <const string expression> <cmp> <non-const decimal expression>

     Do comparison as decimal rather than float, in order not to lose precision.
    */
    m_compare_handler= &type_handler_newdecimal;
    return set_cmp_func_decimal();
  }

  THD *thd= current_thd;
  func= is_owner_equal_func() ? &Arg_comparator::compare_e_real :
                                &Arg_comparator::compare_real;
  if ((*a)->decimals < NOT_FIXED_DEC && (*b)->decimals < NOT_FIXED_DEC)
  {
    precision= 5 / log_10[MY_MAX((*a)->decimals, (*b)->decimals) + 1];
    if (func == &Arg_comparator::compare_real)
      func= &Arg_comparator::compare_real_fixed;
    else if (func == &Arg_comparator::compare_e_real)
      func= &Arg_comparator::compare_e_real_fixed;
  }
  a= cache_converted_constant(thd, a, &a_cache, compare_type_handler());
  b= cache_converted_constant(thd, b, &b_cache, compare_type_handler());
  return false;
}

bool Arg_comparator::set_cmp_func_decimal()
{
  THD *thd= current_thd;
  func= is_owner_equal_func() ? &Arg_comparator::compare_e_decimal :
                                &Arg_comparator::compare_decimal;
  a= cache_converted_constant(thd, a, &a_cache, compare_type_handler());
  b= cache_converted_constant(thd, b, &b_cache, compare_type_handler());
  return false;
}


/**
  Convert and cache a constant.

  @param value      [in]  An item to cache
  @param cache_item [out] Placeholder for the cache item
  @param type       [in]  Comparison type

  @details
    When given item is a constant and its type differs from comparison type
    then cache its value to avoid type conversion of this constant on each
    evaluation. In this case the value is cached and the reference to the cache
    is returned.
    Original value is returned otherwise.

  @return cache item or original value.
*/

Item** Arg_comparator::cache_converted_constant(THD *thd_arg, Item **value,
                                                Item **cache_item,
                                                const Type_handler *handler)
{
  /*
    Don't need cache if doing context analysis only.
  */
  if (!thd_arg->lex->is_ps_or_view_context_analysis() &&
      (*value)->const_item() &&
      handler->type_handler_for_comparison() !=
      (*value)->type_handler_for_comparison())
  {
    Item_cache *cache= handler->Item_get_cache(thd_arg, *value);
    cache->setup(thd_arg, *value);
    *cache_item= cache;
    return cache_item;
  }
  return value;
}


int Arg_comparator::compare_time()
{
  longlong val1= (*a)->val_time_packed();
  if (!(*a)->null_value)
  {
    longlong val2= (*b)->val_time_packed();
    if (!(*b)->null_value)
      return compare_not_null_values(val1, val2);
  }
  if (set_null)
    owner->null_value= true;
  return -1;
}


int Arg_comparator::compare_e_time()
{
  longlong val1= (*a)->val_time_packed();
  longlong val2= (*b)->val_time_packed();
  if ((*a)->null_value || (*b)->null_value)
    return MY_TEST((*a)->null_value && (*b)->null_value);
  return MY_TEST(val1 == val2);
}



int Arg_comparator::compare_datetime()
{
  longlong val1= (*a)->val_datetime_packed();
  if (!(*a)->null_value)
  {
    longlong val2= (*b)->val_datetime_packed();
    if (!(*b)->null_value)
      return compare_not_null_values(val1, val2);
  }
  if (set_null)
    owner->null_value= true;
  return -1;
}


int Arg_comparator::compare_e_datetime()
{
  longlong val1= (*a)->val_datetime_packed();
  longlong val2= (*b)->val_datetime_packed();
  if ((*a)->null_value || (*b)->null_value)
    return MY_TEST((*a)->null_value && (*b)->null_value);
  return MY_TEST(val1 == val2);
}


int Arg_comparator::compare_string()
{
  String *res1,*res2;
  if ((res1= (*a)->val_str(&value1)))
  {
    if ((res2= (*b)->val_str(&value2)))
    {
      if (set_null)
        owner->null_value= 0;
      return sortcmp(res1, res2, compare_collation());
    }
  }
  if (set_null)
    owner->null_value= 1;
  return -1;
}


/**
  Compare strings, but take into account that NULL == NULL.
*/


int Arg_comparator::compare_e_string()
{
  String *res1,*res2;
  res1= (*a)->val_str(&value1);
  res2= (*b)->val_str(&value2);
  if (!res1 || !res2)
    return MY_TEST(res1 == res2);
  return MY_TEST(sortcmp(res1, res2, compare_collation()) == 0);
}


int Arg_comparator::compare_real()
{
  /*
    Fix yet another manifestation of Bug#2338. 'Volatile' will instruct
    gcc to flush double values out of 80-bit Intel FPU registers before
    performing the comparison.
  */
  volatile double val1, val2;
  val1= (*a)->val_real();
  if (!(*a)->null_value)
  {
    val2= (*b)->val_real();
    if (!(*b)->null_value)
    {
      if (set_null)
        owner->null_value= 0;
      if (val1 < val2)	return -1;
      if (val1 == val2) return 0;
      return 1;
    }
  }
  if (set_null)
    owner->null_value= 1;
  return -1;
}

int Arg_comparator::compare_decimal()
{
  my_decimal decimal1;
  my_decimal *val1= (*a)->val_decimal(&decimal1);
  if (!(*a)->null_value)
  {
    my_decimal decimal2;
    my_decimal *val2= (*b)->val_decimal(&decimal2);
    if (!(*b)->null_value)
    {
      if (set_null)
        owner->null_value= 0;
      return my_decimal_cmp(val1, val2);
    }
  }
  if (set_null)
    owner->null_value= 1;
  return -1;
}

int Arg_comparator::compare_e_real()
{
  double val1= (*a)->val_real();
  double val2= (*b)->val_real();
  if ((*a)->null_value || (*b)->null_value)
    return MY_TEST((*a)->null_value && (*b)->null_value);
  return MY_TEST(val1 == val2);
}

int Arg_comparator::compare_e_decimal()
{
  my_decimal decimal1, decimal2;
  my_decimal *val1= (*a)->val_decimal(&decimal1);
  my_decimal *val2= (*b)->val_decimal(&decimal2);
  if ((*a)->null_value || (*b)->null_value)
    return MY_TEST((*a)->null_value && (*b)->null_value);
  return MY_TEST(my_decimal_cmp(val1, val2) == 0);
}


int Arg_comparator::compare_real_fixed()
{
  /*
    Fix yet another manifestation of Bug#2338. 'Volatile' will instruct
    gcc to flush double values out of 80-bit Intel FPU registers before
    performing the comparison.
  */
  volatile double val1, val2;
  val1= (*a)->val_real();
  if (!(*a)->null_value)
  {
    val2= (*b)->val_real();
    if (!(*b)->null_value)
    {
      if (set_null)
        owner->null_value= 0;
      if (val1 == val2 || fabs(val1 - val2) < precision)
        return 0;
      if (val1 < val2)
        return -1;
      return 1;
    }
  }
  if (set_null)
    owner->null_value= 1;
  return -1;
}


int Arg_comparator::compare_e_real_fixed()
{
  double val1= (*a)->val_real();
  double val2= (*b)->val_real();
  if ((*a)->null_value || (*b)->null_value)
    return MY_TEST((*a)->null_value && (*b)->null_value);
  return MY_TEST(val1 == val2 || fabs(val1 - val2) < precision);
}


int Arg_comparator::compare_int_signed()
{
  longlong val1= (*a)->val_int();
  if (!(*a)->null_value)
  {
    longlong val2= (*b)->val_int();
    if (!(*b)->null_value)
      return compare_not_null_values(val1, val2);
  }
  if (set_null)
    owner->null_value= 1;
  return -1;
}


/**
  Compare values as BIGINT UNSIGNED.
*/

int Arg_comparator::compare_int_unsigned()
{
  ulonglong val1= (*a)->val_int();
  if (!(*a)->null_value)
  {
    ulonglong val2= (*b)->val_int();
    if (!(*b)->null_value)
    {
      if (set_null)
        owner->null_value= 0;
      if (val1 < val2)	return -1;
      if (val1 == val2)   return 0;
      return 1;
    }
  }
  if (set_null)
    owner->null_value= 1;
  return -1;
}


/**
  Compare signed (*a) with unsigned (*B)
*/

int Arg_comparator::compare_int_signed_unsigned()
{
  longlong sval1= (*a)->val_int();
  if (!(*a)->null_value)
  {
    ulonglong uval2= (ulonglong)(*b)->val_int();
    if (!(*b)->null_value)
    {
      if (set_null)
        owner->null_value= 0;
      if (sval1 < 0 || (ulonglong)sval1 < uval2)
        return -1;
      if ((ulonglong)sval1 == uval2)
        return 0;
      return 1;
    }
  }
  if (set_null)
    owner->null_value= 1;
  return -1;
}


/**
  Compare unsigned (*a) with signed (*B)
*/

int Arg_comparator::compare_int_unsigned_signed()
{
  ulonglong uval1= (ulonglong)(*a)->val_int();
  if (!(*a)->null_value)
  {
    longlong sval2= (*b)->val_int();
    if (!(*b)->null_value)
    {
      if (set_null)
        owner->null_value= 0;
      if (sval2 < 0)
        return 1;
      if (uval1 < (ulonglong)sval2)
        return -1;
      if (uval1 == (ulonglong)sval2)
        return 0;
      return 1;
    }
  }
  if (set_null)
    owner->null_value= 1;
  return -1;
}


int Arg_comparator::compare_e_int()
{
  longlong val1= (*a)->val_int();
  longlong val2= (*b)->val_int();
  if ((*a)->null_value || (*b)->null_value)
    return MY_TEST((*a)->null_value && (*b)->null_value);
  return MY_TEST(val1 == val2);
}

/**
  Compare unsigned *a with signed *b or signed *a with unsigned *b.
*/
int Arg_comparator::compare_e_int_diff_signedness()
{
  longlong val1= (*a)->val_int();
  longlong val2= (*b)->val_int();
  if ((*a)->null_value || (*b)->null_value)
    return MY_TEST((*a)->null_value && (*b)->null_value);
  return (val1 >= 0) && MY_TEST(val1 == val2);
}

int Arg_comparator::compare_row()
{
  int res= 0;
  bool was_null= 0;
  (*a)->bring_value();
  (*b)->bring_value();

  if ((*a)->null_value || (*b)->null_value)
  {
    owner->null_value= 1;
    return -1;
  }

  uint n= (*a)->cols();
  for (uint i= 0; i<n; i++)
  {
    res= comparators[i].compare();
    /* Aggregate functions don't need special null handling. */
    if (owner->null_value && owner->type() == Item::FUNC_ITEM)
    {
      // NULL was compared
      switch (((Item_func*)owner)->functype()) {
      case Item_func::NE_FUNC:
        break; // NE never aborts on NULL even if abort_on_null is set
      case Item_func::LT_FUNC:
      case Item_func::LE_FUNC:
      case Item_func::GT_FUNC:
      case Item_func::GE_FUNC:
        return -1; // <, <=, > and >= always fail on NULL
      case Item_func::EQ_FUNC:
        if (((Item_func_eq*)owner)->abort_on_null)
          return -1; // We do not need correct NULL returning
        break;
      default:
        DBUG_ASSERT(0);
        break;
      }
      was_null= 1;
      owner->null_value= 0;
      res= 0;  // continue comparison (maybe we will meet explicit difference)
    }
    else if (res)
      return res;
  }
  if (was_null)
  {
    /*
      There was NULL(s) in comparison in some parts, but there was no
      explicit difference in other parts, so we have to return NULL.
    */
    owner->null_value= 1;
    return -1;
  }
  return 0;
}


int Arg_comparator::compare_e_row()
{
  (*a)->bring_value();
  (*b)->bring_value();
  uint n= (*a)->cols();
  for (uint i= 0; i<n; i++)
  {
    if (!comparators[i].compare())
      return 0;
  }
  return 1;
}


int Arg_comparator::compare_json_str()
{
  return compare_json_str_basic(*a, *b);
}


int Arg_comparator::compare_str_json()
{
  return -compare_json_str_basic(*b, *a);
}


int Arg_comparator::compare_e_json_str()
{
  return compare_e_json_str_basic(*a, *b);
}


int Arg_comparator::compare_e_str_json()
{
  return compare_e_json_str_basic(*b, *a);
}


bool Item_func_truth::fix_length_and_dec()
{
  maybe_null= 0;
  null_value= 0;
  decimals= 0;
  max_length= 1;
  return FALSE;
}


void Item_func_truth::print(String *str, enum_query_type query_type)
{
  args[0]->print_parenthesised(str, query_type, precedence());
  str->append(STRING_WITH_LEN(" is "));
  if (! affirmative)
    str->append(STRING_WITH_LEN("not "));
  if (value)
    str->append(STRING_WITH_LEN("true"));
  else
    str->append(STRING_WITH_LEN("false"));
}


bool Item_func_truth::val_bool()
{
  bool val= args[0]->val_bool();
  if (args[0]->null_value)
  {
    /*
      NULL val IS {TRUE, FALSE} --> FALSE
      NULL val IS NOT {TRUE, FALSE} --> TRUE
    */
    return (! affirmative);
  }

  if (affirmative)
  {
    /* {TRUE, FALSE} val IS {TRUE, FALSE} value */
    return (val == value);
  }

  /* {TRUE, FALSE} val IS NOT {TRUE, FALSE} value */
  return (val != value);
}


longlong Item_func_truth::val_int()
{
  return (val_bool() ? 1 : 0);
}


bool Item_in_optimizer::is_top_level_item()
{
  return ((Item_in_subselect *)args[1])->is_top_level_item();
}


void Item_in_optimizer::fix_after_pullout(st_select_lex *new_parent,
                                          Item **ref, bool merge)
{
  DBUG_ASSERT(fixed);
  /* This will re-calculate attributes of our Item_in_subselect: */
  Item_bool_func::fix_after_pullout(new_parent, ref, merge);

  /* Then, re-calculate not_null_tables_cache: */
  eval_not_null_tables(NULL);
}


bool Item_in_optimizer::eval_not_null_tables(void *opt_arg)
{
  not_null_tables_cache= 0;
  if (is_top_level_item())
  {
    /*
      It is possible to determine NULL-rejectedness of the left arguments
      of IN only if it is a top-level predicate.
    */
    not_null_tables_cache= args[0]->not_null_tables();
  }
  return FALSE;
}


void Item_in_optimizer::print(String *str, enum_query_type query_type)
{
   restore_first_argument();
   Item_func::print(str, query_type);
}


/**
  "Restore" first argument before fix_fields() call (after it is harmless).

  @Note: Main pointer to left part of IN/ALL/ANY subselect is subselect's
  lest_expr (see Item_in_optimizer::fix_left) so changes made during
  fix_fields will be rolled back there which can make
  Item_in_optimizer::args[0] unusable on second execution before fix_left()
  call. This call fix the pointer.
*/

void Item_in_optimizer::restore_first_argument()
{
  if (args[1]->type() == Item::SUBSELECT_ITEM &&
      ((Item_subselect *)args[1])->is_in_predicate())
  {
    args[0]= ((Item_in_subselect *)args[1])->left_expr;
  }
}


bool Item_in_optimizer::fix_left(THD *thd)
{
  DBUG_ENTER("Item_in_optimizer::fix_left");
  /*
    Here we will store pointer on place of main storage of left expression.
    For usual IN (ALL/ANY) it is subquery left_expr.
    For other cases (MAX/MIN optimization, non-transformed EXISTS (10.0))
    it is args[0].
  */
  Item **ref0= args;
  if (args[1]->type() == Item::SUBSELECT_ITEM &&
      ((Item_subselect *)args[1])->is_in_predicate())
  {
    /*
       left_expr->fix_fields() may cause left_expr to be substituted for
       another item. (e.g. an Item_field may be changed into Item_ref). This
       transformation is undone at the end of statement execution (e.g. the
       Item_ref is deleted). However, Item_in_optimizer::args[0] may keep
       the pointer to the post-transformation item. Because of that, on the
       next execution we need to copy args[1]->left_expr again.
    */
    ref0= &(((Item_in_subselect *)args[1])->left_expr);
    args[0]= ((Item_in_subselect *)args[1])->left_expr;
  }
  if ((*ref0)->fix_fields_if_needed(thd, ref0) ||
      (!cache && !(cache= (*ref0)->get_cache(thd))))
    DBUG_RETURN(1);
  /*
    During fix_field() expression could be substituted.
    So we copy changes before use
  */
  if (args[0] != (*ref0))
    args[0]= (*ref0);
  DBUG_PRINT("info", ("actual fix fields"));

  cache->setup(thd, args[0]);
  if (cache->cols() == 1)
  {
    DBUG_ASSERT(args[0]->type() != ROW_ITEM);
    /* 
      Note: there can be cases when used_tables()==0 && !const_item(). See
      Item_sum::update_used_tables for details.
    */
    if ((used_tables_cache= args[0]->used_tables()) || !args[0]->const_item())
      cache->set_used_tables(OUTER_REF_TABLE_BIT);
    else
      cache->set_used_tables(0);
  }
  else
  {
    uint n= cache->cols();
    for (uint i= 0; i < n; i++)
    {
      /* Check that the expression (part of row) do not contain a subquery */
      if (args[0]->element_index(i)->walk(&Item::is_subquery_processor, 0, 0))
      {
        my_error(ER_NOT_SUPPORTED_YET, MYF(0),
                 "SUBQUERY in ROW in left expression of IN/ALL/ANY");
        DBUG_RETURN(1);
      }
      Item *element=args[0]->element_index(i);
      if (element->used_tables() || !element->const_item())
      {
	((Item_cache *)cache->element_index(i))->
          set_used_tables(OUTER_REF_TABLE_BIT);
        cache->set_used_tables(OUTER_REF_TABLE_BIT);
      }
      else
	((Item_cache *)cache->element_index(i))->set_used_tables(0);
    }
    used_tables_cache= args[0]->used_tables();
  }
  eval_not_null_tables(NULL);
  with_sum_func= args[0]->with_sum_func;
  with_param= args[0]->with_param || args[1]->with_param;
  with_field= args[0]->with_field;
  if ((const_item_cache= args[0]->const_item()))
  {
    cache->store(args[0]);
    cache->cache_value();
  }
  if (args[1]->fixed)
  {
    /* to avoid overriding is called to update left expression */
    used_tables_and_const_cache_join(args[1]);
    with_sum_func= with_sum_func || args[1]->with_sum_func;
  }
  DBUG_RETURN(0);
}


bool Item_in_optimizer::fix_fields(THD *thd, Item **ref)
{
  DBUG_ASSERT(fixed == 0);
  Item_subselect *sub= 0;
  uint col;

  /*
     MAX/MIN optimization can convert the subquery into
     expr + Item_singlerow_subselect
   */
  if (args[1]->type() == Item::SUBSELECT_ITEM)
    sub= (Item_subselect *)args[1];

  if (fix_left(thd))
    return TRUE;
  if (args[0]->maybe_null)
    maybe_null=1;

  if (args[1]->fix_fields_if_needed(thd, args + 1))
    return TRUE;
  if (!invisible_mode() &&
      ((sub && ((col= args[0]->cols()) != sub->engine->cols())) ||
       (!sub && (args[1]->cols() != (col= 1)))))
  {
    my_error(ER_OPERAND_COLUMNS, MYF(0), col);
    return TRUE;
  }
  if (args[1]->maybe_null)
    maybe_null=1;
  m_with_subquery= true;
  with_sum_func= with_sum_func || args[1]->with_sum_func;
  with_field= with_field || args[1]->with_field;
  with_param= args[0]->with_param || args[1]->with_param; 
  used_tables_and_const_cache_join(args[1]);
  fixed= 1;
  return FALSE;
}

/**
  Check if Item_in_optimizer should work as a pass-through item for its 
  arguments.

  @note 
   Item_in_optimizer should work as pass-through for
    - subqueries that were processed by ALL/ANY->MIN/MAX rewrite
    - subqueries taht were originally EXISTS subqueries (and were coverted by
      the EXISTS->IN rewrite)

   When Item_in_optimizer is not not working as a pass-through, it
    - caches its "left argument", args[0].
    - makes adjustments to subquery item's return value for proper NULL
      value handling
*/

bool Item_in_optimizer::invisible_mode()
{
  /* MAX/MIN transformed or EXISTS->IN prepared => do nothing */
 return (args[1]->type() != Item::SUBSELECT_ITEM ||
         ((Item_subselect *)args[1])->substype() ==
         Item_subselect::EXISTS_SUBS);
}


/**
  Add an expression cache for this subquery if it is needed

  @param thd_arg         Thread handle

  @details
  The function checks whether an expression cache is needed for this item
  and if if so wraps the item into an item of the class
  Item_cache_wrapper with an appropriate expression cache set up there.

  @note
  used from Item::transform()

  @return
  new wrapper item if an expression cache is needed,
  this item - otherwise
*/

Item *Item_in_optimizer::expr_cache_insert_transformer(THD *thd, uchar *unused)
{
  DBUG_ENTER("Item_in_optimizer::expr_cache_insert_transformer");
  DBUG_ASSERT(fixed);

  if (invisible_mode())
    DBUG_RETURN(this);

  if (expr_cache)
    DBUG_RETURN(expr_cache);

  if (args[1]->expr_cache_is_needed(thd) &&
      (expr_cache= set_expr_cache(thd)))
    DBUG_RETURN(expr_cache);

  DBUG_RETURN(this);
}



/**
    Collect and add to the list cache parameters for this Item.

    @param parameters    The list where to add parameters
*/

void Item_in_optimizer::get_cache_parameters(List<Item> &parameters)
{
  DBUG_ASSERT(fixed);
  /* Add left expression to the list of the parameters of the subquery */
  if (!invisible_mode())
  {
    if (args[0]->cols() == 1)
      parameters.add_unique(args[0], &cmp_items);
    else
    {
      for (uint i= 0; i < args[0]->cols(); i++)
      {
        parameters.add_unique(args[0]->element_index(i), &cmp_items);
      }
    }
  }
  args[1]->get_cache_parameters(parameters);
}

/**
   The implementation of optimized \<outer expression\> [NOT] IN \<subquery\>
   predicates. The implementation works as follows.

   For the current value of the outer expression
   
   - If it contains only NULL values, the original (before rewrite by the
     Item_in_subselect rewrite methods) inner subquery is non-correlated and
     was previously executed, there is no need to re-execute it, and the
     previous return value is returned.

   - If it contains NULL values, check if there is a partial match for the
     inner query block by evaluating it. For clarity we repeat here the
     transformation previously performed on the sub-query. The expression

     <tt>
     ( oc_1, ..., oc_n ) 
     \<in predicate\>
     ( SELECT ic_1, ..., ic_n
       FROM \<table\>
       WHERE \<inner where\> 
     )
     </tt>

     was transformed into
     
     <tt>
     ( oc_1, ..., oc_n ) 
     \<in predicate\>
     ( SELECT ic_1, ..., ic_n 
       FROM \<table\> 
       WHERE \<inner where\> AND ... ( ic_k = oc_k OR ic_k IS NULL ) 
       HAVING ... NOT ic_k IS NULL
     )
     </tt>

     The evaluation will now proceed according to special rules set up
     elsewhere. These rules include:

     - The HAVING NOT \<inner column\> IS NULL conditions added by the
       aforementioned rewrite methods will detect whether they evaluated (and
       rejected) a NULL value and if so, will cause the subquery to evaluate
       to NULL. 

     - The added WHERE and HAVING conditions are present only for those inner
       columns that correspond to outer column that are not NULL at the moment.
     
     - If there is an eligible index for executing the subquery, the special
       access method "Full scan on NULL key" is employed which ensures that
       the inner query will detect if there are NULL values resulting from the
       inner query. This access method will quietly resort to table scan if it
       needs to find NULL values as well.

     - Under these conditions, the sub-query need only be evaluated in order to
       find out whether it produced any rows.
     
       - If it did, we know that there was a partial match since there are
         NULL values in the outer row expression.

       - If it did not, the result is FALSE or UNKNOWN. If at least one of the
         HAVING sub-predicates rejected a NULL value corresponding to an outer
         non-NULL, and hence the inner query block returns UNKNOWN upon
         evaluation, there was a partial match and the result is UNKNOWN.

   - If it contains no NULL values, the call is forwarded to the inner query
     block.

     @see Item_in_subselect::val_bool()
     @see Item_is_not_null_test::val_int()
*/

longlong Item_in_optimizer::val_int()
{
  bool tmp;
  DBUG_ASSERT(fixed == 1);
  cache->store(args[0]);
  cache->cache_value();
  DBUG_ENTER(" Item_in_optimizer::val_int");

  if (invisible_mode())
  {
    longlong res= args[1]->val_int();
    null_value= args[1]->null_value;
    DBUG_PRINT("info", ("pass trough"));
    DBUG_RETURN(res);
  }

  if (cache->null_value)
  {
     DBUG_PRINT("info", ("Left NULL..."));
    /*
      We're evaluating 
      "<outer_value_list> [NOT] IN (SELECT <inner_value_list>...)" 
      where one or more of the outer values is NULL. 
    */
    if (((Item_in_subselect*)args[1])->is_top_level_item())
    {
      /*
        We're evaluating a top level item, e.g. 
	"<outer_value_list> IN (SELECT <inner_value_list>...)",
	and in this case a NULL value in the outer_value_list means
        that the result shall be NULL/FALSE (makes no difference for
        top level items). The cached value is NULL, so just return
        NULL.
      */
      null_value= 1;
    }
    else
    {
      /*
	We're evaluating an item where a NULL value in either the
        outer or inner value list does not automatically mean that we
        can return NULL/FALSE. An example of such a query is
        "<outer_value_list> NOT IN (SELECT <inner_value_list>...)" 
        The result when there is at least one NULL value is: NULL if the
        SELECT evaluated over the non-NULL values produces at least
        one row, FALSE otherwise
      */
      Item_in_subselect *item_subs=(Item_in_subselect*)args[1]; 
      bool all_left_cols_null= true;
      const uint ncols= cache->cols();

      /*
        Turn off the predicates that are based on column compares for
        which the left part is currently NULL
      */
      for (uint i= 0; i < ncols; i++)
      {
        if (cache->element_index(i)->null_value)
          item_subs->set_cond_guard_var(i, FALSE);
        else 
          all_left_cols_null= false;
      }

      if (!item_subs->is_correlated && 
          all_left_cols_null && result_for_null_param != UNKNOWN)
      {
        /* 
           This is a non-correlated subquery, all values in the outer
           value list are NULL, and we have already evaluated the
           subquery for all NULL values: Return the same result we
           did last time without evaluating the subquery.
        */
        null_value= result_for_null_param;
      } 
      else 
      {
        /* The subquery has to be evaluated */
        (void) item_subs->val_bool_result();
        if (item_subs->engine->no_rows())
          null_value= item_subs->null_value;
        else
          null_value= TRUE;
        if (all_left_cols_null)
          result_for_null_param= null_value;
      }

      /* Turn all predicates back on */
      for (uint i= 0; i < ncols; i++)
        item_subs->set_cond_guard_var(i, TRUE);
    }
    DBUG_RETURN(0);
  }
  tmp= args[1]->val_bool_result();
  null_value= args[1]->null_value;
  DBUG_RETURN(tmp);
}


void Item_in_optimizer::keep_top_level_cache()
{
  cache->keep_array();
  save_cache= 1;
}


void Item_in_optimizer::cleanup()
{
  DBUG_ENTER("Item_in_optimizer::cleanup");
  Item_bool_func::cleanup();
  if (!save_cache)
    cache= 0;
  expr_cache= 0;
  DBUG_VOID_RETURN;
}


bool Item_in_optimizer::is_null()
{
  val_int();
  return null_value;
}


/**
  Transform an Item_in_optimizer and its arguments with a callback function.

  @param transformer the transformer callback function to be applied to the
         nodes of the tree of the object
  @param parameter to be passed to the transformer

  @detail
    Recursively transform the left and the right operand of this Item. The
    Right operand is an Item_in_subselect or its subclass. To avoid the
    creation of new Items, we use the fact the the left operand of the
    Item_in_subselect is the same as the one of 'this', so instead of
    transforming its operand, we just assign the left operand of the
    Item_in_subselect to be equal to the left operand of 'this'.
    The transformation is not applied further to the subquery operand
    if the IN predicate.

  @returns
    @retval pointer to the transformed item
    @retval NULL if an error occurred
*/

Item *Item_in_optimizer::transform(THD *thd, Item_transformer transformer,
                                   uchar *argument)
{
  Item *new_item;

  DBUG_ASSERT(fixed);
  DBUG_ASSERT(!thd->stmt_arena->is_stmt_prepare());
  DBUG_ASSERT(arg_count == 2);

  /* Transform the left IN operand. */
  new_item= (*args)->transform(thd, transformer, argument);
  if (!new_item)
    return 0;
  /*
    THD::change_item_tree() should be called only if the tree was
    really transformed, i.e. when a new item has been created.
    Otherwise we'll be allocating a lot of unnecessary memory for
    change records at each execution.
  */
  if ((*args) != new_item)
    thd->change_item_tree(args, new_item);

  if (invisible_mode())
  {
    /* MAX/MIN transformed => pass through */
    new_item= args[1]->transform(thd, transformer, argument);
    if (!new_item)
      return 0;
    if (args[1] != new_item)
      thd->change_item_tree(args + 1, new_item);
  }
  else
  {
    /*
      Transform the right IN operand which should be an Item_in_subselect or a
      subclass of it. The left operand of the IN must be the same as the left
      operand of this Item_in_optimizer, so in this case there is no further
      transformation, we only make both operands the same.
      TODO: is it the way it should be?
    */
    DBUG_ASSERT((args[1])->type() == Item::SUBSELECT_ITEM &&
                (((Item_subselect*)(args[1]))->substype() ==
                 Item_subselect::IN_SUBS ||
                 ((Item_subselect*)(args[1]))->substype() ==
                 Item_subselect::ALL_SUBS ||
                 ((Item_subselect*)(args[1]))->substype() ==
                 Item_subselect::ANY_SUBS));

    Item_in_subselect *in_arg= (Item_in_subselect*)args[1];
    thd->change_item_tree(&in_arg->left_expr, args[0]);
  }
  return (this->*transformer)(thd, argument);
}


bool Item_in_optimizer::is_expensive_processor(void *arg)
{
  DBUG_ASSERT(fixed);
  return args[0]->is_expensive_processor(arg) ||
         args[1]->is_expensive_processor(arg);
}


bool Item_in_optimizer::is_expensive()
{
  DBUG_ASSERT(fixed);
  return args[0]->is_expensive() || args[1]->is_expensive();
}


longlong Item_func_eq::val_int()
{
  DBUG_ASSERT(fixed == 1);
  int value= cmp.compare();
  return value == 0 ? 1 : 0;
}


/** Same as Item_func_eq, but NULL = NULL. */

bool Item_func_equal::fix_length_and_dec()
{
  bool rc= Item_bool_rowready_func2::fix_length_and_dec();
  maybe_null=null_value=0;
  return rc;
}

longlong Item_func_equal::val_int()
{
  DBUG_ASSERT(fixed == 1);
  return cmp.compare();
}

longlong Item_func_ne::val_int()
{
  DBUG_ASSERT(fixed == 1);
  int value= cmp.compare();
  return value != 0 && !null_value ? 1 : 0;
}


longlong Item_func_ge::val_int()
{
  DBUG_ASSERT(fixed == 1);
  int value= cmp.compare();
  return value >= 0 ? 1 : 0;
}


longlong Item_func_gt::val_int()
{
  DBUG_ASSERT(fixed == 1);
  int value= cmp.compare();
  return value > 0 ? 1 : 0;
}

longlong Item_func_le::val_int()
{
  DBUG_ASSERT(fixed == 1);
  int value= cmp.compare();
  return value <= 0 && !null_value ? 1 : 0;
}


longlong Item_func_lt::val_int()
{
  DBUG_ASSERT(fixed == 1);
  int value= cmp.compare();
  return value < 0 && !null_value ? 1 : 0;
}


longlong Item_func_strcmp::val_int()
{
  DBUG_ASSERT(fixed == 1);
  String *a= args[0]->val_str(&value1);
  String *b= args[1]->val_str(&value2);
  if (!a || !b)
  {
    null_value=1;
    return 0;
  }
  int value= cmp_collation.sortcmp(a, b);
  null_value=0;
  return !value ? 0 : (value < 0 ? (longlong) -1 : (longlong) 1);
}


bool Item_func_opt_neg::eq(const Item *item, bool binary_cmp) const
{
  /* Assume we don't have rtti */
  if (this == item)
    return 1;
  if (item->type() != FUNC_ITEM)
    return 0;
  Item_func *item_func=(Item_func*) item;
  if (arg_count != item_func->argument_count() ||
      functype() != item_func->functype())
    return 0;
  if (negated != ((Item_func_opt_neg *) item_func)->negated)
    return 0;
  for (uint i=0; i < arg_count ; i++)
    if (!args[i]->eq(item_func->arguments()[i], binary_cmp))
      return 0;
  return 1;
}


bool Item_func_interval::fix_fields(THD *thd, Item **ref)
{
  if (Item_long_func::fix_fields(thd, ref))
    return true;
  for (uint i= 0 ; i < row->cols(); i++)
  {
    if (row->element_index(i)->check_cols(1))
      return true;
  }
  return false;
}


bool Item_func_interval::fix_length_and_dec()
{
  uint rows= row->cols();
  
  use_decimal_comparison= ((row->element_index(0)->result_type() ==
                            DECIMAL_RESULT) ||
                           (row->element_index(0)->result_type() ==
                            INT_RESULT));
  if (rows > 8)
  {
    bool not_null_consts= TRUE;

    for (uint i= 1; not_null_consts && i < rows; i++)
    {
      Item *el= row->element_index(i);
      not_null_consts&= el->const_item() && !el->is_null();
    }

    if (not_null_consts)
    {
      intervals= (interval_range*) current_thd->alloc(sizeof(interval_range) *
                                                         (rows - 1));
      if (!intervals)
        return TRUE;

      if (use_decimal_comparison)
      {
        for (uint i= 1; i < rows; i++)
        {
          Item *el= row->element_index(i);
          interval_range *range= intervals + (i-1);
          if ((el->result_type() == DECIMAL_RESULT) ||
              (el->result_type() == INT_RESULT))
          {
            range->type= DECIMAL_RESULT;
            range->dec.init();
            my_decimal *dec= el->val_decimal(&range->dec);
            if (dec != &range->dec)
            {
              range->dec= *dec;
            }
          }
          else
          {
            range->type= REAL_RESULT;
            range->dbl= el->val_real();
          }
        }
      }
      else
      {
        for (uint i= 1; i < rows; i++)
        {
          intervals[i-1].dbl= row->element_index(i)->val_real();
        }
      }
    }
  }
  maybe_null= 0;
  max_length= 2;
  used_tables_and_const_cache_join(row);
  not_null_tables_cache= row->not_null_tables();
  with_sum_func= with_sum_func || row->with_sum_func;
  with_param= with_param || row->with_param;
  with_field= with_field || row->with_field;
  return FALSE;
}


/**
  Execute Item_func_interval().

  @note
    If we are doing a decimal comparison, we are evaluating the first
    item twice.

  @return
    - -1 if null value,
    - 0 if lower than lowest
    - 1 - arg_count-1 if between args[n] and args[n+1]
    - arg_count if higher than biggest argument
*/

longlong Item_func_interval::val_int()
{
  DBUG_ASSERT(fixed == 1);
  double value;
  my_decimal dec_buf, *dec= NULL;
  uint i;

  if (use_decimal_comparison)
  {
    dec= row->element_index(0)->val_decimal(&dec_buf);
    if (row->element_index(0)->null_value)
      return -1;
    my_decimal2double(E_DEC_FATAL_ERROR, dec, &value);
  }
  else
  {
    value= row->element_index(0)->val_real();
    if (row->element_index(0)->null_value)
      return -1;
  }

  if (intervals)
  {					// Use binary search to find interval
    uint start,end;
    start= 0;
    end=   row->cols()-2;
    while (start != end)
    {
      uint mid= (start + end + 1) / 2;
      interval_range *range= intervals + mid;
      my_bool cmp_result;
      /*
        The values in the range intervall may have different types,
        Only do a decimal comparision of the first argument is a decimal
        and we are comparing against a decimal
      */
      if (dec && range->type == DECIMAL_RESULT)
        cmp_result= my_decimal_cmp(&range->dec, dec) <= 0;
      else
        cmp_result= (range->dbl <= value);
      if (cmp_result)
	start= mid;
      else
	end= mid - 1;
    }
    interval_range *range= intervals+start;
    return ((dec && range->type == DECIMAL_RESULT) ?
            my_decimal_cmp(dec, &range->dec) < 0 :
            value < range->dbl) ? 0 : start + 1;
  }

  for (i=1 ; i < row->cols() ; i++)
  {
    Item *el= row->element_index(i);
    if (use_decimal_comparison &&
        ((el->result_type() == DECIMAL_RESULT) ||
         (el->result_type() == INT_RESULT)))
    {
      my_decimal e_dec_buf, *e_dec= el->val_decimal(&e_dec_buf);
      /* Skip NULL ranges. */
      if (el->null_value)
        continue;
      if (my_decimal_cmp(e_dec, dec) > 0)
        return i - 1;
    }
    else 
    {
      double val= el->val_real();
      /* Skip NULL ranges. */
      if (el->null_value)
        continue;
      if (val > value)
        return i - 1;
    }
  }
  return i-1;
}


/**
  Perform context analysis of a BETWEEN item tree.

    This function performs context analysis (name resolution) and calculates
    various attributes of the item tree with Item_func_between as its root.
    The function saves in ref the pointer to the item or to a newly created
    item that is considered as a replacement for the original one.

  @param thd     reference to the global context of the query thread
  @param ref     pointer to Item* variable where pointer to resulting "fixed"
                 item is to be assigned

  @note
    Let T0(e)/T1(e) be the value of not_null_tables(e) when e is used on
    a predicate/function level. Then it's easy to show that:
    @verbatim
      T0(e BETWEEN e1 AND e2)     = union(T1(e),T1(e1),T1(e2))
      T1(e BETWEEN e1 AND e2)     = union(T1(e),intersection(T1(e1),T1(e2)))
      T0(e NOT BETWEEN e1 AND e2) = union(T1(e),intersection(T1(e1),T1(e2)))
      T1(e NOT BETWEEN e1 AND e2) = union(T1(e),intersection(T1(e1),T1(e2)))
    @endverbatim

  @retval
    0   ok
  @retval
    1   got error
*/


bool Item_func_between::eval_not_null_tables(void *opt_arg)
{
  if (Item_func_opt_neg::eval_not_null_tables(NULL))
    return 1;

  /* not_null_tables_cache == union(T1(e),T1(e1),T1(e2)) */
  if (pred_level && !negated)
    return 0;

  /* not_null_tables_cache == union(T1(e), intersection(T1(e1),T1(e2))) */
  not_null_tables_cache= (args[0]->not_null_tables() |
                          (args[1]->not_null_tables() &
                           args[2]->not_null_tables()));
  return 0;
}  


bool Item_func_between::count_sargable_conds(void *arg)
{
  SELECT_LEX *sel= (SELECT_LEX *) arg;
  sel->cond_count++;
  sel->between_count++;
  return 0;
}


void Item_func_between::fix_after_pullout(st_select_lex *new_parent,
                                          Item **ref, bool merge)
{
  /* This will re-calculate attributes of the arguments */
  Item_func_opt_neg::fix_after_pullout(new_parent, ref, merge);
  /* Then, re-calculate not_null_tables_cache according to our special rules */
  eval_not_null_tables(NULL);
}

bool Item_func_between::fix_length_and_dec()
{
  max_length= 1;

  /*
    As some compare functions are generated after sql_yacc,
    we have to check for out of memory conditions here
  */
  if (!args[0] || !args[1] || !args[2])
    return TRUE;
  if (m_comparator.aggregate_for_comparison(Item_func_between::func_name(),
                                            args, 3, true))
  {
    DBUG_ASSERT(current_thd->is_error());
    return TRUE;
  }

  return m_comparator.type_handler()->
    Item_func_between_fix_length_and_dec(this);
}


bool Item_func_between::fix_length_and_dec_numeric(THD *thd)
{
  /* See the comment about the similar block in Item_bool_func2 */
  if (args[0]->real_item()->type() == FIELD_ITEM &&
      !thd->lex->is_ps_or_view_context_analysis())
  {
    Item_field *field_item= (Item_field*) (args[0]->real_item());
    if (field_item->field_type() ==  MYSQL_TYPE_LONGLONG ||
        field_item->field_type() ==  MYSQL_TYPE_YEAR)
    {
      const bool cvt_arg1= convert_const_to_int(thd, field_item, &args[1]);
      const bool cvt_arg2= convert_const_to_int(thd, field_item, &args[2]);
      if (cvt_arg1 && cvt_arg2)
      {
        // Works for all types
        m_comparator.set_handler(&type_handler_longlong);
      }
    }
  }
  return FALSE;
}


bool Item_func_between::fix_length_and_dec_temporal(THD *thd)
{
  if (!thd->lex->is_ps_or_view_context_analysis())
  {
    for (uint i= 0; i < 3; i ++)
    {
      if (args[i]->const_item() &&
          args[i]->type_handler_for_comparison() != m_comparator.type_handler())
      {
        Item_cache *cache= m_comparator.type_handler()->Item_get_cache(thd, args[i]);
        if (!cache || cache->setup(thd, args[i]))
          return true;
        thd->change_item_tree(&args[i], cache);
      }
    }
  }
  return false;
}


longlong Item_func_between::val_int_cmp_temporal()
{
  enum_field_types f_type= m_comparator.type_handler()->field_type();
  longlong value= args[0]->val_temporal_packed(f_type), a, b;
  if ((null_value= args[0]->null_value))
    return 0;
  a= args[1]->val_temporal_packed(f_type);
  b= args[2]->val_temporal_packed(f_type);
  if (!args[1]->null_value && !args[2]->null_value)
    return (longlong) ((value >= a && value <= b) != negated);
  if (args[1]->null_value && args[2]->null_value)
    null_value= true;
  else if (args[1]->null_value)
    null_value= value <= b;                    // not null if false range.
  else
    null_value= value >= a;
  return (longlong) (!null_value && negated);
}


longlong Item_func_between::val_int_cmp_string()
{
  String *value,*a,*b;
  value=args[0]->val_str(&value0);
  if ((null_value=args[0]->null_value))
    return 0;
  a= args[1]->val_str(&value1);
  b= args[2]->val_str(&value2);
  if (!args[1]->null_value && !args[2]->null_value)
    return (longlong) ((sortcmp(value,a,cmp_collation.collation) >= 0 &&
                        sortcmp(value,b,cmp_collation.collation) <= 0) !=
                       negated);
  if (args[1]->null_value && args[2]->null_value)
    null_value= true;
  else if (args[1]->null_value)
  {
    // Set to not null if false range.
    null_value= sortcmp(value,b,cmp_collation.collation) <= 0;
  }
  else
  {
    // Set to not null if false range.
    null_value= sortcmp(value,a,cmp_collation.collation) >= 0;
  }
  return (longlong) (!null_value && negated);
}


longlong Item_func_between::val_int_cmp_int()
{
  longlong value= args[0]->val_int(), a, b;
  if ((null_value= args[0]->null_value))
    return 0;					/* purecov: inspected */
  a= args[1]->val_int();
  b= args[2]->val_int();
  if (!args[1]->null_value && !args[2]->null_value)
    return (longlong) ((value >= a && value <= b) != negated);
  if (args[1]->null_value && args[2]->null_value)
    null_value= true;
  else if (args[1]->null_value)
  {
    null_value= value <= b;			// not null if false range.
  }
  else
  {
    null_value= value >= a;
  }
  return (longlong) (!null_value && negated);
}


longlong Item_func_between::val_int_cmp_decimal()
{
  my_decimal dec_buf, *dec= args[0]->val_decimal(&dec_buf),
             a_buf, *a_dec, b_buf, *b_dec;
  if ((null_value=args[0]->null_value))
    return 0;					/* purecov: inspected */
  a_dec= args[1]->val_decimal(&a_buf);
  b_dec= args[2]->val_decimal(&b_buf);
  if (!args[1]->null_value && !args[2]->null_value)
    return (longlong) ((my_decimal_cmp(dec, a_dec) >= 0 &&
                        my_decimal_cmp(dec, b_dec) <= 0) != negated);
  if (args[1]->null_value && args[2]->null_value)
    null_value= true;
  else if (args[1]->null_value)
    null_value= (my_decimal_cmp(dec, b_dec) <= 0);
  else
    null_value= (my_decimal_cmp(dec, a_dec) >= 0);
  return (longlong) (!null_value && negated);
}


longlong Item_func_between::val_int_cmp_real()
{
  double value= args[0]->val_real(),a,b;
  if ((null_value=args[0]->null_value))
    return 0;					/* purecov: inspected */
  a= args[1]->val_real();
  b= args[2]->val_real();
  if (!args[1]->null_value && !args[2]->null_value)
    return (longlong) ((value >= a && value <= b) != negated);
  if (args[1]->null_value && args[2]->null_value)
    null_value= true;
  else if (args[1]->null_value)
  {
    null_value= value <= b;			// not null if false range.
  }
  else
  {
    null_value= value >= a;
  }
  return (longlong) (!null_value && negated);
}


void Item_func_between::print(String *str, enum_query_type query_type)
{
  args[0]->print_parenthesised(str, query_type, precedence());
  if (negated)
    str->append(STRING_WITH_LEN(" not"));
  str->append(STRING_WITH_LEN(" between "));
  args[1]->print_parenthesised(str, query_type, precedence());
  str->append(STRING_WITH_LEN(" and "));
  args[2]->print_parenthesised(str, query_type, precedence());
}


double
Item_func_ifnull::real_op()
{
  DBUG_ASSERT(fixed == 1);
  double value= args[0]->val_real();
  if (!args[0]->null_value)
  {
    null_value=0;
    return value;
  }
  value= args[1]->val_real();
  if ((null_value=args[1]->null_value))
    return 0.0;
  return value;
}

longlong
Item_func_ifnull::int_op()
{
  DBUG_ASSERT(fixed == 1);
  longlong value=args[0]->val_int();
  if (!args[0]->null_value)
  {
    null_value=0;
    return value;
  }
  value=args[1]->val_int();
  if ((null_value=args[1]->null_value))
    return 0;
  return value;
}


my_decimal *Item_func_ifnull::decimal_op(my_decimal *decimal_value)
{
  DBUG_ASSERT(fixed == 1);
  my_decimal *value= args[0]->val_decimal(decimal_value);
  if (!args[0]->null_value)
  {
    null_value= 0;
    return value;
  }
  value= args[1]->val_decimal(decimal_value);
  if ((null_value= args[1]->null_value))
    return 0;
  return value;
}


String *
Item_func_ifnull::str_op(String *str)
{
  DBUG_ASSERT(fixed == 1);
  String *res  =args[0]->val_str(str);
  if (!args[0]->null_value)
  {
    null_value=0;
    res->set_charset(collation.collation);
    return res;
  }
  res=args[1]->val_str(str);
  if ((null_value=args[1]->null_value))
    return 0;
  res->set_charset(collation.collation);
  return res;
}


bool Item_func_ifnull::date_op(MYSQL_TIME *ltime, ulonglong fuzzydate)
{
  DBUG_ASSERT(fixed == 1);
  for (uint i= 0; i < 2; i++)
  {
    Datetime dt(current_thd, args[i], fuzzydate & ~TIME_FUZZY_DATES);
    if (!(dt.copy_to_mysql_time(ltime, mysql_timestamp_type())))
      return (null_value= false);
  }
  return (null_value= true);
}


bool Item_func_ifnull::time_op(MYSQL_TIME *ltime)
{
  DBUG_ASSERT(fixed == 1);
  for (uint i= 0; i < 2; i++)
  {
    if (!Time(args[i]).copy_to_mysql_time(ltime))
      return (null_value= false);
  }
  return (null_value= true);
}


/**
  Perform context analysis of an IF item tree.

    This function performs context analysis (name resolution) and calculates
    various attributes of the item tree with Item_func_if as its root.
    The function saves in ref the pointer to the item or to a newly created
    item that is considered as a replacement for the original one.

  @param thd     reference to the global context of the query thread
  @param ref     pointer to Item* variable where pointer to resulting "fixed"
                 item is to be assigned

  @note
    Let T0(e)/T1(e) be the value of not_null_tables(e) when e is used on
    a predicate/function level. Then it's easy to show that:
    @verbatim
      T0(IF(e,e1,e2)  = T1(IF(e,e1,e2))
      T1(IF(e,e1,e2)) = intersection(T1(e1),T1(e2))
    @endverbatim

  @retval
    0   ok
  @retval
    1   got error
*/

bool
Item_func_if::fix_fields(THD *thd, Item **ref)
{
  DBUG_ASSERT(fixed == 0);
  args[0]->top_level_item();

  if (Item_func::fix_fields(thd, ref))
    return 1;

  return 0;
}


bool
Item_func_if::eval_not_null_tables(void *opt_arg)
{
  if (Item_func::eval_not_null_tables(NULL))
    return 1;

  not_null_tables_cache= (args[1]->not_null_tables() &
                          args[2]->not_null_tables());

  return 0;
}


void Item_func_if::fix_after_pullout(st_select_lex *new_parent,
                                     Item **ref, bool merge)
{
  /* This will re-calculate attributes of the arguments */
  Item_func::fix_after_pullout(new_parent, ref, merge);
  /* Then, re-calculate not_null_tables_cache according to our special rules */
  eval_not_null_tables(NULL);
}


void Item_func_nullif::split_sum_func(THD *thd, Ref_ptr_array ref_pointer_array,
                                      List<Item> &fields, uint flags)
{
  if (m_cache)
  {
    flags|= SPLIT_SUM_SKIP_REGISTERED; // See Item_func::split_sum_func
    m_cache->split_sum_func2_example(thd, ref_pointer_array, fields, flags);
    args[1]->split_sum_func2(thd, ref_pointer_array, fields, &args[1], flags);
  }
  else
  {
    Item_func::split_sum_func(thd, ref_pointer_array, fields, flags);
  }
}


bool Item_func_nullif::walk(Item_processor processor,
                            bool walk_subquery, void *arg)
{
  /*
    No needs to iterate through args[2] when it's just a copy of args[0].
    See MDEV-9712 Performance degradation of nested NULLIF
  */
  uint tmp_count= arg_count == 2 || args[0] == args[2] ? 2 : 3;
  for (uint i= 0; i < tmp_count; i++)
  {
    if (args[i]->walk(processor, walk_subquery, arg))
      return true;
  }
  return (this->*processor)(arg);
}


void Item_func_nullif::update_used_tables()
{
  if (m_cache)
  {
    used_tables_and_const_cache_init();
    used_tables_and_const_cache_update_and_join(m_cache->get_example());
    used_tables_and_const_cache_update_and_join(arg_count, args);
  }
  else
  {
    /*
      MDEV-9712 Performance degradation of nested NULLIF
      No needs to iterate through args[2] when it's just a copy of args[0].
    */
    DBUG_ASSERT(arg_count == 3);
    used_tables_and_const_cache_init();
    used_tables_and_const_cache_update_and_join(args[0] == args[2] ? 2 : 3,
                                                args);
  }
}



bool
Item_func_nullif::fix_length_and_dec()
{
  /*
    If this is the first invocation of fix_length_and_dec(), create the
    third argument as a copy of the first. This cannot be done before
    fix_fields(), because fix_fields() might replace items,
    for exampe NOT x --> x==0, or (SELECT 1) --> 1.
    See also class Item_func_nullif declaration.
  */
  if (arg_count == 2)
    args[arg_count++]= m_arg0 ? m_arg0 : args[0];

  THD *thd= current_thd;
  /*
    At prepared statement EXECUTE time, args[0] can already
    point to a different Item, created during PREPARE time fix_length_and_dec().
    For example, if character set conversion was needed, arguments can look
    like this:

      args[0]= > Item_func_conv_charset \
                                         l_expr
      args[2]= >------------------------/

    Otherwise (during PREPARE or convensional execution),
    args[0] and args[2] should still point to the same original l_expr.
  */
  DBUG_ASSERT(args[0] == args[2] || thd->stmt_arena->is_stmt_execute());
  if (args[0]->type() == SUM_FUNC_ITEM &&
      !thd->lex->is_ps_or_view_context_analysis())
  {
    /*
      NULLIF(l_expr, r_expr)

        is calculated in the way to return a result equal to:

      CASE WHEN l_expr = r_expr THEN NULL ELSE r_expr END.

      There's nothing special with r_expr, because it's referenced
      only by args[1] and nothing else.

      l_expr needs a special treatment, as it's referenced by both
      args[0] and args[2] initially.

      args[2] is used to return the value. Afrer all transformations
      (e.g. in fix_length_and_dec(), equal field propagation, etc)
      args[2] points to a an Item which preserves the exact data type and
      attributes (e.g. collation) of the original l_expr.
      It can point:
      - to the original l_expr
      - to an Item_cache pointing to l_expr
      - to a constant of the same data type with l_expr.

      args[0] is used for comparison. It can be replaced:

      - to Item_func_conv_charset by character set aggregation routines
      - to a constant Item by equal field propagation routines
        (in case of Item_field)

      The data type and/or the attributes of args[0] can differ from
      the data type and the attributes of the original l_expr, to make
      it comparable to args[1] (which points to r_expr or its replacement).

      For aggregate functions we have to wrap the original args[0]/args[2]
      into Item_cache (see MDEV-9181). In this case the Item_cache
      instance becomes the subject to character set conversion instead of
      the original args[0]/args[2], while the original args[0]/args[2] get
      hidden inside the cache.

      Some examples of what NULLIF can end up with after argument
      substitution (we don't mention args[1] in some cases for simplicity):

      1. l_expr is not an aggragate function:

        a. No conversion happened.
           args[0] and args[2] were not replaced to something else
           (i.e. neither by character set conversion, nor by propagation):

          args[1] > r_expr
          args[0] \
                    l_expr
          args[2] /

        b. Conversion of args[0] happened:

           CREATE OR REPLACE TABLE t1 (
             a CHAR(10) CHARACTER SET latin1,
             b CHAR(10) CHARACTER SET utf8);
           SELECT * FROM t1 WHERE NULLIF(a,b);

           args[1] > r_expr                          (Item_field for t1.b)
           args[0] > Item_func_conv_charset\
                                            l_expr   (Item_field for t1.a)
           args[2] > ----------------------/

        c. Conversion of args[1] happened:

          CREATE OR REPLACE TABLE t1 (
            a CHAR(10) CHARACTER SET utf8,
            b CHAR(10) CHARACTER SET latin1);
          SELECT * FROM t1 WHERE NULLIF(a,b);

          args[1] > Item_func_conv_charset -> r_expr (Item_field for t1.b)
          args[0] \
                   l_expr                            (Item_field for t1.a)
          args[2] /

        d. Conversion of only args[0] happened (by equal field proparation):

           CREATE OR REPLACE TABLE t1 (
             a CHAR(10),
             b CHAR(10));
           SELECT * FROM t1 WHERE NULLIF(a,b) AND a='a';

           args[1] > r_expr            (Item_field for t1.b)
           args[0] > Item_string('a')  (constant replacement for t1.a)
           args[2] > l_expr            (Item_field for t1.a)

        e. Conversion of both args[0] and args[2] happened
           (by equal field propagation):

           CREATE OR REPLACE TABLE t1 (a INT,b INT);
           SELECT * FROM t1 WHERE NULLIF(a,b) AND a=5;

           args[1] > r_expr         (Item_field for "b")
           args[0] \
                    Item_int (5)    (constant replacement for "a")
           args[2] /

      2. In case if l_expr is an aggregate function:

        a. No conversion happened:

          args[0] \
                   Item_cache > l_expr
          args[2] /

        b. Conversion of args[0] happened:

          args[0] > Item_func_conv_charset \
                                            Item_cache > l_expr
          args[2] >------------------------/

        c. Conversion of both args[0] and args[2] happened.
           (e.g. by equal expression propagation)
           TODO: check if it's possible (and add an example query if so).
    */
    m_cache= args[0]->cmp_type() == STRING_RESULT ?
             new (thd->mem_root) Item_cache_str_for_nullif(thd, args[0]) :
             args[0]->get_cache(thd);
    if (!m_cache)
      return TRUE;
    m_cache->setup(thd, args[0]);
    m_cache->store(args[0]);
    m_cache->set_used_tables(args[0]->used_tables());
    thd->change_item_tree(&args[0], m_cache);
    thd->change_item_tree(&args[2], m_cache);
  }
  set_handler(args[2]->type_handler());
  collation.set(args[2]->collation);
  decimals= args[2]->decimals;
  unsigned_flag= args[2]->unsigned_flag;
  fix_char_length(args[2]->max_char_length());
  maybe_null=1;
  m_arg0= args[0];
  if (setup_args_and_comparator(thd, &cmp))
    return TRUE;
  /*
    A special code for EXECUTE..PREPARE.

    If args[0] did not change, then we don't remember it, as it can point
    to a temporary Item object which will be destroyed between PREPARE
    and EXECUTE. EXECUTE time fix_length_and_dec() will correctly set args[2]
    from args[0] again.

    If args[0] changed, then it can be Item_func_conv_charset() for the
    original args[0], which was permanently installed during PREPARE time
    into the item tree as a wrapper for args[0], using change_item_tree(), i.e.

      NULLIF(latin1_field, 'a' COLLATE utf8_bin)

    was "rewritten" to:

      CASE WHEN CONVERT(latin1_field USING utf8) = 'a' COLLATE utf8_bin
        THEN NULL
        ELSE latin1_field

    - m_args0 points to Item_field corresponding to latin1_field
    - args[0] points to Item_func_conv_charset
    - args[0]->args[0] is equal to m_args0
    - args[1] points to Item_func_set_collation
    - args[2] points is eqial to m_args0

    In this case we remember and reuse m_arg0 during EXECUTE time as args[2].

    QQ: How to make sure that m_args0 does not point
    to something temporary which will be destoyed between PREPARE and EXECUTE.
    The condition below should probably be more strict and somehow check that:
    - change_item_tree() was called for the new args[0]
    - m_args0 is referenced from inside args[0], e.g. as a function argument,
      and therefore it is also something that won't be destroyed between
      PREPARE and EXECUTE.
    Any ideas?
  */
  if (args[0] == m_arg0)
    m_arg0= NULL;
  return FALSE;
}


void Item_func_nullif::print(String *str, enum_query_type query_type)
{
  /*
    NULLIF(a,b) is implemented according to the SQL standard as a short for
    CASE WHEN a=b THEN NULL ELSE a END

    The constructor of Item_func_nullif sets args[0] and args[2] to the
    same item "a", and sets args[1] to "b".

    If "this" is a part of a WHERE or ON condition, then:
    - the left "a" is a subject to equal field propagation with ANY_SUBST.
    - the right "a" is a subject to equal field propagation with IDENTITY_SUBST.
    Therefore, after equal field propagation args[0] and args[2] can point
    to different items.
  */
  if ((query_type & QT_ITEM_ORIGINAL_FUNC_NULLIF) ||
      (arg_count == 2) ||
      (args[0] == args[2]))
  {
    /*
      If QT_ITEM_ORIGINAL_FUNC_NULLIF is requested,
      that means we want the original NULLIF() representation,
      e.g. when we are in:
        SHOW CREATE {VIEW|FUNCTION|PROCEDURE}

      The original representation is possible only if
      args[0] and args[2] still point to the same Item.

      The caller must never pass call print() with QT_ITEM_ORIGINAL_FUNC_NULLIF
      if an expression has undergone some optimization
      (e.g. equal field propagation done in optimize_cond()) already and
      NULLIF() potentially has two different representations of "a":
      - one "a" for comparison
      - another "a" for the returned value!
    */
    DBUG_ASSERT(arg_count == 2 ||
                args[0] == args[2] || current_thd->lex->context_analysis_only);
    str->append(func_name());
    str->append('(');
    if (arg_count == 2)
      args[0]->print(str, query_type);
    else
      args[2]->print(str, query_type);
    str->append(',');
    args[1]->print(str, query_type);
    str->append(')');
  }
  else
  {
    /*
      args[0] and args[2] are different items.
      This is possible after WHERE optimization (equal fields propagation etc),
      e.g. in EXPLAIN EXTENDED or EXPLAIN FORMAT=JSON.
      As it's not possible to print as a function with 2 arguments any more,
      do it in the CASE style.
    */
    str->append(STRING_WITH_LEN("(case when "));
    args[0]->print(str, query_type);
    str->append(STRING_WITH_LEN(" = "));
    args[1]->print(str, query_type);
    str->append(STRING_WITH_LEN(" then NULL else "));
    args[2]->print(str, query_type);
    str->append(STRING_WITH_LEN(" end)"));
  }
}


int Item_func_nullif::compare()
{
  if (m_cache)
    m_cache->cache_value();
  return cmp.compare();
}

/**
  @note
  Note that we have to evaluate the first argument twice as the compare
  may have been done with a different type than return value
  @return
    NULL  if arguments are equal
  @return
    the first argument if not equal
*/

double
Item_func_nullif::real_op()
{
  DBUG_ASSERT(fixed == 1);
  double value;
  if (!compare())
  {
    null_value=1;
    return 0.0;
  }
  value= args[2]->val_real();
  null_value= args[2]->null_value;
  return value;
}

longlong
Item_func_nullif::int_op()
{
  DBUG_ASSERT(fixed == 1);
  longlong value;
  if (!compare())
  {
    null_value=1;
    return 0;
  }
  value= args[2]->val_int();
  null_value= args[2]->null_value;
  return value;
}

String *
Item_func_nullif::str_op(String *str)
{
  DBUG_ASSERT(fixed == 1);
  String *res;
  if (!compare())
  {
    null_value=1;
    return 0;
  }
  res= args[2]->val_str(str);
  null_value= args[2]->null_value;
  return res;
}


my_decimal *
Item_func_nullif::decimal_op(my_decimal * decimal_value)
{
  DBUG_ASSERT(fixed == 1);
  my_decimal *res;
  if (!compare())
  {
    null_value=1;
    return 0;
  }
  res= args[2]->val_decimal(decimal_value);
  null_value= args[2]->null_value;
  return res;
}


bool
Item_func_nullif::date_op(MYSQL_TIME *ltime, ulonglong fuzzydate)
{
  DBUG_ASSERT(fixed == 1);
  if (!compare())
    return (null_value= true);
  Datetime dt(current_thd, args[2], fuzzydate);
  return (null_value= dt.copy_to_mysql_time(ltime, mysql_timestamp_type()));
}


bool
Item_func_nullif::time_op(MYSQL_TIME *ltime)
{
  DBUG_ASSERT(fixed == 1);
  if (!compare())
    return (null_value= true);
  return (null_value= Time(args[2]).copy_to_mysql_time(ltime));

}


bool
Item_func_nullif::is_null()
{
  return (null_value= (!compare() ? 1 : args[2]->is_null()));
}

void Item_func_case::reorder_args(uint start)
{
  /*
    Reorder args, to have at first the optional CASE expression, then all WHEN
    expressions, then all THEN expressions. And the optional ELSE expression
    at the end.

    We reorder an even number of arguments, starting from start.
  */
  uint count = (arg_count - start) / 2;
  const size_t size= sizeof(Item*) * count * 2;
  Item **arg_buffer= (Item **)my_safe_alloca(size);
  memcpy(arg_buffer, &args[start], size);
  for (uint i= 0; i < count; i++)
  {
    args[start + i]= arg_buffer[i*2];
    args[start + i + count]= arg_buffer[i*2 + 1];
  }
  my_safe_afree(arg_buffer, size);
}



/**
    Find and return matching items for CASE or ELSE item if all compares
    are failed or NULL if ELSE item isn't defined.

  IMPLEMENTATION
    In order to do correct comparisons of the CASE expression (the expression
    between CASE and the first WHEN) with each WHEN expression several
    comparators are used. One for each result type. CASE expression can be
    evaluated up to # of different result types are used. To check whether
    the CASE expression already was evaluated for a particular result type
    a bit mapped variable value_added_map is used. Result types are mapped
    to it according to their int values i.e. STRING_RESULT is mapped to bit
    0, REAL_RESULT to bit 1, so on.

  @retval
    NULL  Nothing found and there is no ELSE expression defined
  @retval
    item  Found item or ELSE item if defined and all comparisons are
           failed
*/

Item *Item_func_case_searched::find_item()
{
  uint count= when_count();
  for (uint i= 0 ; i < count ; i++)
  {
    if (args[i]->val_bool())
      return args[i + count];
  }
  Item **pos= Item_func_case_searched::else_expr_addr();
  return pos ? pos[0] : 0;
}


Item *Item_func_case_simple::find_item()
{
  /* Compare every WHEN argument with it and return the first match */
  uint idx;
  if (!Predicant_to_list_comparator::cmp(this, &idx, NULL))
    return args[idx + when_count()];
  Item **pos= Item_func_case_simple::else_expr_addr();
  return pos ? pos[0] : 0;
}


Item *Item_func_decode_oracle::find_item()
{
  uint idx;
  if (!Predicant_to_list_comparator::cmp_nulls_equal(this, &idx))
    return args[idx + when_count()];
  Item **pos= Item_func_decode_oracle::else_expr_addr();
  return pos ? pos[0] : 0;
}


String *Item_func_case::str_op(String *str)
{
  DBUG_ASSERT(fixed == 1);
  String *res;
  Item *item= find_item();

  if (!item)
  {
    null_value=1;
    return 0;
  }
  null_value= 0;
  if (!(res=item->val_str(str)))
    null_value= 1;
  return res;
}


longlong Item_func_case::int_op()
{
  DBUG_ASSERT(fixed == 1);
  Item *item= find_item();
  longlong res;

  if (!item)
  {
    null_value=1;
    return 0;
  }
  res=item->val_int();
  null_value=item->null_value;
  return res;
}

double Item_func_case::real_op()
{
  DBUG_ASSERT(fixed == 1);
  Item *item= find_item();
  double res;

  if (!item)
  {
    null_value=1;
    return 0;
  }
  res= item->val_real();
  null_value=item->null_value;
  return res;
}


my_decimal *Item_func_case::decimal_op(my_decimal *decimal_value)
{
  DBUG_ASSERT(fixed == 1);
  Item *item= find_item();
  my_decimal *res;

  if (!item)
  {
    null_value=1;
    return 0;
  }

  res= item->val_decimal(decimal_value);
  null_value= item->null_value;
  return res;
}


bool Item_func_case::date_op(MYSQL_TIME *ltime, ulonglong fuzzydate)
{
  DBUG_ASSERT(fixed == 1);
  Item *item= find_item();
  if (!item)
    return (null_value= true);
  Datetime dt(current_thd, item, fuzzydate);
  return (null_value= dt.copy_to_mysql_time(ltime, mysql_timestamp_type()));
}


bool Item_func_case::time_op(MYSQL_TIME *ltime)
{
  DBUG_ASSERT(fixed == 1);
  Item *item= find_item();
  if (!item)
    return (null_value= true);
  return (null_value= Time(item).copy_to_mysql_time(ltime));
}


bool Item_func_case::fix_fields(THD *thd, Item **ref)
{
  bool res= Item_func::fix_fields(thd, ref);

  Item **pos= else_expr_addr();
  if (!pos || pos[0]->maybe_null)
    maybe_null= 1;
  return res;
}


/**
  Check if (*place) and new_value points to different Items and call
  THD::change_item_tree() if needed.
*/

static void propagate_and_change_item_tree(THD *thd, Item **place,
                                           COND_EQUAL *cond,
                                           const Item::Context &ctx)
{
  Item *new_value= (*place)->propagate_equal_fields(thd, ctx, cond);
  if (new_value && *place != new_value)
    thd->change_item_tree(place, new_value);
}


bool Item_func_case_simple::prepare_predicant_and_values(THD *thd,
                                                         uint *found_types,
                                                         bool nulls_equal)
{
  bool have_null= false;
  uint type_cnt;
  Type_handler_hybrid_field_type tmp;
  uint ncases= when_count();
  add_predicant(this, 0);
  for (uint i= 0 ; i < ncases; i++)
  {
    if (nulls_equal ?
        add_value("case..when", this, i + 1) :
        add_value_skip_null("case..when", this, i + 1, &have_null))
      return true;
  }
  all_values_added(&tmp, &type_cnt, &m_found_types);
#ifndef DBUG_OFF
  Predicant_to_list_comparator::debug_print(thd);
#endif
  return false;
}


bool Item_func_case_searched::fix_length_and_dec()
{
  THD *thd= current_thd;
  return aggregate_then_and_else_arguments(thd, when_count());
}


bool Item_func_case_simple::fix_length_and_dec()
{
  THD *thd= current_thd;
  return (aggregate_then_and_else_arguments(thd, when_count() + 1) ||
          aggregate_switch_and_when_arguments(thd, false));
}


bool Item_func_decode_oracle::fix_length_and_dec()
{
  THD *thd= current_thd;
  return (aggregate_then_and_else_arguments(thd, when_count() + 1) ||
          aggregate_switch_and_when_arguments(thd, true));
}


/*
  Aggregate all THEN and ELSE expression types
  and collations when string result
  
  @param THD       - current thd
  @param start     - an element in args to start aggregating from
*/
bool Item_func_case::aggregate_then_and_else_arguments(THD *thd, uint start)
{
  if (aggregate_for_result(func_name(), args + start, arg_count - start, true))
    return true;

  if (fix_attributes(args + start, arg_count - start))
    return true;

  return false;
}


/*
  Aggregate the predicant expression and all WHEN expression types
  and collations when string comparison
*/
bool Item_func_case_simple::aggregate_switch_and_when_arguments(THD *thd,
                                                                bool nulls_eq)
{
  uint ncases= when_count();
  m_found_types= 0;
  if (prepare_predicant_and_values(thd, &m_found_types, nulls_eq))
  {
    /*
      If Predicant_to_list_comparator() fails to prepare components,
      it must put an error into the diagnostics area. This is needed
      to make fix_fields() catches such errors.
    */
    DBUG_ASSERT(thd->is_error());
    return true;
  }

  if (!(m_found_types= collect_cmp_types(args, ncases + 1)))
    return true;

  if (m_found_types & (1U << STRING_RESULT))
  {
    /*
      If we'll do string comparison, we also need to aggregate
      character set and collation for first/WHEN items and
      install converters for some of them to cmp_collation when necessary.
      This is done because cmp_item compatators cannot compare
      strings in two different character sets.
      Some examples when we install converters:

      1. Converter installed for the first expression:

         CASE         latin1_item              WHEN utf16_item THEN ... END

      is replaced to:

         CASE CONVERT(latin1_item USING utf16) WHEN utf16_item THEN ... END

      2. Converter installed for the left WHEN item:

        CASE utf16_item WHEN         latin1_item              THEN ... END

      is replaced to:

         CASE utf16_item WHEN CONVERT(latin1_item USING utf16) THEN ... END
    */
    if (agg_arg_charsets_for_comparison(cmp_collation, args, ncases + 1))
      return true;
  }

  if (make_unique_cmp_items(thd, cmp_collation.collation))
    return true;

  return false;
}


Item* Item_func_case_simple::propagate_equal_fields(THD *thd,
                                                    const Context &ctx,
                                                    COND_EQUAL *cond)
{
  const Type_handler *first_expr_cmp_handler;

  first_expr_cmp_handler= args[0]->type_handler_for_comparison();
  /*
    Cannot replace the CASE (the switch) argument if
    there are multiple comparison types were found, or found a single
    comparison type that is not equal to args[0]->cmp_type().

    - Example: multiple comparison types, can't propagate:
        WHERE CASE str_column
              WHEN 'string' THEN TRUE
              WHEN 1 THEN TRUE
              ELSE FALSE END;

    - Example: a single incompatible comparison type, can't propagate:
        WHERE CASE str_column
              WHEN DATE'2001-01-01' THEN TRUE
              ELSE FALSE END;

    - Example: a single incompatible comparison type, can't propagate:
        WHERE CASE str_column
              WHEN 1 THEN TRUE
              ELSE FALSE END;

    - Example: a single compatible comparison type, ok to propagate:
        WHERE CASE str_column
              WHEN 'str1' THEN TRUE
              WHEN 'str2' THEN TRUE
              ELSE FALSE END;
  */
  if (m_found_types == (1UL << first_expr_cmp_handler->cmp_type()))
    propagate_and_change_item_tree(thd, &args[0], cond,
      Context(ANY_SUBST, first_expr_cmp_handler, cmp_collation.collation));

  /*
    These arguments are in comparison.
    Allow invariants of the same value during propagation.
    Note, as we pass ANY_SUBST, none of the WHEN arguments will be
    replaced to zero-filled constants (only IDENTITY_SUBST allows this).
    Such a change for WHEN arguments would require rebuilding cmp_items.
  */
  uint i, count= when_count();
  for (i= 1; i <= count; i++)
  {
    Type_handler_hybrid_field_type tmp(first_expr_cmp_handler);
    if (!tmp.aggregate_for_comparison(args[i]->type_handler_for_comparison()))
      propagate_and_change_item_tree(thd, &args[i], cond,
        Context(ANY_SUBST, tmp.type_handler(), cmp_collation.collation));
  }

  // THEN and ELSE arguments (they are not in comparison)
  for (; i < arg_count; i++)
    propagate_and_change_item_tree(thd, &args[i], cond, Context_identity());

  return this;
}


void Item_func_case::print_when_then_arguments(String *str,
                                               enum_query_type query_type,
                                               Item **items, uint count)
{
  for (uint i=0 ; i < count ; i++)
  {
    str->append(STRING_WITH_LEN("when "));
    items[i]->print_parenthesised(str, query_type, precedence());
    str->append(STRING_WITH_LEN(" then "));
    items[i + count]->print_parenthesised(str, query_type, precedence());
    str->append(' ');
  }
}


void Item_func_case::print_else_argument(String *str,
                                         enum_query_type query_type,
                                         Item *item)
{
  str->append(STRING_WITH_LEN("else "));
  item->print_parenthesised(str, query_type, precedence());
  str->append(' ');
}


void Item_func_case_searched::print(String *str, enum_query_type query_type)
{
  Item **pos;
  str->append(STRING_WITH_LEN("case "));
  print_when_then_arguments(str, query_type, &args[0], when_count());
  if ((pos= Item_func_case_searched::else_expr_addr()))
    print_else_argument(str, query_type, pos[0]);
  str->append(STRING_WITH_LEN("end"));
}


void Item_func_case_simple::print(String *str, enum_query_type query_type)
{
  Item **pos;
  str->append(STRING_WITH_LEN("case "));
  args[0]->print_parenthesised(str, query_type, precedence());
  str->append(' ');
  print_when_then_arguments(str, query_type, &args[1], when_count());
  if ((pos= Item_func_case_simple::else_expr_addr()))
    print_else_argument(str, query_type, pos[0]);
  str->append(STRING_WITH_LEN("end"));
}


void Item_func_decode_oracle::print(String *str, enum_query_type query_type)
{
  str->append(func_name());
  str->append('(');
  args[0]->print(str, query_type);
  for (uint i= 1, count= when_count() ; i <= count; i++)
  {
    str->append(',');
    args[i]->print(str, query_type);
    str->append(',');
    args[i+count]->print(str, query_type);
  }
  Item **else_expr= Item_func_case_simple::else_expr_addr();
  if (else_expr)
  {
    str->append(',');
    (*else_expr)->print(str, query_type);
  }
  str->append(')');
}


/**
  Coalesce - return first not NULL argument.
*/

String *Item_func_coalesce::str_op(String *str)
{
  DBUG_ASSERT(fixed == 1);
  null_value=0;
  for (uint i=0 ; i < arg_count ; i++)
  {
    String *res;
    if ((res=args[i]->val_str(str)))
      return res;
  }
  null_value=1;
  return 0;
}

longlong Item_func_coalesce::int_op()
{
  DBUG_ASSERT(fixed == 1);
  null_value=0;
  for (uint i=0 ; i < arg_count ; i++)
  {
    longlong res=args[i]->val_int();
    if (!args[i]->null_value)
      return res;
  }
  null_value=1;
  return 0;
}

double Item_func_coalesce::real_op()
{
  DBUG_ASSERT(fixed == 1);
  null_value=0;
  for (uint i=0 ; i < arg_count ; i++)
  {
    double res= args[i]->val_real();
    if (!args[i]->null_value)
      return res;
  }
  null_value=1;
  return 0;
}


bool Item_func_coalesce::date_op(MYSQL_TIME *ltime, ulonglong fuzzydate)
{
  DBUG_ASSERT(fixed == 1);
  for (uint i= 0; i < arg_count; i++)
  {
    Datetime dt(current_thd, args[i], fuzzydate & ~TIME_FUZZY_DATES);
    if (!dt.copy_to_mysql_time(ltime, mysql_timestamp_type()))
      return (null_value= false);
  }
  return (null_value= true);
}


bool Item_func_coalesce::time_op(MYSQL_TIME *ltime)
{
  DBUG_ASSERT(fixed == 1);
  for (uint i= 0; i < arg_count; i++)
  {
    if (!Time(args[i]).copy_to_mysql_time(ltime))
      return (null_value= false);
  }
  return (null_value= true);
}


my_decimal *Item_func_coalesce::decimal_op(my_decimal *decimal_value)
{
  DBUG_ASSERT(fixed == 1);
  null_value= 0;
  for (uint i= 0; i < arg_count; i++)
  {
    my_decimal *res= args[i]->val_decimal(decimal_value);
    if (!args[i]->null_value)
      return res;
  }
  null_value=1;
  return 0;
}


/****************************************************************************
 Classes and function for the IN operator
****************************************************************************/

/*
  Determine which of the signed longlong arguments is bigger

  SYNOPSIS
    cmp_longs()
      a_val     left argument
      b_val     right argument

  DESCRIPTION
    This function will compare two signed longlong arguments
    and will return -1, 0, or 1 if left argument is smaller than,
    equal to or greater than the right argument.

  RETURN VALUE
    -1          left argument is smaller than the right argument.
    0           left argument is equal to the right argument.
    1           left argument is greater than the right argument.
*/
static inline int cmp_longs (longlong a_val, longlong b_val)
{
  return a_val < b_val ? -1 : a_val == b_val ? 0 : 1;
}


/*
  Determine which of the unsigned longlong arguments is bigger

  SYNOPSIS
    cmp_ulongs()
      a_val     left argument
      b_val     right argument

  DESCRIPTION
    This function will compare two unsigned longlong arguments
    and will return -1, 0, or 1 if left argument is smaller than,
    equal to or greater than the right argument.

  RETURN VALUE
    -1          left argument is smaller than the right argument.
    0           left argument is equal to the right argument.
    1           left argument is greater than the right argument.
*/
static inline int cmp_ulongs (ulonglong a_val, ulonglong b_val)
{
  return a_val < b_val ? -1 : a_val == b_val ? 0 : 1;
}


/*
  Compare two integers in IN value list format (packed_longlong) 

  SYNOPSIS
    cmp_longlong()
      cmp_arg   an argument passed to the calling function (my_qsort2)
      a         left argument
      b         right argument

  DESCRIPTION
    This function will compare two integer arguments in the IN value list
    format and will return -1, 0, or 1 if left argument is smaller than,
    equal to or greater than the right argument.
    It's used in sorting the IN values list and finding an element in it.
    Depending on the signedness of the arguments cmp_longlong() will
    compare them as either signed (using cmp_longs()) or unsigned (using
    cmp_ulongs()).

  RETURN VALUE
    -1          left argument is smaller than the right argument.
    0           left argument is equal to the right argument.
    1           left argument is greater than the right argument.
*/
int cmp_longlong(void *cmp_arg, 
                 in_longlong::packed_longlong *a,
                 in_longlong::packed_longlong *b)
{
  if (a->unsigned_flag != b->unsigned_flag)
  { 
    /* 
      One of the args is unsigned and is too big to fit into the 
      positive signed range. Report no match.
    */  
    if ((a->unsigned_flag && ((ulonglong) a->val) > (ulonglong) LONGLONG_MAX)
        ||
        (b->unsigned_flag && ((ulonglong) b->val) > (ulonglong) LONGLONG_MAX))
      return a->unsigned_flag ? 1 : -1;
    /*
      Although the signedness differs both args can fit into the signed 
      positive range. Make them signed and compare as usual.
    */  
    return cmp_longs(a->val, b->val);
  }
  if (a->unsigned_flag)
    return cmp_ulongs((ulonglong) a->val, (ulonglong) b->val);
  return cmp_longs(a->val, b->val);
}

static int cmp_double(void *cmp_arg, double *a,double *b)
{
  return *a < *b ? -1 : *a == *b ? 0 : 1;
}

static int cmp_row(void *cmp_arg, cmp_item_row *a, cmp_item_row *b)
{
  return a->compare(b);
}


static int cmp_decimal(void *cmp_arg, my_decimal *a, my_decimal *b)
{
  /*
    We need call of fixing buffer pointer, because fast sort just copy
    decimal buffers in memory and pointers left pointing on old buffer place
  */
  a->fix_buffer_pointer();
  b->fix_buffer_pointer();
  return my_decimal_cmp(a, b);
}


bool in_vector::find(Item *item)
{
  uchar *result=get_value(item);
  if (!result || !used_count)
    return false;				// Null value

  uint start,end;
  start=0; end=used_count-1;
  while (start != end)
  {
    uint mid=(start+end+1)/2;
    int res;
    if ((res=(*compare)(collation, base+mid*size, result)) == 0)
      return true;
    if (res < 0)
      start=mid;
    else
      end=mid-1;
  }
  return ((*compare)(collation, base+start*size, result) == 0);
}

in_string::in_string(THD *thd, uint elements, qsort2_cmp cmp_func,
                     CHARSET_INFO *cs)
  :in_vector(thd, elements, sizeof(String), cmp_func, cs),
   tmp(buff, sizeof(buff), &my_charset_bin)
{}

in_string::~in_string()
{
  if (base)
  {
    // base was allocated on THD::mem_root => following is OK
    for (uint i=0 ; i < count ; i++)
      ((String*) base)[i].free();
  }
}

void in_string::set(uint pos,Item *item)
{
  String *str=((String*) base)+pos;
  String *res=item->val_str(str);
  if (res && res != str)
  {
    if (res->uses_buffer_owned_by(str))
      res->copy();
    if (item->type() == Item::FUNC_ITEM)
      str->copy(*res);
    else
      *str= *res;
  }
  if (!str->charset())
  {
    CHARSET_INFO *cs;
    if (!(cs= item->collation.collation))
      cs= &my_charset_bin;		// Should never happen for STR items
    str->set_charset(cs);
  }
}


uchar *in_string::get_value(Item *item)
{
  return (uchar*) item->val_str(&tmp);
}

Item *in_string::create_item(THD *thd)
{
  return new (thd->mem_root) Item_string_for_in_vector(thd, collation);
}


in_row::in_row(THD *thd, uint elements, Item * item)
{
  base= (char*) new (thd->mem_root) cmp_item_row[count= elements];
  size= sizeof(cmp_item_row);
  compare= (qsort2_cmp) cmp_row;
  /*
    We need to reset these as otherwise we will call sort() with
    uninitialized (even if not used) elements
  */
  used_count= elements;
  collation= 0;
}

in_row::~in_row()
{
  if (base)
    delete [] (cmp_item_row*) base;
}

uchar *in_row::get_value(Item *item)
{
  tmp.store_value(item);
  if (item->is_null())
    return 0;
  return (uchar *)&tmp;
}

void in_row::set(uint pos, Item *item)
{
  DBUG_ENTER("in_row::set");
  DBUG_PRINT("enter", ("pos: %u  item: %p", pos,item));
  ((cmp_item_row*) base)[pos].store_value_by_template(current_thd, &tmp, item);
  DBUG_VOID_RETURN;
}

in_longlong::in_longlong(THD *thd, uint elements)
  :in_vector(thd, elements, sizeof(packed_longlong),
             (qsort2_cmp) cmp_longlong, 0)
{}

void in_longlong::set(uint pos,Item *item)
{
  struct packed_longlong *buff= &((packed_longlong*) base)[pos];
  
  buff->val= item->val_int();
  buff->unsigned_flag= item->unsigned_flag;
}

uchar *in_longlong::get_value(Item *item)
{
  tmp.val= item->val_int();
  if (item->null_value)
    return 0;
  tmp.unsigned_flag= item->unsigned_flag;
  return (uchar*) &tmp;
}

Item *in_longlong::create_item(THD *thd)
{ 
  /* 
     We're created a signed INT, this may not be correct in 
     general case (see BUG#19342).
  */
  return new (thd->mem_root) Item_int(thd, (longlong)0);
}


void in_datetime::set(uint pos,Item *item)
{
  struct packed_longlong *buff= &((packed_longlong*) base)[pos];

  buff->val= item->val_datetime_packed();
  buff->unsigned_flag= 1L;
}

void in_time::set(uint pos,Item *item)
{
  struct packed_longlong *buff= &((packed_longlong*) base)[pos];

  buff->val= item->val_time_packed();
  buff->unsigned_flag= 1L;
}

uchar *in_temporal::get_value_internal(Item *item, enum_field_types f_type)
{
  tmp.val= item->val_temporal_packed(f_type);
  if (item->null_value)
    return 0;
  tmp.unsigned_flag= 1L;
  return (uchar*) &tmp;
}

Item *in_temporal::create_item(THD *thd)
{ 
  return new (thd->mem_root) Item_datetime(thd);
}


in_double::in_double(THD *thd, uint elements)
  :in_vector(thd, elements, sizeof(double), (qsort2_cmp) cmp_double, 0)
{}

void in_double::set(uint pos,Item *item)
{
  ((double*) base)[pos]= item->val_real();
}

uchar *in_double::get_value(Item *item)
{
  tmp= item->val_real();
  if (item->null_value)
    return 0;					/* purecov: inspected */
  return (uchar*) &tmp;
}

Item *in_double::create_item(THD *thd)
{ 
  return new (thd->mem_root) Item_float(thd, 0.0, 0);
}


in_decimal::in_decimal(THD *thd, uint elements)
  :in_vector(thd, elements, sizeof(my_decimal), (qsort2_cmp) cmp_decimal, 0)
{}


void in_decimal::set(uint pos, Item *item)
{
  /* as far as 'item' is constant, we can store reference on my_decimal */
  my_decimal *dec= ((my_decimal *)base) + pos;
  dec->len= DECIMAL_BUFF_LENGTH;
  dec->fix_buffer_pointer();
  my_decimal *res= item->val_decimal(dec);
  /* if item->val_decimal() is evaluated to NULL then res == 0 */ 
  if (!item->null_value && res != dec)
    my_decimal2decimal(res, dec);
}


uchar *in_decimal::get_value(Item *item)
{
  my_decimal *result= item->val_decimal(&val);
  if (item->null_value)
    return 0;
  return (uchar *)result;
}

Item *in_decimal::create_item(THD *thd)
{ 
  return new (thd->mem_root) Item_decimal(thd, 0, FALSE);
}


bool Predicant_to_list_comparator::alloc_comparators(THD *thd, uint nargs)
{
  size_t nbytes= sizeof(Predicant_to_value_comparator) * nargs;
  if (!(m_comparators= (Predicant_to_value_comparator *) thd->alloc(nbytes)))
    return true;
  memset(m_comparators, 0, nbytes);
  return false;
}


bool Predicant_to_list_comparator::add_value(const char *funcname,
                                             Item_args *args,
                                             uint value_index)
{
  DBUG_ASSERT(m_predicant_index < args->argument_count());
  DBUG_ASSERT(value_index < args->argument_count());
  Type_handler_hybrid_field_type tmp;
  Item *tmpargs[2];
  tmpargs[0]= args->arguments()[m_predicant_index];
  tmpargs[1]= args->arguments()[value_index];
  if (tmp.aggregate_for_comparison(funcname, tmpargs, 2, true))
  {
    DBUG_ASSERT(current_thd->is_error());
    return true;
  }
  m_comparators[m_comparator_count].m_handler= tmp.type_handler();
  m_comparators[m_comparator_count].m_arg_index= value_index;
  m_comparator_count++;
  return false;
}


bool Predicant_to_list_comparator::add_value_skip_null(const char *funcname,
                                                       Item_args *args,
                                                       uint value_index,
                                                       bool *nulls_found)
{
  /*
    Skip explicit NULL constant items.
    Using real_item() to correctly detect references to explicit NULLs
    in HAVING clause, e.g. in this example "b" is skipped:
      SELECT a,NULL AS b FROM t1 GROUP BY a HAVING 'A' IN (b,'A');
  */
  if (args->arguments()[value_index]->real_item()->type() == Item::NULL_ITEM)
  {
    *nulls_found= true;
    return false;
  }
  return add_value(funcname, args, value_index);
}


void Predicant_to_list_comparator::
       detect_unique_handlers(Type_handler_hybrid_field_type *compatible,
                              uint *unique_count,
                              uint *found_types)
{
  *unique_count= 0;
  *found_types= 0;
  for (uint i= 0; i < m_comparator_count; i++)
  {
    uint idx;
    if (find_handler(&idx, m_comparators[i].m_handler, i))
    {
      m_comparators[i].m_handler_index= i; // New unique handler
      (*unique_count)++;
      (*found_types)|= 1U << m_comparators[i].m_handler->cmp_type();
      compatible->set_handler(m_comparators[i].m_handler);
    }
    else
    {
      m_comparators[i].m_handler_index= idx; // Non-unique handler
    }
  }
}


bool Predicant_to_list_comparator::make_unique_cmp_items(THD *thd,
                                                         CHARSET_INFO *cs)
{
  for (uint i= 0; i < m_comparator_count; i++)
  {
    if (m_comparators[i].m_handler &&                   // Skip implicit NULLs
        m_comparators[i].m_handler_index == i && // Skip non-unuque
        !(m_comparators[i].m_cmp_item=
          m_comparators[i].m_handler->make_cmp_item(thd, cs)))
       return true;
  }
  return false;
}


cmp_item* cmp_item_sort_string::make_same()
{
  return new cmp_item_sort_string_in_static(cmp_charset);
}

cmp_item* cmp_item_int::make_same()
{
  return new cmp_item_int();
}

cmp_item* cmp_item_real::make_same()
{
  return new cmp_item_real();
}

cmp_item* cmp_item_row::make_same()
{
  return new cmp_item_row();
}


cmp_item_row::~cmp_item_row()
{
  DBUG_ENTER("~cmp_item_row");
  DBUG_PRINT("enter",("this: %p", this));
  if (comparators)
  {
    for (uint i= 0; i < n; i++)
    {
      if (comparators[i])
	delete comparators[i];
    }
  }
  DBUG_VOID_RETURN;
}


bool cmp_item_row::alloc_comparators(THD *thd, uint cols)
{
  if (comparators)
  {
    DBUG_ASSERT(cols == n);
    return false;
  }
  return
    !(comparators= (cmp_item **) thd->calloc(sizeof(cmp_item *) * (n= cols)));
}


void cmp_item_row::store_value(Item *item)
{
  DBUG_ENTER("cmp_item_row::store_value");
  THD *thd= current_thd;
  if (!alloc_comparators(thd, item->cols()))
  {
    item->bring_value();
    item->null_value= 0;
    for (uint i=0; i < n; i++)
    {
      if (!comparators[i])
      {
        /**
          Comparators for the row elements that have temporal data types
          are installed at initialization time by prepare_comparators().
          Here we install comparators for the other data types.
          There is a bug in the below code. See MDEV-11511.
          When performing:
           (predicant0,predicant1) IN ((value00,value01),(value10,value11))
          It uses only the data type and the collation of the predicant
          elements only. It should be fixed to aggregate the data type and
          the collation for all elements at the N-th positions of the
          predicate and all values:
          - predicate0, value00, value01
          - predicate1, value10, value11
        */
        Item *elem= item->element_index(i);
        const Type_handler *handler= elem->type_handler();
        DBUG_ASSERT(elem->cmp_type() != TIME_RESULT);
        if (!(comparators[i]=
              handler->make_cmp_item(thd, elem->collation.collation)))
	  break;					// new failed
      }
      comparators[i]->store_value(item->element_index(i));
      item->null_value|= item->element_index(i)->null_value;
    }
  }
  DBUG_VOID_RETURN;
}


void cmp_item_row::store_value_by_template(THD *thd, cmp_item *t, Item *item)
{
  cmp_item_row *tmpl= (cmp_item_row*) t;
  if (tmpl->n != item->cols())
  {
    my_error(ER_OPERAND_COLUMNS, MYF(0), tmpl->n);
    return;
  }
  n= tmpl->n;
  if ((comparators= (cmp_item **) thd->alloc(sizeof(cmp_item *)*n)))
  {
    item->bring_value();
    item->null_value= 0;
    for (uint i=0; i < n; i++)
    {
      if (!(comparators[i]= tmpl->comparators[i]->make_same()))
	break;					// new failed
      comparators[i]->store_value_by_template(thd, tmpl->comparators[i],
					      item->element_index(i));
      item->null_value|= item->element_index(i)->null_value;
    }
  }
}


int cmp_item_row::cmp(Item *arg)
{
  arg->null_value= 0;
  if (arg->cols() != n)
  {
    my_error(ER_OPERAND_COLUMNS, MYF(0), n);
    return 1;
  }
  bool was_null= 0;
  arg->bring_value();
  for (uint i=0; i < n; i++)
  {
    const int rc= comparators[i]->cmp(arg->element_index(i));
    switch (rc)
    {
    case UNKNOWN:
      was_null= true;
      break;
    case TRUE:
      return TRUE;
    case FALSE:
      break;                                    // elements #i are equal
    }
    arg->null_value|= arg->element_index(i)->null_value;
  }
  return was_null ? UNKNOWN : FALSE;
}


int cmp_item_row::compare(cmp_item *c)
{
  cmp_item_row *l_cmp= (cmp_item_row *) c;
  for (uint i=0; i < n; i++)
  {
    int res;
    if ((res= comparators[i]->compare(l_cmp->comparators[i])))
      return res;
  }
  return 0;
}


void cmp_item_decimal::store_value(Item *item)
{
  my_decimal *val= item->val_decimal(&value);
  /* val may be zero if item is nnull */
  if (val && val != &value)
    my_decimal2decimal(val, &value);
  m_null_value= item->null_value;
}


int cmp_item_decimal::cmp_not_null(const Value *val)
{
  DBUG_ASSERT(!val->is_null());
  DBUG_ASSERT(val->is_decimal());
  return my_decimal_cmp(&value, &val->m_decimal);
}


int cmp_item_decimal::cmp(Item *arg)
{
  my_decimal tmp_buf, *tmp= arg->val_decimal(&tmp_buf);
  return (m_null_value || arg->null_value) ?
    UNKNOWN : (my_decimal_cmp(&value, tmp) != 0);
}


int cmp_item_decimal::compare(cmp_item *arg)
{
  cmp_item_decimal *l_cmp= (cmp_item_decimal*) arg;
  return my_decimal_cmp(&value, &l_cmp->value);
}


cmp_item* cmp_item_decimal::make_same()
{
  return new cmp_item_decimal();
}


void cmp_item_temporal::store_value_internal(Item *item,
                                             enum_field_types f_type)
{
  value= item->val_temporal_packed(f_type);
  m_null_value= item->null_value;
}


int cmp_item_datetime::cmp_not_null(const Value *val)
{
  DBUG_ASSERT(!val->is_null());
  DBUG_ASSERT(val->is_temporal());
  return value != pack_time(&val->value.m_time);
}


int cmp_item_datetime::cmp(Item *arg)
{
  const bool rc= value != arg->val_datetime_packed();
  return (m_null_value || arg->null_value) ? UNKNOWN : rc;
}


int cmp_item_time::cmp_not_null(const Value *val)
{
  DBUG_ASSERT(!val->is_null());
  DBUG_ASSERT(val->is_temporal());
  return value != pack_time(&val->value.m_time);
}


int cmp_item_time::cmp(Item *arg)
{
  const bool rc= value != arg->val_time_packed();
  return (m_null_value || arg->null_value) ? UNKNOWN : rc;
}


int cmp_item_temporal::compare(cmp_item *ci)
{
  cmp_item_temporal *l_cmp= (cmp_item_temporal *)ci;
  return (value < l_cmp->value) ? -1 : ((value == l_cmp->value) ? 0 : 1);
}


cmp_item *cmp_item_datetime::make_same()
{
  return new cmp_item_datetime();
}


cmp_item *cmp_item_time::make_same()
{
  return new cmp_item_time();
}


bool Item_func_in::count_sargable_conds(void *arg)
{
  ((SELECT_LEX*) arg)->cond_count++;
  return 0;
}


bool Item_func_in::list_contains_null()
{
  Item **arg,**arg_end;
  for (arg= args + 1, arg_end= args+arg_count; arg != arg_end ; arg++)
  {
    if ((*arg)->null_inside())
      return 1;
  }
  return 0;
}


/**
  Perform context analysis of an IN item tree.

    This function performs context analysis (name resolution) and calculates
    various attributes of the item tree with Item_func_in as its root.
    The function saves in ref the pointer to the item or to a newly created
    item that is considered as a replacement for the original one.

  @param thd     reference to the global context of the query thread
  @param ref     pointer to Item* variable where pointer to resulting "fixed"
                 item is to be assigned

  @note
    Let T0(e)/T1(e) be the value of not_null_tables(e) when e is used on
    a predicate/function level. Then it's easy to show that:
    @verbatim
      T0(e IN(e1,...,en))     = union(T1(e),intersection(T1(ei)))
      T1(e IN(e1,...,en))     = union(T1(e),intersection(T1(ei)))
      T0(e NOT IN(e1,...,en)) = union(T1(e),union(T1(ei)))
      T1(e NOT IN(e1,...,en)) = union(T1(e),intersection(T1(ei)))
    @endverbatim

  @retval
    0   ok
  @retval
    1   got error
*/

bool
Item_func_in::fix_fields(THD *thd, Item **ref)
{

  if (Item_func_opt_neg::fix_fields(thd, ref))
    return 1;

  return 0;
}


bool
Item_func_in::eval_not_null_tables(void *opt_arg)
{
  Item **arg, **arg_end;

  if (Item_func_opt_neg::eval_not_null_tables(NULL))
    return 1;

  /* not_null_tables_cache == union(T1(e),union(T1(ei))) */
  if (pred_level && negated)
    return 0;

  /* not_null_tables_cache = union(T1(e),intersection(T1(ei))) */
  not_null_tables_cache= ~(table_map) 0;
  for (arg= args + 1, arg_end= args + arg_count; arg != arg_end; arg++)
    not_null_tables_cache&= (*arg)->not_null_tables();
  not_null_tables_cache|= (*args)->not_null_tables();
  return 0;
}


void Item_func_in::fix_after_pullout(st_select_lex *new_parent, Item **ref,
                                     bool merge)
{
  /* This will re-calculate attributes of the arguments */
  Item_func_opt_neg::fix_after_pullout(new_parent, ref, merge);
  /* Then, re-calculate not_null_tables_cache according to our special rules */
  eval_not_null_tables(NULL);
}


bool Item_func_in::prepare_predicant_and_values(THD *thd, uint *found_types)
{
  uint type_cnt;
  have_null= false;

  add_predicant(this, 0);
  for (uint i= 1 ; i < arg_count; i++)
  {
    if (add_value_skip_null(Item_func_in::func_name(), this, i, &have_null))
      return true;
  }
  all_values_added(&m_comparator, &type_cnt, found_types);
  arg_types_compatible= type_cnt < 2;

#ifndef DBUG_OFF
  Predicant_to_list_comparator::debug_print(thd);
#endif
  return false;
}


bool Item_func_in::fix_length_and_dec()
{
  THD *thd= current_thd;
  uint found_types;
  m_comparator.set_handler(type_handler_varchar.type_handler_for_comparison());
  max_length= 1;

  if (prepare_predicant_and_values(thd, &found_types))
  {
    DBUG_ASSERT(thd->is_error()); // Must set error
    return TRUE;
  }

  if (arg_types_compatible) // Bisection condition #1
  {
    if (m_comparator.type_handler()->
        Item_func_in_fix_comparator_compatible_types(thd, this))
      return TRUE;
  }
  else
  {
    DBUG_ASSERT(m_comparator.cmp_type() != ROW_RESULT);
    if ( fix_for_scalar_comparison_using_cmp_items(thd, found_types))
      return TRUE;
  }

  DBUG_EXECUTE_IF("Item_func_in",
                  push_warning_printf(thd, Sql_condition::WARN_LEVEL_NOTE,
                  ER_UNKNOWN_ERROR, "DBUG: types_compatible=%s bisect=%s",
                  arg_types_compatible ? "yes" : "no",
                  array != NULL ? "yes" : "no"););
  return FALSE;
}


/**
  Populate Item_func_in::array with constant not-NULL arguments and sort them.

  Sets "have_null" to true if some of the values appeared to be NULL.
  Note, explicit NULLs were found during prepare_predicant_and_values().
  So "have_null" can already be true before the fix_in_vector() call.
  Here we additionally catch implicit NULLs.
*/
void Item_func_in::fix_in_vector()
{
  DBUG_ASSERT(array);
  uint j=0;
  for (uint i=1 ; i < arg_count ; i++)
  {
    array->set(j,args[i]);
    if (!args[i]->null_value)
      j++; // include this cell in the array.
    else
    {
      /*
        We don't put NULL values in array, to avoid erronous matches in
        bisection.
      */
      have_null= 1;
    }
  }
  if ((array->used_count= j))
    array->sort();
}


/**
  Convert all items in <in value list> to INT.

  IN must compare INT columns and constants as int values (the same
  way as equality does).
  So we must check here if the column on the left and all the constant
  values on the right can be compared as integers and adjust the
  comparison type accordingly.

  See the comment about the similar block in Item_bool_func2
*/
bool Item_func_in::value_list_convert_const_to_int(THD *thd)
{
  if (args[0]->real_item()->type() == FIELD_ITEM &&
      !thd->lex->is_view_context_analysis())
  {
    Item_field *field_item= (Item_field*) (args[0]->real_item());
    if (field_item->field_type() == MYSQL_TYPE_LONGLONG ||
        field_item->field_type() == MYSQL_TYPE_YEAR)
    {
      bool all_converted= TRUE;
      Item **arg, **arg_end;
      for (arg=args+1, arg_end=args+arg_count; arg != arg_end ; arg++)
      {
         if (!convert_const_to_int(thd, field_item, &arg[0]))
          all_converted= FALSE;
      }
      if (all_converted)
        m_comparator.set_handler(&type_handler_longlong);
    }
  }
  return thd->is_fatal_error; // Catch errrors in convert_const_to_int
}


/**
  Historically this code installs comparators at initialization time
  for temporal ROW elements only. All other comparators are installed later,
  during the first store_value(). This causes the bug MDEV-11511.
  See also comments in cmp_item_row::store_value().
*/
bool cmp_item_row::prepare_comparators(THD *thd, Item **args, uint arg_count)
{
  for (uint col= 0; col < n; col++)
  {
    Item *date_arg= find_date_time_item(args, arg_count, col);
    if (date_arg)
    {
      // TODO: do like the scalar comparators do
      const Type_handler *h= date_arg->type_handler();
      comparators[col]= h->field_type() == MYSQL_TYPE_TIME ?
                        (cmp_item *) new (thd->mem_root) cmp_item_time() :
                        (cmp_item *) new (thd->mem_root) cmp_item_datetime();
      if (!comparators[col])
        return true;
    }
  }
  return false;
}


bool Item_func_in::fix_for_row_comparison_using_bisection(THD *thd)
{
  uint cols= args[0]->cols();
  if (unlikely(!(array= new (thd->mem_root) in_row(thd, arg_count-1, 0))))
    return true;
  cmp_item_row *cmp= &((in_row*)array)->tmp;
  if (cmp->alloc_comparators(thd, cols) ||
      cmp->prepare_comparators(thd, args, arg_count))
    return true;
  /*
    Only DATETIME items comparators were initialized.
    Call store_value() to setup others.
  */
  cmp->store_value(args[0]);
  if (unlikely(thd->is_fatal_error))            // OOM
    return true;
  fix_in_vector();
  return false;
}


/**
  This method is called for scalar data types when bisection is not possible,
    for example:
  - Some of args[1..arg_count] are not constants.
  - args[1..arg_count] are constants, but pairs {args[0],args[1..arg_count]}
    are compared by different data types, e.g.:
      WHERE decimal_expr IN (1, 1e0)
    The pair {args[0],args[1]} is compared by type_handler_decimal.
    The pair {args[0],args[2]} is compared by type_handler_double.
*/
bool Item_func_in::fix_for_scalar_comparison_using_cmp_items(THD *thd,
                                                             uint found_types)
{
  if (found_types & (1U << STRING_RESULT) &&
      agg_arg_charsets_for_comparison(cmp_collation, args, arg_count))
    return true;
  if (make_unique_cmp_items(thd, cmp_collation.collation))
    return true;
  return false;
}


/**
  This method is called for the ROW data type when bisection is not possible.
*/
bool Item_func_in::fix_for_row_comparison_using_cmp_items(THD *thd)
{
  if (make_unique_cmp_items(thd, cmp_collation.collation))
    return true;
  DBUG_ASSERT(get_comparator_type_handler(0) == &type_handler_row);
  DBUG_ASSERT(get_comparator_cmp_item(0));
  cmp_item_row *cmp_row= (cmp_item_row*) get_comparator_cmp_item(0);
  return cmp_row->alloc_comparators(thd, args[0]->cols()) ||
         cmp_row->prepare_comparators(thd, args, arg_count);
}


void Item_func_in::print(String *str, enum_query_type query_type)
{
  args[0]->print_parenthesised(str, query_type, precedence());
  if (negated)
    str->append(STRING_WITH_LEN(" not"));
  str->append(STRING_WITH_LEN(" in ("));
  print_args(str, 1, query_type);
  str->append(STRING_WITH_LEN(")"));
}


/*
  Evaluate the function and return its value.

  SYNOPSIS
    val_int()

  DESCRIPTION
    Evaluate the function and return its value.

  IMPLEMENTATION
    If the array object is defined then the value of the function is
    calculated by means of this array.
    Otherwise several cmp_item objects are used in order to do correct
    comparison of left expression and an expression from the values list.
    One cmp_item object correspond to one used comparison type. Left
    expression can be evaluated up to number of different used comparison
    types. A bit mapped variable value_added_map is used to check whether
    the left expression already was evaluated for a particular result type.
    Result types are mapped to it according to their integer values i.e.
    STRING_RESULT is mapped to bit 0, REAL_RESULT to bit 1, so on.

  RETURN
    Value of the function
*/

longlong Item_func_in::val_int()
{
  DBUG_ASSERT(fixed == 1);
  if (array)
  {
    bool tmp=array->find(args[0]);
    /*
      NULL on left -> UNKNOWN.
      Found no match, and NULL on right -> UNKNOWN.
      NULL on right can never give a match, as it is not stored in
      array.
      See also the 'bisection_possible' variable in fix_length_and_dec().
    */
    null_value=args[0]->null_value || (!tmp && have_null);
    return (longlong) (!null_value && tmp != negated);
  }

  if ((null_value= args[0]->real_item()->type() == NULL_ITEM))
    return 0;

  null_value= have_null;
  uint idx;
  if (!Predicant_to_list_comparator::cmp(this, &idx, &null_value))
  {
    null_value= false;
    return (longlong) (!negated);
  }
  return (longlong) (!null_value && negated);
}


void Item_func_in::mark_as_condition_AND_part(TABLE_LIST *embedding)
{
  THD *thd= current_thd;

  Query_arena *arena, backup;
  arena= thd->activate_stmt_arena_if_needed(&backup);

  if (to_be_transformed_into_in_subq(thd))
  {
<<<<<<< HEAD
    transform_into_subq= true;
    thd->lex->current_select->in_funcs.push_back(this, thd->mem_root);
=======
    bzero(&clone->cmp_items, sizeof(cmp_items));
    clone->fix_length_and_dec();
>>>>>>> 55163ba1
  }

  if (arena)
    thd->restore_active_arena(arena, &backup);

  emb_on_expr_nest= embedding;
}


longlong Item_func_bit_or::val_int()
{
  DBUG_ASSERT(fixed == 1);
  ulonglong arg1= (ulonglong) args[0]->val_int();
  if (args[0]->null_value)
  {
    null_value=1; /* purecov: inspected */
    return 0; /* purecov: inspected */
  }
  ulonglong arg2= (ulonglong) args[1]->val_int();
  if (args[1]->null_value)
  {
    null_value=1;
    return 0;
  }
  null_value=0;
  return (longlong) (arg1 | arg2);
}


longlong Item_func_bit_and::val_int()
{
  DBUG_ASSERT(fixed == 1);
  ulonglong arg1= (ulonglong) args[0]->val_int();
  if (args[0]->null_value)
  {
    null_value=1; /* purecov: inspected */
    return 0; /* purecov: inspected */
  }
  ulonglong arg2= (ulonglong) args[1]->val_int();
  if (args[1]->null_value)
  {
    null_value=1; /* purecov: inspected */
    return 0; /* purecov: inspected */
  }
  null_value=0;
  return (longlong) (arg1 & arg2);
}

Item_cond::Item_cond(THD *thd, Item_cond *item)
  :Item_bool_func(thd, item),
   abort_on_null(item->abort_on_null),
   and_tables_cache(item->and_tables_cache)
{
  /*
    item->list will be copied by copy_andor_arguments() call
  */
}


Item_cond::Item_cond(THD *thd, Item *i1, Item *i2):
  Item_bool_func(thd), abort_on_null(0)
{
  list.push_back(i1, thd->mem_root);
  list.push_back(i2, thd->mem_root);
}


Item *Item_cond_and::copy_andor_structure(THD *thd)
{
  Item_cond_and *item;
  if ((item= new (thd->mem_root) Item_cond_and(thd, this)))
    item->copy_andor_arguments(thd, this);
  return item;
}


void Item_cond::copy_andor_arguments(THD *thd, Item_cond *item)
{
  List_iterator_fast<Item> li(item->list);
  while (Item *it= li++)
    list.push_back(it->copy_andor_structure(thd), thd->mem_root);
}


bool
Item_cond::fix_fields(THD *thd, Item **ref)
{
  DBUG_ASSERT(fixed == 0);
  List_iterator<Item> li(list);
  Item *item;
  uchar buff[sizeof(char*)];			// Max local vars in function
  longlong is_and_cond= functype() == Item_func::COND_AND_FUNC;
  not_null_tables_cache= 0;
  used_tables_and_const_cache_init();

  /*
    and_table_cache is the value that Item_cond_or() returns for
    not_null_tables()
  */
  and_tables_cache= ~(table_map) 0;

  if (check_stack_overrun(thd, STACK_MIN_SIZE, buff))
    return TRUE;				// Fatal error flag is set!
  /*
    The following optimization reduces the depth of an AND-OR tree.
    E.g. a WHERE clause like
      F1 AND (F2 AND (F2 AND F4))
    is parsed into a tree with the same nested structure as defined
    by braces. This optimization will transform such tree into
      AND (F1, F2, F3, F4).
    Trees of OR items are flattened as well:
      ((F1 OR F2) OR (F3 OR F4))   =>   OR (F1, F2, F3, F4)
    Items for removed AND/OR levels will dangle until the death of the
    entire statement.
    The optimization is currently prepared statements and stored procedures
    friendly as it doesn't allocate any memory and its effects are durable
    (i.e. do not depend on PS/SP arguments).
  */
  while ((item=li++))
  {
    while (item->type() == Item::COND_ITEM &&
	   ((Item_cond*) item)->functype() == functype() &&
           !((Item_cond*) item)->list.is_empty())
    {						// Identical function
      li.replace(((Item_cond*) item)->list);
      ((Item_cond*) item)->list.empty();
      item= *li.ref();				// new current item
    }
    if (abort_on_null)
      item->top_level_item();

    /*
      replace degraded condition:
        was:    <field>
        become: <field> = 1
    */
    Item::Type type= item->type();
    if (type == Item::FIELD_ITEM || type == Item::REF_ITEM)
    {
      Query_arena backup, *arena;
      Item *new_item;
      arena= thd->activate_stmt_arena_if_needed(&backup);
      if ((new_item= new (thd->mem_root) Item_func_ne(thd, item, new (thd->mem_root) Item_int(thd, 0, 1))))
        li.replace(item= new_item);
      if (arena)
        thd->restore_active_arena(arena, &backup);
    }

    if (item->fix_fields_if_needed_for_bool(thd, li.ref()))
      return TRUE; /* purecov: inspected */
    item= *li.ref(); // item can be substituted in fix_fields
    used_tables_cache|=     item->used_tables();
    if (item->const_item() && !item->with_param &&
        !item->is_expensive() && !cond_has_datetime_is_null(item))
    {
      if (item->val_int() == is_and_cond && top_level())
      {
        /* 
          a. This is "... AND true_cond AND ..."
          In this case, true_cond  has no effect on cond_and->not_null_tables()
          b. This is "... OR false_cond/null cond OR ..." 
          In this case, false_cond has no effect on cond_or->not_null_tables()
        */
      }
      else
      {
        /* 
          a. This is "... AND false_cond/null_cond AND ..."
          The whole condition is FALSE/UNKNOWN.
          b. This is  "... OR const_cond OR ..."
          In this case, cond_or->not_null_tables()=0, because the condition
          const_cond might evaluate to true (regardless of whether some tables
          were NULL-complemented).
        */
        not_null_tables_cache= (table_map) 0;
        and_tables_cache= (table_map) 0;
      }
      if (thd->is_error())
        return TRUE;
    }
    else
    {
      table_map tmp_table_map= item->not_null_tables();
      not_null_tables_cache|= tmp_table_map;
      and_tables_cache&= tmp_table_map;

      const_item_cache= FALSE;
    } 
  
    with_sum_func|=    item->with_sum_func;
    with_param|=       item->with_param;
    with_field|=       item->with_field;
    m_with_subquery|=  item->with_subquery();
    with_window_func|= item->with_window_func;
    maybe_null|=       item->maybe_null;
  }
  if (fix_length_and_dec())
    return TRUE;
  fixed= 1;
  return FALSE;
}


bool
Item_cond::eval_not_null_tables(void *opt_arg)
{
  Item *item;
  longlong is_and_cond= functype() == Item_func::COND_AND_FUNC;
  List_iterator<Item> li(list);
  not_null_tables_cache= (table_map) 0;
  and_tables_cache= ~(table_map) 0;
  while ((item=li++))
  {
    table_map tmp_table_map;
    if (item->const_item() && !item->with_param &&
        !item->is_expensive() && !cond_has_datetime_is_null(item))
    {
      if (item->val_int() == is_and_cond && top_level())
      {
        /* 
          a. This is "... AND true_cond AND ..."
          In this case, true_cond  has no effect on cond_and->not_null_tables()
          b. This is "... OR false_cond/null cond OR ..." 
          In this case, false_cond has no effect on cond_or->not_null_tables()
        */
      }
      else
      {
        /* 
          a. This is "... AND false_cond/null_cond AND ..."
          The whole condition is FALSE/UNKNOWN.
          b. This is  "... OR const_cond OR ..."
          In this case, cond_or->not_null_tables()=0, because the condition
          const_cond might evaluate to true (regardless of whether some tables
          were NULL-complemented).
        */
        not_null_tables_cache= (table_map) 0;
        and_tables_cache= (table_map) 0;
      }
    }
    else
    {
      tmp_table_map= item->not_null_tables();
      not_null_tables_cache|= tmp_table_map;
      and_tables_cache&= tmp_table_map;
    }
  }
  return 0;
}


void Item_cond::fix_after_pullout(st_select_lex *new_parent, Item **ref,
                                  bool merge)
{
  List_iterator<Item> li(list);
  Item *item;

  used_tables_and_const_cache_init();

  and_tables_cache= ~(table_map) 0; // Here and below we do as fix_fields does
  not_null_tables_cache= 0;

  while ((item=li++))
  {
    table_map tmp_table_map;
    item->fix_after_pullout(new_parent, li.ref(), merge);
    item= *li.ref();
    used_tables_and_const_cache_join(item);

    if (item->const_item())
      and_tables_cache= (table_map) 0;
    else
    {
      tmp_table_map= item->not_null_tables();
      not_null_tables_cache|= tmp_table_map;
      and_tables_cache&= tmp_table_map;
      const_item_cache= FALSE;
    }  
  }
}


bool Item_cond::walk(Item_processor processor, bool walk_subquery, void *arg)
{
  List_iterator_fast<Item> li(list);
  Item *item;
  while ((item= li++))
    if (item->walk(processor, walk_subquery, arg))
      return 1;
  return Item_func::walk(processor, walk_subquery, arg);
}

/**
  Transform an Item_cond object with a transformer callback function.
  
    The function recursively applies the transform method to each
     member item of the condition list.
    If the call of the method for a member item returns a new item
    the old item is substituted for a new one.
    After this the transformer is applied to the root node
    of the Item_cond object. 
     
  @param transformer   the transformer callback function to be applied to
                       the nodes of the tree of the object
  @param arg           parameter to be passed to the transformer

  @return
    Item returned as the result of transformation of the root node 
*/

Item *Item_cond::transform(THD *thd, Item_transformer transformer, uchar *arg)
{
  DBUG_ASSERT(!thd->stmt_arena->is_stmt_prepare());

  List_iterator<Item> li(list);
  Item *item;
  while ((item= li++))
  {
    Item *new_item= item->transform(thd, transformer, arg);
    if (!new_item)
      return 0;

    /*
      THD::change_item_tree() should be called only if the tree was
      really transformed, i.e. when a new item has been created.
      Otherwise we'll be allocating a lot of unnecessary memory for
      change records at each execution.
    */
    if (new_item != item)
      thd->change_item_tree(li.ref(), new_item);
  }
  return Item_func::transform(thd, transformer, arg);
}


/**
  Compile Item_cond object with a processor and a transformer
  callback functions.
  
    First the function applies the analyzer to the root node of
    the Item_func object. Then if the analyzer succeeeds (returns TRUE)
    the function recursively applies the compile method to member
    item of the condition list.
    If the call of the method for a member item returns a new item
    the old item is substituted for a new one.
    After this the transformer is applied to the root node
    of the Item_cond object. 
     
  @param analyzer      the analyzer callback function to be applied to the
                       nodes of the tree of the object
  @param[in,out] arg_p parameter to be passed to the analyzer
  @param transformer   the transformer callback function to be applied to the
                       nodes of the tree of the object
  @param arg_t         parameter to be passed to the transformer

  @return
    Item returned as the result of transformation of the root node 
*/

Item *Item_cond::compile(THD *thd, Item_analyzer analyzer, uchar **arg_p,
                         Item_transformer transformer, uchar *arg_t)
{
  if (!(this->*analyzer)(arg_p))
    return 0;
  
  List_iterator<Item> li(list);
  Item *item;
  while ((item= li++))
  {
    /* 
      The same parameter value of arg_p must be passed
      to analyze any argument of the condition formula.
    */   
    uchar *arg_v= *arg_p;
    Item *new_item= item->compile(thd, analyzer, &arg_v, transformer, arg_t);
    if (new_item && new_item != item)
      thd->change_item_tree(li.ref(), new_item);
  }
  return Item_func::transform(thd, transformer, arg_t);
}


Item *Item_cond::propagate_equal_fields(THD *thd,
                                        const Context &ctx,
                                        COND_EQUAL *cond)
{
  DBUG_ASSERT(!thd->stmt_arena->is_stmt_prepare());
  DBUG_ASSERT(arg_count == 0);
  List_iterator<Item> li(list);
  while (li++)
  {
    /*
      The exact value of the last parameter to propagate_and_change_item_tree()
      is not important at this point. Item_func derivants will create and
      pass their own context to the arguments.
    */
    propagate_and_change_item_tree(thd, li.ref(), cond, Context_boolean());
  }
  return this;
}

void Item_cond::traverse_cond(Cond_traverser traverser,
                              void *arg, traverse_order order)
{
  List_iterator<Item> li(list);
  Item *item;

  switch(order) {
  case(PREFIX):
    (*traverser)(this, arg);
    while ((item= li++))
    {
      item->traverse_cond(traverser, arg, order);
    }
    (*traverser)(NULL, arg);
    break;
  case(POSTFIX):
    while ((item= li++))
    {
      item->traverse_cond(traverser, arg, order);
    }
    (*traverser)(this, arg);
  }
}

/**
  Move SUM items out from item tree and replace with reference.

  The split is done to get an unique item for each SUM function
  so that we can easily find and calculate them.
  (Calculation done by update_sum_func() and copy_sum_funcs() in
  sql_select.cc)

  @param thd			Thread handler
  @param ref_pointer_array	Pointer to array of reference fields
  @param fields		All fields in select

  @note
    This function is run on all expression (SELECT list, WHERE, HAVING etc)
    that have or refer (HAVING) to a SUM expression.
*/

void Item_cond::split_sum_func(THD *thd, Ref_ptr_array ref_pointer_array,
                               List<Item> &fields, uint flags)
{
  List_iterator<Item> li(list);
  Item *item;
  while ((item= li++))
    item->split_sum_func2(thd, ref_pointer_array, fields, li.ref(),
                          flags | SPLIT_SUM_SKIP_REGISTERED);
}


table_map
Item_cond::used_tables() const
{						// This caches used_tables
  return used_tables_cache;
}


void Item_cond::print(String *str, enum_query_type query_type)
{
  List_iterator_fast<Item> li(list);
  Item *item;
  if ((item=li++))
    item->print_parenthesised(str, query_type, precedence());
  while ((item=li++))
  {
    str->append(' ');
    str->append(func_name());
    str->append(' ');
    item->print_parenthesised(str, query_type, precedence());
  }
}


void Item_cond::neg_arguments(THD *thd)
{
  List_iterator<Item> li(list);
  Item *item;
  while ((item= li++))		/* Apply not transformation to the arguments */
  {
    Item *new_item= item->neg_transformer(thd);
    if (!new_item)
    {
      if (!(new_item= new (thd->mem_root) Item_func_not(thd, item)))
	return;					// Fatal OEM error
    }
    (void) li.replace(new_item);
  }
}


/**
  @brief
    Building clone for Item_cond
    
  @param thd        thread handle
  @param mem_root   part of the memory for the clone   

  @details
    This method gets copy of the current item and also 
    build clones for its elements. For this elements 
    build_copy is called again.
      
   @retval
     clone of the item
     0 if an error occured
*/ 

Item *Item_cond::build_clone(THD *thd)
{
  List_iterator_fast<Item> li(list);
  Item *item;
  Item_cond *copy= (Item_cond *) get_copy(thd);
  if (!copy)
    return 0;
  copy->list.empty();
  while ((item= li++))
  {
    Item *arg_clone= item->build_clone(thd);
    if (!arg_clone)
      return 0;
    if (copy->list.push_back(arg_clone, thd->mem_root))
      return 0;
  }
  return copy;
}


bool Item_cond::excl_dep_on_grouping_fields(st_select_lex *sel)
{
  List_iterator_fast<Item> li(list);
  Item *item;
  while ((item= li++))
  {
    if (!item->excl_dep_on_grouping_fields(sel))
      return false;
  }
  return true;
}


void Item_cond_and::mark_as_condition_AND_part(TABLE_LIST *embedding)
{
  List_iterator<Item> li(list);
  Item *item;
  while ((item=li++))
  {
    item->mark_as_condition_AND_part(embedding);
  }
}

/**
  Evaluation of AND(expr, expr, expr ...).

  @note
    abort_if_null is set for AND expressions for which we don't care if the
    result is NULL or 0. This is set for:
    - WHERE clause
    - HAVING clause
    - IF(expression)

  @retval
    1  If all expressions are true
  @retval
    0  If all expressions are false or if we find a NULL expression and
       'abort_on_null' is set.
  @retval
    NULL if all expression are either 1 or NULL
*/


longlong Item_cond_and::val_int()
{
  DBUG_ASSERT(fixed == 1);
  List_iterator_fast<Item> li(list);
  Item *item;
  null_value= 0;
  while ((item=li++))
  {
    if (!item->val_bool())
    {
      if (abort_on_null || !(null_value= item->null_value))
	return 0;				// return FALSE
    }
  }
  return null_value ? 0 : 1;
}


longlong Item_cond_or::val_int()
{
  DBUG_ASSERT(fixed == 1);
  List_iterator_fast<Item> li(list);
  Item *item;
  null_value=0;
  while ((item=li++))
  {
    if (item->val_bool())
    {
      null_value=0;
      return 1;
    }
    if (item->null_value)
      null_value=1;
  }
  return 0;
}

Item *Item_cond_or::copy_andor_structure(THD *thd)
{
  Item_cond_or *item;
  if ((item= new (thd->mem_root) Item_cond_or(thd, this)))
    item->copy_andor_arguments(thd, this);
  return item;
}


/**
  Create an AND expression from two expressions.

  @param a	expression or NULL
  @param b    	expression.
  @param org_item	Don't modify a if a == *org_item.
                        If a == NULL, org_item is set to point at b,
                        to ensure that future calls will not modify b.

  @note
    This will not modify item pointed to by org_item or b
    The idea is that one can call this in a loop and create and
    'and' over all items without modifying any of the original items.

  @retval
    NULL	Error
  @retval
    Item
*/

Item *and_expressions(THD *thd, Item *a, Item *b, Item **org_item)
{
  if (!a)
    return (*org_item= (Item*) b);
  if (a == *org_item)
  {
    Item_cond *res;
    if ((res= new (thd->mem_root) Item_cond_and(thd, a, (Item*) b)))
    {
      res->used_tables_cache= a->used_tables() | b->used_tables();
      res->not_null_tables_cache= a->not_null_tables() | b->not_null_tables();
    }
    return res;
  }
  if (((Item_cond_and*) a)->add((Item*) b, thd->mem_root))
    return 0;
  ((Item_cond_and*) a)->used_tables_cache|= b->used_tables();
  ((Item_cond_and*) a)->not_null_tables_cache|= b->not_null_tables();
  return a;
}


bool Item_func_null_predicate::count_sargable_conds(void *arg)
{
  ((SELECT_LEX*) arg)->cond_count++;
  return 0;
}


longlong Item_func_isnull::val_int()
{
  DBUG_ASSERT(fixed == 1);
  if (const_item() && !args[0]->maybe_null)
    return 0;
  return args[0]->is_null() ? 1: 0;
}


void Item_func_isnull::print(String *str, enum_query_type query_type)
{
  if (const_item() && !args[0]->maybe_null &&
      !(query_type & (QT_NO_DATA_EXPANSION | QT_VIEW_INTERNAL)))
    str->append("/*always not null*/ 1");
  else
    args[0]->print_parenthesised(str, query_type, precedence());
  str->append(STRING_WITH_LEN(" is null"));
}


longlong Item_is_not_null_test::val_int()
{
  DBUG_ASSERT(fixed == 1);
  DBUG_ENTER("Item_is_not_null_test::val_int");
  if (const_item() && !args[0]->maybe_null)
    DBUG_RETURN(1);
  if (args[0]->is_null())
  {
    DBUG_PRINT("info", ("null"));
    owner->was_null|= 1;
    DBUG_RETURN(0);
  }
  else
    DBUG_RETURN(1);
}

/**
  Optimize case of not_null_column IS NULL.
*/
void Item_is_not_null_test::update_used_tables()
{
  if (!args[0]->maybe_null)
    used_tables_cache= 0;			/* is always true */
  else
    args[0]->update_used_tables();
}


longlong Item_func_isnotnull::val_int()
{
  DBUG_ASSERT(fixed == 1);
  return args[0]->is_null() ? 0 : 1;
}


void Item_func_isnotnull::print(String *str, enum_query_type query_type)
{
  args[0]->print_parenthesised(str, query_type, precedence());
  str->append(STRING_WITH_LEN(" is not null"));
}


bool Item_bool_func2::count_sargable_conds(void *arg)
{
  ((SELECT_LEX*) arg)->cond_count++;
  return 0;
}

void Item_func_like::print(String *str, enum_query_type query_type)
{
  args[0]->print_parenthesised(str, query_type, precedence());
  str->append(' ');
  if (negated)
    str->append(STRING_WITH_LEN(" not "));
  str->append(func_name());
  str->append(' ');
  args[1]->print_parenthesised(str, query_type, precedence());
  if (escape_used_in_parsing)
  {
    str->append(STRING_WITH_LEN(" escape "));
    escape_item->print(str, query_type);
  }
}


longlong Item_func_like::val_int()
{
  DBUG_ASSERT(fixed == 1);
  String* res= args[0]->val_str(&cmp_value1);
  if (args[0]->null_value)
  {
    null_value=1;
    return 0;
  }
  String* res2= args[1]->val_str(&cmp_value2);
  if (args[1]->null_value)
  {
    null_value=1;
    return 0;
  }
  null_value=0;
  if (canDoTurboBM)
    return turboBM_matches(res->ptr(), res->length()) ? !negated : negated;
  return my_wildcmp(cmp_collation.collation,
		    res->ptr(),res->ptr()+res->length(),
		    res2->ptr(),res2->ptr()+res2->length(),
		    escape,wild_one,wild_many) ? negated : !negated;
}


/**
  We can optimize a where if first character isn't a wildcard
*/

bool Item_func_like::with_sargable_pattern() const
{
  if (negated)
    return false;

  if (!args[1]->const_item() || args[1]->is_expensive())
    return false;

  String* res2= args[1]->val_str((String *) &cmp_value2);
  if (!res2)
    return false;

  if (!res2->length()) // Can optimize empty wildcard: column LIKE ''
    return true;

  DBUG_ASSERT(res2->ptr());
  char first= res2->ptr()[0];
  return first != wild_many && first != wild_one;
}


SEL_TREE *Item_func_like::get_mm_tree(RANGE_OPT_PARAM *param, Item **cond_ptr)
{
  MEM_ROOT *tmp_root= param->mem_root;
  param->thd->mem_root= param->old_root;
  bool sargable_pattern= with_sargable_pattern();
  param->thd->mem_root= tmp_root;
  return sargable_pattern ?
    Item_bool_func2::get_mm_tree(param, cond_ptr) :
    Item_func::get_mm_tree(param, cond_ptr);
}


bool fix_escape_item(THD *thd, Item *escape_item, String *tmp_str,
                     bool escape_used_in_parsing, CHARSET_INFO *cmp_cs,
                     int *escape)
{
  if (!escape_item->const_during_execution())
  {
    my_error(ER_WRONG_ARGUMENTS,MYF(0),"ESCAPE");
    return TRUE;
  }
  
  if (escape_item->const_item())
  {
    /* If we are on execution stage */
    String *escape_str= escape_item->val_str(tmp_str);
    if (escape_str)
    {
      const char *escape_str_ptr= escape_str->ptr();
      if (escape_used_in_parsing && (
             (((thd->variables.sql_mode & MODE_NO_BACKSLASH_ESCAPES) &&
                escape_str->numchars() != 1) ||
               escape_str->numchars() > 1)))
      {
        my_error(ER_WRONG_ARGUMENTS,MYF(0),"ESCAPE");
        return TRUE;
      }

      if (use_mb(cmp_cs))
      {
        CHARSET_INFO *cs= escape_str->charset();
        my_wc_t wc;
        int rc= cs->cset->mb_wc(cs, &wc,
                                (const uchar*) escape_str_ptr,
                                (const uchar*) escape_str_ptr +
                                escape_str->length());
        *escape= (int) (rc > 0 ? wc : '\\');
      }
      else
      {
        /*
          In the case of 8bit character set, we pass native
          code instead of Unicode code as "escape" argument.
          Convert to "cs" if charset of escape differs.
        */
        uint32 unused;
        if (escape_str->needs_conversion(escape_str->length(),
                                         escape_str->charset(),cmp_cs,&unused))
        {
          char ch;
          uint errors;
          uint32 cnvlen= copy_and_convert(&ch, 1, cmp_cs, escape_str_ptr,
                                          escape_str->length(),
                                          escape_str->charset(), &errors);
          *escape= cnvlen ? ch : '\\';
        }
        else
          *escape= escape_str_ptr ? *escape_str_ptr : '\\';
      }
    }
    else
      *escape= '\\';
  }

  return FALSE;
}

bool Item_func_like::fix_fields(THD *thd, Item **ref)
{
  DBUG_ASSERT(fixed == 0);
  if (Item_bool_func2::fix_fields(thd, ref) ||
      escape_item->fix_fields_if_needed_for_scalar(thd, &escape_item) ||
      fix_escape_item(thd, escape_item, &cmp_value1, escape_used_in_parsing,
                      cmp_collation.collation, &escape))
    return TRUE;

  if (escape_item->const_item())
  {
    /*
      We could also do boyer-more for non-const items, but as we would have to
      recompute the tables for each row it's not worth it.
    */
    if (args[1]->const_item() && !use_strnxfrm(collation.collation) &&
        !args[1]->is_expensive())
    {
      String* res2= args[1]->val_str(&cmp_value2);
      if (!res2)
        return FALSE;				// Null argument
      
      const size_t len   = res2->length();
      const char*  first = res2->ptr();
      const char*  last  = first + len - 1;
      /*
        len must be > 2 ('%pattern%')
        heuristic: only do TurboBM for pattern_len > 2
      */
      
      if (len > MIN_TURBOBM_PATTERN_LEN + 2 &&
          *first == wild_many &&
          *last  == wild_many)
      {
        const char* tmp = first + 1;
        for (; *tmp != wild_many && *tmp != wild_one && *tmp != escape; tmp++) ;
        canDoTurboBM = (tmp == last) && !use_mb(args[0]->collation.collation);
      }
      if (canDoTurboBM)
      {
        pattern_len = (int) len - 2;
        pattern     = thd->strmake(first + 1, pattern_len);
        DBUG_PRINT("info", ("Initializing pattern: '%s'", first));
        int *suff = (int*) thd->alloc((int) (sizeof(int)*
                                      ((pattern_len + 1)*2+
                                      alphabet_size)));
        bmGs      = suff + pattern_len + 1;
        bmBc      = bmGs + pattern_len + 1;
        turboBM_compute_good_suffix_shifts(suff);
        turboBM_compute_bad_character_shifts();
        DBUG_PRINT("info",("done"));
      }
      use_sampling= (len > 2 && (*first == wild_many || *first == wild_one));
    }
  }
  return FALSE;
}


void Item_func_like::cleanup()
{
  canDoTurboBM= FALSE;
  Item_bool_func2::cleanup();
}


bool Item_func_like::find_selective_predicates_list_processor(void *arg)
{
  find_selective_predicates_list_processor_data *data=
    (find_selective_predicates_list_processor_data *) arg;
  if (use_sampling && used_tables() == data->table->map)
  {
    THD *thd= data->table->in_use;
    COND_STATISTIC *stat;
    Item *arg0;
    if (!(stat= (COND_STATISTIC *) thd->alloc(sizeof(COND_STATISTIC))))
      return TRUE;
    stat->cond= this;
    arg0= args[0]->real_item();
    if (args[1]->const_item() && arg0->type() == FIELD_ITEM)
      stat->field_arg= ((Item_field *)arg0)->field;
    else
      stat->field_arg= NULL;
    data->list.push_back(stat, thd->mem_root);
  }
  return FALSE;
}


int Regexp_processor_pcre::default_regex_flags()
{
  return default_regex_flags_pcre(current_thd);
}

void Regexp_processor_pcre::set_recursion_limit(THD *thd)
{
  long stack_used;
  DBUG_ASSERT(thd == current_thd);
  stack_used= available_stack_size(thd->thread_stack, &stack_used);
  m_pcre_extra.match_limit_recursion=
    (ulong)((my_thread_stack_size - STACK_MIN_SIZE - stack_used)/my_pcre_frame_size);
}


/**
  Convert string to lib_charset, if needed.
*/
String *Regexp_processor_pcre::convert_if_needed(String *str, String *converter)
{
  if (m_conversion_is_needed)
  {
    uint dummy_errors;
    if (converter->copy(str->ptr(), str->length(), str->charset(),
                        m_library_charset, &dummy_errors))
      return NULL;
    str= converter;
  }
  return str;
}


/**
  @brief Compile regular expression.

  @param[in]    pattern        the pattern to compile from.
  @param[in]    send_error     send error message if any.

  @details Make necessary character set conversion then 
  compile regular expression passed in the args[1].

  @retval    false  success.
  @retval    true   error occurred.
 */

bool Regexp_processor_pcre::compile(String *pattern, bool send_error)
{
  const char *pcreErrorStr;
  int pcreErrorOffset;

  if (is_compiled())
  {
    if (!stringcmp(pattern, &m_prev_pattern))
      return false;
    cleanup();
    m_prev_pattern.copy(*pattern);
  }

  if (!(pattern= convert_if_needed(pattern, &pattern_converter)))
    return true;

  m_pcre= pcre_compile(pattern->c_ptr_safe(), m_library_flags,
                       &pcreErrorStr, &pcreErrorOffset, NULL);

  if (unlikely(m_pcre == NULL))
  {
    if (send_error)
    {
      char buff[MAX_FIELD_WIDTH];
      my_snprintf(buff, sizeof(buff), "%s at offset %d", pcreErrorStr, pcreErrorOffset);
      my_error(ER_REGEXP_ERROR, MYF(0), buff);
    }
    return true;
  }
  return false;
}


bool Regexp_processor_pcre::compile(Item *item, bool send_error)
{
  char buff[MAX_FIELD_WIDTH];
  String tmp(buff, sizeof(buff), &my_charset_bin);
  String *pattern= item->val_str(&tmp);
  if (unlikely(item->null_value) || (unlikely(compile(pattern, send_error))))
    return true;
  return false;
}


/**
  Send a warning explaining an error code returned by pcre_exec().
*/
void Regexp_processor_pcre::pcre_exec_warn(int rc) const
{
  char buf[64];
  const char *errmsg= NULL;
  THD *thd= current_thd;

  /*
    Make a descriptive message only for those pcre_exec() error codes
    that can actually happen in MariaDB.
  */
  switch (rc)
  {
  case PCRE_ERROR_NULL:
    errmsg= "pcre_exec: null argument passed";
    break;
  case PCRE_ERROR_BADOPTION:
    errmsg= "pcre_exec: bad option";
    break;
  case PCRE_ERROR_BADMAGIC:
    errmsg= "pcre_exec: bad magic - not a compiled regex";
    break;
  case PCRE_ERROR_UNKNOWN_OPCODE:
    errmsg= "pcre_exec: error in compiled regex";
    break;
  case PCRE_ERROR_NOMEMORY:
    errmsg= "pcre_exec: Out of memory";
    break;
  case PCRE_ERROR_NOSUBSTRING:
    errmsg= "pcre_exec: no substring";
    break;
  case PCRE_ERROR_MATCHLIMIT:
    errmsg= "pcre_exec: match limit exceeded";
    break;
  case PCRE_ERROR_CALLOUT:
    errmsg= "pcre_exec: callout error";
    break;
  case PCRE_ERROR_BADUTF8:
    errmsg= "pcre_exec: Invalid utf8 byte sequence in the subject string";
    break;
  case PCRE_ERROR_BADUTF8_OFFSET:
    errmsg= "pcre_exec: Started at invalid location within utf8 byte sequence";
    break;
  case PCRE_ERROR_PARTIAL:
    errmsg= "pcre_exec: partial match";
    break;
  case PCRE_ERROR_INTERNAL:
    errmsg= "pcre_exec: internal error";
    break;
  case PCRE_ERROR_BADCOUNT:
    errmsg= "pcre_exec: ovesize is negative";
    break;
  case PCRE_ERROR_RECURSIONLIMIT:
    my_snprintf(buf, sizeof(buf), "pcre_exec: recursion limit of %ld exceeded",
                m_pcre_extra.match_limit_recursion);
    errmsg= buf;
    break;
  case PCRE_ERROR_BADNEWLINE:
    errmsg= "pcre_exec: bad newline options";
    break;
  case PCRE_ERROR_BADOFFSET:
    errmsg= "pcre_exec: start offset negative or greater than string length";
    break;
  case PCRE_ERROR_SHORTUTF8:
    errmsg= "pcre_exec: ended in middle of utf8 sequence";
    break;
  case PCRE_ERROR_JIT_STACKLIMIT:
    errmsg= "pcre_exec: insufficient stack memory for JIT compile";
    break;
  case PCRE_ERROR_RECURSELOOP:
    errmsg= "pcre_exec: Recursion loop detected";
    break;
  case PCRE_ERROR_BADMODE:
    errmsg= "pcre_exec: compiled pattern passed to wrong bit library function";
    break;
  case PCRE_ERROR_BADENDIANNESS:
    errmsg= "pcre_exec: compiled pattern passed to wrong endianness processor";
    break;
  case PCRE_ERROR_JIT_BADOPTION:
    errmsg= "pcre_exec: bad jit option";
    break;
  case PCRE_ERROR_BADLENGTH:
    errmsg= "pcre_exec: negative length";
    break;
  default:
    /*
      As other error codes should normally not happen,
      we just report the error code without textual description
      of the code.
    */
    my_snprintf(buf, sizeof(buf), "pcre_exec: Internal error (%d)", rc);
    errmsg= buf;
  }
  push_warning_printf(thd, Sql_condition::WARN_LEVEL_WARN,
                      ER_REGEXP_ERROR, ER_THD(thd, ER_REGEXP_ERROR), errmsg);
}


/**
  Call pcre_exec() and send a warning if pcre_exec() returned with an error.
*/
int Regexp_processor_pcre::pcre_exec_with_warn(const pcre *code,
                                               const pcre_extra *extra,
                                               const char *subject,
                                               int length, int startoffset,
                                               int options, int *ovector,
                                               int ovecsize)
{
  int rc= pcre_exec(code, extra, subject, length,
                    startoffset, options, ovector, ovecsize);
  DBUG_EXECUTE_IF("pcre_exec_error_123", rc= -123;);
  if (unlikely(rc < PCRE_ERROR_NOMATCH))
    pcre_exec_warn(rc);
  return rc;
}


bool Regexp_processor_pcre::exec(const char *str, size_t length, size_t offset)
{
  m_pcre_exec_rc= pcre_exec_with_warn(m_pcre, &m_pcre_extra, str, (int)length, (int)offset, 0,
                                      m_SubStrVec, array_elements(m_SubStrVec));
  return false;
}


bool Regexp_processor_pcre::exec(String *str, int offset,
                                  uint n_result_offsets_to_convert)
{
  if (!(str= convert_if_needed(str, &subject_converter)))
    return true;
  m_pcre_exec_rc= pcre_exec_with_warn(m_pcre, &m_pcre_extra,
                                      str->c_ptr_safe(), str->length(),
                                      offset, 0,
                                      m_SubStrVec, array_elements(m_SubStrVec));
  if (m_pcre_exec_rc > 0)
  {
    uint i;
    for (i= 0; i < n_result_offsets_to_convert; i++)
    {
      /*
        Convert byte offset into character offset.
      */
      m_SubStrVec[i]= (int) str->charset()->cset->numchars(str->charset(),
                                                           str->ptr(),
                                                           str->ptr() +
                                                           m_SubStrVec[i]);
    }
  }
  return false;
}


bool Regexp_processor_pcre::exec(Item *item, int offset,
                                uint n_result_offsets_to_convert)
{
  char buff[MAX_FIELD_WIDTH];
  String tmp(buff,sizeof(buff),&my_charset_bin);
  String *res= item->val_str(&tmp);
  if (item->null_value)
    return true;
  return exec(res, offset, n_result_offsets_to_convert);
}


void Regexp_processor_pcre::fix_owner(Item_func *owner,
                                      Item *subject_arg,
                                      Item *pattern_arg)
{
  if (!is_compiled() && pattern_arg->const_item())
  {
    if (compile(pattern_arg, true))
    {
      owner->maybe_null= 1; // Will always return NULL
      return;
    }
    set_const(true);
    owner->maybe_null= subject_arg->maybe_null;
  }
  else
    owner->maybe_null= 1;
}


bool Item_func_regex::fix_fields(THD *thd, Item **ref)
{
  re.set_recursion_limit(thd);
  return Item_bool_func::fix_fields(thd, ref);
}

bool
Item_func_regex::fix_length_and_dec()
{
  if (Item_bool_func::fix_length_and_dec() ||
      agg_arg_charsets_for_comparison(cmp_collation, args, 2))
    return TRUE;

  re.init(cmp_collation.collation, 0);
  re.fix_owner(this, args[0], args[1]);
  return FALSE;
}


longlong Item_func_regex::val_int()
{
  DBUG_ASSERT(fixed == 1);
  if ((null_value= re.recompile(args[1])))
    return 0;

  if ((null_value= re.exec(args[0], 0, 0)))
    return 0;

  return re.match();
}


bool Item_func_regexp_instr::fix_fields(THD *thd, Item **ref)
{
  re.set_recursion_limit(thd);
  return Item_int_func::fix_fields(thd, ref);
}


bool
Item_func_regexp_instr::fix_length_and_dec()
{
  if (agg_arg_charsets_for_comparison(cmp_collation, args, 2))
    return TRUE;

  re.init(cmp_collation.collation, 0);
  re.fix_owner(this, args[0], args[1]);
  max_length= MY_INT32_NUM_DECIMAL_DIGITS; // See also Item_func_locate
  return FALSE;
}


longlong Item_func_regexp_instr::val_int()
{
  DBUG_ASSERT(fixed == 1);
  if ((null_value= re.recompile(args[1])))
    return 0;

  if ((null_value= re.exec(args[0], 0, 1)))
    return 0;

  return re.match() ? re.subpattern_start(0) + 1 : 0;
}


#ifdef LIKE_CMP_TOUPPER
#define likeconv(cs,A) (uchar) (cs)->toupper(A)
#else
#define likeconv(cs,A) (uchar) (cs)->sort_order[(uchar) (A)]
#endif


/**
  Precomputation dependent only on pattern_len.
*/

void Item_func_like::turboBM_compute_suffixes(int *suff)
{
  const int   plm1 = pattern_len - 1;
  int            f = 0;
  int            g = plm1;
  int *const splm1 = suff + plm1;
  CHARSET_INFO	*cs= cmp_collation.collation;

  *splm1 = pattern_len;

  if (!cs->sort_order)
  {
    int i;
    for (i = pattern_len - 2; i >= 0; i--)
    {
      int tmp = *(splm1 + i - f);
      if (g < i && tmp < i - g)
	suff[i] = tmp;
      else
      {
	if (i < g)
	  g = i; // g = MY_MIN(i, g)
	f = i;
	while (g >= 0 && pattern[g] == pattern[g + plm1 - f])
	  g--;
	suff[i] = f - g;
      }
    }
  }
  else
  {
    int i;
    for (i = pattern_len - 2; 0 <= i; --i)
    {
      int tmp = *(splm1 + i - f);
      if (g < i && tmp < i - g)
	suff[i] = tmp;
      else
      {
	if (i < g)
	  g = i; // g = MY_MIN(i, g)
	f = i;
	while (g >= 0 &&
	       likeconv(cs, pattern[g]) == likeconv(cs, pattern[g + plm1 - f]))
	  g--;
	suff[i] = f - g;
      }
    }
  }
}


/**
  Precomputation dependent only on pattern_len.
*/

void Item_func_like::turboBM_compute_good_suffix_shifts(int *suff)
{
  turboBM_compute_suffixes(suff);

  int *end = bmGs + pattern_len;
  int *k;
  for (k = bmGs; k < end; k++)
    *k = pattern_len;

  int tmp;
  int i;
  int j          = 0;
  const int plm1 = pattern_len - 1;
  for (i = plm1; i > -1; i--)
  {
    if (suff[i] == i + 1)
    {
      for (tmp = plm1 - i; j < tmp; j++)
      {
	int *tmp2 = bmGs + j;
	if (*tmp2 == pattern_len)
	  *tmp2 = tmp;
      }
    }
  }

  int *tmp2;
  for (tmp = plm1 - i; j < tmp; j++)
  {
    tmp2 = bmGs + j;
    if (*tmp2 == pattern_len)
      *tmp2 = tmp;
  }

  tmp2 = bmGs + plm1;
  for (i = 0; i <= pattern_len - 2; i++)
    *(tmp2 - suff[i]) = plm1 - i;
}


/**
   Precomputation dependent on pattern_len.
*/

void Item_func_like::turboBM_compute_bad_character_shifts()
{
  int *i;
  int *end = bmBc + alphabet_size;
  int j;
  const int plm1 = pattern_len - 1;
  CHARSET_INFO	*cs= cmp_collation.collation;

  for (i = bmBc; i < end; i++)
    *i = pattern_len;

  if (!cs->sort_order)
  {
    for (j = 0; j < plm1; j++)
      bmBc[(uint) (uchar) pattern[j]] = plm1 - j;
  }
  else
  {
    for (j = 0; j < plm1; j++)
      bmBc[(uint) likeconv(cs,pattern[j])] = plm1 - j;
  }
}


/**
  Search for pattern in text.

  @return
    returns true/false for match/no match
*/

bool Item_func_like::turboBM_matches(const char* text, int text_len) const
{
  int bcShift;
  int turboShift;
  int shift = pattern_len;
  int j     = 0;
  int u     = 0;
  CHARSET_INFO	*cs= cmp_collation.collation;

  const int plm1=  pattern_len - 1;
  const int tlmpl= text_len - pattern_len;

  /* Searching */
  if (!cs->sort_order)
  {
    while (j <= tlmpl)
    {
      int i= plm1;
      while (i >= 0 && pattern[i] == text[i + j])
      {
	i--;
	if (i == plm1 - shift)
	  i-= u;
      }
      if (i < 0)
	return 1;

      const int v= plm1 - i;
      turboShift = u - v;
      bcShift    = bmBc[(uint) (uchar) text[i + j]] - plm1 + i;
      shift      = MY_MAX(turboShift, bcShift);
      shift      = MY_MAX(shift, bmGs[i]);
      if (shift == bmGs[i])
	u = MY_MIN(pattern_len - shift, v);
      else
      {
	if (turboShift < bcShift)
	  shift = MY_MAX(shift, u + 1);
	u = 0;
      }
      j+= shift;
    }
    return 0;
  }
  else
  {
    while (j <= tlmpl)
    {
      int i= plm1;
      while (i >= 0 && likeconv(cs,pattern[i]) == likeconv(cs,text[i + j]))
      {
	i--;
	if (i == plm1 - shift)
	  i-= u;
      }
      if (i < 0)
	return 1;

      const int v= plm1 - i;
      turboShift = u - v;
      bcShift    = bmBc[(uint) likeconv(cs, text[i + j])] - plm1 + i;
      shift      = MY_MAX(turboShift, bcShift);
      shift      = MY_MAX(shift, bmGs[i]);
      if (shift == bmGs[i])
	u = MY_MIN(pattern_len - shift, v);
      else
      {
	if (turboShift < bcShift)
	  shift = MY_MAX(shift, u + 1);
	u = 0;
      }
      j+= shift;
    }
    return 0;
  }
}


/**
  Make a logical XOR of the arguments.

  If either operator is NULL, return NULL.

  @todo
    (low priority) Change this to be optimized as: @n
    A XOR B   ->  (A) == 1 AND (B) <> 1) OR (A <> 1 AND (B) == 1) @n
    To be able to do this, we would however first have to extend the MySQL
    range optimizer to handle OR better.

  @note
    As we don't do any index optimization on XOR this is not going to be
    very fast to use.
*/

longlong Item_func_xor::val_int()
{
  DBUG_ASSERT(fixed == 1);
  int result= 0;
  null_value= false;
  for (uint i= 0; i < arg_count; i++)
  {
    result^= (args[i]->val_int() != 0);
    if (args[i]->null_value)
    {
      null_value= true;
      return 0;
    }
  }
  return result;
}

/**
  Apply NOT transformation to the item and return a new one.


    Transform the item using next rules:
    @verbatim
       a AND b AND ...    -> NOT(a) OR NOT(b) OR ...
       a OR b OR ...      -> NOT(a) AND NOT(b) AND ...
       NOT(a)             -> a
       a = b              -> a != b
       a != b             -> a = b
       a < b              -> a >= b
       a >= b             -> a < b
       a > b              -> a <= b
       a <= b             -> a > b
       IS NULL(a)         -> IS NOT NULL(a)
       IS NOT NULL(a)     -> IS NULL(a)
    @endverbatim

  @param thd		thread handler

  @return
    New item or
    NULL if we cannot apply NOT transformation (see Item::neg_transformer()).
*/

Item *Item_func_not::neg_transformer(THD *thd)	/* NOT(x)  ->  x */
{
  return args[0];
}


bool Item_func_not::fix_fields(THD *thd, Item **ref)
{
  args[0]->under_not(this);
  if (args[0]->type() == FIELD_ITEM)
  {
    /* replace  "NOT <field>" with "<field> == 0" */
    Query_arena backup, *arena;
    Item *new_item;
    bool rc= TRUE;
    arena= thd->activate_stmt_arena_if_needed(&backup);
    if ((new_item= new (thd->mem_root) Item_func_eq(thd, args[0], new (thd->mem_root) Item_int(thd, 0, 1))))
    {
      new_item->name= name;
      rc= (*ref= new_item)->fix_fields(thd, ref);
    }
    if (arena)
      thd->restore_active_arena(arena, &backup);
    return rc;
  }
  return Item_func::fix_fields(thd, ref);
}


Item *Item_bool_rowready_func2::neg_transformer(THD *thd)
{
  Item *item= negated_item(thd);
  return item;
}

/**
  XOR can be negated by negating one of the operands:

  NOT (a XOR b)  => (NOT a) XOR b
                 => a       XOR (NOT b)

  @param thd     Thread handle
  @return        New negated item
*/
Item *Item_func_xor::neg_transformer(THD *thd)
{
  Item *neg_operand;
  Item_func_xor *new_item;
  if ((neg_operand= args[0]->neg_transformer(thd)))
    // args[0] has neg_tranformer
    new_item= new(thd->mem_root) Item_func_xor(thd, neg_operand, args[1]);
  else if ((neg_operand= args[1]->neg_transformer(thd)))
    // args[1] has neg_tranformer
    new_item= new(thd->mem_root) Item_func_xor(thd, args[0], neg_operand);
  else
  {
    neg_operand= new(thd->mem_root) Item_func_not(thd, args[0]);
    new_item= new(thd->mem_root) Item_func_xor(thd, neg_operand, args[1]);
  }
  return new_item;
}


/**
  a IS NULL  ->  a IS NOT NULL.
*/
Item *Item_func_isnull::neg_transformer(THD *thd)
{
  Item *item= new (thd->mem_root) Item_func_isnotnull(thd, args[0]);
  return item;
}


/**
  a IS NOT NULL  ->  a IS NULL.
*/
Item *Item_func_isnotnull::neg_transformer(THD *thd)
{
  Item *item= new (thd->mem_root) Item_func_isnull(thd, args[0]);
  return item;
}


Item *Item_cond_and::neg_transformer(THD *thd)	/* NOT(a AND b AND ...)  -> */
					/* NOT a OR NOT b OR ... */
{
  neg_arguments(thd);
  Item *item= new (thd->mem_root) Item_cond_or(thd, list);
  return item;
}


Item *Item_cond_or::neg_transformer(THD *thd)	/* NOT(a OR b OR ...)  -> */
					/* NOT a AND NOT b AND ... */
{
  neg_arguments(thd);
  Item *item= new (thd->mem_root) Item_cond_and(thd, list);
  return item;
}


Item *Item_func_nop_all::neg_transformer(THD *thd)
{
  /* "NOT (e $cmp$ ANY (SELECT ...)) -> e $rev_cmp$" ALL (SELECT ...) */
  Item_func_not_all *new_item= new (thd->mem_root) Item_func_not_all(thd, args[0]);
  Item_allany_subselect *allany= (Item_allany_subselect*)args[0];
  allany->create_comp_func(FALSE);
  allany->all= !allany->all;
  allany->upper_item= new_item;
  return new_item;
}

Item *Item_func_not_all::neg_transformer(THD *thd)
{
  /* "NOT (e $cmp$ ALL (SELECT ...)) -> e $rev_cmp$" ANY (SELECT ...) */
  Item_func_nop_all *new_item= new (thd->mem_root) Item_func_nop_all(thd, args[0]);
  Item_allany_subselect *allany= (Item_allany_subselect*)args[0];
  allany->all= !allany->all;
  allany->create_comp_func(TRUE);
  allany->upper_item= new_item;
  return new_item;
}

Item *Item_func_eq::negated_item(THD *thd) /* a = b  ->  a != b */
{
  return new (thd->mem_root) Item_func_ne(thd, args[0], args[1]);
}


Item *Item_func_ne::negated_item(THD *thd) /* a != b  ->  a = b */
{
  return new (thd->mem_root) Item_func_eq(thd, args[0], args[1]);
}


Item *Item_func_lt::negated_item(THD *thd) /* a < b  ->  a >= b */
{
  return new (thd->mem_root) Item_func_ge(thd, args[0], args[1]);
}


Item *Item_func_ge::negated_item(THD *thd) /* a >= b  ->  a < b */
{
  return new (thd->mem_root) Item_func_lt(thd, args[0], args[1]);
}


Item *Item_func_gt::negated_item(THD *thd) /* a > b  ->  a <= b */
{
  return new (thd->mem_root) Item_func_le(thd, args[0], args[1]);
}


Item *Item_func_le::negated_item(THD *thd) /* a <= b  ->  a > b */
{
  return new (thd->mem_root) Item_func_gt(thd, args[0], args[1]);
}

/**
  just fake method, should never be called.
*/
Item *Item_bool_rowready_func2::negated_item(THD *thd)
{
  DBUG_ASSERT(0);
  return 0;
}


/**
  Construct a minimal multiple equality item

  @param f1               the first equal item
  @param f2               the second equal item
  @param with_const_item  TRUE if the first item is constant

  @details
  The constructor builds a new item equal object for the equality f1=f2.
  One of the equal items can be constant. If this is the case it is passed
  always as the first parameter and the parameter with_const_item serves
  as an indicator of this case.
  Currently any non-constant parameter items must point to an item of the
  of the type Item_field or Item_direct_view_ref(Item_field). 
*/

Item_equal::Item_equal(THD *thd, const Type_handler *handler,
                       Item *f1, Item *f2, bool with_const_item):
  Item_bool_func(thd), eval_item(0), cond_false(0), cond_true(0),
  context_field(NULL), link_equal_fields(FALSE),
  m_compare_handler(handler),
  m_compare_collation(f2->collation.collation)
{
  const_item_cache= 0;
  with_const= with_const_item;
  equal_items.push_back(f1, thd->mem_root);
  equal_items.push_back(f2, thd->mem_root);
  upper_levels= NULL;
}


/**
  Copy constructor for a multiple equality
  
  @param item_equal   source item for the constructor

  @details
  The function creates a copy of an Item_equal object.
  This constructor is used when an item belongs to a multiple equality
  of an upper level (an upper AND/OR level or an upper level of a nested
  outer join).
*/

Item_equal::Item_equal(THD *thd, Item_equal *item_equal):
  Item_bool_func(thd), eval_item(0), cond_false(0), cond_true(0),
  context_field(NULL), link_equal_fields(FALSE),
  m_compare_handler(item_equal->m_compare_handler),
  m_compare_collation(item_equal->m_compare_collation)
{
  const_item_cache= 0;
  List_iterator_fast<Item> li(item_equal->equal_items);
  Item *item;
  while ((item= li++))
  {
    equal_items.push_back(item, thd->mem_root);
  }
  with_const= item_equal->with_const;
  cond_false= item_equal->cond_false;
  upper_levels= item_equal->upper_levels;
}


/**
  @brief
  Add a constant item to the Item_equal object

  @param[in]  c  the constant to add
  @param[in]  f  item from the list equal_items the item c is equal to
                 (this parameter is optional)

  @details
  The method adds the constant item c to the equal_items list. If the list
  doesn't have any constant item yet the item c is just put in the front
  the list. Otherwise the value of c is compared with the value of the
  constant item from equal_items. If they are not equal cond_false is set
  to TRUE. This serves as an indicator that this Item_equal is always FALSE.
*/

void Item_equal::add_const(THD *thd, Item *c)
{
  if (cond_false)
    return;
  if (!with_const)
  {
    with_const= TRUE;
    equal_items.push_front(c, thd->mem_root);
    return;
  }
  Item *const_item= get_const();
  switch (Item_equal::compare_type_handler()->cmp_type()) {
  case TIME_RESULT:
    {
      enum_field_types f_type= context_field->field_type();
      longlong value0= c->val_temporal_packed(f_type);
      longlong value1= const_item->val_temporal_packed(f_type);
      cond_false= c->null_value || const_item->null_value || value0 != value1;
      break;
    }
  case STRING_RESULT:
    {
      String *str1, *str2;
      /*
        Suppose we have an expression (with a string type field) like this:
          WHERE field=const1 AND field=const2 ...

        For all pairs field=constXXX we know that:

        - Item_func_eq::fix_length_and_dec() performed collation and character
        set aggregation and added character set converters when needed.
        Note, the case like:
          WHERE field=const1 COLLATE latin1_bin AND field=const2
        is not handled here, because the field would be replaced to
        Item_func_set_collation, which cannot get into Item_equal.
        So all constXXX that are handled by Item_equal
        already have compatible character sets with "field".

        - Also, Field_str::test_if_equality_guarantees_uniqueness() guarantees
        that the comparison collation of all equalities handled by Item_equal
        match the the collation of the field.

        Therefore, at Item_equal::add_const() time all constants constXXX
        should be directly comparable to each other without an additional
        character set conversion.
        It's safe to do val_str() for "const_item" and "c" and compare
        them according to the collation of the *field*.

        So in a script like this:
          CREATE TABLE t1 (a VARCHAR(10) COLLATE xxx);
          INSERT INTO t1 VALUES ('a'),('A');
          SELECT * FROM t1 WHERE a='a' AND a='A';
        Item_equal::add_const() effectively rewrites the condition to:
          SELECT * FROM t1 WHERE a='a' AND 'a' COLLATE xxx='A';
        and then to:
          SELECT * FROM t1 WHERE a='a'; // if the two constants were equal
                                        // e.g. in case of latin1_swedish_ci
        or to:
          SELECT * FROM t1 WHERE FALSE; // if the two constants were not equal
                                        // e.g. in case of latin1_bin

        Note, both "const_item" and "c" can return NULL, e.g.:
          SELECT * FROM t1 WHERE a=NULL    AND a='const';
          SELECT * FROM t1 WHERE a='const' AND a=NULL;
          SELECT * FROM t1 WHERE a='const' AND a=(SELECT MAX(a) FROM t2)
      */
      cond_false= !(str1= const_item->val_str(&cmp_value1)) ||
                  !(str2= c->val_str(&cmp_value2)) ||
                  !str1->eq(str2, compare_collation());
      break;
    }
  default:
    {
      Item_func_eq *func= new (thd->mem_root) Item_func_eq(thd, c, const_item);
      if (func->set_cmp_func())
        return;
      func->quick_fix_field();
      cond_false= !func->val_int();
    }
  }
  if (with_const && equal_items.elements == 1)
    cond_true= TRUE;
  if (cond_false || cond_true)
    const_item_cache= 1;
}


/**
  @brief
  Check whether a field is referred to in the multiple equality

  @param field   field whose occurrence is to be checked

  @details
  The function checks whether field is referred to by one of the
  items from the equal_items list.

  @retval
    1       if multiple equality contains a reference to field
  @retval
    0       otherwise    
*/

bool Item_equal::contains(Field *field)
{
  Item_equal_fields_iterator it(*this);
  while (it++)
  {
    if (field->eq(it.get_curr_field()))
        return 1;
  }
  return 0;
}


/**
  @brief
  Join members of another Item_equal object
  
  @param item    multiple equality whose members are to be joined

  @details
  The function actually merges two multiple equalities. After this operation
  the Item_equal object additionally contains the field items of another item of
  the type Item_equal.
  If the optional constant items are not equal the cond_false flag is set to TRUE.

  @notes
  The function is called for any equality f1=f2 such that f1 and f2 are items
  of the type Item_field or Item_direct_view_ref(Item_field), and, f1->field is
  referred to in the list this->equal_items, while the list item->equal_items
  contains a reference to f2->field.  
*/

void Item_equal::merge(THD *thd, Item_equal *item)
{
  Item *c= item->get_const();
  if (c)
    item->equal_items.pop();
  equal_items.append(&item->equal_items);
  if (c)
  {
    /* 
      The flag cond_false will be set to TRUE after this if 
      the multiple equality already contains a constant and its 
      value is not equal to the value of c.
    */
    add_const(thd, c);
  }
  cond_false|= item->cond_false;
} 


/**
  @brief
  Merge members of another Item_equal object into this one
  
  @param item         multiple equality whose members are to be merged
  @param save_merged  keep the list of equalities in 'item' intact
                      (e.g. for other merges)

  @details
  If the Item_equal 'item' happens to have some elements of the list
  of equal items belonging to 'this' object then the function merges
  the equal items from 'item' into this list.
  If both lists contains constants and they are different then
  the value of the cond_false flag is set to TRUE.

  @retval
    1    the lists of equal items in 'item' and 'this' contain common elements 
  @retval
    0    otherwise 

  @notes
  The method 'merge' just joins the list of equal items belonging to 'item'
  to the list of equal items belonging to this object assuming that the lists
  are disjoint. It would be more correct to call the method 'join'.
  The method 'merge_into_with_check' really merges two lists of equal items if
  they have common members.  
*/
  
bool Item_equal::merge_with_check(THD *thd, Item_equal *item, bool save_merged)
{
  bool intersected= FALSE;
  Item_equal_fields_iterator_slow fi(*item);
  
  while (fi++)
  {
    if (contains(fi.get_curr_field()))
    {
      intersected= TRUE;
      if (!save_merged)
        fi.remove();
    }
  }
  if (intersected)
  {
    if (!save_merged)
      merge(thd, item);
    else
    {
      Item *c= item->get_const();
      if (c)
        add_const(thd, c);
      if (!cond_false)
      {
        Item *item;
        fi.rewind();
        while ((item= fi++))
	{
          if (!contains(fi.get_curr_field()))
            add(item, thd->mem_root);
        }
      }
    }         
  }
  return intersected;
}


/**
  @brief
  Merge this object into a list of Item_equal objects 
  
  @param list                 the list of Item_equal objects to merge into
  @param save_merged          keep the list of equalities in 'this' intact
                              (e.g. for other merges)
  @param only_intersected     do not merge if there are no common members
                              in any of Item_equal objects from the list
                              and this Item_equal

  @details
  If the list of equal items from 'this' object contains common members
  with the lists of equal items belonging to Item_equal objects from 'list'
  then all involved Item_equal objects e1,...,ek are merged into one 
  Item equal that replaces e1,...,ek in the 'list'. Otherwise, in the case
  when the value of the parameter only_if_intersected is false, this
  Item_equal is joined to the 'list'.
*/

void Item_equal::merge_into_list(THD *thd, List<Item_equal> *list,
                                 bool save_merged,
                                 bool only_intersected)
{
  Item_equal *item;
  List_iterator<Item_equal> it(*list);
  Item_equal *merge_into= NULL;
  while((item= it++))
  {
    if (!merge_into)
    {
      if (item->merge_with_check(thd, this, save_merged))
        merge_into= item;
    }
    else
    {
      if (merge_into->merge_with_check(thd, item, false))
        it.remove();
    }
  }
  if (!only_intersected && !merge_into)
    list->push_back(this, thd->mem_root);
}


/**
  @brief
  Order equal items of the  multiple equality according to a sorting criteria

  @param compare      function to compare items from the equal_items list
  @param arg          context extra parameter for the cmp function

  @details
  The function performs ordering of the items from the equal_items list
  according to the criteria determined by the cmp callback parameter.
  If cmp(item1,item2,arg)<0 than item1 must be placed after item2.

  @notes
  The function sorts equal items by the bubble sort algorithm.
  The list of field items is looked through and whenever two neighboring
  members follow in a wrong order they are swapped. This is performed
  again and again until we get all members in a right order.
*/

void Item_equal::sort(Item_field_cmpfunc compare, void *arg)
{
  bubble_sort<Item>(&equal_items, compare, arg);
}


/**
  @brief
  Check appearance of new constant items in the multiple equality object

  @details
  The function checks appearance of new constant items among the members
  of the equal_items list. Each new constant item is compared with
  the constant item from the list if there is any. If there is none the first
  new constant item is placed at the very beginning of the list and
  with_const is set to TRUE. If it happens that the compared constant items
  are unequal then the flag cond_false is set to TRUE.

  @notes 
  Currently this function is called only after substitution of constant tables.
*/

void Item_equal::update_const(THD *thd)
{
  List_iterator<Item> it(equal_items);
  if (with_const)
    it++;
  Item *item;
  while ((item= it++))
  {
    if (item->const_item() && !item->is_expensive() &&
        /*
          Don't propagate constant status of outer-joined column.
          Such a constant status here is a result of:
            a) empty outer-joined table: in this case such a column has a
               value of NULL; but at the same time other arguments of
               Item_equal don't have to be NULLs and the value of the whole
               multiple equivalence expression doesn't have to be NULL or FALSE
               because of the outer join nature;
          or
            b) outer-joined table contains only 1 row: the result of
               this column is equal to a row field value *or* NULL.
          Both values are inacceptable as Item_equal constants.
        */
        !item->is_outer_field())
    {
      if (item == equal_items.head())
        with_const= TRUE;
      else
      {
        it.remove();
        add_const(thd, item);
      }
    } 
  }
}


/**
  @brief
  Fix fields in a completely built multiple equality

  @param  thd     currently not used thread handle 
  @param  ref     not used

  @details
  This function is called once the multiple equality has been built out of 
  the WHERE/ON condition and no new members are expected to be added to the
  equal_items list anymore.
  As any implementation of the virtual fix_fields method the function
  calculates the cached values of not_null_tables_cache, used_tables_cache,
  const_item_cache and calls fix_length_and_dec().
  Additionally the function sets a reference to the Item_equal object in
  the non-constant items of the equal_items list unless such a reference has
  been already set.

  @notes 
  Currently this function is called only in the function
  build_equal_items_for_cond.
  
  @retval
  FALSE   always
*/

bool Item_equal::fix_fields(THD *thd, Item **ref)
{ 
  DBUG_ASSERT(fixed == 0);
  Item_equal_fields_iterator it(*this);
  Item *item;
  Field *first_equal_field= NULL;
  Field *last_equal_field= NULL;
  Field *prev_equal_field= NULL;
  not_null_tables_cache= used_tables_cache= 0;
  const_item_cache= 0;
  while ((item= it++))
  {
    table_map tmp_table_map;
    used_tables_cache|= item->used_tables();
    tmp_table_map= item->not_null_tables();
    not_null_tables_cache|= tmp_table_map;
    DBUG_ASSERT(!item->with_sum_func && !item->with_subquery());
    if (item->maybe_null)
      maybe_null= 1;
    if (!item->get_item_equal())
      item->set_item_equal(this);
    if (link_equal_fields && item->real_item()->type() == FIELD_ITEM)
    {
      last_equal_field= ((Item_field *) (item->real_item()))->field;
      if (!prev_equal_field)
        first_equal_field= last_equal_field;
      else
        prev_equal_field->next_equal_field= last_equal_field;
      prev_equal_field= last_equal_field;         
    }
  }
  if (prev_equal_field && last_equal_field != first_equal_field)
    last_equal_field->next_equal_field= first_equal_field;
  if (fix_length_and_dec())
    return TRUE;
  fixed= 1;
  return FALSE;
}


/**
  Update the value of the used table attribute and other attributes
 */

void Item_equal::update_used_tables()
{
  not_null_tables_cache= used_tables_cache= 0;
  if ((const_item_cache= cond_false || cond_true))
    return;
  Item_equal_fields_iterator it(*this);
  Item *item;
  const_item_cache= 1;
  while ((item= it++))
  {
    item->update_used_tables();
    used_tables_cache|= item->used_tables();
    /* see commentary at Item_equal::update_const() */
    const_item_cache&= item->const_item() && !item->is_outer_field();
  }
}


bool Item_equal::count_sargable_conds(void *arg)
{
  SELECT_LEX *sel= (SELECT_LEX *) arg;
  uint m= equal_items.elements;
  sel->cond_count+= m*(m-1);
  return 0;
}


/**
  @brief
  Evaluate multiple equality

  @details
  The function evaluate multiple equality to a boolean value.
  The function ignores non-constant items from the equal_items list.
  The function returns 1 if all constant items from the list are equal. 
  It returns 0 if there are unequal constant items in the list or 
  one of the constant items is evaluated to NULL. 
  
  @notes 
  Currently this function can be called only at the optimization
  stage after the constant table substitution, since all Item_equals
  are eliminated before the execution stage.
  
  @retval
     0     multiple equality is always FALSE or NULL
     1     otherwise
*/

longlong Item_equal::val_int()
{
  if (cond_false)
    return 0;
  if (cond_true)
    return 1;
  Item *item= get_const();
  Item_equal_fields_iterator it(*this);
  if (!item)
    item= it++;
  eval_item->store_value(item);
  if ((null_value= item->null_value))
    return 0;
  while ((item= it++))
  {
    Field *field= it.get_curr_field();
    /* Skip fields of tables that has not been read yet */
    if (!field->table->status || (field->table->status & STATUS_NULL_ROW))
    {
      const int rc= eval_item->cmp(item);
      if ((rc == TRUE) || (null_value= (rc == UNKNOWN)))
        return 0;
    }
  }
  return 1;
}


bool Item_equal::fix_length_and_dec()
{
  Item *item= get_first(NO_PARTICULAR_TAB, NULL);
  const Type_handler *handler= item->type_handler();
  eval_item= handler->make_cmp_item(current_thd, item->collation.collation);
  return eval_item == NULL;
}


bool Item_equal::walk(Item_processor processor, bool walk_subquery, void *arg)
{
  Item *item;
  Item_equal_fields_iterator it(*this);
  while ((item= it++))
  {
    if (item->walk(processor, walk_subquery, arg))
      return 1;
  }
  return Item_func::walk(processor, walk_subquery, arg);
}


Item *Item_equal::transform(THD *thd, Item_transformer transformer, uchar *arg)
{
  DBUG_ASSERT(!thd->stmt_arena->is_stmt_prepare());

  Item *item;
  Item_equal_fields_iterator it(*this);
  while ((item= it++))
  {
    Item *new_item= item->transform(thd, transformer, arg);
    if (!new_item)
      return 0;

    /*
      THD::change_item_tree() should be called only if the tree was
      really transformed, i.e. when a new item has been created.
      Otherwise we'll be allocating a lot of unnecessary memory for
      change records at each execution.
    */
    if (new_item != item)
      thd->change_item_tree((Item **) it.ref(), new_item);
  }
  return Item_func::transform(thd, transformer, arg);
}


void Item_equal::print(String *str, enum_query_type query_type)
{
  if (cond_false)
  {
    str->append('0');
    return;
  }
  str->append(func_name());
  str->append('(');
  List_iterator_fast<Item> it(equal_items);
  Item *item;
  item= it++;
  item->print(str, query_type);
  while ((item= it++))
  {
    str->append(',');
    str->append(' ');
    item->print(str, query_type);
  }
  str->append(')');
}


/*
  @brief Get the first equal field of multiple equality.
  @param[in] field   the field to get equal field to

  @details Get the first field of multiple equality that is equal to the
  given field. In order to make semi-join materialization strategy work
  correctly we can't propagate equal fields from upper select to a
  materialized semi-join.
  Thus the fields is returned according to following rules:

  1) If the given field belongs to a semi-join then the first field in
     multiple equality which belong to the same semi-join is returned.
     Otherwise NULL is returned.
  2) If the given field doesn't belong to a semi-join then
     the first field in the multiple equality that doesn't belong to any
     semi-join is returned.
     If all fields in the equality are belong to semi-join(s) then NULL
     is returned.
  3) If no field is given then the first field in the multiple equality
     is returned without regarding whether it belongs to a semi-join or not.

  @retval Found first field in the multiple equality.
  @retval 0 if no field found.
*/

Item* Item_equal::get_first(JOIN_TAB *context, Item *field_item)
{
  Item_equal_fields_iterator it(*this);
  Item *item;
  if (!field_item)
    return (it++);
  Field *field= ((Item_field *) (field_item->real_item()))->field;

  /*
    Of all equal fields, return the first one we can use. Normally, this is the
    field which belongs to the table that is the first in the join order.

    There is one exception to this: When semi-join materialization strategy is
    used, and the given field belongs to a table within the semi-join nest, we
    must pick the first field in the semi-join nest.

    Example: suppose we have a join order:

       ot1 ot2  SJ-Mat(it1  it2  it3)  ot3

    and equality ot2.col = it1.col = it2.col
    If we're looking for best substitute for 'it2.col', we should pick it1.col
    and not ot2.col.
    
    eliminate_item_equal() also has code that deals with equality substitution
    in presense of SJM nests.
  */

  TABLE_LIST *emb_nest;
  if (context != NO_PARTICULAR_TAB)
    emb_nest= context->emb_sj_nest;
  else
    emb_nest= field->table->pos_in_table_list->embedding;

  if (emb_nest && emb_nest->sj_mat_info && emb_nest->sj_mat_info->is_used)
  {
    /*
      It's a field from an materialized semi-join. We can substitute it for
       - a constant item 
       - a field from the same semi-join
       Find the first of such items:
    */
    while ((item= it++))
    {
      if (item->const_item() || 
          it.get_curr_field()->table->pos_in_table_list->embedding == emb_nest)
      {
        /*
          If we found given field then return NULL to avoid unnecessary
          substitution.
        */
        return (item != field_item) ? item : NULL;
      }
    }
  }
  else
  {
    /*
      The field is not in SJ-Materialization nest. We must return the first
      field in the join order. The field may be inside a semi-join nest, i.e 
      a join order may look like this:

          SJ-Mat(it1  it2)  ot1  ot2

      where we're looking what to substitute ot2.col for. In this case we must 
      still return it1.col, here's a proof why:

      First let's note that either it1.col or it2.col participates in 
      subquery's IN-equality. It can't be otherwise, because materialization is
      only applicable to uncorrelated subqueries, so the only way we could
      infer "it1.col=ot1.col" is from the IN-equality. Ok, so IN-eqality has 
      it1.col or it2.col on its inner side. it1.col is first such item in the
      join order, so it's not possible for SJ-Mat to be
      SJ-Materialization-lookup, it is SJ-Materialization-Scan. The scan part
      of this strategy will unpack value of it1.col=it2.col into it1.col
      (that's the first equal item inside the subquery), and we'll be able to
      get it from there. qed.
    */

    return equal_items.head();
  }
  // Shouldn't get here.
  DBUG_ASSERT(0);
  return NULL;
}


longlong Item_func_dyncol_check::val_int()
{
  char buff[STRING_BUFFER_USUAL_SIZE];
  String tmp(buff, sizeof(buff), &my_charset_bin);
  DYNAMIC_COLUMN col;
  String *str;
  enum enum_dyncol_func_result rc;

  str= args[0]->val_str(&tmp);
  if (args[0]->null_value)
    goto null;
  col.length= str->length();
  /* We do not change the string, so could do this trick */
  col.str= (char *)str->ptr();
  rc= mariadb_dyncol_check(&col);
  if (rc < 0 && rc != ER_DYNCOL_FORMAT)
  {
    dynamic_column_error_message(rc);
    goto null;
  }
  null_value= FALSE;
  return rc == ER_DYNCOL_OK;

null:
  null_value= TRUE;
  return 0;
}

longlong Item_func_dyncol_exists::val_int()
{
  char buff[STRING_BUFFER_USUAL_SIZE], nmstrbuf[11];
  String tmp(buff, sizeof(buff), &my_charset_bin),
         nmbuf(nmstrbuf, sizeof(nmstrbuf), system_charset_info);
  DYNAMIC_COLUMN col;
  String *str;
  LEX_STRING buf, *name= NULL;
  ulonglong num= 0;
  enum enum_dyncol_func_result rc;

  if (args[1]->result_type() == INT_RESULT)
    num= args[1]->val_int();
  else
  {
    String *nm= args[1]->val_str(&nmbuf);
    if (!nm || args[1]->null_value)
    {
      null_value= 1;
      return 1;
    }
    if (my_charset_same(nm->charset(), DYNCOL_UTF))
    {
      buf.str= (char *) nm->ptr();
      buf.length= nm->length();
    }
    else
    {
      uint strlen= nm->length() * DYNCOL_UTF->mbmaxlen + 1;
      uint dummy_errors;
      buf.str= (char *) current_thd->alloc(strlen);
      if (buf.str)
      {
        buf.length=
          copy_and_convert(buf.str, strlen, DYNCOL_UTF,
                           nm->ptr(), nm->length(), nm->charset(),
                           &dummy_errors);
      }
      else
        buf.length= 0;
    }
    name= &buf;
  }
  str= args[0]->val_str(&tmp);
  if (args[0]->null_value || args[1]->null_value || num > UINT_MAX16)
    goto null;
  col.length= str->length();
  /* We do not change the string, so could do this trick */
  col.str= (char *)str->ptr();
  rc= ((name == NULL) ?
       mariadb_dyncol_exists_num(&col, (uint) num) :
       mariadb_dyncol_exists_named(&col, name));
  if (rc < 0)
  {
    dynamic_column_error_message(rc);
    goto null;
  }
  null_value= FALSE;
  return rc == ER_DYNCOL_YES;

null:
  null_value= TRUE;
  return 0;
}


Item_bool_rowready_func2 *Eq_creator::create(THD *thd, Item *a, Item *b) const
{
  return new(thd->mem_root) Item_func_eq(thd, a, b);
}


Item_bool_rowready_func2* Eq_creator::create_swap(THD *thd, Item *a, Item *b) const
{
  return new(thd->mem_root) Item_func_eq(thd, b, a);
}


Item_bool_rowready_func2* Ne_creator::create(THD *thd, Item *a, Item *b) const
{
  return new(thd->mem_root) Item_func_ne(thd, a, b);
}


Item_bool_rowready_func2* Ne_creator::create_swap(THD *thd, Item *a, Item *b) const
{
  return new(thd->mem_root) Item_func_ne(thd, b, a);
}


Item_bool_rowready_func2* Gt_creator::create(THD *thd, Item *a, Item *b) const
{
  return new(thd->mem_root) Item_func_gt(thd, a, b);
}


Item_bool_rowready_func2* Gt_creator::create_swap(THD *thd, Item *a, Item *b) const
{
  return new(thd->mem_root) Item_func_lt(thd, b, a);
}


Item_bool_rowready_func2* Lt_creator::create(THD *thd, Item *a, Item *b) const
{
  return new(thd->mem_root) Item_func_lt(thd, a, b);
}


Item_bool_rowready_func2* Lt_creator::create_swap(THD *thd, Item *a, Item *b) const
{
  return new(thd->mem_root) Item_func_gt(thd, b, a);
}


Item_bool_rowready_func2* Ge_creator::create(THD *thd, Item *a, Item *b) const
{
  return new(thd->mem_root) Item_func_ge(thd, a, b);
}


Item_bool_rowready_func2* Ge_creator::create_swap(THD *thd, Item *a, Item *b) const
{
  return new(thd->mem_root) Item_func_le(thd, b, a);
}


Item_bool_rowready_func2* Le_creator::create(THD *thd, Item *a, Item *b) const
{
  return new(thd->mem_root) Item_func_le(thd, a, b);
}


Item_bool_rowready_func2* Le_creator::create_swap(THD *thd, Item *a, Item *b) const
{
  return new(thd->mem_root) Item_func_ge(thd, b, a);
}<|MERGE_RESOLUTION|>--- conflicted
+++ resolved
@@ -4450,13 +4450,8 @@
 
   if (to_be_transformed_into_in_subq(thd))
   {
-<<<<<<< HEAD
     transform_into_subq= true;
     thd->lex->current_select->in_funcs.push_back(this, thd->mem_root);
-=======
-    bzero(&clone->cmp_items, sizeof(cmp_items));
-    clone->fix_length_and_dec();
->>>>>>> 55163ba1
   }
 
   if (arena)
