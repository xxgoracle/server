/* Copyright (c) 2000, 2012, Oracle and/or its affiliates.
   Copyright (c) 2008, 2011, Monty Program Ab

   This program is free software; you can redistribute it and/or modify
   it under the terms of the GNU General Public License as published by
   the Free Software Foundation; version 2 of the License.

   This program is distributed in the hope that it will be useful,
   but WITHOUT ANY WARRANTY; without even the implied warranty of
   MERCHANTABILITY or FITNESS FOR A PARTICULAR PURPOSE.  See the
   GNU General Public License for more details.

   You should have received a copy of the GNU General Public License
   along with this program; if not, write to the Free Software
   Foundation, Inc., 51 Franklin St, Fifth Floor, Boston, MA 02110-1301  USA */


/**
  @addtogroup Replication
  @{

  @file

  @brief Code to run the io thread and the sql thread on the
  replication slave.
*/

#include "sql_priv.h"
#include "my_global.h"
#include "slave.h"
#include "sql_parse.h"                         // execute_init_command
#include "sql_table.h"                         // mysql_rm_table
#include "rpl_mi.h"
#include "rpl_rli.h"
#include "sql_repl.h"
#include "rpl_filter.h"
#include "repl_failsafe.h"
#include "transaction.h"
#include <thr_alarm.h>
#include <my_dir.h>
#include <sql_common.h>
#include <errmsg.h>
#include <mysqld_error.h>
#include <mysys_err.h>
#include "rpl_handler.h"
#include <signal.h>
#include <mysql.h>
#include <myisam.h>

#include "sql_base.h"                           // close_thread_tables
#include "tztime.h"                             // struct Time_zone
#include "log_event.h"                          // Rotate_log_event,
                                                // Create_file_log_event,
                                                // Format_description_log_event

#ifdef HAVE_REPLICATION

#include "rpl_tblmap.h"
#include "debug_sync.h"
#include "rpl_parallel.h"


#define FLAGSTR(V,F) ((V)&(F)?#F" ":"")

#define MAX_SLAVE_RETRY_PAUSE 5
/*
  a parameter of sql_slave_killed() to defer the killed status
*/
#define SLAVE_WAIT_GROUP_DONE 60
bool use_slave_mask = 0;
MY_BITMAP slave_error_mask;
char slave_skip_error_names[SHOW_VAR_FUNC_BUFF_SIZE];

char* slave_load_tmpdir = 0;
Master_info *active_mi= 0;
Master_info_index *master_info_index;
my_bool replicate_same_server_id;
ulonglong relay_log_space_limit = 0;
LEX_STRING default_master_connection_name= { (char*) "", 0 };

/*
  When slave thread exits, we need to remember the temporary tables so we
  can re-use them on slave start.

  TODO: move the vars below under Master_info
*/

int disconnect_slave_event_count = 0, abort_slave_event_count = 0;

static pthread_key(Master_info*, RPL_MASTER_INFO);

enum enum_slave_reconnect_actions
{
  SLAVE_RECON_ACT_REG= 0,
  SLAVE_RECON_ACT_DUMP= 1,
  SLAVE_RECON_ACT_EVENT= 2,
  SLAVE_RECON_ACT_MAX
};

enum enum_slave_reconnect_messages
{
  SLAVE_RECON_MSG_WAIT= 0,
  SLAVE_RECON_MSG_KILLED_WAITING= 1,
  SLAVE_RECON_MSG_AFTER= 2,
  SLAVE_RECON_MSG_FAILED= 3,
  SLAVE_RECON_MSG_COMMAND= 4,
  SLAVE_RECON_MSG_KILLED_AFTER= 5,
  SLAVE_RECON_MSG_MAX
};

static const char *reconnect_messages[SLAVE_RECON_ACT_MAX][SLAVE_RECON_MSG_MAX]=
{
  {
    "Waiting to reconnect after a failed registration on master",
    "Slave I/O thread killed while waitnig to reconnect after a failed \
registration on master",
    "Reconnecting after a failed registration on master",
    "failed registering on master, reconnecting to try again, \
log '%s' at position %s%s",
    "COM_REGISTER_SLAVE",
    "Slave I/O thread killed during or after reconnect"
  },
  {
    "Waiting to reconnect after a failed binlog dump request",
    "Slave I/O thread killed while retrying master dump",
    "Reconnecting after a failed binlog dump request",
    "failed dump request, reconnecting to try again, log '%s' at position %s%s",
    "COM_BINLOG_DUMP",
    "Slave I/O thread killed during or after reconnect"
  },
  {
    "Waiting to reconnect after a failed master event read",
    "Slave I/O thread killed while waiting to reconnect after a failed read",
    "Reconnecting after a failed master event read",
    "Slave I/O thread: Failed reading log event, reconnecting to retry, \
log '%s' at position %s%s",
    "",
    "Slave I/O thread killed during or after a reconnect done to recover from \
failed read"
  }
};
 

typedef enum { SLAVE_THD_IO, SLAVE_THD_SQL} SLAVE_THD_TYPE;

static int process_io_rotate(Master_info* mi, Rotate_log_event* rev);
static int process_io_create_file(Master_info* mi, Create_file_log_event* cev);
static bool wait_for_relay_log_space(Relay_log_info* rli);
static bool io_slave_killed(Master_info* mi);
static bool sql_slave_killed(rpl_group_info *rgi);
static int init_slave_thread(THD* thd, Master_info *mi,
                             SLAVE_THD_TYPE thd_type);
static void print_slave_skip_errors(void);
static int safe_connect(THD* thd, MYSQL* mysql, Master_info* mi);
static int safe_reconnect(THD* thd, MYSQL* mysql, Master_info* mi,
                          bool suppress_warnings);
static int connect_to_master(THD* thd, MYSQL* mysql, Master_info* mi,
                             bool reconnect, bool suppress_warnings);
static Log_event* next_event(rpl_group_info* rgi, ulonglong *event_size);
static int queue_event(Master_info* mi,const char* buf,ulong event_len);
static int terminate_slave_thread(THD *thd,
                                  mysql_mutex_t *term_lock,
                                  mysql_cond_t *term_cond,
                                  volatile uint *slave_running,
                                  bool skip_lock);
static bool check_io_slave_killed(Master_info *mi, const char *info);
static bool send_show_master_info_header(THD *thd, bool full,
                                         size_t gtid_pos_length);
static bool send_show_master_info_data(THD *thd, Master_info *mi, bool full,
                                       String *gtid_pos);
/*
  Function to set the slave's max_allowed_packet based on the value
  of slave_max_allowed_packet.

    @in_param    thd    Thread handler for slave
    @in_param    mysql  MySQL connection handle
*/

static void set_slave_max_allowed_packet(THD *thd, MYSQL *mysql)
{
  DBUG_ENTER("set_slave_max_allowed_packet");
  // thd and mysql must be valid
  DBUG_ASSERT(thd && mysql);

  thd->variables.max_allowed_packet= slave_max_allowed_packet;
  thd->net.max_packet_size= slave_max_allowed_packet;
  /*
    Adding MAX_LOG_EVENT_HEADER_LEN to the max_packet_size on the I/O
    thread and the mysql->option max_allowed_packet, since a
    replication event can become this much  larger than
    the corresponding packet (query) sent from client to master.
  */
  thd->net.max_packet_size+= MAX_LOG_EVENT_HEADER;
  /*
    Skipping the setting of mysql->net.max_packet size to slave
    max_allowed_packet since this is done during mysql_real_connect.
  */
  mysql->options.max_allowed_packet=
    slave_max_allowed_packet+MAX_LOG_EVENT_HEADER;
  DBUG_VOID_RETURN;
}

/*
  Find out which replications threads are running

  SYNOPSIS
    init_thread_mask()
    mask                Return value here
    mi                  master_info for slave
    inverse             If set, returns which threads are not running

  IMPLEMENTATION
    Get a bit mask for which threads are running so that we can later restart
    these threads.

  RETURN
    mask        If inverse == 0, running threads
                If inverse == 1, stopped threads
*/

void init_thread_mask(int* mask,Master_info* mi,bool inverse)
{
  bool set_io = mi->slave_running, set_sql = mi->rli.slave_running;
  register int tmp_mask=0;
  DBUG_ENTER("init_thread_mask");

  if (set_io)
    tmp_mask |= SLAVE_IO;
  if (set_sql)
    tmp_mask |= SLAVE_SQL;
  if (inverse)
    tmp_mask^= (SLAVE_IO | SLAVE_SQL);
  *mask = tmp_mask;
  DBUG_VOID_RETURN;
}


/*
  lock_slave_threads()
*/

void lock_slave_threads(Master_info* mi)
{
  DBUG_ENTER("lock_slave_threads");

  //TODO: see if we can do this without dual mutex
  mysql_mutex_lock(&mi->run_lock);
  mysql_mutex_lock(&mi->rli.run_lock);
  DBUG_VOID_RETURN;
}


/*
  unlock_slave_threads()
*/

void unlock_slave_threads(Master_info* mi)
{
  DBUG_ENTER("unlock_slave_threads");

  //TODO: see if we can do this without dual mutex
  mysql_mutex_unlock(&mi->rli.run_lock);
  mysql_mutex_unlock(&mi->run_lock);
  DBUG_VOID_RETURN;
}

#ifdef HAVE_PSI_INTERFACE
static PSI_thread_key key_thread_slave_io, key_thread_slave_sql;

static PSI_thread_info all_slave_threads[]=
{
  { &key_thread_slave_io, "slave_io", PSI_FLAG_GLOBAL},
  { &key_thread_slave_sql, "slave_sql", PSI_FLAG_GLOBAL}
};

static void init_slave_psi_keys(void)
{
  const char* category= "sql";
  int count;

  if (PSI_server == NULL)
    return;

  count= array_elements(all_slave_threads);
  PSI_server->register_thread(category, all_slave_threads, count);
}
#endif /* HAVE_PSI_INTERFACE */


static bool slave_init_thread_running;


pthread_handler_t
handle_slave_init(void *arg __attribute__((unused)))
{
  THD *thd;

  my_thread_init();
  thd= new THD;
  thd->thread_stack= (char*) &thd;           /* Set approximate stack start */
  mysql_mutex_lock(&LOCK_thread_count);
  thd->thread_id= thread_id++;
  mysql_mutex_unlock(&LOCK_thread_count);
  thd->store_globals();

  thd_proc_info(thd, "Loading slave GTID position from table");
  if (rpl_load_gtid_slave_state(thd))
    sql_print_warning("Failed to load slave replication state from table "
                      "%s.%s: %u: %s", "mysql",
                      rpl_gtid_slave_state_table_name.str,
                      thd->get_stmt_da()->sql_errno(),
                      thd->get_stmt_da()->message());

  mysql_mutex_lock(&LOCK_thread_count);
  delete thd;
  mysql_mutex_unlock(&LOCK_thread_count);
  my_thread_end();

  mysql_mutex_lock(&LOCK_thread_count);
  slave_init_thread_running= false;
  mysql_cond_signal(&COND_thread_count);
  mysql_mutex_unlock(&LOCK_thread_count);

  return 0;
}


static int
run_slave_init_thread()
{
  pthread_t th;

  slave_init_thread_running= true;
  if (mysql_thread_create(key_thread_slave_init, &th, NULL,
                          handle_slave_init, NULL))
  {
    sql_print_error("Failed to create thread while initialising slave");
    return 1;
  }

  mysql_mutex_lock(&LOCK_thread_count);
  while (slave_init_thread_running)
    mysql_cond_wait(&COND_thread_count, &LOCK_thread_count);
  mysql_mutex_unlock(&LOCK_thread_count);

  return 0;
}


/* Initialize slave structures */

int init_slave()
{
  DBUG_ENTER("init_slave");
  int error= 0;

#ifdef HAVE_PSI_INTERFACE
  init_slave_psi_keys();
#endif

  if (run_slave_init_thread())
    return 1;

  /*
    This is called when mysqld starts. Before client connections are
    accepted. However bootstrap may conflict with us if it does START SLAVE.
    So it's safer to take the lock.
  */
  mysql_mutex_lock(&LOCK_active_mi);

  if (pthread_key_create(&RPL_MASTER_INFO, NULL))
    goto err;

  master_info_index= new Master_info_index;
  if (!master_info_index || master_info_index->init_all_master_info())
  {
    sql_print_error("Failed to initialize multi master structures");
    mysql_mutex_unlock(&LOCK_active_mi);
    DBUG_RETURN(1);
  }
  if (!(active_mi= new Master_info(&default_master_connection_name,
                                   relay_log_recovery)) ||
      active_mi->error())
  {
    delete active_mi;
    active_mi= 0;
    goto err;
  }

  if (master_info_index->add_master_info(active_mi, FALSE))
  {
    delete active_mi;
    active_mi= 0;
    goto err;
  }

  if (global_rpl_thread_pool.init(opt_slave_parallel_threads))
    return 1;

  /*
    If --slave-skip-errors=... was not used, the string value for the
    system variable has not been set up yet. Do it now.
  */
  if (!use_slave_mask)
  {
    print_slave_skip_errors();
  }

  /*
    If master_host is not specified, try to read it from the master_info file.
    If master_host is specified, create the master_info file if it doesn't
    exists.
  */

  if (init_master_info(active_mi,master_info_file,relay_log_info_file,
                       1, (SLAVE_IO | SLAVE_SQL)))
  {
    sql_print_error("Failed to initialize the master info structure");
    goto err;
  }

  /* If server id is not set, start_slave_thread() will say it */

  if (active_mi->host[0] && !opt_skip_slave_start)
  {
    if (start_slave_threads(1 /* need mutex */,
                            0 /* no wait for start*/,
                            active_mi,
                            master_info_file,
                            relay_log_info_file,
                            SLAVE_IO | SLAVE_SQL))
    {
      sql_print_error("Failed to create slave threads");
      goto err;
    }
  }

end:
  mysql_mutex_unlock(&LOCK_active_mi);
  DBUG_RETURN(error);

err:
  sql_print_error("Failed to allocate memory for the Master Info structure");
  error= 1;
  goto end;
}

/*
  Updates the master info based on the information stored in the
  relay info and ignores relay logs previously retrieved by the IO 
  thread, which thus starts fetching again based on to the  
  group_master_log_pos and group_master_log_name. Eventually, the old
  relay logs will be purged by the normal purge mechanism.

  In the feature, we should improve this routine in order to avoid throwing
  away logs that are safely stored in the disk. Note also that this recovery 
  routine relies on the correctness of the relay-log.info and only tolerates 
  coordinate problems in master.info.
  
  In this function, there is no need for a mutex as the caller 
  (i.e. init_slave) already has one acquired.
  
  Specifically, the following structures are updated:
 
  1 - mi->master_log_pos  <-- rli->group_master_log_pos
  2 - mi->master_log_name <-- rli->group_master_log_name
  3 - It moves the relay log to the new relay log file, by
      rli->group_relay_log_pos  <-- BIN_LOG_HEADER_SIZE;
      rli->event_relay_log_pos  <-- BIN_LOG_HEADER_SIZE;
      rli->group_relay_log_name <-- rli->relay_log.get_log_fname();
      rli->event_relay_log_name <-- rli->relay_log.get_log_fname();
  
   If there is an error, it returns (1), otherwise returns (0).
 */
int init_recovery(Master_info* mi, const char** errmsg)
{
  DBUG_ENTER("init_recovery");
 
  Relay_log_info *rli= &mi->rli;
  if (rli->group_master_log_name[0])
  {
    mi->master_log_pos= MY_MAX(BIN_LOG_HEADER_SIZE,
                             rli->group_master_log_pos);
    strmake_buf(mi->master_log_name, rli->group_master_log_name);
 
    sql_print_warning("Recovery from master pos %ld and file %s.",
                      (ulong) mi->master_log_pos, mi->master_log_name);
 
    strmake_buf(rli->group_relay_log_name, rli->relay_log.get_log_fname());
    strmake_buf(rli->event_relay_log_name, rli->relay_log.get_log_fname());
 
    rli->group_relay_log_pos= rli->event_relay_log_pos= BIN_LOG_HEADER_SIZE;
  }

  DBUG_RETURN(0);
}

 
/**
  Convert slave skip errors bitmap into a printable string.
*/

static void print_slave_skip_errors(void)
{
  /*
    To be safe, we want 10 characters of room in the buffer for a number
    plus terminators. Also, we need some space for constant strings.
    10 characters must be sufficient for a number plus {',' | '...'}
    plus a NUL terminator. That is a max 6 digit number.
  */
  const size_t MIN_ROOM= 10;
  DBUG_ENTER("print_slave_skip_errors");
  DBUG_ASSERT(sizeof(slave_skip_error_names) > MIN_ROOM);
  DBUG_ASSERT(MAX_SLAVE_ERROR <= 999999); // 6 digits

  /* Make @@slave_skip_errors show the nice human-readable value.  */
  opt_slave_skip_errors= slave_skip_error_names;

  if (!use_slave_mask || bitmap_is_clear_all(&slave_error_mask))
  {
    /* purecov: begin tested */
    memcpy(slave_skip_error_names, STRING_WITH_LEN("OFF"));
    /* purecov: end */
  }
  else if (bitmap_is_set_all(&slave_error_mask))
  {
    /* purecov: begin tested */
    memcpy(slave_skip_error_names, STRING_WITH_LEN("ALL"));
    /* purecov: end */
  }
  else
  {
    char *buff= slave_skip_error_names;
    char *bend= buff + sizeof(slave_skip_error_names);
    int  errnum;

    for (errnum= 0; errnum < MAX_SLAVE_ERROR; errnum++)
    {
      if (bitmap_is_set(&slave_error_mask, errnum))
      {
        if (buff + MIN_ROOM >= bend)
          break; /* purecov: tested */
        buff= int10_to_str(errnum, buff, 10);
        *buff++= ',';
      }
    }
    if (buff != slave_skip_error_names)
      buff--; // Remove last ','
    if (errnum < MAX_SLAVE_ERROR)
    {
      /* Couldn't show all errors */
      buff= strmov(buff, "..."); /* purecov: tested */
    }
    *buff=0;
  }
  DBUG_PRINT("init", ("error_names: '%s'", slave_skip_error_names));
  DBUG_VOID_RETURN;
}

/*
  Init function to set up array for errors that should be skipped for slave

  SYNOPSIS
    init_slave_skip_errors()
    arg         List of errors numbers to skip, separated with ','

  NOTES
    Called from get_options() in mysqld.cc on start-up
*/

void init_slave_skip_errors(const char* arg)
{
  const char *p;
  DBUG_ENTER("init_slave_skip_errors");

  if (bitmap_init(&slave_error_mask,0,MAX_SLAVE_ERROR,0))
  {
    fprintf(stderr, "Badly out of memory, please check your system status\n");
    exit(1);
  }
  use_slave_mask = 1;
  for (;my_isspace(system_charset_info,*arg);++arg)
    /* empty */;
  if (!my_strnncoll(system_charset_info,(uchar*)arg,4,(const uchar*)"all",4))
  {
    bitmap_set_all(&slave_error_mask);
    print_slave_skip_errors();
    DBUG_VOID_RETURN;
  }
  for (p= arg ; *p; )
  {
    long err_code;
    if (!(p= str2int(p, 10, 0, LONG_MAX, &err_code)))
      break;
    if (err_code < MAX_SLAVE_ERROR)
       bitmap_set_bit(&slave_error_mask,(uint)err_code);
    while (!my_isdigit(system_charset_info,*p) && *p)
      p++;
  }
  /* Convert slave skip errors bitmap into a printable string. */
  print_slave_skip_errors();
  DBUG_VOID_RETURN;
}

<<<<<<< HEAD
static void set_thd_in_use_temporary_tables(Relay_log_info *rli)
{
  TABLE *table;

  for (table= rli->save_temporary_tables ; table ; table= table->next)
  {
    table->in_use= rli->sql_thd;
    if (table->file != NULL)
    {
      /*
        Since we are stealing opened temporary tables from one thread to another,
        we need to let the performance schema know that,
        for aggregates per thread to work properly.
      */
      table->file->unbind_psi();
      table->file->rebind_psi();
    }
  }
}
=======
>>>>>>> 9cf8c54d

int terminate_slave_threads(Master_info* mi,int thread_mask,bool skip_lock)
{
  DBUG_ENTER("terminate_slave_threads");

  if (!mi->inited)
    DBUG_RETURN(0); /* successfully do nothing */
  int error,force_all = (thread_mask & SLAVE_FORCE_ALL);
  mysql_mutex_t *sql_lock = &mi->rli.run_lock, *io_lock = &mi->run_lock;
  mysql_mutex_t *log_lock= mi->rli.relay_log.get_log_lock();

  if (thread_mask & (SLAVE_SQL|SLAVE_FORCE_ALL))
  {
    DBUG_PRINT("info",("Terminating SQL thread"));
    mi->rli.abort_slave=1;
    if ((error=terminate_slave_thread(mi->rli.sql_driver_thd, sql_lock,
                                      &mi->rli.stop_cond,
                                      &mi->rli.slave_running,
                                      skip_lock)) &&
        !force_all)
      DBUG_RETURN(error);

    mysql_mutex_lock(log_lock);

    DBUG_PRINT("info",("Flushing relay-log info file."));
    if (current_thd)
      THD_STAGE_INFO(current_thd, stage_flushing_relay_log_info_file);
    if (flush_relay_log_info(&mi->rli))
      DBUG_RETURN(ER_ERROR_DURING_FLUSH_LOGS);
    
    if (my_sync(mi->rli.info_fd, MYF(MY_WME)))
      DBUG_RETURN(ER_ERROR_DURING_FLUSH_LOGS);

    mysql_mutex_unlock(log_lock);
  }
  if (thread_mask & (SLAVE_IO|SLAVE_FORCE_ALL))
  {
    DBUG_PRINT("info",("Terminating IO thread"));
    mi->abort_slave=1;
    if ((error=terminate_slave_thread(mi->io_thd, io_lock,
                                      &mi->stop_cond,
                                      &mi->slave_running,
                                      skip_lock)) &&
        !force_all)
      DBUG_RETURN(error);

    mysql_mutex_lock(log_lock);

    DBUG_PRINT("info",("Flushing relay log and master info file."));
    if (current_thd)
      THD_STAGE_INFO(current_thd, stage_flushing_relay_log_and_master_info_repository);
    if (flush_master_info(mi, TRUE, FALSE))
      DBUG_RETURN(ER_ERROR_DURING_FLUSH_LOGS);

    if (mi->rli.relay_log.is_open() &&
        my_sync(mi->rli.relay_log.get_log_file()->file, MYF(MY_WME)))
      DBUG_RETURN(ER_ERROR_DURING_FLUSH_LOGS);

    if (my_sync(mi->fd, MYF(MY_WME)))
      DBUG_RETURN(ER_ERROR_DURING_FLUSH_LOGS);

    mysql_mutex_unlock(log_lock);
  }
  DBUG_RETURN(0); 
}


/**
   Wait for a slave thread to terminate.

   This function is called after requesting the thread to terminate
   (by setting @c abort_slave member of @c Relay_log_info or @c
   Master_info structure to 1). Termination of the thread is
   controlled with the the predicate <code>*slave_running</code>.

   Function will acquire @c term_lock before waiting on the condition
   unless @c skip_lock is true in which case the mutex should be owned
   by the caller of this function and will remain acquired after
   return from the function.

   @param term_lock
          Associated lock to use when waiting for @c term_cond

   @param term_cond
          Condition that is signalled when the thread has terminated

   @param slave_running
          Pointer to predicate to check for slave thread termination

   @param skip_lock
          If @c true the lock will not be acquired before waiting on
          the condition. In this case, it is assumed that the calling
          function acquires the lock before calling this function.

   @retval 0 All OK ER_SLAVE_NOT_RUNNING otherwise.

   @note  If the executing thread has to acquire term_lock (skip_lock
          is false), the negative running status does not represent
          any issue therefore no error is reported.

 */
static int
terminate_slave_thread(THD *thd,
                       mysql_mutex_t *term_lock,
                       mysql_cond_t *term_cond,
                       volatile uint *slave_running,
                       bool skip_lock)
{
  DBUG_ENTER("terminate_slave_thread");
  if (!skip_lock)
  {
    mysql_mutex_lock(term_lock);
  }
  else
  {
    mysql_mutex_assert_owner(term_lock);
  }
  if (!*slave_running)
  {
    if (!skip_lock)
    {
      /*
        if run_lock (term_lock) is acquired locally then either
        slave_running status is fine
      */
      mysql_mutex_unlock(term_lock);
      DBUG_RETURN(0);
    }
    else
    {
      DBUG_RETURN(ER_SLAVE_NOT_RUNNING);
    }
  }
  DBUG_ASSERT(thd != 0);
  THD_CHECK_SENTRY(thd);

  /*
    Is is critical to test if the slave is running. Otherwise, we might
    be referening freed memory trying to kick it
  */

  while (*slave_running)                        // Should always be true
  {
    int error __attribute__((unused));
    DBUG_PRINT("loop", ("killing slave thread"));

    mysql_mutex_lock(&thd->LOCK_thd_data);
#ifndef DONT_USE_THR_ALARM
    /*
      Error codes from pthread_kill are:
      EINVAL: invalid signal number (can't happen)
      ESRCH: thread already killed (can happen, should be ignored)
    */
    int err __attribute__((unused))= pthread_kill(thd->real_id, thr_client_alarm);
    DBUG_ASSERT(err != EINVAL);
#endif
    thd->awake(NOT_KILLED);

    mysql_mutex_unlock(&thd->LOCK_thd_data);

    /*
      There is a small chance that slave thread might miss the first
      alarm. To protect againts it, resend the signal until it reacts
    */
    struct timespec abstime;
    set_timespec(abstime,2);
    error= mysql_cond_timedwait(term_cond, term_lock, &abstime);
    DBUG_ASSERT(error == ETIMEDOUT || error == 0);
  }

  DBUG_ASSERT(*slave_running == 0);

  if (!skip_lock)
    mysql_mutex_unlock(term_lock);
  DBUG_RETURN(0);
}


int start_slave_thread(
#ifdef HAVE_PSI_INTERFACE
                       PSI_thread_key thread_key,
#endif
                       pthread_handler h_func, mysql_mutex_t *start_lock,
                       mysql_mutex_t *cond_lock,
                       mysql_cond_t *start_cond,
                       volatile uint *slave_running,
                       volatile ulong *slave_run_id,
                       Master_info* mi)
{
  pthread_t th;
  ulong start_id;
  DBUG_ENTER("start_slave_thread");

  DBUG_ASSERT(mi->inited);

  if (start_lock)
    mysql_mutex_lock(start_lock);
  if (!global_system_variables.server_id)
  {
    if (start_cond)
      mysql_cond_broadcast(start_cond);
    if (start_lock)
      mysql_mutex_unlock(start_lock);
    sql_print_error("Server id not set, will not start slave");
    DBUG_RETURN(ER_BAD_SLAVE);
  }

  if (*slave_running)
  {
    if (start_cond)
      mysql_cond_broadcast(start_cond);
    if (start_lock)
      mysql_mutex_unlock(start_lock);
    DBUG_RETURN(ER_SLAVE_MUST_STOP);
  }
  start_id= *slave_run_id;
  DBUG_PRINT("info",("Creating new slave thread"));
  if (mysql_thread_create(thread_key,
                          &th, &connection_attrib, h_func, (void*)mi))
  {
    if (start_lock)
      mysql_mutex_unlock(start_lock);
    DBUG_RETURN(ER_SLAVE_THREAD);
  }
  if (start_cond && cond_lock) // caller has cond_lock
  {
    THD* thd = current_thd;
    while (start_id == *slave_run_id)
    {
      DBUG_PRINT("sleep",("Waiting for slave thread to start"));
      PSI_stage_info saved_stage= {0, "", 0};
      thd->ENTER_COND(start_cond, cond_lock,
                      & stage_waiting_for_slave_thread_to_start,
                      & saved_stage);
      /*
        It is not sufficient to test this at loop bottom. We must test
        it after registering the mutex in enter_cond(). If the kill
        happens after testing of thd->killed and before the mutex is
        registered, we could otherwise go waiting though thd->killed is
        set.
      */
      if (!thd->killed)
        mysql_cond_wait(start_cond, cond_lock);
      thd->EXIT_COND(& saved_stage);
      mysql_mutex_lock(cond_lock); // re-acquire it as exit_cond() released
      if (thd->killed)
      {
        if (start_lock)
          mysql_mutex_unlock(start_lock);
        DBUG_RETURN(thd->killed_errno());
      }
    }
  }
  if (start_lock)
    mysql_mutex_unlock(start_lock);
  DBUG_RETURN(0);
}


/*
  start_slave_threads()

  NOTES
    SLAVE_FORCE_ALL is not implemented here on purpose since it does not make
    sense to do that for starting a slave--we always care if it actually
    started the threads that were not previously running
*/

int start_slave_threads(bool need_slave_mutex, bool wait_for_start,
                        Master_info* mi, const char* master_info_fname,
                        const char* slave_info_fname, int thread_mask)
{
  mysql_mutex_t *lock_io=0, *lock_sql=0, *lock_cond_io=0, *lock_cond_sql=0;
  mysql_cond_t* cond_io=0, *cond_sql=0;
  int error=0;
  const char *errmsg;
  DBUG_ENTER("start_slave_threads");

  if (need_slave_mutex)
  {
    lock_io = &mi->run_lock;
    lock_sql = &mi->rli.run_lock;
  }
  if (wait_for_start)
  {
    cond_io = &mi->start_cond;
    cond_sql = &mi->rli.start_cond;
    lock_cond_io = &mi->run_lock;
    lock_cond_sql = &mi->rli.run_lock;
  }

  /*
    If we are using GTID and both SQL and IO threads are stopped, then get
    rid of all relay logs.

    Relay logs are not very useful when using GTID, except as a buffer
    between the fetch in the IO thread and the apply in SQL thread. However
    while one of the threads is running, they are in use and cannot be
    removed.
  */
  if (mi->using_gtid != Master_info::USE_GTID_NO &&
      !mi->slave_running && !mi->rli.slave_running)
  {
    /*
      purge_relay_logs() clears the mi->rli.group_master_log_pos.
      So save and restore them, like we do in CHANGE MASTER.
      (We are not going to use them for GTID, but it might be worth to
      keep them in case connection with GTID fails and user wants to go
      back and continue with previous old-style replication coordinates).
    */
    mi->master_log_pos = MY_MAX(BIN_LOG_HEADER_SIZE,
                                mi->rli.group_master_log_pos);
    strmake(mi->master_log_name, mi->rli.group_master_log_name,
            sizeof(mi->master_log_name)-1);
    purge_relay_logs(&mi->rli, NULL, 0, &errmsg);
    mi->rli.group_master_log_pos= mi->master_log_pos;
    strmake(mi->rli.group_master_log_name, mi->master_log_name,
            sizeof(mi->rli.group_master_log_name)-1);

    error= rpl_load_gtid_state(&mi->gtid_current_pos, mi->using_gtid ==
                                             Master_info::USE_GTID_CURRENT_POS);
    mi->events_queued_since_last_gtid= 0;
    mi->gtid_reconnect_event_skip_count= 0;
  }

  if (!error && (thread_mask & SLAVE_IO))
    error= start_slave_thread(
#ifdef HAVE_PSI_INTERFACE
                              key_thread_slave_io,
#endif
                              handle_slave_io, lock_io, lock_cond_io,
                              cond_io,
                              &mi->slave_running, &mi->slave_run_id,
                              mi);
  if (!error && (thread_mask & SLAVE_SQL))
  {
    error= start_slave_thread(
#ifdef HAVE_PSI_INTERFACE
                              key_thread_slave_sql,
#endif
                              handle_slave_sql, lock_sql, lock_cond_sql,
                              cond_sql,
                              &mi->rli.slave_running, &mi->rli.slave_run_id,
                              mi);
    if (error)
      terminate_slave_threads(mi, thread_mask & SLAVE_IO, !need_slave_mutex);
  }
  DBUG_RETURN(error);
}


/*
  Release slave threads at time of executing shutdown.

  SYNOPSIS
    end_slave()
*/

void end_slave()
{
  DBUG_ENTER("end_slave");

  /*
    This is called when the server terminates, in close_connections().
    It terminates slave threads. However, some CHANGE MASTER etc may still be
    running presently. If a START SLAVE was in progress, the mutex lock below
    will make us wait until slave threads have started, and START SLAVE
    returns, then we terminate them here.

    We can also be called by cleanup(), which only happens if some
    startup parameter to the server was wrong.
  */
  mysql_mutex_lock(&LOCK_active_mi);
  /* This will call terminate_slave_threads() on all connections */
  delete master_info_index;
  master_info_index= 0;
  active_mi= 0;
  mysql_mutex_unlock(&LOCK_active_mi);
  global_rpl_thread_pool.destroy();
  free_all_rpl_filters();
  DBUG_VOID_RETURN;
}

static bool io_slave_killed(Master_info* mi)
{
  DBUG_ENTER("io_slave_killed");

  DBUG_ASSERT(mi->slave_running); // tracking buffer overrun
  DBUG_RETURN(mi->abort_slave || abort_loop || mi->io_thd->killed);
}

/**
   The function analyzes a possible killed status and makes
   a decision whether to accept it or not.
   Normally upon accepting the sql thread goes to shutdown.
   In the event of deffering decision @rli->last_event_start_time waiting
   timer is set to force the killed status be accepted upon its expiration.

   @param thd   pointer to a THD instance
   @param rli   pointer to Relay_log_info instance

   @return TRUE the killed status is recognized, FALSE a possible killed
           status is deferred.
*/
static bool sql_slave_killed(rpl_group_info *rgi)
{
  bool ret= FALSE;
  Relay_log_info *rli= rgi->rli;
  THD *thd= rgi->thd;
  DBUG_ENTER("sql_slave_killed");

  DBUG_ASSERT(rli->sql_driver_thd == thd);
  DBUG_ASSERT(rli->slave_running == 1);// tracking buffer overrun
  if (abort_loop || rli->sql_driver_thd->killed || rli->abort_slave)
  {
    /*
      The transaction should always be binlogged if OPTION_KEEP_LOG is
      set (it implies that something can not be rolled back). And such
      case should be regarded similarly as modifing a
      non-transactional table because retrying of the transaction will
      lead to an error or inconsistency as well.

      Example: OPTION_KEEP_LOG is set if a temporary table is created
      or dropped.

      Note that transaction.all.modified_non_trans_table may be 1
      if last statement was a single row transaction without begin/end.
      Testing this flag must always be done in connection with
      rli->is_in_group().
    */

    if ((thd->transaction.all.modified_non_trans_table ||
         (thd->variables.option_bits & OPTION_KEEP_LOG)) &&
        rli->is_in_group())
    {
      char msg_stopped[]=
        "... Slave SQL Thread stopped with incomplete event group "
        "having non-transactional changes. "
        "If the group consists solely of row-based events, you can try "
        "to restart the slave with --slave-exec-mode=IDEMPOTENT, which "
        "ignores duplicate key, key not found, and similar errors (see "
        "documentation for details).";

      DBUG_PRINT("info", ("modified_non_trans_table: %d  OPTION_BEGIN: %d  "
                          "is_in_group: %d",
                          thd->transaction.all.modified_non_trans_table,
                          test(thd->variables.option_bits & OPTION_BEGIN),
                          rli->is_in_group()));

      if (rli->abort_slave)
      {
        DBUG_PRINT("info",
                   ("Request to stop slave SQL Thread received while "
                    "applying a group that has non-transactional "
                    "changes; waiting for completion of the group ... "));

        /*
          Slave sql thread shutdown in face of unfinished group
          modified Non-trans table is handled via a timer. The slave
          may eventually give out to complete the current group and in
          that case there might be issues at consequent slave restart,
          see the error message.  WL#2975 offers a robust solution
          requiring to store the last exectuted event's coordinates
          along with the group's coordianates instead of waiting with
          @c last_event_start_time the timer.
        */

        if (rgi->last_event_start_time == 0)
          rgi->last_event_start_time= my_time(0);
        ret= difftime(my_time(0), rgi->last_event_start_time) <=
          SLAVE_WAIT_GROUP_DONE ? FALSE : TRUE;

        DBUG_EXECUTE_IF("stop_slave_middle_group", 
                        DBUG_EXECUTE_IF("incomplete_group_in_relay_log",
                                        ret= TRUE;);); // time is over

        if (ret == 0)
        {
          rli->report(WARNING_LEVEL, 0,
                      "Request to stop slave SQL Thread received while "
                      "applying a group that has non-transactional "
                      "changes; waiting for completion of the group ... ");
        }
        else
        {
          rli->report(ERROR_LEVEL, ER_SLAVE_FATAL_ERROR,
                      ER(ER_SLAVE_FATAL_ERROR), msg_stopped);
        }
      }
      else
      {
        ret= TRUE;
        rli->report(ERROR_LEVEL, ER_SLAVE_FATAL_ERROR,
                    ER(ER_SLAVE_FATAL_ERROR),
                    msg_stopped);
      }
    }
    else
    {
      ret= TRUE;
    }
  }
  if (ret)
    rgi->last_event_start_time= 0;
  
  DBUG_RETURN(ret);
}


/*
  skip_load_data_infile()

  NOTES
    This is used to tell a 3.23 master to break send_file()
*/

void skip_load_data_infile(NET *net)
{
  DBUG_ENTER("skip_load_data_infile");

  (void)net_request_file(net, "/dev/null");
  (void)my_net_read(net);                               // discard response
  (void)net_write_command(net, 0, (uchar*) "", 0, (uchar*) "", 0); // ok
  DBUG_VOID_RETURN;
}


bool net_request_file(NET* net, const char* fname)
{
  DBUG_ENTER("net_request_file");
  DBUG_RETURN(net_write_command(net, 251, (uchar*) fname, strlen(fname),
                                (uchar*) "", 0));
}

/*
  From other comments and tests in code, it looks like
  sometimes Query_log_event and Load_log_event can have db == 0
  (see rewrite_db() above for example)
  (cases where this happens are unclear; it may be when the master is 3.23).
*/

const char *print_slave_db_safe(const char* db)
{
  DBUG_ENTER("*print_slave_db_safe");

  DBUG_RETURN((db ? db : ""));
}

#endif /* HAVE_REPLICATION */

int init_strvar_from_file(char *var, int max_size, IO_CACHE *f,
                                 const char *default_val)
{
  uint length;
  DBUG_ENTER("init_strvar_from_file");

  if ((length=my_b_gets(f,var, max_size)))
  {
    char* last_p = var + length -1;
    if (*last_p == '\n')
      *last_p = 0; // if we stopped on newline, kill it
    else
    {
      /*
        If we truncated a line or stopped on last char, remove all chars
        up to and including newline.
      */
      int c;
      while (((c=my_b_get(f)) != '\n' && c != my_b_EOF)) ;
    }
    DBUG_RETURN(0);
  }
  else if (default_val)
  {
    strmake(var,  default_val, max_size-1);
    DBUG_RETURN(0);
  }
  DBUG_RETURN(1);
}


/*
  when moving these functions to mysys, don't forget to
  remove slave.cc from libmysqld/CMakeLists.txt
*/
int init_intvar_from_file(int* var, IO_CACHE* f, int default_val)
{
  char buf[32];
  DBUG_ENTER("init_intvar_from_file");


  if (my_b_gets(f, buf, sizeof(buf)))
  {
    *var = atoi(buf);
    DBUG_RETURN(0);
  }
  else if (default_val)
  {
    *var = default_val;
    DBUG_RETURN(0);
  }
  DBUG_RETURN(1);
}

int init_floatvar_from_file(float* var, IO_CACHE* f, float default_val)
{
  char buf[16];
  DBUG_ENTER("init_floatvar_from_file");


  if (my_b_gets(f, buf, sizeof(buf)))
  {
    if (sscanf(buf, "%f", var) != 1)
      DBUG_RETURN(1);
    else
      DBUG_RETURN(0);
  }
  else if (default_val != 0.0)
  {
    *var = default_val;
    DBUG_RETURN(0);
  }
  DBUG_RETURN(1);
}


/**
   A master info read method

   This function is called from @c init_master_info() along with
   relatives to restore some of @c active_mi members.
   Particularly, this function is responsible for restoring
   IGNORE_SERVER_IDS list of servers whose events the slave is
   going to ignore (to not log them in the relay log).
   Items being read are supposed to be decimal output of values of a
   type shorter or equal of @c long and separated by the single space.

   @param arr         @c DYNAMIC_ARRAY pointer to storage for servers id
   @param f           @c IO_CACHE pointer to the source file

   @retval 0         All OK
   @retval non-zero  An error
*/

int init_dynarray_intvar_from_file(DYNAMIC_ARRAY* arr, IO_CACHE* f)
{
  int ret= 0;
  char buf[16 * (sizeof(long)*4 + 1)]; // static buffer to use most of times
  char *buf_act= buf; // actual buffer can be dynamic if static is short
  char *token, *last;
  uint num_items;     // number of items of `arr'
  size_t read_size;
  DBUG_ENTER("init_dynarray_intvar_from_file");

  if ((read_size= my_b_gets(f, buf_act, sizeof(buf))) == 0)
  {
    return 0; // no line in master.info
  }
  if (read_size + 1 == sizeof(buf) && buf[sizeof(buf) - 2] != '\n')
  {
    /*
      short read happend; allocate sufficient memory and make the 2nd read
    */
    char buf_work[(sizeof(long)*3 + 1)*16];
    memcpy(buf_work, buf, sizeof(buf_work));
    num_items= atoi(strtok_r(buf_work, " ", &last));
    size_t snd_size;
    /*
      max size lower bound approximate estimation bases on the formula:
      (the items number + items themselves) * 
          (decimal size + space) - 1 + `\n' + '\0'
    */
    size_t max_size= (1 + num_items) * (sizeof(long)*3 + 1) + 1;
    buf_act= (char*) my_malloc(max_size, MYF(MY_WME));
    memcpy(buf_act, buf, read_size);
    snd_size= my_b_gets(f, buf_act + read_size, max_size - read_size);
    if (snd_size == 0 ||
        ((snd_size + 1 == max_size - read_size) &&  buf_act[max_size - 2] != '\n'))
    {
      /*
        failure to make the 2nd read or short read again
      */
      ret= 1;
      goto err;
    }
  }
  token= strtok_r(buf_act, " ", &last);
  if (token == NULL)
  {
    ret= 1;
    goto err;
  }
  num_items= atoi(token);
  for (uint i=0; i < num_items; i++)
  {
    token= strtok_r(NULL, " ", &last);
    if (token == NULL)
    {
      ret= 1;
      goto err;
    }
    else
    {
      ulong val= atol(token);
      insert_dynamic(arr, (uchar *) &val);
    }
  }
err:
  if (buf_act != buf)
    my_free(buf_act);
  DBUG_RETURN(ret);
}

#ifdef HAVE_REPLICATION

/*
  Check if the error is caused by network.
  @param[in]   errorno   Number of the error.
  RETURNS:
  TRUE         network error
  FALSE        not network error
*/

bool is_network_error(uint errorno)
{ 
  if (errorno == CR_CONNECTION_ERROR || 
      errorno == CR_CONN_HOST_ERROR ||
      errorno == CR_SERVER_GONE_ERROR ||
      errorno == CR_SERVER_LOST ||
      errorno == ER_CON_COUNT_ERROR ||
      errorno == ER_CONNECTION_KILLED ||
      errorno == ER_NEW_ABORTING_CONNECTION ||
      errorno == ER_SERVER_SHUTDOWN)
    return TRUE;

  return FALSE;   
}


/*
  Note that we rely on the master's version (3.23, 4.0.14 etc) instead of
  relying on the binlog's version. This is not perfect: imagine an upgrade
  of the master without waiting that all slaves are in sync with the master;
  then a slave could be fooled about the binlog's format. This is what happens
  when people upgrade a 3.23 master to 4.0 without doing RESET MASTER: 4.0
  slaves are fooled. So we do this only to distinguish between 3.23 and more
  recent masters (it's too late to change things for 3.23).

  RETURNS
  0       ok
  1       error
  2       transient network problem, the caller should try to reconnect
*/

static int get_master_version_and_clock(MYSQL* mysql, Master_info* mi)
{
  char err_buff[MAX_SLAVE_ERRMSG], err_buff2[MAX_SLAVE_ERRMSG];
  const char* errmsg= 0;
  int err_code= 0;
  MYSQL_RES *master_res= 0;
  MYSQL_ROW master_row;
  uint version= mysql_get_server_version(mysql) / 10000;
  DBUG_ENTER("get_master_version_and_clock");

  /*
    Free old description_event_for_queue (that is needed if we are in
    a reconnection).
  */
  delete mi->rli.relay_log.description_event_for_queue;
  mi->rli.relay_log.description_event_for_queue= 0;

  if (!my_isdigit(&my_charset_bin,*mysql->server_version))
  {
    errmsg= err_buff2;
    snprintf(err_buff2, sizeof(err_buff2),
             "Master reported unrecognized MySQL version: %s",
             mysql->server_version);
    err_code= ER_SLAVE_FATAL_ERROR;
    sprintf(err_buff, ER(err_code), err_buff2);
  }
  else
  {
    /*
      Note the following switch will bug when we have MySQL branch 30 ;)
    */
    switch (version) {
    case 0:
    case 1:
    case 2:
      errmsg= err_buff2;
      snprintf(err_buff2, sizeof(err_buff2),
               "Master reported unrecognized MySQL version: %s",
               mysql->server_version);
      err_code= ER_SLAVE_FATAL_ERROR;
      sprintf(err_buff, ER(err_code), err_buff2);
      break;
    case 3:
      mi->rli.relay_log.description_event_for_queue= new
        Format_description_log_event(1, mysql->server_version);
      break;
    case 4:
      mi->rli.relay_log.description_event_for_queue= new
        Format_description_log_event(3, mysql->server_version);
      break;
    default:
      /*
        Master is MySQL >=5.0. Give a default Format_desc event, so that we can
        take the early steps (like tests for "is this a 3.23 master") which we
        have to take before we receive the real master's Format_desc which will
        override this one. Note that the Format_desc we create below is garbage
        (it has the format of the *slave*); it's only good to help know if the
        master is 3.23, 4.0, etc.
      */
      mi->rli.relay_log.description_event_for_queue= new
        Format_description_log_event(4, mysql->server_version);
      break;
    }
  }

  /*
     This does not mean that a 5.0 slave will be able to read a 6.0 master; but
     as we don't know yet, we don't want to forbid this for now. If a 5.0 slave
     can't read a 6.0 master, this will show up when the slave can't read some
     events sent by the master, and there will be error messages.
  */

  if (errmsg)
    goto err;

  /* as we are here, we tried to allocate the event */
  if (!mi->rli.relay_log.description_event_for_queue)
  {
    errmsg= "default Format_description_log_event";
    err_code= ER_SLAVE_CREATE_EVENT_FAILURE;
    sprintf(err_buff, ER(err_code), errmsg);
    goto err;
  }

  /*
    FD_q's (A) is set initially from RL's (A): FD_q.(A) := RL.(A).
    It's necessary to adjust FD_q.(A) at this point because in the following
    course FD_q is going to be dumped to RL.
    Generally FD_q is derived from a received FD_m (roughly FD_q := FD_m) 
    in queue_event and the master's (A) is installed.
    At one step with the assignment the Relay-Log's checksum alg is set to 
    a new value: RL.(A) := FD_q.(A). If the slave service is stopped
    the last time assigned RL.(A) will be passed over to the restarting
    service (to the current execution point).
    RL.A is a "codec" to verify checksum in queue_event() almost all the time
    the first fake Rotate event.
    Starting from this point IO thread will executes the following checksum
    warmup sequence  of actions:

    FD_q.A := RL.A,
    A_m^0 := master.@@global.binlog_checksum,
    {queue_event(R_f): verifies(R_f, A_m^0)},
    {queue_event(FD_m): verifies(FD_m, FD_m.A), dump(FD_q), rotate(RL),
                        FD_q := FD_m, RL.A := FD_q.A)}

    See legends definition on MYSQL_BIN_LOG::relay_log_checksum_alg
    docs lines (binlog.h).
    In above A_m^0 - the value of master's
    @@binlog_checksum determined in the upcoming handshake (stored in
    mi->checksum_alg_before_fd).


    After the warm-up sequence IO gets to "normal" checksum verification mode
    to use RL.A in 
    
    {queue_event(E_m): verifies(E_m, RL.A)}

    until it has received a new FD_m.
  */
  mi->rli.relay_log.description_event_for_queue->checksum_alg=
    mi->rli.relay_log.relay_log_checksum_alg;

  DBUG_ASSERT(mi->rli.relay_log.description_event_for_queue->checksum_alg !=
              BINLOG_CHECKSUM_ALG_UNDEF);
  DBUG_ASSERT(mi->rli.relay_log.relay_log_checksum_alg !=
              BINLOG_CHECKSUM_ALG_UNDEF); 
  /*
    Compare the master and slave's clock. Do not die if master's clock is
    unavailable (very old master not supporting UNIX_TIMESTAMP()?).
  */

#ifdef ENABLED_DEBUG_SYNC
  DBUG_EXECUTE_IF("dbug.before_get_UNIX_TIMESTAMP",
                  {
                    const char act[]=
                      "now "
                      "wait_for signal.get_unix_timestamp";
                    DBUG_ASSERT(debug_sync_service);
                    DBUG_ASSERT(!debug_sync_set_action(current_thd,
                                                       STRING_WITH_LEN(act)));
                  };);
#endif

  master_res= NULL;
  if (!mysql_real_query(mysql, STRING_WITH_LEN("SELECT UNIX_TIMESTAMP()")) &&
      (master_res= mysql_store_result(mysql)) &&
      (master_row= mysql_fetch_row(master_res)))
  {
    mi->clock_diff_with_master=
      (long) (time((time_t*) 0) - strtoul(master_row[0], 0, 10));
  }
  else if (check_io_slave_killed(mi, NULL))
    goto slave_killed_err;
  else if (is_network_error(mysql_errno(mysql)))
  {
    mi->report(WARNING_LEVEL, mysql_errno(mysql),
               "Get master clock failed with error: %s", mysql_error(mysql));
    goto network_err;
  }
  else 
  {
    mi->clock_diff_with_master= 0; /* The "most sensible" value */
    sql_print_warning("\"SELECT UNIX_TIMESTAMP()\" failed on master, "
                      "do not trust column Seconds_Behind_Master of SHOW "
                      "SLAVE STATUS. Error: %s (%d)",
                      mysql_error(mysql), mysql_errno(mysql));
  }
  if (master_res)
  {
    mysql_free_result(master_res);
    master_res= NULL;
  }

  /*
    Check that the master's server id and ours are different. Because if they
    are equal (which can result from a simple copy of master's datadir to slave,
    thus copying some my.cnf), replication will work but all events will be
    skipped.
    Do not die if SHOW VARIABLES LIKE 'SERVER_ID' fails on master (very old
    master?).
    Note: we could have put a @@SERVER_ID in the previous SELECT
    UNIX_TIMESTAMP() instead, but this would not have worked on 3.23 masters.
  */
#ifdef ENABLED_DEBUG_SYNC
  DBUG_EXECUTE_IF("dbug.before_get_SERVER_ID",
                  {
                    const char act[]=
                      "now "
                      "wait_for signal.get_server_id";
                    DBUG_ASSERT(debug_sync_service);
                    DBUG_ASSERT(!debug_sync_set_action(current_thd, 
                                                       STRING_WITH_LEN(act)));
                  };);
#endif
  master_res= NULL;
  master_row= NULL;
  if (!mysql_real_query(mysql,
                        STRING_WITH_LEN("SHOW VARIABLES LIKE 'SERVER_ID'")) &&
      (master_res= mysql_store_result(mysql)) &&
      (master_row= mysql_fetch_row(master_res)))
  {
    if ((global_system_variables.server_id ==
             (mi->master_id= strtoul(master_row[1], 0, 10))) &&
        !mi->rli.replicate_same_server_id)
    {
      errmsg= "The slave I/O thread stops because master and slave have equal \
MySQL server ids; these ids must be different for replication to work (or \
the --replicate-same-server-id option must be used on slave but this does \
not always make sense; please check the manual before using it).";
      err_code= ER_SLAVE_FATAL_ERROR;
      sprintf(err_buff, ER(err_code), errmsg);
      goto err;
    }
  }
  else if (mysql_errno(mysql))
  {
    if (check_io_slave_killed(mi, NULL))
      goto slave_killed_err;
    else if (is_network_error(mysql_errno(mysql)))
    {
      mi->report(WARNING_LEVEL, mysql_errno(mysql),
                 "Get master SERVER_ID failed with error: %s", mysql_error(mysql));
      goto network_err;
    }
    /* Fatal error */
    errmsg= "The slave I/O thread stops because a fatal error is encountered \
when it try to get the value of SERVER_ID variable from master.";
    err_code= mysql_errno(mysql);
    sprintf(err_buff, "%s Error: %s", errmsg, mysql_error(mysql));
    goto err;
  }
  else if (!master_row && master_res)
  {
    mi->report(WARNING_LEVEL, ER_UNKNOWN_SYSTEM_VARIABLE,
               "Unknown system variable 'SERVER_ID' on master, \
maybe it is a *VERY OLD MASTER*.");
  }
  if (master_res)
  {
    mysql_free_result(master_res);
    master_res= NULL;
  }
  if (mi->master_id == 0 && mi->ignore_server_ids.elements > 0)
  {
    errmsg= "Slave configured with server id filtering could not detect the master server id.";
    err_code= ER_SLAVE_FATAL_ERROR;
    sprintf(err_buff, ER(err_code), errmsg);
    goto err;
  }

  /*
    Check that the master's global character_set_server and ours are the same.
    Not fatal if query fails (old master?).
    Note that we don't check for equality of global character_set_client and
    collation_connection (neither do we prevent their setting in
    set_var.cc). That's because from what I (Guilhem) have tested, the global
    values of these 2 are never used (new connections don't use them).
    We don't test equality of global collation_database either as it's is
    going to be deprecated (made read-only) in 4.1 very soon.
    The test is only relevant if master < 5.0.3 (we'll test only if it's older
    than the 5 branch; < 5.0.3 was alpha...), as >= 5.0.3 master stores
    charset info in each binlog event.
    We don't do it for 3.23 because masters <3.23.50 hang on
    SELECT @@unknown_var (BUG#7965 - see changelog of 3.23.50). So finally we
    test only if master is 4.x.
  */

  /* redundant with rest of code but safer against later additions */
  if (version == 3)
    goto err;

  if (version == 4)
  {
    master_res= NULL;
    if (!mysql_real_query(mysql,
                          STRING_WITH_LEN("SELECT @@GLOBAL.COLLATION_SERVER")) &&
        (master_res= mysql_store_result(mysql)) &&
        (master_row= mysql_fetch_row(master_res)))
    {
      if (strcmp(master_row[0], global_system_variables.collation_server->name))
      {
        errmsg= "The slave I/O thread stops because master and slave have \
different values for the COLLATION_SERVER global variable. The values must \
be equal for the Statement-format replication to work";
        err_code= ER_SLAVE_FATAL_ERROR;
        sprintf(err_buff, ER(err_code), errmsg);
        goto err;
      }
    }
    else if (check_io_slave_killed(mi, NULL))
      goto slave_killed_err;
    else if (is_network_error(mysql_errno(mysql)))
    {
      mi->report(WARNING_LEVEL, mysql_errno(mysql),
                 "Get master COLLATION_SERVER failed with error: %s", mysql_error(mysql));
      goto network_err;
    }
    else if (mysql_errno(mysql) != ER_UNKNOWN_SYSTEM_VARIABLE)
    {
      /* Fatal error */
      errmsg= "The slave I/O thread stops because a fatal error is encountered \
when it try to get the value of COLLATION_SERVER global variable from master.";
      err_code= mysql_errno(mysql);
      sprintf(err_buff, "%s Error: %s", errmsg, mysql_error(mysql));
      goto err;
    }
    else
      mi->report(WARNING_LEVEL, ER_UNKNOWN_SYSTEM_VARIABLE,
                 "Unknown system variable 'COLLATION_SERVER' on master, \
maybe it is a *VERY OLD MASTER*. *NOTE*: slave may experience \
inconsistency if replicated data deals with collation.");

    if (master_res)
    {
      mysql_free_result(master_res);
      master_res= NULL;
    }
  }

  /*
    Perform analogous check for time zone. Theoretically we also should
    perform check here to verify that SYSTEM time zones are the same on
    slave and master, but we can't rely on value of @@system_time_zone
    variable (it is time zone abbreviation) since it determined at start
    time and so could differ for slave and master even if they are really
    in the same system time zone. So we are omiting this check and just
    relying on documentation. Also according to Monty there are many users
    who are using replication between servers in various time zones. Hence
    such check will broke everything for them. (And now everything will
    work for them because by default both their master and slave will have
    'SYSTEM' time zone).
    This check is only necessary for 4.x masters (and < 5.0.4 masters but
    those were alpha).
  */
  if (version == 4)
  {
    master_res= NULL;
    if (!mysql_real_query(mysql, STRING_WITH_LEN("SELECT @@GLOBAL.TIME_ZONE")) &&
        (master_res= mysql_store_result(mysql)) &&
        (master_row= mysql_fetch_row(master_res)))
    {
      if (strcmp(master_row[0],
                 global_system_variables.time_zone->get_name()->ptr()))
      {
        errmsg= "The slave I/O thread stops because master and slave have \
different values for the TIME_ZONE global variable. The values must \
be equal for the Statement-format replication to work";
        err_code= ER_SLAVE_FATAL_ERROR;
        sprintf(err_buff, ER(err_code), errmsg);
        goto err;
      }
    }
    else if (check_io_slave_killed(mi, NULL))
      goto slave_killed_err;
    else if (is_network_error(err_code= mysql_errno(mysql)))
    {
      mi->report(ERROR_LEVEL, err_code,
                 "Get master TIME_ZONE failed with error: %s",
                 mysql_error(mysql));
      goto network_err;
    }
    else if (err_code == ER_UNKNOWN_SYSTEM_VARIABLE)
    {
      /* We use ERROR_LEVEL to get the error logged to file */
      mi->report(ERROR_LEVEL, err_code,

                 "MySQL master doesn't have a TIME_ZONE variable. Note that"
                 "if your timezone is not same between master and slave, your "
                 "slave may get wrong data into timestamp columns");
    }
    else
    {
      /* Fatal error */
      errmsg= "The slave I/O thread stops because a fatal error is encountered \
when it try to get the value of TIME_ZONE global variable from master.";
      sprintf(err_buff, "%s Error: %s", errmsg, mysql_error(mysql));
      goto err;
    }
    if (master_res)
    {
      mysql_free_result(master_res);
      master_res= NULL;
    }
  }

  if (mi->heartbeat_period != 0.0)
  {
    char llbuf[22];
    const char query_format[]= "SET @master_heartbeat_period= %s";
    char query[sizeof(query_format) - 2 + sizeof(llbuf)];
    /* 
       the period is an ulonglong of nano-secs. 
    */
    llstr((ulonglong) (mi->heartbeat_period*1000000000UL), llbuf);
    sprintf(query, query_format, llbuf);

    if (mysql_real_query(mysql, query, strlen(query))
        && !check_io_slave_killed(mi, NULL))
    {
      errmsg= "The slave I/O thread stops because SET @master_heartbeat_period "
        "on master failed.";
      err_code= ER_SLAVE_FATAL_ERROR;
      sprintf(err_buff, "%s Error: %s", errmsg, mysql_error(mysql));
      mysql_free_result(mysql_store_result(mysql));
      goto err;
    }
    mysql_free_result(mysql_store_result(mysql));
  }
 
  /*
    Querying if master is capable to checksum and notifying it about own
    CRC-awareness. The master's side instant value of @@global.binlog_checksum 
    is stored in the dump thread's uservar area as well as cached locally
    to become known in consensus by master and slave.
  */
  DBUG_EXECUTE_IF("simulate_slave_unaware_checksum",
                  mi->checksum_alg_before_fd= BINLOG_CHECKSUM_ALG_OFF;
                  goto past_checksum;);
  {
    int rc;
    const char query[]= "SET @master_binlog_checksum= @@global.binlog_checksum";
    master_res= NULL;
    mi->checksum_alg_before_fd= BINLOG_CHECKSUM_ALG_UNDEF; //initially undefined
    /*
      @c checksum_alg_before_fd is queried from master in this block.
      If master is old checksum-unaware the value stays undefined.
      Once the first FD will be received its alg descriptor will replace
      the being queried one.
    */
    rc= mysql_real_query(mysql, query, strlen(query));
    if (rc != 0)
    {
      if (check_io_slave_killed(mi, NULL))
        goto slave_killed_err;

      if (mysql_errno(mysql) == ER_UNKNOWN_SYSTEM_VARIABLE)
      {
        // this is tolerable as OM -> NS is supported
        mi->report(WARNING_LEVEL, mysql_errno(mysql),
                   "Notifying master by %s failed with "
                   "error: %s", query, mysql_error(mysql));
      }
      else
      {
        if (is_network_error(mysql_errno(mysql)))
        {
          mi->report(WARNING_LEVEL, mysql_errno(mysql),
                     "Notifying master by %s failed with "
                     "error: %s", query, mysql_error(mysql));
          mysql_free_result(mysql_store_result(mysql));
          goto network_err;
        }
        else
        {
          errmsg= "The slave I/O thread stops because a fatal error is encountered "
            "when it tried to SET @master_binlog_checksum on master.";
          err_code= ER_SLAVE_FATAL_ERROR;
          sprintf(err_buff, "%s Error: %s", errmsg, mysql_error(mysql));
          mysql_free_result(mysql_store_result(mysql));
          goto err;
        }
      }
    }
    else
    {
      mysql_free_result(mysql_store_result(mysql));
      if (!mysql_real_query(mysql,
                            STRING_WITH_LEN("SELECT @master_binlog_checksum")) &&
          (master_res= mysql_store_result(mysql)) &&
          (master_row= mysql_fetch_row(master_res)) &&
          (master_row[0] != NULL))
      {
        mi->checksum_alg_before_fd= (uint8)
          find_type(master_row[0], &binlog_checksum_typelib, 1) - 1;
        // valid outcome is either of
        DBUG_ASSERT(mi->checksum_alg_before_fd == BINLOG_CHECKSUM_ALG_OFF ||
                    mi->checksum_alg_before_fd == BINLOG_CHECKSUM_ALG_CRC32);
      }
      else if (check_io_slave_killed(mi, NULL))
        goto slave_killed_err;
      else if (is_network_error(mysql_errno(mysql)))
      {
        mi->report(WARNING_LEVEL, mysql_errno(mysql),
                   "Get master BINLOG_CHECKSUM failed with error: %s", mysql_error(mysql));
        goto network_err;
      }
      else
      {
        errmsg= "The slave I/O thread stops because a fatal error is encountered "
          "when it tried to SELECT @master_binlog_checksum.";
        err_code= ER_SLAVE_FATAL_ERROR;
        sprintf(err_buff, "%s Error: %s", errmsg, mysql_error(mysql));
        mysql_free_result(mysql_store_result(mysql));
        goto err;
      }
    }
    if (master_res)
    {
      mysql_free_result(master_res);
      master_res= NULL;
    }
  }

#ifndef DBUG_OFF
past_checksum:
#endif

  /*
    Request the master to filter away events with the @@skip_replication flag
    set, if we are running with
    --replicate-events-marked-for-skip=FILTER_ON_MASTER.
  */
  if (opt_replicate_events_marked_for_skip == RPL_SKIP_FILTER_ON_MASTER)
  {
    if (mysql_real_query(mysql, STRING_WITH_LEN("SET skip_replication=1")))
    {
      err_code= mysql_errno(mysql);
      if (is_network_error(err_code))
      {
        mi->report(ERROR_LEVEL, err_code,
                   "Setting master-side filtering of @@skip_replication failed "
                   "with error: %s", mysql_error(mysql));
        goto network_err;
      }
      else if (err_code == ER_UNKNOWN_SYSTEM_VARIABLE)
      {
        /*
          The master is older than the slave and does not support the
          @@skip_replication feature.
          This is not a problem, as such master will not generate events with
          the @@skip_replication flag set in the first place. We will still
          do slave-side filtering of such events though, to handle the (rare)
          case of downgrading a master and receiving old events generated from
          before the downgrade with the @@skip_replication flag set.
        */
        DBUG_PRINT("info", ("Old master does not support master-side filtering "
                            "of @@skip_replication events."));
      }
      else
      {
        /* Fatal error */
        errmsg= "The slave I/O thread stops because a fatal error is "
          "encountered when it tries to request filtering of events marked "
          "with the @@skip_replication flag.";
        sprintf(err_buff, "%s Error: %s", errmsg, mysql_error(mysql));
        goto err;
      }
    }
  }

  /* Announce MariaDB slave capabilities. */
  DBUG_EXECUTE_IF("simulate_slave_capability_none", goto after_set_capability;);
  {
    int rc= DBUG_EVALUATE_IF("simulate_slave_capability_old_53",
        mysql_real_query(mysql, STRING_WITH_LEN("SET @mariadb_slave_capability="
                         STRINGIFY_ARG(MARIA_SLAVE_CAPABILITY_ANNOTATE))),
        mysql_real_query(mysql, STRING_WITH_LEN("SET @mariadb_slave_capability="
                         STRINGIFY_ARG(MARIA_SLAVE_CAPABILITY_MINE))));
    if (rc)
    {
      err_code= mysql_errno(mysql);
      if (is_network_error(err_code))
      {
        mi->report(ERROR_LEVEL, err_code,
                   "Setting @mariadb_slave_capability failed with error: %s",
                   mysql_error(mysql));
        goto network_err;
      }
      else
      {
        /* Fatal error */
        errmsg= "The slave I/O thread stops because a fatal error is "
          "encountered when it tries to set @mariadb_slave_capability.";
        sprintf(err_buff, "%s Error: %s", errmsg, mysql_error(mysql));
        goto err;
      }
    }
  }
#ifndef DBUG_OFF
after_set_capability:
#endif

  if (mi->using_gtid != Master_info::USE_GTID_NO)
  {
    /* Request dump to start from slave replication GTID state. */
    int rc;
    char str_buf[256];
    String query_str(str_buf, sizeof(str_buf), system_charset_info);
    query_str.length(0);

    /*
      Read the master @@GLOBAL.gtid_domain_id variable.
      This is mostly to check that master is GTID aware, but we could later
      perhaps use it to check that different multi-source masters are correctly
      configured with distinct domain_id.
    */
    if (mysql_real_query(mysql,
                         STRING_WITH_LEN("SELECT @@GLOBAL.gtid_domain_id")) ||
        !(master_res= mysql_store_result(mysql)) ||
        !(master_row= mysql_fetch_row(master_res)))
    {
      err_code= mysql_errno(mysql);
      errmsg= "The slave I/O thread stops because master does not support "
        "MariaDB global transaction id. A fatal error is encountered when "
        "it tries to SELECT @@GLOBAL.gtid_domain_id.";
      sprintf(err_buff, "%s Error: %s", errmsg, mysql_error(mysql));
      goto err;
    }
    mysql_free_result(master_res);
    master_res= NULL;

    query_str.append(STRING_WITH_LEN("SET @slave_connect_state='"),
                     system_charset_info);
    if (mi->gtid_current_pos.append_to_string(&query_str))
    {
      err_code= ER_OUTOFMEMORY;
      errmsg= "The slave I/O thread stops because a fatal out-of-memory "
        "error is encountered when it tries to compute @slave_connect_state.";
      sprintf(err_buff, "%s Error: Out of memory", errmsg);
      goto err;
    }
    query_str.append(STRING_WITH_LEN("'"), system_charset_info);

    rc= mysql_real_query(mysql, query_str.ptr(), query_str.length());
    if (rc)
    {
      err_code= mysql_errno(mysql);
      if (is_network_error(err_code))
      {
        mi->report(ERROR_LEVEL, err_code,
                   "Setting @slave_connect_state failed with error: %s",
                   mysql_error(mysql));
        goto network_err;
      }
      else
      {
        /* Fatal error */
        errmsg= "The slave I/O thread stops because a fatal error is "
          "encountered when it tries to set @slave_connect_state.";
        sprintf(err_buff, "%s Error: %s", errmsg, mysql_error(mysql));
        goto err;
      }
    }

    query_str.length(0);
    if (query_str.append(STRING_WITH_LEN("SET @slave_gtid_strict_mode="),
                         system_charset_info) ||
        query_str.append_ulonglong(opt_gtid_strict_mode != false))
    {
      err_code= ER_OUTOFMEMORY;
      errmsg= "The slave I/O thread stops because a fatal out-of-memory "
        "error is encountered when it tries to set @slave_gtid_strict_mode.";
      sprintf(err_buff, "%s Error: Out of memory", errmsg);
      goto err;
    }

    rc= mysql_real_query(mysql, query_str.ptr(), query_str.length());
    if (rc)
    {
      err_code= mysql_errno(mysql);
      if (is_network_error(err_code))
      {
        mi->report(ERROR_LEVEL, err_code,
                   "Setting @slave_gtid_strict_mode failed with error: %s",
                   mysql_error(mysql));
        goto network_err;
      }
      else
      {
        /* Fatal error */
        errmsg= "The slave I/O thread stops because a fatal error is "
          "encountered when it tries to set @slave_gtid_strict_mode.";
        sprintf(err_buff, "%s Error: %s", errmsg, mysql_error(mysql));
        goto err;
      }
    }

    if (mi->rli.until_condition == Relay_log_info::UNTIL_GTID)
    {
      query_str.length(0);
      query_str.append(STRING_WITH_LEN("SET @slave_until_gtid='"),
                       system_charset_info);
      if (mi->rli.until_gtid_pos.append_to_string(&query_str))
      {
        err_code= ER_OUTOFMEMORY;
        errmsg= "The slave I/O thread stops because a fatal out-of-memory "
          "error is encountered when it tries to compute @slave_until_gtid.";
        sprintf(err_buff, "%s Error: Out of memory", errmsg);
        goto err;
      }
      query_str.append(STRING_WITH_LEN("'"), system_charset_info);

      rc= mysql_real_query(mysql, query_str.ptr(), query_str.length());
      if (rc)
      {
        err_code= mysql_errno(mysql);
        if (is_network_error(err_code))
        {
          mi->report(ERROR_LEVEL, err_code,
                     "Setting @slave_until_gtid failed with error: %s",
                     mysql_error(mysql));
          goto network_err;
        }
        else
        {
          /* Fatal error */
          errmsg= "The slave I/O thread stops because a fatal error is "
            "encountered when it tries to set @slave_until_gtid.";
          sprintf(err_buff, "%s Error: %s", errmsg, mysql_error(mysql));
          goto err;
        }
      }
    }
  }
  else
  {
    /*
      If we are not using GTID to connect this time, then instead request
      the corresponding GTID position from the master, so that the user
      can reconnect the next time using MASTER_GTID_POS=AUTO.
    */
    char quote_buf[2*sizeof(mi->master_log_name)+1];
    char str_buf[28+2*sizeof(mi->master_log_name)+10];
    String query(str_buf, sizeof(str_buf), system_charset_info);
    query.length(0);

    query.append("SELECT binlog_gtid_pos('");
    escape_quotes_for_mysql(&my_charset_bin, quote_buf, sizeof(quote_buf),
                            mi->master_log_name, strlen(mi->master_log_name));
    query.append(quote_buf);
    query.append("',");
    query.append_ulonglong(mi->master_log_pos);
    query.append(")");

    if (!mysql_real_query(mysql, query.c_ptr_safe(), query.length()) &&
        (master_res= mysql_store_result(mysql)) &&
        (master_row= mysql_fetch_row(master_res)) &&
        (master_row[0] != NULL))
    {
      rpl_global_gtid_slave_state.load(mi->io_thd, master_row[0],
                                       strlen(master_row[0]), false, false);
    }
    else if (check_io_slave_killed(mi, NULL))
      goto slave_killed_err;
    else if (is_network_error(mysql_errno(mysql)))
    {
      mi->report(WARNING_LEVEL, mysql_errno(mysql),
                 "Get master GTID position failed with error: %s", mysql_error(mysql));
      goto network_err;
    }
    else
    {
      /*
        ToDo: If the master does not have the binlog_gtid_pos() function, it
        just means that it is an old master with no GTID support, so we should
        do nothing.

        However, if binlog_gtid_pos() exists, but fails or returns NULL, then
        it means that the requested position is not valid. We could use this
        to catch attempts to replicate from within the middle of an event,
        avoiding strange failures or possible corruption.
      */
    }
    if (master_res)
    {
      mysql_free_result(master_res);
      master_res= NULL;
    }
  }

err:
  if (errmsg)
  {
    if (master_res)
      mysql_free_result(master_res);
    DBUG_ASSERT(err_code != 0);
    mi->report(ERROR_LEVEL, err_code, "%s", err_buff);
    DBUG_RETURN(1);
  }

  DBUG_RETURN(0);

network_err:
  if (master_res)
    mysql_free_result(master_res);
  DBUG_RETURN(2);

slave_killed_err:
  if (master_res)
    mysql_free_result(master_res);
  DBUG_RETURN(2);
}


static bool wait_for_relay_log_space(Relay_log_info* rli)
{
  bool slave_killed=0;
  Master_info* mi = rli->mi;
  PSI_stage_info old_stage;
  THD* thd = mi->io_thd;
  DBUG_ENTER("wait_for_relay_log_space");

  mysql_mutex_lock(&rli->log_space_lock);
  thd->ENTER_COND(&rli->log_space_cond,
                  &rli->log_space_lock,
                  &stage_waiting_for_relay_log_space,
                  &old_stage);
  while (rli->log_space_limit < rli->log_space_total &&
         !(slave_killed=io_slave_killed(mi)) &&
         !rli->ignore_log_space_limit)
    mysql_cond_wait(&rli->log_space_cond, &rli->log_space_lock);

  /* 
    Makes the IO thread read only one event at a time
    until the SQL thread is able to purge the relay 
    logs, freeing some space.

    Therefore, once the SQL thread processes this next 
    event, it goes to sleep (no more events in the queue),
    sets ignore_log_space_limit=true and wakes the IO thread. 
    However, this event may have been enough already for 
    the SQL thread to purge some log files, freeing 
    rli->log_space_total .

    This guarantees that the SQL and IO thread move
    forward only one event at a time (to avoid deadlocks), 
    when the relay space limit is reached. It also 
    guarantees that when the SQL thread is prepared to
    rotate (to be able to purge some logs), the IO thread
    will know about it and will rotate.

    NOTE: The ignore_log_space_limit is only set when the SQL
          thread sleeps waiting for events.

   */
  if (rli->ignore_log_space_limit)
  {
#ifndef DBUG_OFF
    {
      char llbuf1[22], llbuf2[22];
      DBUG_PRINT("info", ("log_space_limit=%s "
                          "log_space_total=%s "
                          "ignore_log_space_limit=%d "
                          "sql_force_rotate_relay=%d", 
                        llstr(rli->log_space_limit,llbuf1),
                        llstr(rli->log_space_total,llbuf2),
                        (int) rli->ignore_log_space_limit,
                        (int) rli->sql_force_rotate_relay));
    }
#endif
    if (rli->sql_force_rotate_relay)
    {
      mysql_mutex_lock(&mi->data_lock);
      rotate_relay_log(rli->mi);
      mysql_mutex_unlock(&mi->data_lock);
      rli->sql_force_rotate_relay= false;
    }

    rli->ignore_log_space_limit= false;
  }

  thd->EXIT_COND(&old_stage);
  DBUG_RETURN(slave_killed);
}


/*
  Builds a Rotate from the ignored events' info and writes it to relay log.

  SYNOPSIS
  write_ignored_events_info_to_relay_log()
    thd             pointer to I/O thread's thd
    mi

  DESCRIPTION
    Slave I/O thread, going to die, must leave a durable trace of the
    ignored events' end position for the use of the slave SQL thread, by
    calling this function. Only that thread can call it (see assertion).
 */
static void write_ignored_events_info_to_relay_log(THD *thd, Master_info *mi)
{
  Relay_log_info *rli= &mi->rli;
  mysql_mutex_t *log_lock= rli->relay_log.get_log_lock();
  DBUG_ENTER("write_ignored_events_info_to_relay_log");

  DBUG_ASSERT(thd == mi->io_thd);
  mysql_mutex_lock(log_lock);
  if (rli->ign_master_log_name_end[0] || rli->ign_gtids.count())
  {
    Rotate_log_event *rev= NULL;
    Gtid_list_log_event *glev= NULL;
    if (rli->ign_master_log_name_end[0])
    {
      rev= new Rotate_log_event(rli->ign_master_log_name_end,
                                0, rli->ign_master_log_pos_end,
                                Rotate_log_event::DUP_NAME);
      rli->ign_master_log_name_end[0]= 0;
      if (unlikely(!(bool)rev))
        mi->report(ERROR_LEVEL, ER_SLAVE_CREATE_EVENT_FAILURE,
                   ER(ER_SLAVE_CREATE_EVENT_FAILURE),
                   "Rotate_event (out of memory?),"
                   " SHOW SLAVE STATUS may be inaccurate");
    }
    if (rli->ign_gtids.count())
    {
      glev= new Gtid_list_log_event(&rli->ign_gtids,
                                    Gtid_list_log_event::FLAG_IGN_GTIDS);
      rli->ign_gtids.reset();
      if (unlikely(!(bool)glev))
        mi->report(ERROR_LEVEL, ER_SLAVE_CREATE_EVENT_FAILURE,
                   ER(ER_SLAVE_CREATE_EVENT_FAILURE),
                   "Gtid_list_event (out of memory?),"
                   " gtid_slave_pos may be inaccurate");
    }

    /* Can unlock before writing as slave SQL thd will soon see our event. */
    mysql_mutex_unlock(log_lock);
    if (rev)
    {
      DBUG_PRINT("info",("writing a Rotate event to track down ignored events"));
      rev->server_id= 0; // don't be ignored by slave SQL thread
      if (unlikely(rli->relay_log.append(rev)))
        mi->report(ERROR_LEVEL, ER_SLAVE_RELAY_LOG_WRITE_FAILURE,
                   ER(ER_SLAVE_RELAY_LOG_WRITE_FAILURE),
                   "failed to write a Rotate event"
                   " to the relay log, SHOW SLAVE STATUS may be"
                   " inaccurate");
      delete rev;
    }
    if (glev)
    {
      DBUG_PRINT("info",("writing a Gtid_list event to track down ignored events"));
      glev->server_id= 0; // don't be ignored by slave SQL thread
      glev->set_artificial_event(); // Don't mess up Exec_Master_Log_Pos
      if (unlikely(rli->relay_log.append(glev)))
        mi->report(ERROR_LEVEL, ER_SLAVE_RELAY_LOG_WRITE_FAILURE,
                   ER(ER_SLAVE_RELAY_LOG_WRITE_FAILURE),
                   "failed to write a Gtid_list event to the relay log, "
                   "gtid_slave_pos may be inaccurate");
      delete glev;
    }
    if (likely (rev || glev))
    {
      rli->relay_log.harvest_bytes_written(&rli->log_space_total);
      if (flush_master_info(mi, TRUE, TRUE))
        sql_print_error("Failed to flush master info file");
    }
  }
  else
    mysql_mutex_unlock(log_lock);
  DBUG_VOID_RETURN;
}


int register_slave_on_master(MYSQL* mysql, Master_info *mi,
                             bool *suppress_warnings)
{
  uchar buf[1024], *pos= buf;
  uint report_host_len=0, report_user_len=0, report_password_len=0;
  DBUG_ENTER("register_slave_on_master");

  *suppress_warnings= FALSE;
  if (report_host)
    report_host_len= strlen(report_host);
  if (report_host_len > HOSTNAME_LENGTH)
  {
    sql_print_warning("The length of report_host is %d. "
                      "It is larger than the max length(%d), so this "
                      "slave cannot be registered to the master.",
                      report_host_len, HOSTNAME_LENGTH);
    DBUG_RETURN(0);
  }

  if (report_user)
    report_user_len= strlen(report_user);
  if (report_user_len > USERNAME_LENGTH)
  {
    sql_print_warning("The length of report_user is %d. "
                      "It is larger than the max length(%d), so this "
                      "slave cannot be registered to the master.",
                      report_user_len, USERNAME_LENGTH);
    DBUG_RETURN(0);
  }

  if (report_password)
    report_password_len= strlen(report_password);
  if (report_password_len > MAX_PASSWORD_LENGTH)
  {
    sql_print_warning("The length of report_password is %d. "
                      "It is larger than the max length(%d), so this "
                      "slave cannot be registered to the master.",
                      report_password_len, MAX_PASSWORD_LENGTH);
    DBUG_RETURN(0);
  }

  int4store(pos, global_system_variables.server_id); pos+= 4;
  pos= net_store_data(pos, (uchar*) report_host, report_host_len);
  pos= net_store_data(pos, (uchar*) report_user, report_user_len);
  pos= net_store_data(pos, (uchar*) report_password, report_password_len);
  int2store(pos, (uint16) report_port); pos+= 2;
  /* 
    Fake rpl_recovery_rank, which was removed in BUG#13963,
    so that this server can register itself on old servers,
    see BUG#49259.
   */
  int4store(pos, /* rpl_recovery_rank */ 0);    pos+= 4;
  /* The master will fill in master_id */
  int4store(pos, 0);                    pos+= 4;

  if (simple_command(mysql, COM_REGISTER_SLAVE, buf, (size_t) (pos- buf), 0))
  {
    if (mysql_errno(mysql) == ER_NET_READ_INTERRUPTED)
    {
      *suppress_warnings= TRUE;                 // Suppress reconnect warning
    }
    else if (!check_io_slave_killed(mi, NULL))
    {
      char buf[256];
      my_snprintf(buf, sizeof(buf), "%s (Errno: %d)", mysql_error(mysql), 
                  mysql_errno(mysql));
      mi->report(ERROR_LEVEL, ER_SLAVE_MASTER_COM_FAILURE,
                 ER(ER_SLAVE_MASTER_COM_FAILURE), "COM_REGISTER_SLAVE", buf);
    }
    DBUG_RETURN(1);
  }
  DBUG_RETURN(0);
}


/**
  Execute a SHOW SLAVE STATUS statement.

  @param thd Pointer to THD object for the client thread executing the
  statement.

  @param mi Pointer to Master_info object for the IO thread.

  @retval FALSE success
  @retval TRUE failure
*/

bool show_master_info(THD *thd, Master_info *mi, bool full)
{
  DBUG_ENTER("show_master_info");
  String gtid_pos;

  if (full && rpl_global_gtid_slave_state.tostring(&gtid_pos, NULL, 0))
    DBUG_RETURN(TRUE);
  if (send_show_master_info_header(thd, full, gtid_pos.length()))
    DBUG_RETURN(TRUE);
  if (send_show_master_info_data(thd, mi, full, &gtid_pos))
    DBUG_RETURN(TRUE);
  my_eof(thd);
  DBUG_RETURN(FALSE);
}

static bool send_show_master_info_header(THD *thd, bool full,
                                         size_t gtid_pos_length)
{
  List<Item> field_list;
  Protocol *protocol= thd->protocol;
  Master_info *mi;
  DBUG_ENTER("show_master_info_header");

  if (full)
  {
    field_list.push_back(new Item_empty_string("Connection_name",
                                               MAX_CONNECTION_NAME));
    field_list.push_back(new Item_empty_string("Slave_SQL_State",
                                               30));
  }

  field_list.push_back(new Item_empty_string("Slave_IO_State",
                                                     30));
  field_list.push_back(new Item_empty_string("Master_Host",
                                                     sizeof(mi->host)));
  field_list.push_back(new Item_empty_string("Master_User",
                                                     sizeof(mi->user)));
  field_list.push_back(new Item_return_int("Master_Port", 7,
                                           MYSQL_TYPE_LONG));
  field_list.push_back(new Item_return_int("Connect_Retry", 10,
                                           MYSQL_TYPE_LONG));
  field_list.push_back(new Item_empty_string("Master_Log_File",
                                             FN_REFLEN));
  field_list.push_back(new Item_return_int("Read_Master_Log_Pos", 10,
                                           MYSQL_TYPE_LONGLONG));
  field_list.push_back(new Item_empty_string("Relay_Log_File",
                                             FN_REFLEN));
  field_list.push_back(new Item_return_int("Relay_Log_Pos", 10,
                                           MYSQL_TYPE_LONGLONG));
  field_list.push_back(new Item_empty_string("Relay_Master_Log_File",
                                             FN_REFLEN));
  field_list.push_back(new Item_empty_string("Slave_IO_Running", 3));
  field_list.push_back(new Item_empty_string("Slave_SQL_Running", 3));
  field_list.push_back(new Item_empty_string("Replicate_Do_DB", 20));
  field_list.push_back(new Item_empty_string("Replicate_Ignore_DB", 20));
  field_list.push_back(new Item_empty_string("Replicate_Do_Table", 20));
  field_list.push_back(new Item_empty_string("Replicate_Ignore_Table", 23));
  field_list.push_back(new Item_empty_string("Replicate_Wild_Do_Table", 24));
  field_list.push_back(new Item_empty_string("Replicate_Wild_Ignore_Table",
                                             28));
  field_list.push_back(new Item_return_int("Last_Errno", 4, MYSQL_TYPE_LONG));
  field_list.push_back(new Item_empty_string("Last_Error", 20));
  field_list.push_back(new Item_return_int("Skip_Counter", 10,
                                           MYSQL_TYPE_LONG));
  field_list.push_back(new Item_return_int("Exec_Master_Log_Pos", 10,
                                           MYSQL_TYPE_LONGLONG));
  field_list.push_back(new Item_return_int("Relay_Log_Space", 10,
                                           MYSQL_TYPE_LONGLONG));
  field_list.push_back(new Item_empty_string("Until_Condition", 6));
  field_list.push_back(new Item_empty_string("Until_Log_File", FN_REFLEN));
  field_list.push_back(new Item_return_int("Until_Log_Pos", 10,
                                           MYSQL_TYPE_LONGLONG));
  field_list.push_back(new Item_empty_string("Master_SSL_Allowed", 7));
  field_list.push_back(new Item_empty_string("Master_SSL_CA_File",
                                             sizeof(mi->ssl_ca)));
  field_list.push_back(new Item_empty_string("Master_SSL_CA_Path",
                                             sizeof(mi->ssl_capath)));
  field_list.push_back(new Item_empty_string("Master_SSL_Cert",
                                             sizeof(mi->ssl_cert)));
  field_list.push_back(new Item_empty_string("Master_SSL_Cipher",
                                             sizeof(mi->ssl_cipher)));
  field_list.push_back(new Item_empty_string("Master_SSL_Key",
                                             sizeof(mi->ssl_key)));
  field_list.push_back(new Item_return_int("Seconds_Behind_Master", 10,
                                           MYSQL_TYPE_LONGLONG));
  field_list.push_back(new Item_empty_string("Master_SSL_Verify_Server_Cert",
                                             3));
  field_list.push_back(new Item_return_int("Last_IO_Errno", 4, MYSQL_TYPE_LONG));
  field_list.push_back(new Item_empty_string("Last_IO_Error", 20));
  field_list.push_back(new Item_return_int("Last_SQL_Errno", 4, MYSQL_TYPE_LONG));
  field_list.push_back(new Item_empty_string("Last_SQL_Error", 20));
  field_list.push_back(new Item_empty_string("Replicate_Ignore_Server_Ids",
                                             FN_REFLEN));
  field_list.push_back(new Item_return_int("Master_Server_Id", sizeof(ulong),
                                           MYSQL_TYPE_LONG));
  field_list.push_back(new Item_empty_string("Master_SSL_Crl",
                                             sizeof(mi->ssl_crl)));
  field_list.push_back(new Item_empty_string("Master_SSL_Crlpath",
                                             sizeof(mi->ssl_crlpath)));
  field_list.push_back(new Item_empty_string("Using_Gtid",
                                             sizeof("Current_Pos")-1));
  if (full)
  {
    field_list.push_back(new Item_return_int("Retried_transactions",
                                             10, MYSQL_TYPE_LONG));
    field_list.push_back(new Item_return_int("Max_relay_log_size",
                                             10, MYSQL_TYPE_LONGLONG));
    field_list.push_back(new Item_return_int("Executed_log_entries",
                                             10, MYSQL_TYPE_LONG));
    field_list.push_back(new Item_return_int("Slave_received_heartbeats",
                                             10, MYSQL_TYPE_LONG));
    field_list.push_back(new Item_float("Slave_heartbeat_period",
                                        0.0, 3, 10));
    field_list.push_back(new Item_empty_string("Gtid_Slave_Pos",
                                               gtid_pos_length));
  }

  if (protocol->send_result_set_metadata(&field_list,
                            Protocol::SEND_NUM_ROWS | Protocol::SEND_EOF))
    DBUG_RETURN(TRUE);
  DBUG_RETURN(FALSE);
}


static bool send_show_master_info_data(THD *thd, Master_info *mi, bool full,
                                       String *gtid_pos)
{
  DBUG_ENTER("send_show_master_info_data");

  if (mi->host[0])
  {
    DBUG_PRINT("info",("host is set: '%s'", mi->host));
    String *packet= &thd->packet;
    Protocol *protocol= thd->protocol;
    Rpl_filter *rpl_filter= mi->rpl_filter;
    char buf[256];
    String tmp(buf, sizeof(buf), &my_charset_bin);

    protocol->prepare_for_resend();

    /*
      slave_running can be accessed without run_lock but not other
      non-volotile members like mi->io_thd, which is guarded by the mutex.
    */
    if (full)
      protocol->store(mi->connection_name.str, mi->connection_name.length,
                      &my_charset_bin);
    mysql_mutex_lock(&mi->run_lock);
    if (full)
<<<<<<< HEAD
      protocol->store(mi->rli.sql_thd ? mi->rli.sql_thd->get_proc_info() : "",
                      &my_charset_bin);
    protocol->store(mi->io_thd ? mi->io_thd->get_proc_info() : "", &my_charset_bin);
=======
    {
      /*
        Show what the sql driver replication thread is doing
        This is only meaningful if there is only one slave thread.
      */
      protocol->store(mi->rli.sql_driver_thd ?
                      mi->rli.sql_driver_thd->proc_info : "",
                      &my_charset_bin);
    }
    protocol->store(mi->io_thd ? mi->io_thd->proc_info : "", &my_charset_bin);
>>>>>>> 9cf8c54d
    mysql_mutex_unlock(&mi->run_lock);

    mysql_mutex_lock(&mi->data_lock);
    mysql_mutex_lock(&mi->rli.data_lock);
    mysql_mutex_lock(&mi->err_lock);
    mysql_mutex_lock(&mi->rli.err_lock);
    protocol->store(mi->host, &my_charset_bin);
    protocol->store(mi->user, &my_charset_bin);
    protocol->store((uint32) mi->port);
    protocol->store((uint32) mi->connect_retry);
    protocol->store(mi->master_log_name, &my_charset_bin);
    protocol->store((ulonglong) mi->master_log_pos);
    protocol->store(mi->rli.group_relay_log_name +
                    dirname_length(mi->rli.group_relay_log_name),
                    &my_charset_bin);
    protocol->store((ulonglong) mi->rli.group_relay_log_pos);
    protocol->store(mi->rli.group_master_log_name, &my_charset_bin);
    protocol->store(mi->slave_running == MYSQL_SLAVE_RUN_CONNECT ?
                    "Yes" : (mi->slave_running == MYSQL_SLAVE_RUN_NOT_CONNECT ?
                             "Connecting" : "No"), &my_charset_bin);
    protocol->store(mi->rli.slave_running ? "Yes":"No", &my_charset_bin);
    protocol->store(rpl_filter->get_do_db());
    protocol->store(rpl_filter->get_ignore_db());

    rpl_filter->get_do_table(&tmp);
    protocol->store(&tmp);
    rpl_filter->get_ignore_table(&tmp);
    protocol->store(&tmp);
    rpl_filter->get_wild_do_table(&tmp);
    protocol->store(&tmp);
    rpl_filter->get_wild_ignore_table(&tmp);
    protocol->store(&tmp);

    protocol->store(mi->rli.last_error().number);
    protocol->store(mi->rli.last_error().message, &my_charset_bin);
    protocol->store((uint32) mi->rli.slave_skip_counter);
    protocol->store((ulonglong) mi->rli.group_master_log_pos);
    protocol->store((ulonglong) mi->rli.log_space_total);

    protocol->store(
      mi->rli.until_condition==Relay_log_info::UNTIL_NONE ? "None":
        ( mi->rli.until_condition==Relay_log_info::UNTIL_MASTER_POS? "Master":
          ( mi->rli.until_condition==Relay_log_info::UNTIL_RELAY_POS? "Relay":
            "Gtid")), &my_charset_bin);
    protocol->store(mi->rli.until_log_name, &my_charset_bin);
    protocol->store((ulonglong) mi->rli.until_log_pos);

#ifdef HAVE_OPENSSL
    protocol->store(mi->ssl? "Yes":"No", &my_charset_bin);
#else
    protocol->store(mi->ssl? "Ignored":"No", &my_charset_bin);
#endif
    protocol->store(mi->ssl_ca, &my_charset_bin);
    protocol->store(mi->ssl_capath, &my_charset_bin);
    protocol->store(mi->ssl_cert, &my_charset_bin);
    protocol->store(mi->ssl_cipher, &my_charset_bin);
    protocol->store(mi->ssl_key, &my_charset_bin);

    /*
      Seconds_Behind_Master: if SQL thread is running and I/O thread is
      connected, we can compute it otherwise show NULL (i.e. unknown).
    */
    if ((mi->slave_running == MYSQL_SLAVE_RUN_CONNECT) &&
        mi->rli.slave_running)
    {
      long time_diff= ((long)(time(0) - mi->rli.last_master_timestamp)
                       - mi->clock_diff_with_master);
      /*
        Apparently on some systems time_diff can be <0. Here are possible
        reasons related to MySQL:
        - the master is itself a slave of another master whose time is ahead.
        - somebody used an explicit SET TIMESTAMP on the master.
        Possible reason related to granularity-to-second of time functions
        (nothing to do with MySQL), which can explain a value of -1:
        assume the master's and slave's time are perfectly synchronized, and
        that at slave's connection time, when the master's timestamp is read,
        it is at the very end of second 1, and (a very short time later) when
        the slave's timestamp is read it is at the very beginning of second
        2. Then the recorded value for master is 1 and the recorded value for
        slave is 2. At SHOW SLAVE STATUS time, assume that the difference
        between timestamp of slave and rli->last_master_timestamp is 0
        (i.e. they are in the same second), then we get 0-(2-1)=-1 as a result.
        This confuses users, so we don't go below 0: hence the MY_MAX().

        last_master_timestamp == 0 (an "impossible" timestamp 1970) is a
        special marker to say "consider we have caught up".
      */
      protocol->store((longlong)(mi->rli.last_master_timestamp ?
                                 MY_MAX(0, time_diff) : 0));
    }
    else
    {
      protocol->store_null();
    }
    protocol->store(mi->ssl_verify_server_cert? "Yes":"No", &my_charset_bin);

    // Last_IO_Errno
    protocol->store(mi->last_error().number);
    // Last_IO_Error
    protocol->store(mi->last_error().message, &my_charset_bin);
    // Last_SQL_Errno
    protocol->store(mi->rli.last_error().number);
    // Last_SQL_Error
    protocol->store(mi->rli.last_error().message, &my_charset_bin);
    // Replicate_Ignore_Server_Ids
    {
      char buff[FN_REFLEN];
      ulong i, cur_len;
      for (i= 0, buff[0]= 0, cur_len= 0;
           i < mi->ignore_server_ids.elements; i++)
      {
        ulong s_id, slen;
        char sbuff[FN_REFLEN];
        get_dynamic(&mi->ignore_server_ids, (uchar*) &s_id, i);
        slen= sprintf(sbuff, (i==0? "%lu" : ", %lu"), s_id);
        if (cur_len + slen + 4 > FN_REFLEN)
        {
          /*
            break the loop whenever remained space could not fit
            ellipses on the next cycle
          */
          sprintf(buff + cur_len, "...");
          break;
        }
        cur_len += sprintf(buff + cur_len, "%s", sbuff);
      }
      protocol->store(buff, &my_charset_bin);
    }
    // Master_Server_id
    protocol->store((uint32) mi->master_id);
    // Master_Ssl_Crl
    protocol->store(mi->ssl_ca, &my_charset_bin);
    // Master_Ssl_Crlpath
    protocol->store(mi->ssl_capath, &my_charset_bin);
    protocol->store(mi->using_gtid_astext(mi->using_gtid), &my_charset_bin);
    if (full)
    {
      protocol->store((uint32)    mi->rli.retried_trans);
      protocol->store((ulonglong) mi->rli.max_relay_log_size);
      protocol->store((uint32)    mi->rli.executed_entries);
      protocol->store((uint32)    mi->received_heartbeats);
      protocol->store((double)    mi->heartbeat_period, 3, &tmp);
      protocol->store(gtid_pos->ptr(), gtid_pos->length(), &my_charset_bin);
    }

    mysql_mutex_unlock(&mi->rli.err_lock);
    mysql_mutex_unlock(&mi->err_lock);
    mysql_mutex_unlock(&mi->rli.data_lock);
    mysql_mutex_unlock(&mi->data_lock);

    if (my_net_write(&thd->net, (uchar*) thd->packet.ptr(), packet->length()))
      DBUG_RETURN(TRUE);
  }
  DBUG_RETURN(FALSE);
}


/* Used to sort connections by name */

static int cmp_mi_by_name(const Master_info **arg1,
                          const Master_info **arg2)
{
  return my_strcasecmp(system_charset_info, (*arg1)->connection_name.str,
                       (*arg2)->connection_name.str);
}


/**
  Execute a SHOW FULL SLAVE STATUS statement.

  @param thd Pointer to THD object for the client thread executing the
  statement.

  Elements are sorted according to the original connection_name.

  @retval FALSE success
  @retval TRUE failure

  @note
  master_info_index is protected by LOCK_active_mi.
*/

bool show_all_master_info(THD* thd)
{
  uint i, elements;
  String gtid_pos;
  Master_info **tmp;
  DBUG_ENTER("show_master_info");
  mysql_mutex_assert_owner(&LOCK_active_mi);

  gtid_pos.length(0);
  if (rpl_append_gtid_state(&gtid_pos, true))
  {
    my_error(ER_OUT_OF_RESOURCES, MYF(0));
    DBUG_RETURN(TRUE);
  }

  if (send_show_master_info_header(thd, 1, gtid_pos.length()))
    DBUG_RETURN(TRUE);

  if (!(elements= master_info_index->master_info_hash.records))
    goto end;

  /*
    Sort lines to get them into a predicted order
    (needed for test cases and to not confuse users)
  */
  if (!(tmp= (Master_info**) thd->alloc(sizeof(Master_info*) * elements)))
    DBUG_RETURN(TRUE);

  for (i= 0; i < elements; i++)
  {
    tmp[i]= (Master_info *) my_hash_element(&master_info_index->
                                            master_info_hash, i);
  }
  my_qsort(tmp, elements, sizeof(Master_info*), (qsort_cmp) cmp_mi_by_name);

  for (i= 0; i < elements; i++)
  {
    if (send_show_master_info_data(thd, tmp[i], 1, &gtid_pos))
      DBUG_RETURN(TRUE);
  }

end:
  my_eof(thd);
  DBUG_RETURN(FALSE);
}


void set_slave_thread_options(THD* thd)
{
  DBUG_ENTER("set_slave_thread_options");
  /*
     It's nonsense to constrain the slave threads with max_join_size; if a
     query succeeded on master, we HAVE to execute it. So set
     OPTION_BIG_SELECTS. Setting max_join_size to HA_POS_ERROR is not enough
     (and it's not needed if we have OPTION_BIG_SELECTS) because an INSERT
     SELECT examining more than 4 billion rows would still fail (yes, because
     when max_join_size is 4G, OPTION_BIG_SELECTS is automatically set, but
     only for client threads.
  */
  ulonglong options= thd->variables.option_bits | OPTION_BIG_SELECTS;
  if (opt_log_slave_updates)
    options|= OPTION_BIN_LOG;
  else
    options&= ~OPTION_BIN_LOG;
  thd->variables.option_bits= options;
  thd->variables.completion_type= 0;
  DBUG_VOID_RETURN;
}

void set_slave_thread_default_charset(THD* thd, Relay_log_info const *rli)
{
  DBUG_ENTER("set_slave_thread_default_charset");

  thd->variables.character_set_client=
    global_system_variables.character_set_client;
  thd->variables.collation_connection=
    global_system_variables.collation_connection;
  thd->variables.collation_server=
    global_system_variables.collation_server;
  thd->update_charset();

  /*
    We use a const cast here since the conceptual (and externally
    visible) behavior of the function is to set the default charset of
    the thread.  That the cache has to be invalidated is a secondary
    effect.
   */
  const_cast<Relay_log_info*>(rli)->cached_charset_invalidate();
  DBUG_VOID_RETURN;
}

/*
  init_slave_thread()
*/

static int init_slave_thread(THD* thd, Master_info *mi,
                             SLAVE_THD_TYPE thd_type)
{
  DBUG_ENTER("init_slave_thread");
  int simulate_error __attribute__((unused))= 0;
  DBUG_EXECUTE_IF("simulate_io_slave_error_on_init",
                  simulate_error|= (1 << SLAVE_THD_IO););
  DBUG_EXECUTE_IF("simulate_sql_slave_error_on_init",
                  simulate_error|= (1 << SLAVE_THD_SQL););
  /* We must call store_globals() before doing my_net_init() */
  if (init_thr_lock() || thd->store_globals() ||
      my_net_init(&thd->net, 0, MYF(MY_THREAD_SPECIFIC)) ||
      IF_DBUG(simulate_error & (1<< thd_type), 0))
  {
    thd->cleanup();
    DBUG_RETURN(-1);
  }

  thd->system_thread = (thd_type == SLAVE_THD_SQL) ?
    SYSTEM_THREAD_SLAVE_SQL : SYSTEM_THREAD_SLAVE_IO;
  thd->security_ctx->skip_grants();
  thd->slave_thread= 1;
  thd->connection_name= mi->connection_name;
  thd->enable_slow_log= opt_log_slow_slave_statements;
  thd->variables.log_slow_filter= global_system_variables.log_slow_filter;
  set_slave_thread_options(thd);
  thd->client_capabilities = CLIENT_LOCAL_FILES;
  mysql_mutex_lock(&LOCK_thread_count);
  thd->thread_id= thd->variables.pseudo_thread_id= thread_id++;
  mysql_mutex_unlock(&LOCK_thread_count);

  if (thd_type == SLAVE_THD_SQL)
    THD_STAGE_INFO(thd, stage_waiting_for_the_next_event_in_relay_log);
  else
    THD_STAGE_INFO(thd, stage_waiting_for_master_update);
  thd->set_time();
  /* Do not use user-supplied timeout value for system threads. */
  thd->variables.lock_wait_timeout= LONG_TIMEOUT;
  DBUG_RETURN(0);
}

/*
  Sleep for a given amount of time or until killed.

  @param thd        Thread context of the current thread.
  @param seconds    The number of seconds to sleep.
  @param func       Function object to check if the thread has been killed.
  @param info       The Rpl_info object associated with this sleep.

  @retval True if the thread has been killed, false otherwise.
*/
template <typename killed_func, typename rpl_info>
static bool slave_sleep(THD *thd, time_t seconds,
                        killed_func func, rpl_info info)
{

  bool ret;
  struct timespec abstime;

  mysql_mutex_t *lock= &info->sleep_lock;
  mysql_cond_t *cond= &info->sleep_cond;

  /* Absolute system time at which the sleep time expires. */
  set_timespec(abstime, seconds);
  mysql_mutex_lock(lock);
  thd->ENTER_COND(cond, lock, NULL, NULL);

  while (! (ret= func(info)))
  {
    int error= mysql_cond_timedwait(cond, lock, &abstime);
    if (error == ETIMEDOUT || error == ETIME)
      break;
  }
  /* Implicitly unlocks the mutex. */
  thd->EXIT_COND(NULL);
  return ret;
}


static int request_dump(THD *thd, MYSQL* mysql, Master_info* mi,
			bool *suppress_warnings)
{
  uchar buf[FN_REFLEN + 10];
  int len;
  ushort binlog_flags = 0; // for now
  char* logname = mi->master_log_name;
  DBUG_ENTER("request_dump");
  
  *suppress_warnings= FALSE;

  if (opt_log_slave_updates && opt_replicate_annotate_row_events)
    binlog_flags|= BINLOG_SEND_ANNOTATE_ROWS_EVENT;

  if (RUN_HOOK(binlog_relay_io,
               before_request_transmit,
               (thd, mi, binlog_flags)))
    DBUG_RETURN(1);
  
  // TODO if big log files: Change next to int8store()
  int4store(buf, (ulong) mi->master_log_pos);
  int2store(buf + 4, binlog_flags);
  int4store(buf + 6, global_system_variables.server_id);
  len = (uint) strlen(logname);
  memcpy(buf + 10, logname,len);
  if (simple_command(mysql, COM_BINLOG_DUMP, buf, len + 10, 1))
  {
    /*
      Something went wrong, so we will just reconnect and retry later
      in the future, we should do a better error analysis, but for
      now we just fill up the error log :-)
    */
    if (mysql_errno(mysql) == ER_NET_READ_INTERRUPTED)
      *suppress_warnings= TRUE;                 // Suppress reconnect warning
    else
      sql_print_error("Error on COM_BINLOG_DUMP: %d  %s, will retry in %d secs",
                      mysql_errno(mysql), mysql_error(mysql),
                      mi->connect_retry);
    DBUG_RETURN(1);
  }

  DBUG_RETURN(0);
}


/*
  Read one event from the master

  SYNOPSIS
    read_event()
    mysql               MySQL connection
    mi                  Master connection information
    suppress_warnings   TRUE when a normal net read timeout has caused us to
                        try a reconnect.  We do not want to print anything to
                        the error log in this case because this a anormal
                        event in an idle server.

    RETURN VALUES
    'packet_error'      Error
    number              Length of packet
*/

static ulong read_event(MYSQL* mysql, Master_info *mi, bool* suppress_warnings)
{
  ulong len;
  DBUG_ENTER("read_event");

  *suppress_warnings= FALSE;
  /*
    my_real_read() will time us out
    We check if we were told to die, and if not, try reading again
  */
#ifndef DBUG_OFF
  if (disconnect_slave_event_count && !(mi->events_till_disconnect--))
    DBUG_RETURN(packet_error);
#endif

  len = cli_safe_read(mysql);
  if (len == packet_error || (long) len < 1)
  {
    if (mysql_errno(mysql) == ER_NET_READ_INTERRUPTED)
    {
      /*
        We are trying a normal reconnect after a read timeout;
        we suppress prints to .err file as long as the reconnect
        happens without problems
      */
      *suppress_warnings= TRUE;
    }
    else
      sql_print_error("Error reading packet from server: %s ( server_errno=%d)",
                      mysql_error(mysql), mysql_errno(mysql));
    DBUG_RETURN(packet_error);
  }

  /* Check if eof packet */
  if (len < 8 && mysql->net.read_pos[0] == 254)
  {
    sql_print_information("Slave: received end packet from server, apparent "
                          "master shutdown: %s",
                     mysql_error(mysql));
     DBUG_RETURN(packet_error);
  }

  DBUG_PRINT("exit", ("len: %lu  net->read_pos[4]: %d",
                      len, mysql->net.read_pos[4]));
  DBUG_RETURN(len - 1);
}

/*
  Check if the current error is of temporary nature of not.
  Some errors are temporary in nature, such as
  ER_LOCK_DEADLOCK and ER_LOCK_WAIT_TIMEOUT.  Ndb also signals
  that the error is temporary by pushing a warning with the error code
  ER_GET_TEMPORARY_ERRMSG, if the originating error is temporary.
*/
static int has_temporary_error(THD *thd)
{
  DBUG_ENTER("has_temporary_error");

  DBUG_EXECUTE_IF("all_errors_are_temporary_errors",
                  if (thd->get_stmt_da()->is_error())
                  {
                    thd->clear_error();
                    my_error(ER_LOCK_DEADLOCK, MYF(0));
                  });

  /*
    If there is no message in THD, we can't say if it's a temporary
    error or not. This is currently the case for Incident_log_event,
    which sets no message. Return FALSE.
  */
  if (!thd->is_error())
    DBUG_RETURN(0);

  /*
    Temporary error codes:
    currently, InnoDB deadlock detected by InnoDB or lock
    wait timeout (innodb_lock_wait_timeout exceeded
  */
  if (thd->get_stmt_da()->sql_errno() == ER_LOCK_DEADLOCK ||
      thd->get_stmt_da()->sql_errno() == ER_LOCK_WAIT_TIMEOUT)
    DBUG_RETURN(1);

#ifdef HAVE_NDB_BINLOG
  /*
    currently temporary error set in ndbcluster
  */
  List_iterator_fast<Sql_condition> it(thd->warning_info->warn_list());
  Sql_condition *err;
  while ((err= it++))
  {
    DBUG_PRINT("info", ("has condition %d %s", err->get_sql_errno(),
                        err->get_message_text()));
    switch (err->get_sql_errno())
    {
    case ER_GET_TEMPORARY_ERRMSG:
      DBUG_RETURN(1);
    default:
      break;
    }
  }
#endif
  DBUG_RETURN(0);
}


/**
  Applies the given event and advances the relay log position.

  In essence, this function does:

  @code
    ev->apply_event(rli);
    ev->update_pos(rli);
  @endcode

  But it also does some maintainance, such as skipping events if
  needed and reporting errors.

  If the @c skip flag is set, then it is tested whether the event
  should be skipped, by looking at the slave_skip_counter and the
  server id.  The skip flag should be set when calling this from a
  replication thread but not set when executing an explicit BINLOG
  statement.

  @retval 0 OK.

  @retval 1 Error calling ev->apply_event().

  @retval 2 No error calling ev->apply_event(), but error calling
  ev->update_pos().
*/
int apply_event_and_update_pos(Log_event* ev, THD* thd,
                               rpl_group_info *rgi,
                               rpl_parallel_thread *rpt)
{
  int exec_res= 0;
  Relay_log_info* rli= rgi->rli;
  DBUG_ENTER("apply_event_and_update_pos");

  DBUG_PRINT("exec_event",("%s(type_code: %d; server_id: %d)",
                           ev->get_type_str(), ev->get_type_code(),
                           ev->server_id));
  DBUG_PRINT("info", ("thd->options: %s%s; rgi->last_event_start_time: %lu",
                      FLAGSTR(thd->variables.option_bits, OPTION_NOT_AUTOCOMMIT),
                      FLAGSTR(thd->variables.option_bits, OPTION_BEGIN),
                      (ulong) rgi->last_event_start_time));

  /*
    Execute the event to change the database and update the binary
    log coordinates, but first we set some data that is needed for
    the thread.

    The event will be executed unless it is supposed to be skipped.

    Queries originating from this server must be skipped.  Low-level
    events (Format_description_log_event, Rotate_log_event,
    Stop_log_event) from this server must also be skipped. But for
    those we don't want to modify 'group_master_log_pos', because
    these events did not exist on the master.
    Format_description_log_event is not completely skipped.

    Skip queries specified by the user in 'slave_skip_counter'.  We
    can't however skip events that has something to do with the log
    files themselves.

    Filtering on own server id is extremely important, to ignore
    execution of events created by the creation/rotation of the relay
    log (remember that now the relay log starts with its Format_desc,
    has a Rotate etc).
  */

  /* Use the original server id for logging. */
  thd->variables.server_id = ev->server_id;
  thd->set_time();                            // time the query
  thd->lex->current_select= 0;
  if (!ev->when)
  {
    my_hrtime_t hrtime= my_hrtime();
    ev->when= hrtime_to_my_time(hrtime);
    ev->when_sec_part= hrtime_sec_part(hrtime);
  }
  thd->variables.option_bits=
    (thd->variables.option_bits & ~OPTION_SKIP_REPLICATION) |
    (ev->flags & LOG_EVENT_SKIP_REPLICATION_F ? OPTION_SKIP_REPLICATION : 0);
  ev->thd = thd; // because up to this point, ev->thd == 0

  int reason= ev->shall_skip(rgi);
  if (reason == Log_event::EVENT_SKIP_COUNT)
  {
    DBUG_ASSERT(rli->slave_skip_counter > 0);
    rli->slave_skip_counter--;
  }
  mysql_mutex_unlock(&rli->data_lock);
  DBUG_EXECUTE_IF("inject_slave_sql_before_apply_event",
    {
      DBUG_ASSERT(!debug_sync_set_action
                  (thd, STRING_WITH_LEN("now WAIT_FOR continue")));
      DBUG_SET_INITIAL("-d,inject_slave_sql_before_apply_event");
    };);
  if (reason == Log_event::EVENT_SKIP_NOT)
    exec_res= ev->apply_event(rgi);

#ifndef DBUG_OFF
  /*
    This only prints information to the debug trace.

    TODO: Print an informational message to the error log?
  */
  static const char *const explain[] = {
    // EVENT_SKIP_NOT,
    "not skipped",
    // EVENT_SKIP_IGNORE,
    "skipped because event should be ignored",
    // EVENT_SKIP_COUNT
    "skipped because event skip counter was non-zero"
  };
  DBUG_PRINT("info", ("OPTION_BEGIN: %d  IN_STMT: %d  IN_TRANSACTION: %d",
                      test(thd->variables.option_bits & OPTION_BEGIN),
                      rli->get_flag(Relay_log_info::IN_STMT),
                      rli->get_flag(Relay_log_info::IN_TRANSACTION)));
  DBUG_PRINT("skip_event", ("%s event was %s",
                            ev->get_type_str(), explain[reason]));
#endif

  DBUG_PRINT("info", ("apply_event error = %d", exec_res));
  if (exec_res == 0)
  {
    int error= ev->update_pos(rgi);
#ifdef HAVE_valgrind
    if (!rli->is_fake)
#endif
    {
#ifndef DBUG_OFF
      char buf[22];
#endif
      DBUG_PRINT("info", ("update_pos error = %d", error));
      DBUG_PRINT("info", ("group %s %s",
                          llstr(rli->group_relay_log_pos, buf),
                          rli->group_relay_log_name));
      DBUG_PRINT("info", ("event %s %s",
                          llstr(rli->event_relay_log_pos, buf),
                          rli->event_relay_log_name));
    }
    /*
      The update should not fail, so print an error message and
      return an error code.

      TODO: Replace this with a decent error message when merged
      with BUG#24954 (which adds several new error message).
    */
    if (error)
    {
      char buf[22];
      rli->report(ERROR_LEVEL, ER_UNKNOWN_ERROR,
                  "It was not possible to update the positions"
                  " of the relay log information: the slave may"
                  " be in an inconsistent state."
                  " Stopped in %s position %s",
                  rli->group_relay_log_name,
                  llstr(rli->group_relay_log_pos, buf));
      DBUG_RETURN(2);
    }
  }
  else
  {
    /*
      Make sure we do not errorneously update gtid_slave_pos with a lingering
      GTID from this failed event group (MDEV-4906).
    */
    rgi->gtid_sub_id= 0;
  }

  DBUG_RETURN(exec_res ? 1 : 0);
}


/**
   Keep the relay log transaction state up to date.

   The state reflects how things are after the given event, that has just been
   read from the relay log, is executed.

   This is only needed to ensure we:
   - Don't abort the sql driver thread in the middle of an event group.
   - Don't rotate the io thread in the middle of a statement or transaction.
     The mechanism is that the io thread, when it needs to rotate the relay
     log, will wait until the sql driver has read all the cached events
     and then continue reading events one by one from the master until
     the sql threads signals that log doesn't have an active group anymore.

     There are two possible cases. We keep them as 2 separate flags mainly
     to make debugging easier.

     - IN_STMT is set when we have read an event that should be used
       together with the next event.  This is for example setting a
       variable that is used when executing the next statement.
     - IN_TRANSACTION is set when we are inside a BEGIN...COMMIT group

     To test the state one should use the is_in_group() function.
*/

inline void update_state_of_relay_log(Relay_log_info *rli, Log_event *ev)
{
  Log_event_type typ= ev->get_type_code();

  /* check if we are in a multi part event */
  if (ev->is_part_of_group())
    rli->set_flag(Relay_log_info::IN_STMT);
  else if (Log_event::is_group_event(typ))
  {
    /*
      If it was not a is_part_of_group() and not a group event (like
      rotate) then we can reset the IN_STMT flag.  We have the above
      if only to allow us to have a rotate element anywhere.
    */
    rli->clear_flag(Relay_log_info::IN_STMT);
  }

  /* Check for an event that starts or stops a transaction */
  if (typ == QUERY_EVENT)
  {
    Query_log_event *qev= (Query_log_event*) ev;
    /*
      Trivial optimization to avoid the following somewhat expensive
      checks.
    */
    if (qev->q_len <= sizeof("ROLLBACK"))
    {
      if (qev->is_begin())
        rli->set_flag(Relay_log_info::IN_TRANSACTION);
      if (qev->is_commit() || qev->is_rollback())
        rli->clear_flag(Relay_log_info::IN_TRANSACTION);
    }
  }
  if (typ == XID_EVENT)
    rli->clear_flag(Relay_log_info::IN_TRANSACTION);
  if (typ == GTID_EVENT &&
      !(((Gtid_log_event*) ev)->flags2 & Gtid_log_event::FL_STANDALONE))
  {
    /* This GTID_EVENT will generate a BEGIN event */
    rli->set_flag(Relay_log_info::IN_TRANSACTION);
  }

  DBUG_PRINT("info", ("event: %u  IN_STMT: %d  IN_TRANSACTION: %d",
                      (uint) typ,
                      rli->get_flag(Relay_log_info::IN_STMT),
                      rli->get_flag(Relay_log_info::IN_TRANSACTION)));
}


/**
  Top-level function for executing the next event from the relay log.

  This function reads the event from the relay log, executes it, and
  advances the relay log position.  It also handles errors, etc.

  This function may fail to apply the event for the following reasons:

   - The position specfied by the UNTIL condition of the START SLAVE
     command is reached.

   - It was not possible to read the event from the log.

   - The slave is killed.

   - An error occurred when applying the event, and the event has been
     tried slave_trans_retries times.  If the event has been retried
     fewer times, 0 is returned.

   - init_master_info or init_relay_log_pos failed. (These are called
     if a failure occurs when applying the event.)

   - An error occurred when updating the binlog position.

  @retval 0 The event was applied.

  @retval 1 The event was not applied.
*/

static int exec_relay_log_event(THD* thd, Relay_log_info* rli,
                                rpl_group_info *serial_rgi)
{
  ulonglong event_size;
  DBUG_ENTER("exec_relay_log_event");

  /*
    We acquire this mutex since we need it for all operations except
    event execution. But we will release it in places where we will
    wait for something for example inside of next_event().
  */
  mysql_mutex_lock(&rli->data_lock);

  Log_event *ev= next_event(serial_rgi, &event_size);

  if (sql_slave_killed(serial_rgi))
  {
    mysql_mutex_unlock(&rli->data_lock);
    delete ev;
    DBUG_RETURN(1);
  }
  if (ev)
  {
    int exec_res;
    Log_event_type typ= ev->get_type_code();

    /*
      This tests if the position of the beginning of the current event
      hits the UNTIL barrier.
    */
    if ((rli->until_condition == Relay_log_info::UNTIL_MASTER_POS ||
         rli->until_condition == Relay_log_info::UNTIL_RELAY_POS) &&
        rli->is_until_satisfied(thd, ev))
    {
      char buf[22];
      sql_print_information("Slave SQL thread stopped because it reached its"
                            " UNTIL position %s", llstr(rli->until_pos(), buf));
      /*
        Setting abort_slave flag because we do not want additional
        message about error in query execution to be printed.
      */
      rli->abort_slave= 1;
      mysql_mutex_unlock(&rli->data_lock);
      delete ev;
      DBUG_RETURN(1);
    }

    { /**
         The following failure injecion works in cooperation with tests 
         setting @@global.debug= 'd,incomplete_group_in_relay_log'.
         Xid or Commit events are not executed to force the slave sql
         read hanging if the realy log does not have any more events.
      */
      DBUG_EXECUTE_IF("incomplete_group_in_relay_log",
                      if ((typ == XID_EVENT) ||
                          ((typ == QUERY_EVENT) &&
                           strcmp("COMMIT", ((Query_log_event *) ev)->query) == 0))
                      {
                        DBUG_ASSERT(thd->transaction.all.modified_non_trans_table);
                        rli->abort_slave= 1;
                        mysql_mutex_unlock(&rli->data_lock);
                        delete ev;
                        serial_rgi->inc_event_relay_log_pos();
                        DBUG_RETURN(0);
                      };);
    }

    update_state_of_relay_log(rli, ev);

    /*
      Execute queries in parallel, except if slave_skip_counter is set,
      as it's is easier to skip queries in single threaded mode.
    */

    if (opt_slave_parallel_threads > 0 && rli->slave_skip_counter == 0)
      DBUG_RETURN(rli->parallel.do_event(serial_rgi, ev, event_size));

    /*
      For GTID, allocate a new sub_id for the given domain_id.
      The sub_id must be allocated in increasing order of binlog order.
    */
    if (typ == GTID_EVENT &&
        event_group_new_gtid(serial_rgi, static_cast<Gtid_log_event *>(ev)))
    {
      sql_print_error("Error reading relay log event: %s",
                      "slave SQL thread aborted because of out-of-memory error");
      mysql_mutex_unlock(&rli->data_lock);
      delete ev;
      DBUG_RETURN(1);
    }

    serial_rgi->future_event_relay_log_pos= rli->future_event_relay_log_pos;
    serial_rgi->event_relay_log_name= rli->event_relay_log_name;
    serial_rgi->event_relay_log_pos= rli->event_relay_log_pos;
    exec_res= apply_event_and_update_pos(ev, thd, serial_rgi, NULL);

    delete_or_keep_event_post_apply(serial_rgi, typ, ev);

    /*
      update_log_pos failed: this should not happen, so we don't
      retry.
    */
    if (exec_res == 2)
      DBUG_RETURN(1);

    if (slave_trans_retries)
    {
      int temp_err;
      LINT_INIT(temp_err);
      if (exec_res && (temp_err= has_temporary_error(thd)))
      {
        const char *errmsg;
        /*
          We were in a transaction which has been rolled back because of a
          temporary error;
          let's seek back to BEGIN log event and retry it all again.
	  Note, if lock wait timeout (innodb_lock_wait_timeout exceeded)
	  there is no rollback since 5.0.13 (ref: manual).
          We have to not only seek but also

          a) init_master_info(), to seek back to hot relay log's start
          for later (for when we will come back to this hot log after
          re-processing the possibly existing old logs where BEGIN is:
          check_binlog_magic() will then need the cache to be at
          position 0 (see comments at beginning of
          init_master_info()).
          b) init_relay_log_pos(), because the BEGIN may be an older relay log.
        */
        if (serial_rgi->trans_retries < slave_trans_retries)
        {
          if (init_master_info(rli->mi, 0, 0, 0, SLAVE_SQL))
            sql_print_error("Failed to initialize the master info structure");
          else if (init_relay_log_pos(rli,
                                      rli->group_relay_log_name,
                                      rli->group_relay_log_pos,
                                      1, &errmsg, 1))
            sql_print_error("Error initializing relay log position: %s",
                            errmsg);
          else
          {
            exec_res= 0;
            serial_rgi->cleanup_context(thd, 1);
            /* chance for concurrent connection to get more locks */
<<<<<<< HEAD
            slave_sleep(thd, MY_MIN(rli->trans_retries, MAX_SLAVE_RETRY_PAUSE),
                       sql_slave_killed, rli);
=======
            slave_sleep(thd, min(serial_rgi->trans_retries,
                                 MAX_SLAVE_RETRY_PAUSE),
                        sql_slave_killed, serial_rgi);
            serial_rgi->trans_retries++;
>>>>>>> 9cf8c54d
            mysql_mutex_lock(&rli->data_lock); // because of SHOW STATUS
            rli->retried_trans++;
            statistic_increment(slave_retried_transactions, LOCK_status);
            mysql_mutex_unlock(&rli->data_lock);
            DBUG_PRINT("info", ("Slave retries transaction "
                                "rgi->trans_retries: %lu",
                                serial_rgi->trans_retries));
          }
        }
        else
          sql_print_error("Slave SQL thread retried transaction %lu time(s) "
                          "in vain, giving up. Consider raising the value of "
                          "the slave_transaction_retries variable.",
                          slave_trans_retries);
      }
      else if ((exec_res && !temp_err) ||
               (opt_using_transactions &&
                rli->group_relay_log_pos == rli->event_relay_log_pos))
      {
        /*
          Only reset the retry counter if the entire group succeeded
          or failed with a non-transient error.  On a successful
          event, the execution will proceed as usual; in the case of a
          non-transient error, the slave will stop with an error.
         */
        serial_rgi->trans_retries= 0; // restart from fresh
        DBUG_PRINT("info", ("Resetting retry counter, rgi->trans_retries: %lu",
                            serial_rgi->trans_retries));
      }
    }
    thread_safe_increment64(&rli->executed_entries,
                            &slave_executed_entries_lock);
    DBUG_RETURN(exec_res);
  }
  mysql_mutex_unlock(&rli->data_lock);
  rli->report(ERROR_LEVEL, ER_SLAVE_RELAY_LOG_READ_FAILURE,
              ER(ER_SLAVE_RELAY_LOG_READ_FAILURE), "\
Could not parse relay log event entry. The possible reasons are: the master's \
binary log is corrupted (you can check this by running 'mysqlbinlog' on the \
binary log), the slave's relay log is corrupted (you can check this by running \
'mysqlbinlog' on the relay log), a network problem, or a bug in the master's \
or slave's MySQL code. If you want to check the master's binary log or slave's \
relay log, you will be able to know their names by issuing 'SHOW SLAVE STATUS' \
on this slave.\
");
  DBUG_RETURN(1);
}


static bool check_io_slave_killed(Master_info *mi, const char *info)
{
  if (io_slave_killed(mi))
  {
    if (info && global_system_variables.log_warnings)
      sql_print_information("%s", info);
    return TRUE;
  }
  return FALSE;
}

/**
  @brief Try to reconnect slave IO thread.

  @details Terminates current connection to master, sleeps for
  @c mi->connect_retry msecs and initiates new connection with
  @c safe_reconnect(). Variable pointed by @c retry_count is increased -
  if it exceeds @c master_retry_count then connection is not re-established
  and function signals error.
  Unless @c suppres_warnings is TRUE, a warning is put in the server error log
  when reconnecting. The warning message and messages used to report errors
  are taken from @c messages array. In case @c master_retry_count is exceeded,
  no messages are added to the log.

  @param[in]     thd                 Thread context.
  @param[in]     mysql               MySQL connection.
  @param[in]     mi                  Master connection information.
  @param[in,out] retry_count         Number of attempts to reconnect.
  @param[in]     suppress_warnings   TRUE when a normal net read timeout 
                                     has caused to reconnecting.
  @param[in]     messages            Messages to print/log, see 
                                     reconnect_messages[] array.

  @retval        0                   OK.
  @retval        1                   There was an error.
*/

static int try_to_reconnect(THD *thd, MYSQL *mysql, Master_info *mi,
                            uint *retry_count, bool suppress_warnings,
                            const char *messages[SLAVE_RECON_MSG_MAX])
{
  mi->slave_running= MYSQL_SLAVE_RUN_NOT_CONNECT;
  thd->proc_info= messages[SLAVE_RECON_MSG_WAIT];
#ifdef SIGNAL_WITH_VIO_CLOSE  
  thd->clear_active_vio();
#endif
  end_server(mysql);
  if ((*retry_count)++)
  {
    if (*retry_count > master_retry_count)
      return 1;                             // Don't retry forever
    slave_sleep(thd, mi->connect_retry, io_slave_killed, mi);
  }
  if (check_io_slave_killed(mi, messages[SLAVE_RECON_MSG_KILLED_WAITING]))
    return 1;
  thd->proc_info = messages[SLAVE_RECON_MSG_AFTER];
  if (!suppress_warnings) 
  {
    char buf[256], llbuff[22];
    String tmp;
    if (mi->using_gtid != Master_info::USE_GTID_NO)
    {
      tmp.append(STRING_WITH_LEN("; GTID position '"));
      mi->gtid_current_pos.append_to_string(&tmp);
      if (mi->events_queued_since_last_gtid == 0)
        tmp.append(STRING_WITH_LEN("'"));
      else
      {
        tmp.append(STRING_WITH_LEN("', GTID event skip "));
        tmp.append_ulonglong((ulonglong)mi->events_queued_since_last_gtid);
      }
    }
    my_snprintf(buf, sizeof(buf), messages[SLAVE_RECON_MSG_FAILED], 
                IO_RPL_LOG_NAME, llstr(mi->master_log_pos, llbuff),
                tmp.c_ptr_safe());
    /* 
      Raise a warining during registering on master/requesting dump.
      Log a message reading event.
    */
    if (messages[SLAVE_RECON_MSG_COMMAND][0])
    {
      mi->report(WARNING_LEVEL, ER_SLAVE_MASTER_COM_FAILURE,
                 ER(ER_SLAVE_MASTER_COM_FAILURE), 
                 messages[SLAVE_RECON_MSG_COMMAND], buf);
    }
    else
    {
      sql_print_information("%s", buf);
    }
  }
  if (safe_reconnect(thd, mysql, mi, 1) || io_slave_killed(mi))
  {
    if (global_system_variables.log_warnings)
      sql_print_information("%s", messages[SLAVE_RECON_MSG_KILLED_AFTER]);
    return 1;
  }
  return 0;
}


/**
  Slave IO thread entry point.

  @param arg Pointer to Master_info struct that holds information for
  the IO thread.

  @return Always 0.
*/
pthread_handler_t handle_slave_io(void *arg)
{
  THD *thd; // needs to be first for thread_stack
  MYSQL *mysql;
  Master_info *mi = (Master_info*)arg;
  Relay_log_info *rli= &mi->rli;
  char llbuff[22];
  uint retry_count;
  bool suppress_warnings;
  int ret;
#ifndef DBUG_OFF
  uint retry_count_reg= 0, retry_count_dump= 0, retry_count_event= 0;
#endif
  // needs to call my_thread_init(), otherwise we get a coredump in DBUG_ stuff
  my_thread_init();
  DBUG_ENTER("handle_slave_io");

  DBUG_ASSERT(mi->inited);
  mysql= NULL ;
  retry_count= 0;

  thd= new THD; // note that contructor of THD uses DBUG_ !

  mysql_mutex_lock(&mi->run_lock);
  /* Inform waiting threads that slave has started */
  mi->slave_run_id++;

#ifndef DBUG_OFF
  mi->events_till_disconnect = disconnect_slave_event_count;
#endif

  THD_CHECK_SENTRY(thd);
  mi->io_thd = thd;

  pthread_detach_this_thread();
  thd->thread_stack= (char*) &thd; // remember where our stack is
  mi->clear_error();
  if (init_slave_thread(thd, mi, SLAVE_THD_IO))
  {
    mysql_cond_broadcast(&mi->start_cond);
    sql_print_error("Failed during slave I/O thread initialization");
    goto err_during_init;
  }
  mysql_mutex_lock(&LOCK_thread_count);
  threads.append(thd);
  mysql_mutex_unlock(&LOCK_thread_count);
  mi->slave_running = MYSQL_SLAVE_RUN_NOT_CONNECT;
  mi->abort_slave = 0;
  mysql_mutex_unlock(&mi->run_lock);
  mysql_cond_broadcast(&mi->start_cond);

  DBUG_PRINT("master_info",("log_file_name: '%s'  position: %s",
                            mi->master_log_name,
                            llstr(mi->master_log_pos,llbuff)));

  /* This must be called before run any binlog_relay_io hooks */
  my_pthread_setspecific_ptr(RPL_MASTER_INFO, mi);

  /* Load the set of seen GTIDs, if we did not already. */
  if (rpl_load_gtid_slave_state(thd))
  {
    mi->report(ERROR_LEVEL, thd->get_stmt_da()->sql_errno(), 
                "Unable to load replication GTID slave state from mysql.%s: %s",
                rpl_gtid_slave_state_table_name.str,
                thd->get_stmt_da()->message());
    /*
      If we are using old-style replication, we can continue, even though we
      then will not be able to record the GTIDs we receive. But if using GTID,
      we must give up.
    */
    if (mi->using_gtid != Master_info::USE_GTID_NO || opt_gtid_strict_mode)
      goto err;
  }


  if (RUN_HOOK(binlog_relay_io, thread_start, (thd, mi)))
  {
    mi->report(ERROR_LEVEL, ER_SLAVE_FATAL_ERROR,
               ER(ER_SLAVE_FATAL_ERROR), "Failed to run 'thread_start' hook");
    goto err;
  }

  if (!(mi->mysql = mysql = mysql_init(NULL)))
  {
    mi->report(ERROR_LEVEL, ER_SLAVE_FATAL_ERROR,
               ER(ER_SLAVE_FATAL_ERROR), "error in mysql_init()");
    goto err;
  }

  THD_STAGE_INFO(thd, stage_connecting_to_master);
  // we can get killed during safe_connect
  if (!safe_connect(thd, mysql, mi))
  {
    if (mi->using_gtid == Master_info::USE_GTID_NO)
      sql_print_information("Slave I/O thread: connected to master '%s@%s:%d',"
                            "replication started in log '%s' at position %s",
                            mi->user, mi->host, mi->port,
                            IO_RPL_LOG_NAME,
                            llstr(mi->master_log_pos,llbuff));
    else
    {
      String tmp;
      mi->gtid_current_pos.to_string(&tmp);
      sql_print_information("Slave I/O thread: connected to master '%s@%s:%d',"
                            "replication starts at GTID position '%s'",
                            mi->user, mi->host, mi->port, tmp.c_ptr_safe());
    }
  }
  else
  {
    sql_print_information("Slave I/O thread killed while connecting to master");
    goto err;
  }

connected:

  if (mi->using_gtid != Master_info::USE_GTID_NO)
  {
    /*
      When the IO thread (re)connects to the master using GTID, it will
      connect at the start of an event group. But the IO thread may have
      previously logged part of the following event group to the relay
      log.

      When the IO and SQL thread are started together, we erase any previous
      relay logs, but this is not possible/desirable while the SQL thread is
      running. To avoid duplicating partial event groups in the relay logs in
      this case, we remember the count of events in any partially logged event
      group before the reconnect, and then here at connect we set up a counter
      to skip the already-logged part of the group.
    */
    mi->gtid_reconnect_event_skip_count= mi->events_queued_since_last_gtid;
    mi->gtid_event_seen= false;
  }

#ifdef ENABLED_DEBUG_SYNC
    DBUG_EXECUTE_IF("dbug.before_get_running_status_yes",
                    {
                      const char act[]=
                        "now "
                        "wait_for signal.io_thread_let_running";
                      DBUG_ASSERT(debug_sync_service);
                      DBUG_ASSERT(!debug_sync_set_action(thd, 
                                                         STRING_WITH_LEN(act)));
                    };);
#endif

  // TODO: the assignment below should be under mutex (5.0)
  mi->slave_running= MYSQL_SLAVE_RUN_CONNECT;
  thd->slave_net = &mysql->net;
  THD_STAGE_INFO(thd, stage_checking_master_version);
  ret= get_master_version_and_clock(mysql, mi);
  if (ret == 1)
    /* Fatal error */
    goto err;

  if (ret == 2) 
  { 
    if (check_io_slave_killed(mi, "Slave I/O thread killed"
                              "while calling get_master_version_and_clock(...)"))
      goto err;
    suppress_warnings= FALSE;
    /*
      Try to reconnect because the error was caused by a transient network
      problem
    */
    if (try_to_reconnect(thd, mysql, mi, &retry_count, suppress_warnings,
                             reconnect_messages[SLAVE_RECON_ACT_REG]))
      goto err;
    goto connected;
  } 

  if (mi->rli.relay_log.description_event_for_queue->binlog_version > 1)
  {
    /*
      Register ourselves with the master.
    */
    THD_STAGE_INFO(thd, stage_registering_slave_on_master);
    if (register_slave_on_master(mysql, mi, &suppress_warnings))
    {
      if (!check_io_slave_killed(mi, "Slave I/O thread killed "
                                "while registering slave on master"))
      {
        sql_print_error("Slave I/O thread couldn't register on master");
        if (try_to_reconnect(thd, mysql, mi, &retry_count, suppress_warnings,
                             reconnect_messages[SLAVE_RECON_ACT_REG]))
          goto err;
      }
      else
        goto err;
      goto connected;
    }
    DBUG_EXECUTE_IF("FORCE_SLAVE_TO_RECONNECT_REG", 
      if (!retry_count_reg)
      {
        retry_count_reg++;
        sql_print_information("Forcing to reconnect slave I/O thread");
        if (try_to_reconnect(thd, mysql, mi, &retry_count, suppress_warnings,
                             reconnect_messages[SLAVE_RECON_ACT_REG]))
          goto err;
        goto connected;
      });
  }

  DBUG_PRINT("info",("Starting reading binary log from master"));
  while (!io_slave_killed(mi))
  {
    THD_STAGE_INFO(thd, stage_requesting_binlog_dump);
    if (request_dump(thd, mysql, mi, &suppress_warnings))
    {
      sql_print_error("Failed on request_dump()");
      if (check_io_slave_killed(mi, "Slave I/O thread killed while \
requesting master dump") ||
          try_to_reconnect(thd, mysql, mi, &retry_count, suppress_warnings,
                           reconnect_messages[SLAVE_RECON_ACT_DUMP]))
        goto err;
      goto connected;
    }
    DBUG_EXECUTE_IF("FORCE_SLAVE_TO_RECONNECT_DUMP", 
      if (!retry_count_dump)
      {
        retry_count_dump++;
        sql_print_information("Forcing to reconnect slave I/O thread");
        if (try_to_reconnect(thd, mysql, mi, &retry_count, suppress_warnings,
                             reconnect_messages[SLAVE_RECON_ACT_DUMP]))
          goto err;
        goto connected;
      });
    const char *event_buf;

    DBUG_ASSERT(mi->last_error().number == 0);
    while (!io_slave_killed(mi))
    {
      ulong event_len;
      /*
         We say "waiting" because read_event() will wait if there's nothing to
         read. But if there's something to read, it will not wait. The
         important thing is to not confuse users by saying "reading" whereas
         we're in fact receiving nothing.
      */
      THD_STAGE_INFO(thd, stage_waiting_for_master_to_send_event);
      event_len= read_event(mysql, mi, &suppress_warnings);
      if (check_io_slave_killed(mi, "Slave I/O thread killed while \
reading event"))
        goto err;
      DBUG_EXECUTE_IF("FORCE_SLAVE_TO_RECONNECT_EVENT",
        if (!retry_count_event)
        {
          retry_count_event++;
          sql_print_information("Forcing to reconnect slave I/O thread");
          if (try_to_reconnect(thd, mysql, mi, &retry_count, suppress_warnings,
                               reconnect_messages[SLAVE_RECON_ACT_EVENT]))
            goto err;
          goto connected;
        });

      if (event_len == packet_error)
      {
        uint mysql_error_number= mysql_errno(mysql);
        switch (mysql_error_number) {
        case CR_NET_PACKET_TOO_LARGE:
          sql_print_error("\
Log entry on master is longer than slave_max_allowed_packet (%lu) on \
slave. If the entry is correct, restart the server with a higher value of \
slave_max_allowed_packet",
                         slave_max_allowed_packet);
          mi->report(ERROR_LEVEL, ER_NET_PACKET_TOO_LARGE,
                     "%s", "Got a packet bigger than 'slave_max_allowed_packet' bytes");
          goto err;
        case ER_MASTER_FATAL_ERROR_READING_BINLOG:
          mi->report(ERROR_LEVEL, ER_MASTER_FATAL_ERROR_READING_BINLOG,
                     ER(ER_MASTER_FATAL_ERROR_READING_BINLOG),
                     mysql_error_number, mysql_error(mysql));
          goto err;
        case ER_OUT_OF_RESOURCES:
          sql_print_error("\
Stopping slave I/O thread due to out-of-memory error from master");
          mi->report(ERROR_LEVEL, ER_OUT_OF_RESOURCES,
                     "%s", ER(ER_OUT_OF_RESOURCES));
          goto err;
        }
        if (try_to_reconnect(thd, mysql, mi, &retry_count, suppress_warnings,
                             reconnect_messages[SLAVE_RECON_ACT_EVENT]))
          goto err;
        goto connected;
      } // if (event_len == packet_error)

      retry_count=0;                    // ok event, reset retry counter
      THD_STAGE_INFO(thd, stage_queueing_master_event_to_the_relay_log);
      event_buf= (const char*)mysql->net.read_pos + 1;
      if (RUN_HOOK(binlog_relay_io, after_read_event,
                   (thd, mi,(const char*)mysql->net.read_pos + 1,
                    event_len, &event_buf, &event_len)))
      {
        mi->report(ERROR_LEVEL, ER_SLAVE_FATAL_ERROR,
                   ER(ER_SLAVE_FATAL_ERROR),
                   "Failed to run 'after_read_event' hook");
        goto err;
      }

      /* XXX: 'synced' should be updated by queue_event to indicate
         whether event has been synced to disk */
      bool synced= 0;
      if (queue_event(mi, event_buf, event_len))
      {
        mi->report(ERROR_LEVEL, ER_SLAVE_RELAY_LOG_WRITE_FAILURE,
                   ER(ER_SLAVE_RELAY_LOG_WRITE_FAILURE),
                   "could not queue event from master");
        goto err;
      }

      if (RUN_HOOK(binlog_relay_io, after_queue_event,
                   (thd, mi, event_buf, event_len, synced)))
      {
        mi->report(ERROR_LEVEL, ER_SLAVE_FATAL_ERROR,
                   ER(ER_SLAVE_FATAL_ERROR),
                   "Failed to run 'after_queue_event' hook");
        goto err;
      }

      if (mi->using_gtid != Master_info::USE_GTID_NO &&
          flush_master_info(mi, TRUE, TRUE))
      {
        sql_print_error("Failed to flush master info file");
        goto err;
      }
      /*
        See if the relay logs take too much space.
        We don't lock mi->rli.log_space_lock here; this dirty read saves time
        and does not introduce any problem:
        - if mi->rli.ignore_log_space_limit is 1 but becomes 0 just after (so
        the clean value is 0), then we are reading only one more event as we
        should, and we'll block only at the next event. No big deal.
        - if mi->rli.ignore_log_space_limit is 0 but becomes 1 just
        after (so the clean value is 1), then we are going into
        wait_for_relay_log_space() for no reason, but this function
        will do a clean read, notice the clean value and exit
        immediately.
      */
#ifndef DBUG_OFF
      {
        char llbuf1[22], llbuf2[22];
        DBUG_PRINT("info", ("log_space_limit=%s log_space_total=%s \
ignore_log_space_limit=%d",
                            llstr(rli->log_space_limit,llbuf1),
                            llstr(rli->log_space_total,llbuf2),
                            (int) rli->ignore_log_space_limit));
      }
#endif

      if (rli->log_space_limit && rli->log_space_limit <
          rli->log_space_total &&
          !rli->ignore_log_space_limit)
        if (wait_for_relay_log_space(rli))
        {
          sql_print_error("Slave I/O thread aborted while waiting for relay \
log space");
          goto err;
        }
    }
  }

  // error = 0;
err:
  // print the current replication position
  if (mi->using_gtid == Master_info::USE_GTID_NO)
    sql_print_information("Slave I/O thread exiting, read up to log '%s', "
                          "position %s",
                          IO_RPL_LOG_NAME, llstr(mi->master_log_pos,llbuff));
  else
  {
    String tmp;
    mi->gtid_current_pos.to_string(&tmp);
    sql_print_information("Slave I/O thread exiting, read up to log '%s', "
                          "position %s; GTID position %s",
                          IO_RPL_LOG_NAME, llstr(mi->master_log_pos,llbuff),
                          tmp.c_ptr_safe());
  }
  RUN_HOOK(binlog_relay_io, thread_stop, (thd, mi));
  thd->reset_query();
  thd->reset_db(NULL, 0);
  if (mysql)
  {
    /*
      Here we need to clear the active VIO before closing the
      connection with the master.  The reason is that THD::awake()
      might be called from terminate_slave_thread() because somebody
      issued a STOP SLAVE.  If that happends, the close_active_vio()
      can be called in the middle of closing the VIO associated with
      the 'mysql' object, causing a crash.
    */
#ifdef SIGNAL_WITH_VIO_CLOSE
    thd->clear_active_vio();
#endif
    mysql_close(mysql);
    mi->mysql=0;
  }
  write_ignored_events_info_to_relay_log(thd, mi);
<<<<<<< HEAD
  THD_STAGE_INFO(thd, stage_waiting_for_slave_mutex_on_exit);
=======
  if (mi->using_gtid != Master_info::USE_GTID_NO)
    flush_master_info(mi, TRUE, TRUE);
  thd_proc_info(thd, "Slave io thread waiting for slave mutex on exit");
>>>>>>> 9cf8c54d
  mysql_mutex_lock(&mi->run_lock);

err_during_init:
  /* Forget the relay log's format */
  delete mi->rli.relay_log.description_event_for_queue;
  mi->rli.relay_log.description_event_for_queue= 0;
  // TODO: make rpl_status part of Master_info
  change_rpl_status(RPL_ACTIVE_SLAVE,RPL_IDLE_SLAVE);
  mysql_mutex_lock(&LOCK_thread_count);
  THD_CHECK_SENTRY(thd);
  delete thd;
  mysql_mutex_unlock(&LOCK_thread_count);
  mi->abort_slave= 0;
  mi->slave_running= MYSQL_SLAVE_NOT_RUN;
  mi->io_thd= 0;
  /*
    Note: the order of the two following calls (first broadcast, then unlock)
    is important. Otherwise a killer_thread can execute between the calls and
    delete the mi structure leading to a crash! (see BUG#25306 for details)
   */ 
  mysql_cond_broadcast(&mi->stop_cond);       // tell the world we are done
  DBUG_EXECUTE_IF("simulate_slave_delay_at_terminate_bug38694", sleep(5););
  mysql_mutex_unlock(&mi->run_lock);

  DBUG_LEAVE;                                   // Must match DBUG_ENTER()
  my_thread_end();
#ifdef HAVE_OPENSSL
  ERR_remove_state(0);
#endif
  pthread_exit(0);
  return 0;                                     // Avoid compiler warnings
}

/*
  Check the temporary directory used by commands like
  LOAD DATA INFILE.

  As the directory never changes during a mysqld run, we only
  test this once and cache the result. This also resolve a race condition
  when this can be run by multiple threads at the same time.
 */

static bool check_temp_dir_run= 0;
static int check_temp_dir_result= 0;

static 
int check_temp_dir(char* tmp_file)
{
  File fd;
  int result= 1;                                // Assume failure
  MY_DIR *dirp;
  char tmp_dir[FN_REFLEN];
  size_t tmp_dir_size;
  DBUG_ENTER("check_temp_dir");

  mysql_mutex_lock(&LOCK_thread_count);
  if (check_temp_dir_run)
  {
    result= check_temp_dir_result;
    goto end;
  }
  check_temp_dir_run= 1;

  /*
    Get the directory from the temporary file.
  */
  dirname_part(tmp_dir, tmp_file, &tmp_dir_size);

  /*
    Check if the directory exists.
   */
  if (!(dirp=my_dir(tmp_dir,MYF(MY_WME))))
    goto end;
  my_dirend(dirp);

  /*
    Check permissions to create a file. We use O_TRUNC to ensure that
    things works even if we happen to have and old file laying around.
   */
  if ((fd= mysql_file_create(key_file_misc,
                             tmp_file, CREATE_MODE,
                             O_WRONLY | O_BINARY | O_TRUNC | O_NOFOLLOW,
                             MYF(MY_WME))) < 0)
    goto end;

  result= 0;                                    // Directory name ok
  /*
    Clean up.
   */
  mysql_file_close(fd, MYF(0));
  mysql_file_delete(key_file_misc, tmp_file, MYF(0));

end:
  check_temp_dir_result= result;
  mysql_mutex_unlock(&LOCK_thread_count);
  DBUG_RETURN(result);
}


void
slave_output_error_info(Relay_log_info *rli, THD *thd)
{
  /*
    retrieve as much info as possible from the thd and, error
    codes and warnings and print this to the error log as to
    allow the user to locate the error
  */
  uint32 const last_errno= rli->last_error().number;
  char llbuff[22];

  if (thd->is_error())
  {
    char const *const errmsg= thd->stmt_da->message();

    DBUG_PRINT("info",
               ("thd->stmt_da->sql_errno()=%d; rli->last_error.number=%d",
                thd->stmt_da->sql_errno(), last_errno));
    if (last_errno == 0)
    {
      /*
        This function is reporting an error which was not reported
        while executing exec_relay_log_event().
      */ 
      rli->report(ERROR_LEVEL, thd->stmt_da->sql_errno(), "%s", errmsg);
    }
    else if (last_errno != thd->stmt_da->sql_errno())
    {
      /*
       * An error was reported while executing exec_relay_log_event()
       * however the error code differs from what is in the thread.
       * This function prints out more information to help finding
       * what caused the problem.
       */  
      sql_print_error("Slave (additional info): %s Error_code: %d",
                      errmsg, thd->stmt_da->sql_errno());
    }
  }

  /* Print any warnings issued */
  List_iterator_fast<MYSQL_ERROR> it(thd->warning_info->warn_list());
  MYSQL_ERROR *err;
  /*
    Added controlled slave thread cancel for replication
    of user-defined variables.
  */
  bool udf_error = false;
  while ((err= it++))
  {
    if (err->get_sql_errno() == ER_CANT_OPEN_LIBRARY)
      udf_error = true;
    sql_print_warning("Slave: %s Error_code: %d", err->get_message_text(), err->get_sql_errno());
  }
  if (udf_error)
  {
    String tmp;
    if (rli->mi->using_gtid != Master_info::USE_GTID_NO)
    {
      tmp.append(STRING_WITH_LEN("; GTID position '"));
      rpl_append_gtid_state(&tmp, false);
      tmp.append(STRING_WITH_LEN("'"));
    }
    sql_print_error("Error loading user-defined library, slave SQL "
      "thread aborted. Install the missing library, and restart the "
      "slave SQL thread with \"SLAVE START\". We stopped at log '%s' "
      "position %s%s", RPL_LOG_NAME, llstr(rli->group_master_log_pos,
      llbuff), tmp.c_ptr_safe());
  }
  else
  {
    String tmp;
    if (rli->mi->using_gtid != Master_info::USE_GTID_NO)
    {
      tmp.append(STRING_WITH_LEN("; GTID position '"));
      rpl_append_gtid_state(&tmp, false);
      tmp.append(STRING_WITH_LEN("'"));
    }
    sql_print_error("\
Error running query, slave SQL thread aborted. Fix the problem, and restart \
the slave SQL thread with \"SLAVE START\". We stopped at log \
'%s' position %s%s", RPL_LOG_NAME, llstr(rli->group_master_log_pos, llbuff),
                    tmp.c_ptr_safe());
  }
}


/**
  Slave SQL thread entry point.

  @param arg Pointer to Relay_log_info object that holds information
  for the SQL thread.

  @return Always 0.
*/
pthread_handler_t handle_slave_sql(void *arg)
{
  THD *thd;                     /* needs to be first for thread_stack */
  char llbuff[22],llbuff1[22];
  char saved_log_name[FN_REFLEN];
  char saved_master_log_name[FN_REFLEN];
  my_off_t UNINIT_VAR(saved_log_pos);
  my_off_t UNINIT_VAR(saved_master_log_pos);
  my_off_t saved_skip= 0;
  Master_info *mi= ((Master_info*)arg);
  Relay_log_info* rli = &mi->rli;
  const char *errmsg;
  rpl_group_info *serial_rgi;

  // needs to call my_thread_init(), otherwise we get a coredump in DBUG_ stuff
  my_thread_init();
  DBUG_ENTER("handle_slave_sql");

  LINT_INIT(saved_master_log_pos);
  LINT_INIT(saved_log_pos);

  serial_rgi= new rpl_group_info(rli);
  thd = new THD; // note that contructor of THD uses DBUG_ !
  thd->thread_stack = (char*)&thd; // remember where our stack is
  thd->rpl_filter = mi->rpl_filter;

  DBUG_ASSERT(rli->inited);
  DBUG_ASSERT(rli->mi == mi);
  mysql_mutex_lock(&rli->run_lock);
  DBUG_ASSERT(!rli->slave_running);
  errmsg= 0;
#ifndef DBUG_OFF
  rli->events_till_abort = abort_slave_event_count;
#endif

  /*
    THD for the sql driver thd. In parallel replication this is the thread
    that reads things from the relay log and calls rpl_parallel::do_event()
    to execute queries.

    In single thread replication this is the THD for the thread that is
    executing SQL queries too.
  */
  serial_rgi->thd= rli->sql_driver_thd= thd;
  
  /* Inform waiting threads that slave has started */
  rli->slave_run_id++;
  rli->slave_running= MYSQL_SLAVE_RUN_NOT_CONNECT;

  pthread_detach_this_thread();
  if (init_slave_thread(thd, mi, SLAVE_THD_SQL))
  {
    /*
      TODO: this is currently broken - slave start and change master
      will be stuck if we fail here
    */
    mysql_cond_broadcast(&rli->start_cond);
    rli->report(ERROR_LEVEL, ER_SLAVE_FATAL_ERROR, 
                "Failed during slave thread initialization");
    goto err_during_init;
  }
  thd->init_for_queries();
  thd->rgi_slave= serial_rgi;
  if ((serial_rgi->deferred_events_collecting= mi->rpl_filter->is_on()))
  {
    serial_rgi->deferred_events= new Deferred_log_events(rli);
  }

  /*
    binlog_annotate_row_events must be TRUE only after an Annotate_rows event
    has been recieved and only till the last corresponding rbr event has been
    applied. In all other cases it must be FALSE.
  */
  thd->variables.binlog_annotate_row_events= 0;
  mysql_mutex_lock(&LOCK_thread_count);
  threads.append(thd);
  mysql_mutex_unlock(&LOCK_thread_count);
  /*
    We are going to set slave_running to 1. Assuming slave I/O thread is
    alive and connected, this is going to make Seconds_Behind_Master be 0
    i.e. "caught up". Even if we're just at start of thread. Well it's ok, at
    the moment we start we can think we are caught up, and the next second we
    start receiving data so we realize we are not caught up and
    Seconds_Behind_Master grows. No big deal.
  */
  rli->abort_slave = 0;
  mysql_mutex_unlock(&rli->run_lock);
  mysql_cond_broadcast(&rli->start_cond);

  /*
    Reset errors for a clean start (otherwise, if the master is idle, the SQL
    thread may execute no Query_log_event, so the error will remain even
    though there's no problem anymore). Do not reset the master timestamp
    (imagine the slave has caught everything, the STOP SLAVE and START SLAVE:
    as we are not sure that we are going to receive a query, we want to
    remember the last master timestamp (to say how many seconds behind we are
    now.
    But the master timestamp is reset by RESET SLAVE & CHANGE MASTER.
  */
  rli->clear_error();
  rli->parallel.reset();

  //tell the I/O thread to take relay_log_space_limit into account from now on
  mysql_mutex_lock(&rli->log_space_lock);
  rli->ignore_log_space_limit= 0;
  mysql_mutex_unlock(&rli->log_space_lock);

  serial_rgi->gtid_sub_id= 0;
  if (init_relay_log_pos(rli,
                         rli->group_relay_log_name,
                         rli->group_relay_log_pos,
                         1 /*need data lock*/, &errmsg,
                         1 /*look for a description_event*/))
  { 
    rli->report(ERROR_LEVEL, ER_SLAVE_FATAL_ERROR, 
                "Error initializing relay log position: %s", errmsg);
    goto err;
  }
  strcpy(rli->future_event_master_log_name, rli->group_master_log_name);
  THD_CHECK_SENTRY(thd);
#ifndef DBUG_OFF
  {
    char llbuf1[22], llbuf2[22];
    DBUG_PRINT("info", ("my_b_tell(rli->cur_log)=%s rli->event_relay_log_pos=%s",
                        llstr(my_b_tell(rli->cur_log),llbuf1),
                        llstr(rli->event_relay_log_pos,llbuf2)));
    DBUG_ASSERT(rli->event_relay_log_pos >= BIN_LOG_HEADER_SIZE);
    /*
      Wonder if this is correct. I (Guilhem) wonder if my_b_tell() returns the
      correct position when it's called just after my_b_seek() (the questionable
      stuff is those "seek is done on next read" comments in the my_b_seek()
      source code).
      The crude reality is that this assertion randomly fails whereas
      replication seems to work fine. And there is no easy explanation why it
      fails (as we my_b_seek(rli->event_relay_log_pos) at the very end of
      init_relay_log_pos() called above). Maybe the assertion would be
      meaningful if we held rli->data_lock between the my_b_seek() and the
      DBUG_ASSERT().
    */
#ifdef SHOULD_BE_CHECKED
    DBUG_ASSERT(my_b_tell(rli->cur_log) == rli->event_relay_log_pos);
#endif
  }
#endif

  DBUG_PRINT("master_info",("log_file_name: %s  position: %s",
                            rli->group_master_log_name,
                            llstr(rli->group_master_log_pos,llbuff)));
  if (global_system_variables.log_warnings)
  {
    String tmp;
    if (mi->using_gtid != Master_info::USE_GTID_NO)
    {
      tmp.append(STRING_WITH_LEN("; GTID position '"));
      rpl_append_gtid_state(&tmp,
                            mi->using_gtid==Master_info::USE_GTID_CURRENT_POS);
      tmp.append(STRING_WITH_LEN("'"));
    }
    sql_print_information("Slave SQL thread initialized, starting replication in \
log '%s' at position %s, relay log '%s' position: %s%s", RPL_LOG_NAME,
                    llstr(rli->group_master_log_pos,llbuff),rli->group_relay_log_name,
                    llstr(rli->group_relay_log_pos,llbuff1), tmp.c_ptr_safe());
  }

  if (check_temp_dir(rli->slave_patternload_file))
  {
    rli->report(ERROR_LEVEL, thd->get_stmt_da()->sql_errno(), 
                "Unable to use slave's temporary directory %s - %s", 
                slave_load_tmpdir, thd->get_stmt_da()->message());
    goto err;
  }

  /* Load the set of seen GTIDs, if we did not already. */
  if (rpl_load_gtid_slave_state(thd))
  {
    rli->report(ERROR_LEVEL, thd->get_stmt_da()->sql_errno(), 
                "Unable to load replication GTID slave state from mysql.%s: %s",
                rpl_gtid_slave_state_table_name.str,
                thd->get_stmt_da()->message());
    /*
      If we are using old-style replication, we can continue, even though we
      then will not be able to record the GTIDs we receive. But if using GTID,
      we must give up.
    */
    if (mi->using_gtid != Master_info::USE_GTID_NO || opt_gtid_strict_mode)
      goto err;
  }

  /* execute init_slave variable */
  if (opt_init_slave.length)
  {
    execute_init_command(thd, &opt_init_slave, &LOCK_sys_init_slave);
    if (thd->is_slave_error)
    {
      rli->report(ERROR_LEVEL, thd->get_stmt_da()->sql_errno(),
                  "Slave SQL thread aborted. Can't execute init_slave query");
      goto err;
    }
  }

  /*
    First check until condition - probably there is nothing to execute. We
    do not want to wait for next event in this case.
  */
  mysql_mutex_lock(&rli->data_lock);
  if (rli->slave_skip_counter)
  {
    strmake_buf(saved_log_name, rli->group_relay_log_name);
    strmake_buf(saved_master_log_name, rli->group_master_log_name);
    saved_log_pos= rli->group_relay_log_pos;
    saved_master_log_pos= rli->group_master_log_pos;
    saved_skip= rli->slave_skip_counter;
  }
  if ((rli->until_condition == Relay_log_info::UNTIL_MASTER_POS ||
       rli->until_condition == Relay_log_info::UNTIL_RELAY_POS) &&
      rli->is_until_satisfied(thd, NULL))
  {
    char buf[22];
    sql_print_information("Slave SQL thread stopped because it reached its"
                          " UNTIL position %s", llstr(rli->until_pos(), buf));
    mysql_mutex_unlock(&rli->data_lock);
    goto err;
  }
  mysql_mutex_unlock(&rli->data_lock);

  /* Read queries from the IO/THREAD until this thread is killed */

  while (!sql_slave_killed(serial_rgi))
  {
<<<<<<< HEAD
    THD_STAGE_INFO(thd, stage_reading_event_from_the_relay_log);
    DBUG_ASSERT(rli->sql_thd == thd);
=======
    thd_proc_info(thd, "Reading event from the relay log");
>>>>>>> 9cf8c54d
    THD_CHECK_SENTRY(thd);

    if (saved_skip && rli->slave_skip_counter == 0)
    {
      sql_print_information("'SQL_SLAVE_SKIP_COUNTER=%ld' executed at "
        "relay_log_file='%s', relay_log_pos='%ld', master_log_name='%s', "
        "master_log_pos='%ld' and new position at "
        "relay_log_file='%s', relay_log_pos='%ld', master_log_name='%s', "
        "master_log_pos='%ld' ",
        (ulong) saved_skip, saved_log_name, (ulong) saved_log_pos,
        saved_master_log_name, (ulong) saved_master_log_pos,
        rli->group_relay_log_name, (ulong) rli->group_relay_log_pos,
        rli->group_master_log_name, (ulong) rli->group_master_log_pos);
      saved_skip= 0;
    }
    
    if (exec_relay_log_event(thd, rli, serial_rgi))
    {
      DBUG_PRINT("info", ("exec_relay_log_event() failed"));
      // do not scare the user if SQL thread was simply killed or stopped
<<<<<<< HEAD
      if (!sql_slave_killed(thd,rli))
      {
        /*
          retrieve as much info as possible from the thd and, error
          codes and warnings and print this to the error log as to
          allow the user to locate the error
        */
        uint32 const last_errno= rli->last_error().number;

        if (thd->is_error())
        {
          char const *const errmsg= thd->get_stmt_da()->message();

          DBUG_PRINT("info",
                     ("thd->get_stmt_da()->sql_errno()=%d; rli->last_error.number=%d",
                      thd->get_stmt_da()->sql_errno(), last_errno));
          if (last_errno == 0)
          {
            /*
 	      This function is reporting an error which was not reported
 	      while executing exec_relay_log_event().
 	    */ 
            rli->report(ERROR_LEVEL, thd->get_stmt_da()->sql_errno(), "%s", errmsg);
          }
          else if (last_errno != thd->get_stmt_da()->sql_errno())
          {
            /*
             * An error was reported while executing exec_relay_log_event()
             * however the error code differs from what is in the thread.
             * This function prints out more information to help finding
             * what caused the problem.
             */  
            sql_print_error("Slave (additional info): %s Error_code: %d",
                            errmsg, thd->get_stmt_da()->sql_errno());
          }
        }

        /* Print any warnings issued */
        Diagnostics_area::Sql_condition_iterator it=
          thd->get_stmt_da()->sql_conditions();
        const Sql_condition *err;
        /*
          Added controlled slave thread cancel for replication
          of user-defined variables.
        */
        bool udf_error = false;
        while ((err= it++))
        {
          if (err->get_sql_errno() == ER_CANT_OPEN_LIBRARY)
            udf_error = true;
          sql_print_warning("Slave: %s Error_code: %d", err->get_message_text(), err->get_sql_errno());
        }
        if (udf_error)
        {
          String tmp;
          if (mi->using_gtid != Master_info::USE_GTID_NO)
          {
            tmp.append(STRING_WITH_LEN("; GTID position '"));
            rpl_append_gtid_state(&tmp, false);
            tmp.append(STRING_WITH_LEN("'"));
          }
          sql_print_error("Error loading user-defined library, slave SQL "
            "thread aborted. Install the missing library, and restart the "
            "slave SQL thread with \"SLAVE START\". We stopped at log '%s' "
            "position %s%s", RPL_LOG_NAME, llstr(rli->group_master_log_pos,
            llbuff), tmp.c_ptr_safe());
        }
        else
        {
          String tmp;
          if (mi->using_gtid != Master_info::USE_GTID_NO)
          {
            tmp.append(STRING_WITH_LEN("; GTID position '"));
            rpl_append_gtid_state(&tmp, false);
            tmp.append(STRING_WITH_LEN("'"));
          }
          sql_print_error("\
Error running query, slave SQL thread aborted. Fix the problem, and restart \
the slave SQL thread with \"SLAVE START\". We stopped at log \
'%s' position %s%s", RPL_LOG_NAME, llstr(rli->group_master_log_pos, llbuff),
                          tmp.c_ptr_safe());
        }
      }
=======
      if (!sql_slave_killed(serial_rgi))
        slave_output_error_info(rli, thd);
>>>>>>> 9cf8c54d
      goto err;
    }
  }

  if (opt_slave_parallel_threads > 0)
    rli->parallel.wait_for_done();

  /* Thread stopped. Print the current replication position to the log */
  {
    String tmp;
    if (mi->using_gtid != Master_info::USE_GTID_NO)
    {
      tmp.append(STRING_WITH_LEN("; GTID position '"));
      rpl_append_gtid_state(&tmp, false);
      tmp.append(STRING_WITH_LEN("'"));
    }
    sql_print_information("Slave SQL thread exiting, replication stopped in "
                          "log '%s' at position %s%s",
                          RPL_LOG_NAME,
                          llstr(rli->group_master_log_pos,llbuff),
                          tmp.c_ptr_safe());
  }

 err:

  /*
    Once again, in case we aborted with an error and skipped the first one.
    (We want the first one to be before the printout of stop position to
    get the correct position printed.)
  */
  if (opt_slave_parallel_threads > 0)
    rli->parallel.wait_for_done();

  /*
    Some events set some playgrounds, which won't be cleared because thread
    stops. Stopping of this thread may not be known to these events ("stop"
    request is detected only by the present function, not by events), so we
    must "proactively" clear playgrounds:
  */
  thd->clear_error();
  serial_rgi->cleanup_context(thd, 1);
  /*
    Some extra safety, which should not been needed (normally, event deletion
    should already have done these assignments (each event which sets these
    variables is supposed to set them to 0 before terminating)).
  */
  thd->catalog= 0;
  thd->reset_query();
  thd->reset_db(NULL, 0);
<<<<<<< HEAD
  THD_STAGE_INFO(thd, stage_waiting_for_slave_mutex_on_exit);
=======
  if (rli->mi->using_gtid != Master_info::USE_GTID_NO)
    flush_relay_log_info(rli);
  thd_proc_info(thd, "Sql driver thread waiting for slave mutex on exit");
>>>>>>> 9cf8c54d
  mysql_mutex_lock(&rli->run_lock);
err_during_init:
  /* We need data_lock, at least to wake up any waiting master_pos_wait() */
  mysql_mutex_lock(&rli->data_lock);
  DBUG_ASSERT(rli->slave_running == MYSQL_SLAVE_RUN_NOT_CONNECT); // tracking buffer overrun
  /* When master_pos_wait() wakes up it will check this and terminate */
  rli->slave_running= MYSQL_SLAVE_NOT_RUN;
  /* Forget the relay log's format */
  delete rli->relay_log.description_event_for_exec;
  rli->relay_log.description_event_for_exec= 0;
  /* Wake up master_pos_wait() */
  mysql_mutex_unlock(&rli->data_lock);
  DBUG_PRINT("info",("Signaling possibly waiting master_pos_wait() functions"));
  mysql_cond_broadcast(&rli->data_cond);
  rli->ignore_log_space_limit= 0; /* don't need any lock */
  /* we die so won't remember charset - re-update them on next thread start */
  rli->cached_charset_invalidate();

  /*
    TODO: see if we can do this conditionally in next_event() instead
    to avoid unneeded position re-init
  */
  thd->temporary_tables = 0; // remove tempation from destructor to close them
  THD_CHECK_SENTRY(thd);
  serial_rgi->thd= rli->sql_driver_thd= 0;
  mysql_mutex_lock(&LOCK_thread_count);
  THD_CHECK_SENTRY(thd);
  delete thd;
  delete serial_rgi;
  mysql_mutex_unlock(&LOCK_thread_count);
 /*
  Note: the order of the broadcast and unlock calls below (first broadcast, then unlock)
  is important. Otherwise a killer_thread can execute between the calls and
  delete the mi structure leading to a crash! (see BUG#25306 for details)
 */ 
  mysql_cond_broadcast(&rli->stop_cond);
  DBUG_EXECUTE_IF("simulate_slave_delay_at_terminate_bug38694", sleep(5););
  mysql_mutex_unlock(&rli->run_lock);  // tell the world we are done

  DBUG_LEAVE;                                   // Must match DBUG_ENTER()
  my_thread_end();
#ifdef HAVE_OPENSSL
  ERR_remove_state(0);
#endif
  pthread_exit(0);
  return 0;                                     // Avoid compiler warnings
}


/*
  process_io_create_file()
*/

static int process_io_create_file(Master_info* mi, Create_file_log_event* cev)
{
  int error = 1;
  ulong num_bytes;
  bool cev_not_written;
  THD *thd = mi->io_thd;
  NET *net = &mi->mysql->net;
  DBUG_ENTER("process_io_create_file");

  if (unlikely(!cev->is_valid()))
    DBUG_RETURN(1);

  if (!mi->rpl_filter->db_ok(cev->db))
  {
    skip_load_data_infile(net);
    DBUG_RETURN(0);
  }
  DBUG_ASSERT(cev->inited_from_old);
  thd->file_id = cev->file_id = mi->file_id++;
  thd->variables.server_id = cev->server_id;
  cev_not_written = 1;

  if (unlikely(net_request_file(net,cev->fname)))
  {
    sql_print_error("Slave I/O: failed requesting download of '%s'",
                    cev->fname);
    goto err;
  }

  /*
    This dummy block is so we could instantiate Append_block_log_event
    once and then modify it slightly instead of doing it multiple times
    in the loop
  */
  {
    Append_block_log_event aev(thd,0,0,0,0);

    for (;;)
    {
      if (unlikely((num_bytes=my_net_read(net)) == packet_error))
      {
        sql_print_error("Network read error downloading '%s' from master",
                        cev->fname);
        goto err;
      }
      if (unlikely(!num_bytes)) /* eof */
      {
	/* 3.23 master wants it */
        net_write_command(net, 0, (uchar*) "", 0, (uchar*) "", 0);
        /*
          If we wrote Create_file_log_event, then we need to write
          Execute_load_log_event. If we did not write Create_file_log_event,
          then this is an empty file and we can just do as if the LOAD DATA
          INFILE had not existed, i.e. write nothing.
        */
        if (unlikely(cev_not_written))
          break;
        Execute_load_log_event xev(thd,0,0);
        xev.log_pos = cev->log_pos;
        if (unlikely(mi->rli.relay_log.append(&xev)))
        {
          mi->report(ERROR_LEVEL, ER_SLAVE_RELAY_LOG_WRITE_FAILURE,
                     ER(ER_SLAVE_RELAY_LOG_WRITE_FAILURE),
                     "error writing Exec_load event to relay log");
          goto err;
        }
        mi->rli.relay_log.harvest_bytes_written(&mi->rli.log_space_total);
        break;
      }
      if (unlikely(cev_not_written))
      {
        cev->block = net->read_pos;
        cev->block_len = num_bytes;
        if (unlikely(mi->rli.relay_log.append(cev)))
        {
          mi->report(ERROR_LEVEL, ER_SLAVE_RELAY_LOG_WRITE_FAILURE,
                     ER(ER_SLAVE_RELAY_LOG_WRITE_FAILURE),
                     "error writing Create_file event to relay log");
          goto err;
        }
        cev_not_written=0;
        mi->rli.relay_log.harvest_bytes_written(&mi->rli.log_space_total);
      }
      else
      {
        aev.block = net->read_pos;
        aev.block_len = num_bytes;
        aev.log_pos = cev->log_pos;
        if (unlikely(mi->rli.relay_log.append(&aev)))
        {
          mi->report(ERROR_LEVEL, ER_SLAVE_RELAY_LOG_WRITE_FAILURE,
                     ER(ER_SLAVE_RELAY_LOG_WRITE_FAILURE),
                     "error writing Append_block event to relay log");
          goto err;
        }
        mi->rli.relay_log.harvest_bytes_written(&mi->rli.log_space_total) ;
      }
    }
  }
  error=0;
err:
  DBUG_RETURN(error);
}


/*
  Start using a new binary log on the master

  SYNOPSIS
    process_io_rotate()
    mi                  master_info for the slave
    rev                 The rotate log event read from the binary log

  DESCRIPTION
    Updates the master info with the place in the next binary
    log where we should start reading.
    Rotate the relay log to avoid mixed-format relay logs.

  NOTES
    We assume we already locked mi->data_lock

  RETURN VALUES
    0           ok
    1           Log event is illegal

*/

static int process_io_rotate(Master_info *mi, Rotate_log_event *rev)
{
  DBUG_ENTER("process_io_rotate");
  mysql_mutex_assert_owner(&mi->data_lock);

  if (unlikely(!rev->is_valid()))
    DBUG_RETURN(1);

  /* Safe copy as 'rev' has been "sanitized" in Rotate_log_event's ctor */
  memcpy(mi->master_log_name, rev->new_log_ident, rev->ident_len+1);
  mi->master_log_pos= rev->pos;
  DBUG_PRINT("info", ("master_log_pos: '%s' %lu",
                      mi->master_log_name, (ulong) mi->master_log_pos));
#ifndef DBUG_OFF
  /*
    If we do not do this, we will be getting the first
    rotate event forever, so we need to not disconnect after one.
  */
  if (disconnect_slave_event_count)
    mi->events_till_disconnect++;
#endif

  /*
    If description_event_for_queue is format <4, there is conversion in the
    relay log to the slave's format (4). And Rotate can mean upgrade or
    nothing. If upgrade, it's to 5.0 or newer, so we will get a Format_desc, so
    no need to reset description_event_for_queue now. And if it's nothing (same
    master version as before), no need (still using the slave's format).
  */
  if (mi->rli.relay_log.description_event_for_queue->binlog_version >= 4)
  {
    DBUG_ASSERT(mi->rli.relay_log.description_event_for_queue->checksum_alg ==
                mi->rli.relay_log.relay_log_checksum_alg);
    
    delete mi->rli.relay_log.description_event_for_queue;
    /* start from format 3 (MySQL 4.0) again */
    mi->rli.relay_log.description_event_for_queue= new
      Format_description_log_event(3);
    mi->rli.relay_log.description_event_for_queue->checksum_alg=
      mi->rli.relay_log.relay_log_checksum_alg;    
  }
  /*
    Rotate the relay log makes binlog format detection easier (at next slave
    start or mysqlbinlog)
  */
  DBUG_RETURN(rotate_relay_log(mi) /* will take the right mutexes */);
}

/*
  Reads a 3.23 event and converts it to the slave's format. This code was
  copied from MySQL 4.0.
*/
static int queue_binlog_ver_1_event(Master_info *mi, const char *buf,
                           ulong event_len)
{
  const char *errmsg = 0;
  ulong inc_pos;
  bool ignore_event= 0;
  char *tmp_buf = 0;
  Relay_log_info *rli= &mi->rli;
  DBUG_ENTER("queue_binlog_ver_1_event");

  /*
    If we get Load event, we need to pass a non-reusable buffer
    to read_log_event, so we do a trick
  */
  if ((uchar)buf[EVENT_TYPE_OFFSET] == LOAD_EVENT)
  {
    if (unlikely(!(tmp_buf=(char*)my_malloc(event_len+1,MYF(MY_WME)))))
    {
      mi->report(ERROR_LEVEL, ER_SLAVE_FATAL_ERROR,
                 ER(ER_SLAVE_FATAL_ERROR), "Memory allocation failed");
      DBUG_RETURN(1);
    }
    memcpy(tmp_buf,buf,event_len);
    /*
      Create_file constructor wants a 0 as last char of buffer, this 0 will
      serve as the string-termination char for the file's name (which is at the
      end of the buffer)
      We must increment event_len, otherwise the event constructor will not see
      this end 0, which leads to segfault.
    */
    tmp_buf[event_len++]=0;
    int4store(tmp_buf+EVENT_LEN_OFFSET, event_len);
    buf = (const char*)tmp_buf;
  }
  /*
    This will transform LOAD_EVENT into CREATE_FILE_EVENT, ask the master to
    send the loaded file, and write it to the relay log in the form of
    Append_block/Exec_load (the SQL thread needs the data, as that thread is not
    connected to the master).
  */
  Log_event *ev=
    Log_event::read_log_event(buf, event_len, &errmsg,
                              mi->rli.relay_log.description_event_for_queue, 0);
  if (unlikely(!ev))
  {
    sql_print_error("Read invalid event from master: '%s',\
 master could be corrupt but a more likely cause of this is a bug",
                    errmsg);
    my_free(tmp_buf);
    DBUG_RETURN(1);
  }

  mysql_mutex_lock(&mi->data_lock);
  ev->log_pos= mi->master_log_pos; /* 3.23 events don't contain log_pos */
  switch (ev->get_type_code()) {
  case STOP_EVENT:
    ignore_event= 1;
    inc_pos= event_len;
    break;
  case ROTATE_EVENT:
    if (unlikely(process_io_rotate(mi,(Rotate_log_event*)ev)))
    {
      delete ev;
      mysql_mutex_unlock(&mi->data_lock);
      DBUG_RETURN(1);
    }
    inc_pos= 0;
    break;
  case CREATE_FILE_EVENT:
    /*
      Yes it's possible to have CREATE_FILE_EVENT here, even if we're in
      queue_old_event() which is for 3.23 events which don't comprise
      CREATE_FILE_EVENT. This is because read_log_event() above has just
      transformed LOAD_EVENT into CREATE_FILE_EVENT.
    */
  {
    /* We come here when and only when tmp_buf != 0 */
    DBUG_ASSERT(tmp_buf != 0);
    inc_pos=event_len;
    ev->log_pos+= inc_pos;
    int error = process_io_create_file(mi,(Create_file_log_event*)ev);
    delete ev;
    mi->master_log_pos += inc_pos;
    DBUG_PRINT("info", ("master_log_pos: %lu", (ulong) mi->master_log_pos));
    mysql_mutex_unlock(&mi->data_lock);
    my_free(tmp_buf);
    DBUG_RETURN(error);
  }
  default:
    inc_pos= event_len;
    break;
  }
  if (likely(!ignore_event))
  {
    if (ev->log_pos)
      /*
         Don't do it for fake Rotate events (see comment in
      Log_event::Log_event(const char* buf...) in log_event.cc).
      */
      ev->log_pos+= event_len; /* make log_pos be the pos of the end of the event */
    if (unlikely(rli->relay_log.append(ev)))
    {
      delete ev;
      mysql_mutex_unlock(&mi->data_lock);
      DBUG_RETURN(1);
    }
    rli->relay_log.harvest_bytes_written(&rli->log_space_total);
  }
  delete ev;
  mi->master_log_pos+= inc_pos;
  DBUG_PRINT("info", ("master_log_pos: %lu", (ulong) mi->master_log_pos));
  mysql_mutex_unlock(&mi->data_lock);
  DBUG_RETURN(0);
}

/*
  Reads a 4.0 event and converts it to the slave's format. This code was copied
  from queue_binlog_ver_1_event(), with some affordable simplifications.
*/
static int queue_binlog_ver_3_event(Master_info *mi, const char *buf,
                           ulong event_len)
{
  const char *errmsg = 0;
  ulong inc_pos;
  char *tmp_buf = 0;
  Relay_log_info *rli= &mi->rli;
  DBUG_ENTER("queue_binlog_ver_3_event");

  /* read_log_event() will adjust log_pos to be end_log_pos */
  Log_event *ev=
    Log_event::read_log_event(buf,event_len, &errmsg,
                              mi->rli.relay_log.description_event_for_queue, 0);
  if (unlikely(!ev))
  {
    sql_print_error("Read invalid event from master: '%s',\
 master could be corrupt but a more likely cause of this is a bug",
                    errmsg);
    my_free(tmp_buf);
    DBUG_RETURN(1);
  }
  mysql_mutex_lock(&mi->data_lock);
  switch (ev->get_type_code()) {
  case STOP_EVENT:
    goto err;
  case ROTATE_EVENT:
    if (unlikely(process_io_rotate(mi,(Rotate_log_event*)ev)))
    {
      delete ev;
      mysql_mutex_unlock(&mi->data_lock);
      DBUG_RETURN(1);
    }
    inc_pos= 0;
    break;
  default:
    inc_pos= event_len;
    break;
  }

  if (unlikely(rli->relay_log.append(ev)))
  {
    delete ev;
    mysql_mutex_unlock(&mi->data_lock);
    DBUG_RETURN(1);
  }
  rli->relay_log.harvest_bytes_written(&rli->log_space_total);
  delete ev;
  mi->master_log_pos+= inc_pos;
err:
  DBUG_PRINT("info", ("master_log_pos: %lu", (ulong) mi->master_log_pos));
  mysql_mutex_unlock(&mi->data_lock);
  DBUG_RETURN(0);
}

/*
  queue_old_event()

  Writes a 3.23 or 4.0 event to the relay log, after converting it to the 5.0
  (exactly, slave's) format. To do the conversion, we create a 5.0 event from
  the 3.23/4.0 bytes, then write this event to the relay log.

  TODO:
    Test this code before release - it has to be tested on a separate
    setup with 3.23 master or 4.0 master
*/

static int queue_old_event(Master_info *mi, const char *buf,
                           ulong event_len)
{
  DBUG_ENTER("queue_old_event");

  switch (mi->rli.relay_log.description_event_for_queue->binlog_version)
  {
  case 1:
      DBUG_RETURN(queue_binlog_ver_1_event(mi,buf,event_len));
  case 3:
      DBUG_RETURN(queue_binlog_ver_3_event(mi,buf,event_len));
  default: /* unsupported format; eg version 2 */
    DBUG_PRINT("info",("unsupported binlog format %d in queue_old_event()",
                       mi->rli.relay_log.description_event_for_queue->binlog_version));
    DBUG_RETURN(1);
  }
}

/*
  queue_event()

  If the event is 3.23/4.0, passes it to queue_old_event() which will convert
  it. Otherwise, writes a 5.0 (or newer) event to the relay log. Then there is
  no format conversion, it's pure read/write of bytes.
  So a 5.0.0 slave's relay log can contain events in the slave's format or in
  any >=5.0.0 format.
*/

static int queue_event(Master_info* mi,const char* buf, ulong event_len)
{
  int error= 0;
  String error_msg;
  ulonglong inc_pos;
  ulonglong event_pos;
  Relay_log_info *rli= &mi->rli;
  mysql_mutex_t *log_lock= rli->relay_log.get_log_lock();
  ulong s_id;
  bool unlock_data_lock= TRUE;
  bool gtid_skip_enqueue= false;
  bool got_gtid_event= false;
  rpl_gtid event_gtid;

  /*
    FD_q must have been prepared for the first R_a event
    inside get_master_version_and_clock()
    Show-up of FD:s affects checksum_alg at once because
    that changes FD_queue.
  */
  uint8 checksum_alg= mi->checksum_alg_before_fd != BINLOG_CHECKSUM_ALG_UNDEF ? 
    mi->checksum_alg_before_fd :
    mi->rli.relay_log.relay_log_checksum_alg;

  char *save_buf= NULL; // needed for checksumming the fake Rotate event
  char rot_buf[LOG_EVENT_HEADER_LEN + ROTATE_HEADER_LEN + FN_REFLEN];

  DBUG_ASSERT(checksum_alg == BINLOG_CHECKSUM_ALG_OFF || 
              checksum_alg == BINLOG_CHECKSUM_ALG_UNDEF || 
              checksum_alg == BINLOG_CHECKSUM_ALG_CRC32); 

  DBUG_ENTER("queue_event");
  /*
    FD_queue checksum alg description does not apply in a case of
    FD itself. The one carries both parts of the checksum data.
  */
  if (buf[EVENT_TYPE_OFFSET] == FORMAT_DESCRIPTION_EVENT)
  {
    checksum_alg= get_checksum_alg(buf, event_len);
  }
  else if (buf[EVENT_TYPE_OFFSET] == START_EVENT_V3)
  {
    // checksum behaviour is similar to the pre-checksum FD handling
    mi->checksum_alg_before_fd= BINLOG_CHECKSUM_ALG_UNDEF;
    mi->rli.relay_log.description_event_for_queue->checksum_alg=
      mi->rli.relay_log.relay_log_checksum_alg= checksum_alg=
      BINLOG_CHECKSUM_ALG_OFF;
  }

  // does not hold always because of old binlog can work with NM 
  // DBUG_ASSERT(checksum_alg != BINLOG_CHECKSUM_ALG_UNDEF);

  // should hold unless manipulations with RL. Tests that do that
  // will have to refine the clause.
  DBUG_ASSERT(mi->rli.relay_log.relay_log_checksum_alg !=
              BINLOG_CHECKSUM_ALG_UNDEF);
              
  // Emulate the network corruption
  DBUG_EXECUTE_IF("corrupt_queue_event",
    if (buf[EVENT_TYPE_OFFSET] != FORMAT_DESCRIPTION_EVENT)
    {
      char *debug_event_buf_c = (char*) buf;
      int debug_cor_pos = rand() % (event_len - BINLOG_CHECKSUM_LEN);
      debug_event_buf_c[debug_cor_pos] =~ debug_event_buf_c[debug_cor_pos];
      DBUG_PRINT("info", ("Corrupt the event at queue_event: byte on position %d", debug_cor_pos));
      DBUG_SET("-d,corrupt_queue_event");
    }
  );
                                              
  if (event_checksum_test((uchar *) buf, event_len, checksum_alg))
  {
    error= ER_NETWORK_READ_EVENT_CHECKSUM_FAILURE;
    unlock_data_lock= FALSE;
    goto err;
  }

  if (mi->rli.relay_log.description_event_for_queue->binlog_version<4 &&
      (uchar)buf[EVENT_TYPE_OFFSET] != FORMAT_DESCRIPTION_EVENT /* a way to escape */)
    DBUG_RETURN(queue_old_event(mi,buf,event_len));

  mysql_mutex_lock(&mi->data_lock);

  switch ((uchar)buf[EVENT_TYPE_OFFSET]) {
  case STOP_EVENT:
    /*
      We needn't write this event to the relay log. Indeed, it just indicates a
      master server shutdown. The only thing this does is cleaning. But
      cleaning is already done on a per-master-thread basis (as the master
      server is shutting down cleanly, it has written all DROP TEMPORARY TABLE
      prepared statements' deletion are TODO only when we binlog prep stmts).

      We don't even increment mi->master_log_pos, because we may be just after
      a Rotate event. Btw, in a few milliseconds we are going to have a Start
      event from the next binlog (unless the master is presently running
      without --log-bin).
    */
    goto err;
  case ROTATE_EVENT:
  {
    Rotate_log_event rev(buf, checksum_alg != BINLOG_CHECKSUM_ALG_OFF ?
                         event_len - BINLOG_CHECKSUM_LEN : event_len,
                         mi->rli.relay_log.description_event_for_queue);

    if (unlikely(process_io_rotate(mi, &rev)))
    {
      error= ER_SLAVE_RELAY_LOG_WRITE_FAILURE;
      goto err;
    }
    /* 
       Checksum special cases for the fake Rotate (R_f) event caused by the protocol
       of events generation and serialization in RL where Rotate of master is 
       queued right next to FD of slave.
       Since it's only FD that carries the alg desc of FD_s has to apply to R_m.
       Two special rules apply only to the first R_f which comes in before any FD_m.
       The 2nd R_f should be compatible with the FD_s that must have taken over
       the last seen FD_m's (A).
       
       RSC_1: If OM \and fake Rotate \and slave is configured to
              to compute checksum for its first FD event for RL
              the fake Rotate gets checksummed here.
    */
    if (uint4korr(&buf[0]) == 0 && checksum_alg == BINLOG_CHECKSUM_ALG_OFF &&
        mi->rli.relay_log.relay_log_checksum_alg != BINLOG_CHECKSUM_ALG_OFF)
    {
      ha_checksum rot_crc= my_checksum(0L, NULL, 0);
      event_len += BINLOG_CHECKSUM_LEN;
      memcpy(rot_buf, buf, event_len - BINLOG_CHECKSUM_LEN);
      int4store(&rot_buf[EVENT_LEN_OFFSET],
                uint4korr(&rot_buf[EVENT_LEN_OFFSET]) + BINLOG_CHECKSUM_LEN);
      rot_crc= my_checksum(rot_crc, (const uchar *) rot_buf,
                           event_len - BINLOG_CHECKSUM_LEN);
      int4store(&rot_buf[event_len - BINLOG_CHECKSUM_LEN], rot_crc);
      DBUG_ASSERT(event_len == uint4korr(&rot_buf[EVENT_LEN_OFFSET]));
      DBUG_ASSERT(mi->rli.relay_log.description_event_for_queue->checksum_alg ==
                  mi->rli.relay_log.relay_log_checksum_alg);
      /* the first one */
      DBUG_ASSERT(mi->checksum_alg_before_fd != BINLOG_CHECKSUM_ALG_UNDEF);
      save_buf= (char *) buf;
      buf= rot_buf;
    }
    else
      /*
        RSC_2: If NM \and fake Rotate \and slave does not compute checksum
        the fake Rotate's checksum is stripped off before relay-logging.
      */
      if (uint4korr(&buf[0]) == 0 && checksum_alg != BINLOG_CHECKSUM_ALG_OFF &&
          mi->rli.relay_log.relay_log_checksum_alg == BINLOG_CHECKSUM_ALG_OFF)
      {
        event_len -= BINLOG_CHECKSUM_LEN;
        memcpy(rot_buf, buf, event_len);
        int4store(&rot_buf[EVENT_LEN_OFFSET],
                  uint4korr(&rot_buf[EVENT_LEN_OFFSET]) - BINLOG_CHECKSUM_LEN);
        DBUG_ASSERT(event_len == uint4korr(&rot_buf[EVENT_LEN_OFFSET]));
        DBUG_ASSERT(mi->rli.relay_log.description_event_for_queue->checksum_alg ==
                    mi->rli.relay_log.relay_log_checksum_alg);
        /* the first one */
        DBUG_ASSERT(mi->checksum_alg_before_fd != BINLOG_CHECKSUM_ALG_UNDEF);
        save_buf= (char *) buf;
        buf= rot_buf;
      }
    /*
      Now the I/O thread has just changed its mi->master_log_name, so
      incrementing mi->master_log_pos is nonsense.
    */
    inc_pos= 0;
    break;
  }
  case FORMAT_DESCRIPTION_EVENT:
  {
    /*
      Create an event, and save it (when we rotate the relay log, we will have
      to write this event again).
    */
    /*
      We are the only thread which reads/writes description_event_for_queue.
      The relay_log struct does not move (though some members of it can
      change), so we needn't any lock (no rli->data_lock, no log lock).
    */
    Format_description_log_event* tmp;
    const char* errmsg;
    // mark it as undefined that is irrelevant anymore
    mi->checksum_alg_before_fd= BINLOG_CHECKSUM_ALG_UNDEF;
    if (!(tmp= (Format_description_log_event*)
          Log_event::read_log_event(buf, event_len, &errmsg,
                                    mi->rli.relay_log.description_event_for_queue,
                                    1)))
    {
      error= ER_SLAVE_RELAY_LOG_WRITE_FAILURE;
      goto err;
    }
    delete mi->rli.relay_log.description_event_for_queue;
    mi->rli.relay_log.description_event_for_queue= tmp;
    if (tmp->checksum_alg == BINLOG_CHECKSUM_ALG_UNDEF)
      tmp->checksum_alg= BINLOG_CHECKSUM_ALG_OFF;

    /* installing new value of checksum Alg for relay log */
    mi->rli.relay_log.relay_log_checksum_alg= tmp->checksum_alg;

    /*
      Do not queue any format description event that we receive after a
      reconnect where we are skipping over a partial event group received
      before the reconnect.

      (If we queued such an event, and it was the first format_description
      event after master restart, the slave SQL thread would think that
      the partial event group before it in the relay log was from a
      previous master crash and should be rolled back).
    */
    if (unlikely(mi->gtid_reconnect_event_skip_count && !mi->gtid_event_seen))
        gtid_skip_enqueue= true;

    /*
       Though this does some conversion to the slave's format, this will
       preserve the master's binlog format version, and number of event types.
    */
    /*
       If the event was not requested by the slave (the slave did not ask for
       it), i.e. has end_log_pos=0, we do not increment mi->master_log_pos
    */
    inc_pos= uint4korr(buf+LOG_POS_OFFSET) ? event_len : 0;
    DBUG_PRINT("info",("binlog format is now %d",
                       mi->rli.relay_log.description_event_for_queue->binlog_version));

  }
  break;

  case HEARTBEAT_LOG_EVENT:
  {
    /*
      HB (heartbeat) cannot come before RL (Relay)
    */
    char  llbuf[22];
    Heartbeat_log_event hb(buf,
                           mi->rli.relay_log.relay_log_checksum_alg
                           != BINLOG_CHECKSUM_ALG_OFF ?
                           event_len - BINLOG_CHECKSUM_LEN : event_len,
                           mi->rli.relay_log.description_event_for_queue);
    if (!hb.is_valid())
    {
      error= ER_SLAVE_HEARTBEAT_FAILURE;
      error_msg.append(STRING_WITH_LEN("inconsistent heartbeat event content;"));
      error_msg.append(STRING_WITH_LEN("the event's data: log_file_name "));
      error_msg.append(hb.get_log_ident(), (uint) strlen(hb.get_log_ident()));
      error_msg.append(STRING_WITH_LEN(" log_pos "));
      llstr(hb.log_pos, llbuf);
      error_msg.append(llbuf, strlen(llbuf));
      goto err;
    }
    mi->received_heartbeats++;
    /* 
       compare local and event's versions of log_file, log_pos.
       
       Heartbeat is sent only after an event corresponding to the corrdinates
       the heartbeat carries.
       Slave can not have a higher coordinate except in the only
       special case when mi->master_log_name, master_log_pos have never
       been updated by Rotate event i.e when slave does not have any history
       with the master (and thereafter mi->master_log_pos is NULL).

       Slave can have lower coordinates, if some event from master was omitted.

       TODO: handling `when' for SHOW SLAVE STATUS' snds behind
    */
    if ((memcmp(mi->master_log_name, hb.get_log_ident(), hb.get_ident_len())
         && mi->master_log_name != NULL)
        || mi->master_log_pos > hb.log_pos)
    {
      /* missed events of heartbeat from the past */
      error= ER_SLAVE_HEARTBEAT_FAILURE;
      error_msg.append(STRING_WITH_LEN("heartbeat is not compatible with local info;"));
      error_msg.append(STRING_WITH_LEN("the event's data: log_file_name "));
      error_msg.append(hb.get_log_ident(), (uint) strlen(hb.get_log_ident()));
      error_msg.append(STRING_WITH_LEN(" log_pos "));
      llstr(hb.log_pos, llbuf);
      error_msg.append(llbuf, strlen(llbuf));
      goto err;
    }
    goto skip_relay_logging;
  }
  break;

  case GTID_LIST_EVENT:
  {
    const char *errmsg;
    Gtid_list_log_event *glev;
    Log_event *tmp;
    uint32 flags;

    if (!(tmp= Log_event::read_log_event(buf, event_len, &errmsg,
           mi->rli.relay_log.description_event_for_queue,
           opt_slave_sql_verify_checksum)))
    {
      error= ER_SLAVE_RELAY_LOG_WRITE_FAILURE;
      goto err;
    }
    glev= static_cast<Gtid_list_log_event *>(tmp);
    event_pos= glev->log_pos;
    flags= glev->gl_flags;
    delete glev;

    /*
      We use fake Gtid_list events to update the old-style position (among
      other things).

      Early code created fake Gtid_list events with zero log_pos, those should
      not modify old-style position.
    */
    if (event_pos == 0 || event_pos <= mi->master_log_pos)
      inc_pos= 0;
    else
      inc_pos= event_pos - mi->master_log_pos;

    if (mi->rli.until_condition == Relay_log_info::UNTIL_GTID &&
        flags & Gtid_list_log_event::FLAG_UNTIL_REACHED)
    {
      char str_buf[128];
      String str(str_buf, sizeof(str_buf), system_charset_info);
      mi->rli.until_gtid_pos.to_string(&str);
      sql_print_information("Slave IO thread stops because it reached its"
                            " UNTIL master_gtid_pos %s", str.c_ptr_safe());
      mi->abort_slave= true;
    }
  }
  break;

  case GTID_EVENT:
  {
    uchar gtid_flag;

    if (Gtid_log_event::peek(buf, event_len, checksum_alg,
                             &event_gtid.domain_id, &event_gtid.server_id,
                             &event_gtid.seq_no, &gtid_flag,
                             rli->relay_log.description_event_for_queue))
    {
      error= ER_SLAVE_RELAY_LOG_WRITE_FAILURE;
      goto err;
    }
    got_gtid_event= true;
    if (mi->using_gtid == Master_info::USE_GTID_NO)
      goto default_action;
    if (unlikely(!mi->gtid_event_seen))
    {
      mi->gtid_event_seen= true;
      if (mi->gtid_reconnect_event_skip_count)
      {
        /*
          If we are reconnecting, and we need to skip a partial event group
          already queued to the relay log before the reconnect, then we check
          that we actually get the same event group (same GTID) as before, so
          we do not end up with half of one group and half another.

          The only way we should be able to receive a different GTID than what
          we expect is if the binlog on the master (or more likely the whole
          master server) was replaced with a different one, on the same IP
          address, _and_ the new master happens to have domains in a different
          order so we get the GTID from a different domain first. Still, it is
          best to protect against this case.
        */
        if (event_gtid.domain_id != mi->last_queued_gtid.domain_id ||
            event_gtid.server_id != mi->last_queued_gtid.server_id ||
            event_gtid.seq_no != mi->last_queued_gtid.seq_no)
        {
          bool first;
          error= ER_SLAVE_UNEXPECTED_MASTER_SWITCH;
          error_msg.append(STRING_WITH_LEN("Expected: "));
          first= true;
          rpl_slave_state_tostring_helper(&error_msg, &mi->last_queued_gtid,
                                          &first);
          error_msg.append(STRING_WITH_LEN(", received: "));
          first= true;
          rpl_slave_state_tostring_helper(&error_msg, &event_gtid, &first);
          goto err;
        }
      }
    }

    if (unlikely(mi->gtid_reconnect_event_skip_count))
    {
      goto default_action;
    }

    /*
      We have successfully queued to relay log everything before this GTID, so
      in case of reconnect we can start from after any previous GTID.
      (Normally we would have updated gtid_current_pos earlier at the end of
      the previous event group, but better leave an extra check here for
      safety).
    */
    if (mi->events_queued_since_last_gtid)
    {
      mi->gtid_current_pos.update(&mi->last_queued_gtid);
      mi->events_queued_since_last_gtid= 0;
    }
    mi->last_queued_gtid= event_gtid;
    mi->last_queued_gtid_standalone=
      (gtid_flag & Gtid_log_event::FL_STANDALONE) != 0;
    ++mi->events_queued_since_last_gtid;
    inc_pos= event_len;
  }
  break;

  default:
  default_action:
    if (mi->using_gtid != Master_info::USE_GTID_NO && mi->gtid_event_seen)
    {
      if (unlikely(mi->gtid_reconnect_event_skip_count))
      {
        --mi->gtid_reconnect_event_skip_count;
        gtid_skip_enqueue= true;
      }
      else if (mi->events_queued_since_last_gtid)
        ++mi->events_queued_since_last_gtid;
    }

    inc_pos= event_len;
    break;
  }

  /*
    If we filter events master-side (eg. @@skip_replication), we will see holes
    in the event positions from the master. If we see such a hole, adjust
    mi->master_log_pos accordingly so we maintain the correct position (for
    reconnect, MASTER_POS_WAIT(), etc.)
  */
  if (inc_pos > 0 &&
      event_len >= LOG_POS_OFFSET+4 &&
      (event_pos= uint4korr(buf+LOG_POS_OFFSET)) > mi->master_log_pos + inc_pos)
  {
    inc_pos= event_pos - mi->master_log_pos;
    DBUG_PRINT("info", ("Adjust master_log_pos %llu->%llu to account for "
                        "master-side filtering",
                        mi->master_log_pos + inc_pos, event_pos));
  }

  /*
     If this event is originating from this server, don't queue it.
     We don't check this for 3.23 events because it's simpler like this; 3.23
     will be filtered anyway by the SQL slave thread which also tests the
     server id (we must also keep this test in the SQL thread, in case somebody
     upgrades a 4.0 slave which has a not-filtered relay log).

     ANY event coming from ourselves can be ignored: it is obvious for queries;
     for STOP_EVENT/ROTATE_EVENT/START_EVENT: these cannot come from ourselves
     (--log-slave-updates would not log that) unless this slave is also its
     direct master (an unsupported, useless setup!).
  */

  mysql_mutex_lock(log_lock);
  s_id= uint4korr(buf + SERVER_ID_OFFSET);
  /*
    Write the event to the relay log, unless we reconnected in the middle
    of an event group and now need to skip the initial part of the group that
    we already wrote before reconnecting.
  */
  if (unlikely(gtid_skip_enqueue))
  {
    mi->master_log_pos+= inc_pos;
    if ((uchar)buf[EVENT_TYPE_OFFSET] == FORMAT_DESCRIPTION_EVENT &&
        s_id == mi->master_id)
    {
      /*
        If we write this master's description event in the middle of an event
        group due to GTID reconnect, SQL thread will think that master crashed
        in the middle of the group and roll back the first half, so we must not.

        But we still have to write an artificial copy of the masters description
        event, to override the initial slave-version description event so that
        SQL thread has the right information for parsing the events it reads.
      */
      rli->relay_log.description_event_for_queue->created= 0;
      rli->relay_log.description_event_for_queue->set_artificial_event();
      if (rli->relay_log.append_no_lock
          (rli->relay_log.description_event_for_queue))
        error= ER_SLAVE_RELAY_LOG_WRITE_FAILURE;
      else
        rli->relay_log.harvest_bytes_written(&rli->log_space_total);
    }
    else if (mi->gtid_reconnect_event_skip_count == 0)
    {
      /*
        Add a fake rotate event so that SQL thread can see the old-style
        position where we re-connected in the middle of a GTID event group.
      */
      Rotate_log_event fake_rev(mi->master_log_name, 0, mi->master_log_pos, 0);
      fake_rev.server_id= mi->master_id;
      if (rli->relay_log.append_no_lock(&fake_rev))
        error= ER_SLAVE_RELAY_LOG_WRITE_FAILURE;
      else
        rli->relay_log.harvest_bytes_written(&rli->log_space_total);
    }
  }
  else
  if ((s_id == global_system_variables.server_id &&
       !mi->rli.replicate_same_server_id) ||
      /*
        the following conjunction deals with IGNORE_SERVER_IDS, if set
        If the master is on the ignore list, execution of
        format description log events and rotate events is necessary.
      */
      (mi->ignore_server_ids.elements > 0 &&
       mi->shall_ignore_server_id(s_id) &&
       /* everything is filtered out from non-master */
       (s_id != mi->master_id ||
        /* for the master meta information is necessary */
        (buf[EVENT_TYPE_OFFSET] != FORMAT_DESCRIPTION_EVENT &&
         buf[EVENT_TYPE_OFFSET] != ROTATE_EVENT))))
  {
    /*
      Do not write it to the relay log.
      a) We still want to increment mi->master_log_pos, so that we won't
      re-read this event from the master if the slave IO thread is now
      stopped/restarted (more efficient if the events we are ignoring are big
      LOAD DATA INFILE).
      b) We want to record that we are skipping events, for the information of
      the slave SQL thread, otherwise that thread may let
      rli->group_relay_log_pos stay too small if the last binlog's event is
      ignored.
      But events which were generated by this slave and which do not exist in
      the master's binlog (i.e. Format_desc, Rotate & Stop) should not increment
      mi->master_log_pos.
      If the event is originated remotely and is being filtered out by
      IGNORE_SERVER_IDS it increments mi->master_log_pos
      as well as rli->group_relay_log_pos.
    */
    if (!(s_id == global_system_variables.server_id &&
          !mi->rli.replicate_same_server_id) ||
        (buf[EVENT_TYPE_OFFSET] != FORMAT_DESCRIPTION_EVENT &&
         buf[EVENT_TYPE_OFFSET] != ROTATE_EVENT &&
         buf[EVENT_TYPE_OFFSET] != STOP_EVENT))
    {
      mi->master_log_pos+= inc_pos;
      memcpy(rli->ign_master_log_name_end, mi->master_log_name, FN_REFLEN);
      DBUG_ASSERT(rli->ign_master_log_name_end[0]);
      rli->ign_master_log_pos_end= mi->master_log_pos;
      if (got_gtid_event)
        rli->ign_gtids.update(&event_gtid);
    }
    rli->relay_log.signal_update(); // the slave SQL thread needs to re-check
    DBUG_PRINT("info", ("master_log_pos: %lu, event originating from %u server, ignored",
                        (ulong) mi->master_log_pos, uint4korr(buf + SERVER_ID_OFFSET)));
  }
  else
  {
    if (likely(!(rli->relay_log.appendv(buf,event_len,0))))
    {
      mi->master_log_pos+= inc_pos;
      DBUG_PRINT("info", ("master_log_pos: %lu", (ulong) mi->master_log_pos));
      rli->relay_log.harvest_bytes_written(&rli->log_space_total);
    }
    else
    {
      error= ER_SLAVE_RELAY_LOG_WRITE_FAILURE;
    }
    rli->ign_master_log_name_end[0]= 0; // last event is not ignored
    if (got_gtid_event)
      rli->ign_gtids.remove_if_present(&event_gtid);
    if (save_buf != NULL)
      buf= save_buf;
  }
  mysql_mutex_unlock(log_lock);

  if (!error &&
      mi->using_gtid != Master_info::USE_GTID_NO &&
      mi->events_queued_since_last_gtid > 0 &&
      ( (mi->last_queued_gtid_standalone &&
         !Log_event::is_part_of_group((Log_event_type)(uchar)
                                      buf[EVENT_TYPE_OFFSET])) ||
        (!mi->last_queued_gtid_standalone &&
         ((uchar)buf[EVENT_TYPE_OFFSET] == XID_EVENT ||
          ((uchar)buf[EVENT_TYPE_OFFSET] == QUERY_EVENT &&
           Query_log_event::peek_is_commit_rollback(buf, event_len,
                                                    checksum_alg))))))
    {
      /*
        The whole of the current event group is queued. So in case of
        reconnect we can start from after the current GTID.
      */
      mi->gtid_current_pos.update(&mi->last_queued_gtid);
      mi->events_queued_since_last_gtid= 0;
    }

skip_relay_logging:
  
err:
  if (unlock_data_lock)
    mysql_mutex_unlock(&mi->data_lock);
  DBUG_PRINT("info", ("error: %d", error));
  if (error)
    mi->report(ERROR_LEVEL, error, ER(error), 
               (error == ER_SLAVE_RELAY_LOG_WRITE_FAILURE)?
               "could not queue event from master" :
               error_msg.ptr());
  DBUG_RETURN(error);
}


void end_relay_log_info(Relay_log_info* rli)
{
  DBUG_ENTER("end_relay_log_info");

  if (!rli->inited)
    DBUG_VOID_RETURN;
  if (rli->info_fd >= 0)
  {
    end_io_cache(&rli->info_file);
    mysql_file_close(rli->info_fd, MYF(MY_WME));
    rli->info_fd = -1;
  }
  if (rli->cur_log_fd >= 0)
  {
    end_io_cache(&rli->cache_buf);
    mysql_file_close(rli->cur_log_fd, MYF(MY_WME));
    rli->cur_log_fd = -1;
  }
  rli->inited = 0;
  rli->relay_log.close(LOG_CLOSE_INDEX | LOG_CLOSE_STOP_EVENT);
  rli->relay_log.harvest_bytes_written(&rli->log_space_total);
  /*
    Delete the slave's temporary tables from memory.
    In the future there will be other actions than this, to ensure persistance
    of slave's temp tables after shutdown.
  */
  rli->close_temporary_tables();
  DBUG_VOID_RETURN;
}


/**
  Hook to detach the active VIO before closing a connection handle.

  The client API might close the connection (and associated data)
  in case it encounters a unrecoverable (network) error. This hook
  is called from the client code before the VIO handle is deleted
  allows the thread to detach the active vio so it does not point
  to freed memory.

  Other calls to THD::clear_active_vio throughout this module are
  redundant due to the hook but are left in place for illustrative
  purposes.
*/

extern "C" void slave_io_thread_detach_vio()
{
#ifdef SIGNAL_WITH_VIO_CLOSE
  THD *thd= current_thd;
  if (thd && thd->slave_thread)
    thd->clear_active_vio();
#endif
}


/*
  Try to connect until successful or slave killed

  SYNPOSIS
    safe_connect()
    thd                 Thread handler for slave
    mysql               MySQL connection handle
    mi                  Replication handle

  RETURN
    0   ok
    #   Error
*/

static int safe_connect(THD* thd, MYSQL* mysql, Master_info* mi)
{
  DBUG_ENTER("safe_connect");

  DBUG_RETURN(connect_to_master(thd, mysql, mi, 0, 0));
}


/*
  SYNPOSIS
    connect_to_master()

  IMPLEMENTATION
    Try to connect until successful or slave killed or we have retried
    master_retry_count times
*/

static int connect_to_master(THD* thd, MYSQL* mysql, Master_info* mi,
                             bool reconnect, bool suppress_warnings)
{
  int slave_was_killed;
  int last_errno= -2;                           // impossible error
  ulong err_count=0;
  char llbuff[22];
  my_bool my_true= 1;
  DBUG_ENTER("connect_to_master");
  set_slave_max_allowed_packet(thd, mysql);
#ifndef DBUG_OFF
  mi->events_till_disconnect = disconnect_slave_event_count;
#endif
  ulong client_flag= CLIENT_REMEMBER_OPTIONS;
  if (opt_slave_compressed_protocol)
    client_flag=CLIENT_COMPRESS;                /* We will use compression */

  mysql_options(mysql, MYSQL_OPT_CONNECT_TIMEOUT, (char *) &slave_net_timeout);
  mysql_options(mysql, MYSQL_OPT_READ_TIMEOUT, (char *) &slave_net_timeout);
  mysql_options(mysql, MYSQL_OPT_USE_THREAD_SPECIFIC_MEMORY,
                (char*) &my_true);

#ifdef HAVE_OPENSSL
  if (mi->ssl)
  {
    mysql_ssl_set(mysql,
                  mi->ssl_key[0]?mi->ssl_key:0,
                  mi->ssl_cert[0]?mi->ssl_cert:0,
                  mi->ssl_ca[0]?mi->ssl_ca:0,
                  mi->ssl_capath[0]?mi->ssl_capath:0,
                  mi->ssl_cipher[0]?mi->ssl_cipher:0);
    mysql_options(mysql, MYSQL_OPT_SSL_VERIFY_SERVER_CERT,
                  &mi->ssl_verify_server_cert);
    mysql_options(mysql, MYSQL_OPT_SSL_CRLPATH, 
                  mi->ssl_crlpath[0] ? mi->ssl_crlpath : 0);
    mysql_options(mysql, MYSQL_OPT_SSL_VERIFY_SERVER_CERT,
                  &mi->ssl_verify_server_cert);
  }
#endif

  mysql_options(mysql, MYSQL_SET_CHARSET_NAME, default_charset_info->csname);
  /* This one is not strictly needed but we have it here for completeness */
  mysql_options(mysql, MYSQL_SET_CHARSET_DIR, (char *) charsets_dir);

  /* Set MYSQL_PLUGIN_DIR in case master asks for an external authentication plugin */
  if (opt_plugin_dir_ptr && *opt_plugin_dir_ptr)
    mysql_options(mysql, MYSQL_PLUGIN_DIR, opt_plugin_dir_ptr);

  /* we disallow empty users */
  if (mi->user == NULL || mi->user[0] == 0)
  {
    mi->report(ERROR_LEVEL, ER_SLAVE_FATAL_ERROR,
               ER(ER_SLAVE_FATAL_ERROR),
               "Invalid (empty) username when attempting to "
               "connect to the master server. Connection attempt "
               "terminated.");
    DBUG_RETURN(1);
  }
  while (!(slave_was_killed = io_slave_killed(mi)) &&
         (reconnect ? mysql_reconnect(mysql) != 0 :
          mysql_real_connect(mysql, mi->host, mi->user, mi->password, 0,
                             mi->port, 0, client_flag) == 0))
  {
    /* Don't repeat last error */
    if ((int)mysql_errno(mysql) != last_errno)
    {
      last_errno=mysql_errno(mysql);
      suppress_warnings= 0;
      mi->report(ERROR_LEVEL, last_errno,
                 "error %s to master '%s@%s:%d'"
                 " - retry-time: %d  retries: %lu  message: %s",
                 (reconnect ? "reconnecting" : "connecting"),
                 mi->user, mi->host, mi->port,
                 mi->connect_retry, master_retry_count,
                 mysql_error(mysql));
    }
    /*
      By default we try forever. The reason is that failure will trigger
      master election, so if the user did not set master_retry_count we
      do not want to have election triggered on the first failure to
      connect
    */
    if (++err_count == master_retry_count)
    {
      slave_was_killed=1;
      if (reconnect)
        change_rpl_status(RPL_ACTIVE_SLAVE,RPL_LOST_SOLDIER);
      break;
    }
    slave_sleep(thd,mi->connect_retry,io_slave_killed, mi);
  }

  if (!slave_was_killed)
  {
    mi->clear_error(); // clear possible left over reconnect error
    if (reconnect)
    {
      if (!suppress_warnings && global_system_variables.log_warnings)
        sql_print_information("Slave: connected to master '%s@%s:%d',\
replication resumed in log '%s' at position %s", mi->user,
                        mi->host, mi->port,
                        IO_RPL_LOG_NAME,
                        llstr(mi->master_log_pos,llbuff));
    }
    else
    {
      change_rpl_status(RPL_IDLE_SLAVE,RPL_ACTIVE_SLAVE);
      general_log_print(thd, COM_CONNECT_OUT, "%s@%s:%d",
                        mi->user, mi->host, mi->port);
    }
#ifdef SIGNAL_WITH_VIO_CLOSE
    thd->set_active_vio(mysql->net.vio);
#endif
  }
  mysql->reconnect= 1;
  DBUG_PRINT("exit",("slave_was_killed: %d", slave_was_killed));
  DBUG_RETURN(slave_was_killed);
}


/*
  safe_reconnect()

  IMPLEMENTATION
    Try to connect until successful or slave killed or we have retried
    master_retry_count times
*/

static int safe_reconnect(THD* thd, MYSQL* mysql, Master_info* mi,
                          bool suppress_warnings)
{
  DBUG_ENTER("safe_reconnect");
  DBUG_RETURN(connect_to_master(thd, mysql, mi, 1, suppress_warnings));
}


#ifdef NOT_USED
MYSQL *rpl_connect_master(MYSQL *mysql)
{
  Master_info *mi= my_pthread_getspecific_ptr(Master_info*, RPL_MASTER_INFO);
  bool allocated= false;
  my_bool my_true= 1;
  THD *thd;

  if (!mi)
  {
    sql_print_error("'rpl_connect_master' must be called in slave I/O thread context.");
    return NULL;
  }
  thd= mi->io_thd;
  if (!mysql)
  {
    if(!(mysql= mysql_init(NULL)))
    {
      sql_print_error("rpl_connect_master: failed in mysql_init()");
      return NULL;
    }
    allocated= true;
  }

  /*
    XXX: copied from connect_to_master, this function should not
    change the slave status, so we cannot use connect_to_master
    directly
    
    TODO: make this part a seperate function to eliminate duplication
  */
  mysql_options(mysql, MYSQL_OPT_CONNECT_TIMEOUT, (char *) &slave_net_timeout);
  mysql_options(mysql, MYSQL_OPT_READ_TIMEOUT, (char *) &slave_net_timeout);
  mysql_options(mysql, MYSQL_OPT_USE_THREAD_SPECIFIC_MEMORY,
                (char*) &my_true);

#ifdef HAVE_OPENSSL
  if (mi->ssl)
  {
    mysql_ssl_set(mysql,
                  mi->ssl_key[0]?mi->ssl_key:0,
                  mi->ssl_cert[0]?mi->ssl_cert:0,
                  mi->ssl_ca[0]?mi->ssl_ca:0,
                  mi->ssl_capath[0]?mi->ssl_capath:0,
                  mi->ssl_cipher[0]?mi->ssl_cipher:0);
    mysql_options(mysql, MYSQL_OPT_SSL_VERIFY_SERVER_CERT,
                  &mi->ssl_verify_server_cert);
  }
#endif

  mysql_options(mysql, MYSQL_SET_CHARSET_NAME, default_charset_info->csname);
  /* This one is not strictly needed but we have it here for completeness */
  mysql_options(mysql, MYSQL_SET_CHARSET_DIR, (char *) charsets_dir);

  if (mi->user == NULL
      || mi->user[0] == 0
      || io_slave_killed( mi)
      || !mysql_real_connect(mysql, mi->host, mi->user, mi->password, 0,
                             mi->port, 0, 0))
  {
    if (!io_slave_killed( mi))
      sql_print_error("rpl_connect_master: error connecting to master: %s (server_error: %d)",
                      mysql_error(mysql), mysql_errno(mysql));
    
    if (allocated)
      mysql_close(mysql);                       // this will free the object
    return NULL;
  }
  return mysql;
}
#endif

/*
  Store the file and position where the execute-slave thread are in the
  relay log.

  SYNOPSIS
    flush_relay_log_info()
    rli                 Relay log information

  NOTES
    - As this is only called by the slave thread or on STOP SLAVE, with the
      log_lock grabbed and the slave thread stopped, we don't need to have 
      a lock here.
    - If there is an active transaction, then we don't update the position
      in the relay log.  This is to ensure that we re-execute statements
      if we die in the middle of an transaction that was rolled back.
    - As a transaction never spans binary logs, we don't have to handle the
      case where we do a relay-log-rotation in the middle of the transaction.
      If this would not be the case, we would have to ensure that we
      don't delete the relay log file where the transaction started when
      we switch to a new relay log file.

  TODO
    - Change the log file information to a binary format to avoid calling
      longlong2str.

  RETURN VALUES
    0   ok
    1   write error
*/

bool flush_relay_log_info(Relay_log_info* rli)
{
  bool error=0;
  DBUG_ENTER("flush_relay_log_info");

  if (unlikely(rli->no_storage))
    DBUG_RETURN(0);

  IO_CACHE *file = &rli->info_file;
  char buff[FN_REFLEN*2+22*2+4], *pos;

  my_b_seek(file, 0L);
  pos=strmov(buff, rli->group_relay_log_name);
  *pos++='\n';
  pos= longlong10_to_str(rli->group_relay_log_pos, pos, 10);
  *pos++='\n';
  pos=strmov(pos, rli->group_master_log_name);
  *pos++='\n';
  pos=longlong10_to_str(rli->group_master_log_pos, pos, 10);
  *pos='\n';
  if (my_b_write(file, (uchar*) buff, (size_t) (pos-buff)+1))
    error=1;
  if (flush_io_cache(file))
    error=1;
  if (sync_relayloginfo_period &&
      !error &&
      ++(rli->sync_counter) >= sync_relayloginfo_period)
  {
    if (my_sync(rli->info_fd, MYF(MY_WME)))
      error=1;
    rli->sync_counter= 0;
  }
  /* 
    Flushing the relay log is done by the slave I/O thread 
    or by the user on STOP SLAVE. 
   */
  DBUG_RETURN(error);
}


/*
  Called when we notice that the current "hot" log got rotated under our feet.
*/

static IO_CACHE *reopen_relay_log(Relay_log_info *rli, const char **errmsg)
{
  DBUG_ENTER("reopen_relay_log");
  DBUG_ASSERT(rli->cur_log != &rli->cache_buf);
  DBUG_ASSERT(rli->cur_log_fd == -1);

  IO_CACHE *cur_log = rli->cur_log=&rli->cache_buf;
  if ((rli->cur_log_fd=open_binlog(cur_log,rli->event_relay_log_name,
                                   errmsg)) <0)
    DBUG_RETURN(0);
  /*
    We want to start exactly where we was before:
    relay_log_pos       Current log pos
    pending             Number of bytes already processed from the event
  */
  rli->event_relay_log_pos= MY_MAX(rli->event_relay_log_pos, BIN_LOG_HEADER_SIZE);
  my_b_seek(cur_log,rli->event_relay_log_pos);
  DBUG_RETURN(cur_log);
}


/**
  Reads next event from the relay log.  Should be called from the
  slave IO thread.

  @param rli Relay_log_info structure for the slave IO thread.

  @return The event read, or NULL on error.  If an error occurs, the
  error is reported through the sql_print_information() or
  sql_print_error() functions.

  The size of the read event (in bytes) is returned in *event_size.
*/
static Log_event* next_event(rpl_group_info *rgi, ulonglong *event_size)
{
  Log_event* ev;
  Relay_log_info *rli= rgi->rli;
  IO_CACHE* cur_log = rli->cur_log;
  mysql_mutex_t *log_lock = rli->relay_log.get_log_lock();
  const char* errmsg=0;
  THD *thd = rgi->thd;
  DBUG_ENTER("next_event");

  DBUG_ASSERT(thd != 0 && thd == rli->sql_driver_thd);
  *event_size= 0;

#ifndef DBUG_OFF
  if (abort_slave_event_count && !rli->events_till_abort--)
    DBUG_RETURN(0);
#endif

  /*
    For most operations we need to protect rli members with data_lock,
    so we assume calling function acquired this mutex for us and we will
    hold it for the most of the loop below However, we will release it
    whenever it is worth the hassle,  and in the cases when we go into a
    mysql_cond_wait() with the non-data_lock mutex
  */
  mysql_mutex_assert_owner(&rli->data_lock);

  while (!sql_slave_killed(rgi))
  {
    /*
      We can have two kinds of log reading:
      hot_log:
        rli->cur_log points at the IO_CACHE of relay_log, which
        is actively being updated by the I/O thread. We need to be careful
        in this case and make sure that we are not looking at a stale log that
        has already been rotated. If it has been, we reopen the log.

      The other case is much simpler:
        We just have a read only log that nobody else will be updating.
    */
    bool hot_log;
    if ((hot_log = (cur_log != &rli->cache_buf)))
    {
      DBUG_ASSERT(rli->cur_log_fd == -1); // foreign descriptor
      mysql_mutex_lock(log_lock);

      /*
        Reading xxx_file_id is safe because the log will only
        be rotated when we hold relay_log.LOCK_log
      */
      if (rli->relay_log.get_open_count() != rli->cur_log_old_open_count)
      {
        // The master has switched to a new log file; Reopen the old log file
        cur_log=reopen_relay_log(rli, &errmsg);
        mysql_mutex_unlock(log_lock);
        if (!cur_log)                           // No more log files
          goto err;
        hot_log=0;                              // Using old binary log
      }
    }
    /* 
      As there is no guarantee that the relay is open (for example, an I/O
      error during a write by the slave I/O thread may have closed it), we
      have to test it.
    */
    if (!my_b_inited(cur_log))
      goto err;
#ifndef DBUG_OFF
    {
      /* This is an assertion which sometimes fails, let's try to track it */
      char llbuf1[22], llbuf2[22];
      DBUG_PRINT("info", ("my_b_tell(cur_log)=%s rli->event_relay_log_pos=%s",
                          llstr(my_b_tell(cur_log),llbuf1),
                          llstr(rli->event_relay_log_pos,llbuf2)));
      DBUG_ASSERT(my_b_tell(cur_log) >= BIN_LOG_HEADER_SIZE);
      DBUG_ASSERT(opt_slave_parallel_threads > 0 ||
                  my_b_tell(cur_log) == rli->event_relay_log_pos);
    }
#endif
    /*
      Relay log is always in new format - if the master is 3.23, the
      I/O thread will convert the format for us.
      A problem: the description event may be in a previous relay log. So if
      the slave has been shutdown meanwhile, we would have to look in old relay
      logs, which may even have been deleted. So we need to write this
      description event at the beginning of the relay log.
      When the relay log is created when the I/O thread starts, easy: the
      master will send the description event and we will queue it.
      But if the relay log is created by new_file(): then the solution is:
      MYSQL_BIN_LOG::open() will write the buffered description event.
    */
    if ((ev= Log_event::read_log_event(cur_log,0,
                                       rli->relay_log.description_event_for_exec,
                                       opt_slave_sql_verify_checksum)))

    {
      ulonglong old_pos= rli->future_event_relay_log_pos;
      /*
        read it while we have a lock, to avoid a mutex lock in
        inc_event_relay_log_pos()
      */
      rli->future_event_relay_log_pos= my_b_tell(cur_log);
      *event_size= rli->future_event_relay_log_pos - old_pos;

      if (hot_log)
        mysql_mutex_unlock(log_lock);
      DBUG_RETURN(ev);
    }
    if (opt_reckless_slave)                     // For mysql-test
      cur_log->error = 0;
    if (cur_log->error < 0)
    {
      errmsg = "slave SQL thread aborted because of I/O error";
      if (hot_log)
        mysql_mutex_unlock(log_lock);
      goto err;
    }
    if (!cur_log->error) /* EOF */
    {
      /*
        On a hot log, EOF means that there are no more updates to
        process and we must block until I/O thread adds some and
        signals us to continue
      */
      if (hot_log)
      {
        /*
          We say in Seconds_Behind_Master that we have "caught up". Note that
          for example if network link is broken but I/O slave thread hasn't
          noticed it (slave_net_timeout not elapsed), then we'll say "caught
          up" whereas we're not really caught up. Fixing that would require
          internally cutting timeout in smaller pieces in network read, no
          thanks. Another example: SQL has caught up on I/O, now I/O has read
          a new event and is queuing it; the false "0" will exist until SQL
          finishes executing the new event; it will be look abnormal only if
          the events have old timestamps (then you get "many", 0, "many").

          Transient phases like this can be fixed with implemeting
          Heartbeat event which provides the slave the status of the
          master at time the master does not have any new update to send.
          Seconds_Behind_Master would be zero only when master has no
          more updates in binlog for slave. The heartbeat can be sent
          in a (small) fraction of slave_net_timeout. Until it's done
          rli->last_master_timestamp is temporarely (for time of
          waiting for the following event) reset whenever EOF is
          reached.
        */
        time_t save_timestamp= rli->last_master_timestamp;
        rli->last_master_timestamp= 0;

        DBUG_ASSERT(rli->relay_log.get_open_count() ==
                    rli->cur_log_old_open_count);

        if (rli->ign_master_log_name_end[0])
        {
          /* We generate and return a Rotate, to make our positions advance */
          DBUG_PRINT("info",("seeing an ignored end segment"));
          ev= new Rotate_log_event(rli->ign_master_log_name_end,
                                   0, rli->ign_master_log_pos_end,
                                   Rotate_log_event::DUP_NAME);
          rli->ign_master_log_name_end[0]= 0;
          mysql_mutex_unlock(log_lock);
          if (unlikely(!ev))
          {
            errmsg= "Slave SQL thread failed to create a Rotate event "
              "(out of memory?), SHOW SLAVE STATUS may be inaccurate";
            goto err;
          }
          ev->server_id= 0; // don't be ignored by slave SQL thread
          DBUG_RETURN(ev);
        }

        if (rli->ign_gtids.count())
        {
          /* We generate and return a Gtid_list, to update gtid_slave_pos. */
          DBUG_PRINT("info",("seeing ignored end gtids"));
          ev= new Gtid_list_log_event(&rli->ign_gtids,
                                      Gtid_list_log_event::FLAG_IGN_GTIDS);
          rli->ign_gtids.reset();
          mysql_mutex_unlock(log_lock);
          if (unlikely(!ev))
          {
            errmsg= "Slave SQL thread failed to create a Gtid_list event "
              "(out of memory?), gtid_slave_pos may be inaccurate";
            goto err;
          }
          ev->server_id= 0; // don't be ignored by slave SQL thread
          ev->set_artificial_event(); // Don't mess up Exec_Master_Log_Pos
          DBUG_RETURN(ev);
        }

        /*
          We can, and should release data_lock while we are waiting for
          update. If we do not, show slave status will block
        */
        mysql_mutex_unlock(&rli->data_lock);

        /*
          Possible deadlock :
          - the I/O thread has reached log_space_limit
          - the SQL thread has read all relay logs, but cannot purge for some
          reason:
            * it has already purged all logs except the current one
            * there are other logs than the current one but they're involved in
            a transaction that finishes in the current one (or is not finished)
          Solution :
          Wake up the possibly waiting I/O thread, and set a boolean asking
          the I/O thread to temporarily ignore the log_space_limit
          constraint, because we do not want the I/O thread to block because of
          space (it's ok if it blocks for any other reason (e.g. because the
          master does not send anything). Then the I/O thread stops waiting
          and reads one more event and starts honoring log_space_limit again.

          If the SQL thread needs more events to be able to rotate the log (it
          might need to finish the current group first), then it can ask for
          one more at a time. Thus we don't outgrow the relay log indefinitely,
          but rather in a controlled manner, until the next rotate.

          When the SQL thread starts it sets ignore_log_space_limit to false. 
          We should also reset ignore_log_space_limit to 0 when the user does 
          RESET SLAVE, but in fact, no need as RESET SLAVE requires that the
          slave be stopped, and the SQL thread sets ignore_log_space_limit
          to 0 when
          it stops.
        */
        mysql_mutex_lock(&rli->log_space_lock);

        /* 
          If we have reached the limit of the relay space and we
          are going to sleep, waiting for more events:

          1. If outside a group, SQL thread asks the IO thread 
             to force a rotation so that the SQL thread purges 
             logs next time it processes an event (thus space is
             freed).

          2. If in a group, SQL thread asks the IO thread to 
             ignore the limit and queues yet one more event 
             so that the SQL thread finishes the group and 
             is are able to rotate and purge sometime soon.
         */
        if (rli->log_space_limit && 
            rli->log_space_limit < rli->log_space_total)
        {
          /* force rotation if not in an unfinished group */
          rli->sql_force_rotate_relay= !rli->is_in_group();

          /* ask for one more event */
          rli->ignore_log_space_limit= true;
        }

        /*
          If the I/O thread is blocked, unblock it.  Ok to broadcast
          after unlock, because the mutex is only destroyed in
          ~Relay_log_info(), i.e. when rli is destroyed, and rli will
          not be destroyed before we exit the present function.
        */
        mysql_mutex_unlock(&rli->log_space_lock);
        mysql_cond_broadcast(&rli->log_space_cond);
        // Note that wait_for_update_relay_log unlocks lock_log !
        rli->relay_log.wait_for_update_relay_log(rli->sql_driver_thd);
        // re-acquire data lock since we released it earlier
        mysql_mutex_lock(&rli->data_lock);
        rli->last_master_timestamp= save_timestamp;
        continue;
      }
      /*
        If the log was not hot, we need to move to the next log in
        sequence. The next log could be hot or cold, we deal with both
        cases separately after doing some common initialization
      */
      end_io_cache(cur_log);
      DBUG_ASSERT(rli->cur_log_fd >= 0);
      mysql_file_close(rli->cur_log_fd, MYF(MY_WME));
      rli->cur_log_fd = -1;

      if (relay_log_purge)
      {
        /*
          purge_first_log will properly set up relay log coordinates in rli.
          If the group's coordinates are equal to the event's coordinates
          (i.e. the relay log was not rotated in the middle of a group),
          we can purge this relay log too.
          We do ulonglong and string comparisons, this may be slow but
          - purging the last relay log is nice (it can save 1GB of disk), so we
          like to detect the case where we can do it, and given this,
          - I see no better detection method
          - purge_first_log is not called that often
        */
        if (rli->relay_log.purge_first_log
            (rli,
             rli->group_relay_log_pos == rli->event_relay_log_pos
             && !strcmp(rli->group_relay_log_name,rli->event_relay_log_name)))
        {
          errmsg = "Error purging processed logs";
          goto err;
        }
      }
      else
      {
        /*
          If hot_log is set, then we already have a lock on
          LOCK_log.  If not, we have to get the lock.

          According to Sasha, the only time this code will ever be executed
          is if we are recovering from a bug.
        */
        if (rli->relay_log.find_next_log(&rli->linfo, !hot_log))
        {
          errmsg = "error switching to the next log";
          goto err;
        }
        rli->event_relay_log_pos = BIN_LOG_HEADER_SIZE;
        strmake_buf(rli->event_relay_log_name,rli->linfo.log_file_name);
        flush_relay_log_info(rli);
      }

      /*
        Now we want to open this next log. To know if it's a hot log (the one
        being written by the I/O thread now) or a cold log, we can use
        is_active(); if it is hot, we use the I/O cache; if it's cold we open
        the file normally. But if is_active() reports that the log is hot, this
        may change between the test and the consequence of the test. So we may
        open the I/O cache whereas the log is now cold, which is nonsense.
        To guard against this, we need to have LOCK_log.
      */

      DBUG_PRINT("info",("hot_log: %d",hot_log));
      if (!hot_log) /* if hot_log, we already have this mutex */
        mysql_mutex_lock(log_lock);
      if (rli->relay_log.is_active(rli->linfo.log_file_name))
      {
        rli->cur_log= cur_log= rli->relay_log.get_log_file();
        rli->cur_log_old_open_count= rli->relay_log.get_open_count();
        DBUG_ASSERT(rli->cur_log_fd == -1);

        /*
           When the SQL thread is [stopped and] (re)started the
           following may happen:

           1. Log was hot at stop time and remains hot at restart

              SQL thread reads again from hot_log (SQL thread was
              reading from the active log when it was stopped and the
              very same log is still active on SQL thread restart).

              In this case, my_b_seek is performed on cur_log, while
              cur_log points to relay_log.get_log_file();

           2. Log was hot at stop time but got cold before restart

              The log was hot when SQL thread stopped, but it is not
              anymore when the SQL thread restarts.

              In this case, the SQL thread reopens the log, using
              cache_buf, ie, cur_log points to &cache_buf, and thence
              its coordinates are reset.

           3. Log was already cold at stop time

              The log was not hot when the SQL thread stopped, and, of
              course, it will not be hot when it restarts.

              In this case, the SQL thread opens the cold log again,
              using cache_buf, ie, cur_log points to &cache_buf, and
              thence its coordinates are reset.

           4. Log was hot at stop time, DBA changes to previous cold
              log and restarts SQL thread

              The log was hot when the SQL thread was stopped, but the
              user changed the coordinates of the SQL thread to
              restart from a previous cold log.

              In this case, at start time, cur_log points to a cold
              log, opened using &cache_buf as cache, and coordinates
              are reset. However, as it moves on to the next logs, it
              will eventually reach the hot log. If the hot log is the
              same at the time the SQL thread was stopped, then
              coordinates were not reset - the cur_log will point to
              relay_log.get_log_file(), and not a freshly opened
              IO_CACHE through cache_buf. For this reason we need to
              deploy a my_b_seek before calling check_binlog_magic at
              this point of the code (see: BUG#55263 for more
              details).
          
          NOTES: 
            - We must keep the LOCK_log to read the 4 first bytes, as
              this is a hot log (same as when we call read_log_event()
              above: for a hot log we take the mutex).

            - Because of scenario #4 above, we need to have a
              my_b_seek here. Otherwise, we might hit the assertion
              inside check_binlog_magic.
        */

        my_b_seek(cur_log, (my_off_t) 0);
        if (check_binlog_magic(cur_log,&errmsg))
        {
          if (!hot_log)
            mysql_mutex_unlock(log_lock);
          goto err;
        }
        if (!hot_log)
          mysql_mutex_unlock(log_lock);
        continue;
      }
      if (!hot_log)
        mysql_mutex_unlock(log_lock);
      /*
        if we get here, the log was not hot, so we will have to open it
        ourselves. We are sure that the log is still not hot now (a log can get
        from hot to cold, but not from cold to hot). No need for LOCK_log.
      */
      // open_binlog() will check the magic header
      if ((rli->cur_log_fd=open_binlog(cur_log,rli->linfo.log_file_name,
                                       &errmsg)) <0)
        goto err;
    }
    else
    {
      /*
        Read failed with a non-EOF error.
        TODO: come up with something better to handle this error
      */
      if (hot_log)
        mysql_mutex_unlock(log_lock);
      sql_print_error("Slave SQL thread: I/O error reading \
event(errno: %d  cur_log->error: %d)",
                      my_errno,cur_log->error);
      // set read position to the beginning of the event
      my_b_seek(cur_log,rli->event_relay_log_pos);
      /* otherwise, we have had a partial read */
      errmsg = "Aborting slave SQL thread because of partial event read";
      break;                                    // To end of function
    }
  }
  if (!errmsg && global_system_variables.log_warnings)
  {
    sql_print_information("Error reading relay log event: %s",
                          "slave SQL thread was killed");
    DBUG_RETURN(0);
  }

err:
  if (errmsg)
    sql_print_error("Error reading relay log event: %s", errmsg);
  DBUG_RETURN(0);
}

/*
  Rotate a relay log (this is used only by FLUSH LOGS; the automatic rotation
  because of size is simpler because when we do it we already have all relevant
  locks; here we don't, so this function is mainly taking locks).
  Returns nothing as we cannot catch any error (MYSQL_BIN_LOG::new_file()
  is void).
*/

int rotate_relay_log(Master_info* mi)
{
  DBUG_ENTER("rotate_relay_log");
  Relay_log_info* rli= &mi->rli;
  int error= 0;

  DBUG_EXECUTE_IF("crash_before_rotate_relaylog", DBUG_SUICIDE(););

  /*
     We need to test inited because otherwise, new_file() will attempt to lock
     LOCK_log, which may not be inited (if we're not a slave).
  */
  if (!rli->inited)
  {
    DBUG_PRINT("info", ("rli->inited == 0"));
    goto end;
  }

  /* If the relay log is closed, new_file() will do nothing. */
  if ((error= rli->relay_log.new_file()))
    goto end;

  /*
    We harvest now, because otherwise BIN_LOG_HEADER_SIZE will not immediately
    be counted, so imagine a succession of FLUSH LOGS  and assume the slave
    threads are started:
    relay_log_space decreases by the size of the deleted relay log, but does
    not increase, so flush-after-flush we may become negative, which is wrong.
    Even if this will be corrected as soon as a query is replicated on the
    slave (because the I/O thread will then call harvest_bytes_written() which
    will harvest all these BIN_LOG_HEADER_SIZE we forgot), it may give strange
    output in SHOW SLAVE STATUS meanwhile. So we harvest now.
    If the log is closed, then this will just harvest the last writes, probably
    0 as they probably have been harvested.

    Note that it needs to be protected by mi->data_lock.
  */
  mysql_mutex_assert_owner(&mi->data_lock);
  rli->relay_log.harvest_bytes_written(&rli->log_space_total);
end:
  DBUG_RETURN(error);
}


/**
   Detects, based on master's version (as found in the relay log), if master
   has a certain bug.
   @param rli Relay_log_info which tells the master's version
   @param bug_id Number of the bug as found in bugs.mysql.com
   @param report bool report error message, default TRUE

   @param pred Predicate function that will be called with @c param to
   check for the bug. If the function return @c true, the bug is present,
   otherwise, it is not.

   @param param  State passed to @c pred function.

   @return TRUE if master has the bug, FALSE if it does not.
*/
bool rpl_master_has_bug(const Relay_log_info *rli, uint bug_id, bool report,
                        bool (*pred)(const void *), const void *param)
{
  struct st_version_range_for_one_bug {
    uint        bug_id;
    const uchar introduced_in[3]; // first version with bug
    const uchar fixed_in[3];      // first version with fix
  };
  static struct st_version_range_for_one_bug versions_for_all_bugs[]=
  {
    {24432, { 5, 0, 24 }, { 5, 0, 38 } },
    {24432, { 5, 1, 12 }, { 5, 1, 17 } },
    {33029, { 5, 0,  0 }, { 5, 0, 58 } },
    {33029, { 5, 1,  0 }, { 5, 1, 12 } },
    {37426, { 5, 1,  0 }, { 5, 1, 26 } },
  };
  const uchar *master_ver=
    rli->relay_log.description_event_for_exec->server_version_split.ver;

  DBUG_ASSERT(sizeof(rli->relay_log.description_event_for_exec->server_version_split.ver) == 3);

  for (uint i= 0;
       i < sizeof(versions_for_all_bugs)/sizeof(*versions_for_all_bugs);i++)
  {
    const uchar *introduced_in= versions_for_all_bugs[i].introduced_in,
      *fixed_in= versions_for_all_bugs[i].fixed_in;
    if ((versions_for_all_bugs[i].bug_id == bug_id) &&
        (memcmp(introduced_in, master_ver, 3) <= 0) &&
        (memcmp(fixed_in,      master_ver, 3) >  0) &&
        (pred == NULL || (*pred)(param)))
    {
      if (!report)
	return TRUE;
      // a short message for SHOW SLAVE STATUS (message length constraints)
      my_printf_error(ER_UNKNOWN_ERROR, "master may suffer from"
                      " http://bugs.mysql.com/bug.php?id=%u"
                      " so slave stops; check error log on slave"
                      " for more info", MYF(0), bug_id);
      // a verbose message for the error log
      rli->report(ERROR_LEVEL, ER_UNKNOWN_ERROR,
                  "According to the master's version ('%s'),"
                  " it is probable that master suffers from this bug:"
                      " http://bugs.mysql.com/bug.php?id=%u"
                      " and thus replicating the current binary log event"
                      " may make the slave's data become different from the"
                      " master's data."
                      " To take no risk, slave refuses to replicate"
                      " this event and stops."
                      " We recommend that all updates be stopped on the"
                      " master and slave, that the data of both be"
                      " manually synchronized,"
                      " that master's binary logs be deleted,"
                      " that master be upgraded to a version at least"
                      " equal to '%d.%d.%d'. Then replication can be"
                      " restarted.",
                      rli->relay_log.description_event_for_exec->server_version,
                      bug_id,
                      fixed_in[0], fixed_in[1], fixed_in[2]);
      return TRUE;
    }
  }
  return FALSE;
}

/**
   BUG#33029, For all 5.0 up to 5.0.58 exclusive, and 5.1 up to 5.1.12
   exclusive, if one statement in a SP generated AUTO_INCREMENT value
   by the top statement, all statements after it would be considered
   generated AUTO_INCREMENT value by the top statement, and a
   erroneous INSERT_ID value might be associated with these statement,
   which could cause duplicate entry error and stop the slave.

   Detect buggy master to work around.
 */
bool rpl_master_erroneous_autoinc(THD *thd)
{
  if (thd->rgi_slave)
  {
    DBUG_EXECUTE_IF("simulate_bug33029", return TRUE;);
    return rpl_master_has_bug(thd->rgi_slave->rli, 33029, FALSE, NULL, NULL);
  }
  return FALSE;
}

/**
  @} (end of group Replication)
*/

#endif /* HAVE_REPLICATION */<|MERGE_RESOLUTION|>--- conflicted
+++ resolved
@@ -601,29 +601,6 @@
   print_slave_skip_errors();
   DBUG_VOID_RETURN;
 }
-
-<<<<<<< HEAD
-static void set_thd_in_use_temporary_tables(Relay_log_info *rli)
-{
-  TABLE *table;
-
-  for (table= rli->save_temporary_tables ; table ; table= table->next)
-  {
-    table->in_use= rli->sql_thd;
-    if (table->file != NULL)
-    {
-      /*
-        Since we are stealing opened temporary tables from one thread to another,
-        we need to let the performance schema know that,
-        for aggregates per thread to work properly.
-      */
-      table->file->unbind_psi();
-      table->file->rebind_psi();
-    }
-  }
-}
-=======
->>>>>>> 9cf8c54d
 
 int terminate_slave_threads(Master_info* mi,int thread_mask,bool skip_lock)
 {
@@ -2568,22 +2545,16 @@
                       &my_charset_bin);
     mysql_mutex_lock(&mi->run_lock);
     if (full)
-<<<<<<< HEAD
-      protocol->store(mi->rli.sql_thd ? mi->rli.sql_thd->get_proc_info() : "",
-                      &my_charset_bin);
-    protocol->store(mi->io_thd ? mi->io_thd->get_proc_info() : "", &my_charset_bin);
-=======
     {
       /*
         Show what the sql driver replication thread is doing
         This is only meaningful if there is only one slave thread.
       */
       protocol->store(mi->rli.sql_driver_thd ?
-                      mi->rli.sql_driver_thd->proc_info : "",
+                      mi->rli.sql_driver_thd->get_proc_info() : "",
                       &my_charset_bin);
     }
-    protocol->store(mi->io_thd ? mi->io_thd->proc_info : "", &my_charset_bin);
->>>>>>> 9cf8c54d
+    protocol->store(mi->io_thd ? mi->io_thd->get_proc_info() : "", &my_charset_bin);
     mysql_mutex_unlock(&mi->run_lock);
 
     mysql_mutex_lock(&mi->data_lock);
@@ -3524,15 +3495,9 @@
             exec_res= 0;
             serial_rgi->cleanup_context(thd, 1);
             /* chance for concurrent connection to get more locks */
-<<<<<<< HEAD
-            slave_sleep(thd, MY_MIN(rli->trans_retries, MAX_SLAVE_RETRY_PAUSE),
-                       sql_slave_killed, rli);
-=======
-            slave_sleep(thd, min(serial_rgi->trans_retries,
-                                 MAX_SLAVE_RETRY_PAUSE),
-                        sql_slave_killed, serial_rgi);
-            serial_rgi->trans_retries++;
->>>>>>> 9cf8c54d
+            slave_sleep(thd, MY_MIN(serial_rgi->trans_retries,
+                                    MAX_SLAVE_RETRY_PAUSE),
+                       sql_slave_killed, serial_rgi);
             mysql_mutex_lock(&rli->data_lock); // because of SHOW STATUS
             rli->retried_trans++;
             statistic_increment(slave_retried_transactions, LOCK_status);
@@ -4088,13 +4053,9 @@
     mi->mysql=0;
   }
   write_ignored_events_info_to_relay_log(thd, mi);
-<<<<<<< HEAD
-  THD_STAGE_INFO(thd, stage_waiting_for_slave_mutex_on_exit);
-=======
   if (mi->using_gtid != Master_info::USE_GTID_NO)
     flush_master_info(mi, TRUE, TRUE);
-  thd_proc_info(thd, "Slave io thread waiting for slave mutex on exit");
->>>>>>> 9cf8c54d
+  THD_STAGE_INFO(thd, stage_waiting_for_slave_mutex_on_exit);
   mysql_mutex_lock(&mi->run_lock);
 
 err_during_init:
@@ -4207,20 +4168,20 @@
 
   if (thd->is_error())
   {
-    char const *const errmsg= thd->stmt_da->message();
+    char const *const errmsg= thd->get_stmt_da()->message();
 
     DBUG_PRINT("info",
-               ("thd->stmt_da->sql_errno()=%d; rli->last_error.number=%d",
-                thd->stmt_da->sql_errno(), last_errno));
+               ("thd->get_stmt_da()->sql_errno()=%d; rli->last_error.number=%d",
+                thd->get_stmt_da()->sql_errno(), last_errno));
     if (last_errno == 0)
     {
       /*
         This function is reporting an error which was not reported
         while executing exec_relay_log_event().
       */ 
-      rli->report(ERROR_LEVEL, thd->stmt_da->sql_errno(), "%s", errmsg);
-    }
-    else if (last_errno != thd->stmt_da->sql_errno())
+      rli->report(ERROR_LEVEL, thd->get_stmt_da()->sql_errno(), "%s", errmsg);
+    }
+    else if (last_errno != thd->get_stmt_da()->sql_errno())
     {
       /*
        * An error was reported while executing exec_relay_log_event()
@@ -4229,13 +4190,14 @@
        * what caused the problem.
        */  
       sql_print_error("Slave (additional info): %s Error_code: %d",
-                      errmsg, thd->stmt_da->sql_errno());
+                      errmsg, thd->get_stmt_da()->sql_errno());
     }
   }
 
   /* Print any warnings issued */
-  List_iterator_fast<MYSQL_ERROR> it(thd->warning_info->warn_list());
-  MYSQL_ERROR *err;
+  Diagnostics_area::Sql_condition_iterator it=
+    thd->get_stmt_da()->sql_conditions();
+  const Sql_condition *err;
   /*
     Added controlled slave thread cancel for replication
     of user-defined variables.
@@ -4517,12 +4479,7 @@
 
   while (!sql_slave_killed(serial_rgi))
   {
-<<<<<<< HEAD
     THD_STAGE_INFO(thd, stage_reading_event_from_the_relay_log);
-    DBUG_ASSERT(rli->sql_thd == thd);
-=======
-    thd_proc_info(thd, "Reading event from the relay log");
->>>>>>> 9cf8c54d
     THD_CHECK_SENTRY(thd);
 
     if (saved_skip && rli->slave_skip_counter == 0)
@@ -4543,94 +4500,8 @@
     {
       DBUG_PRINT("info", ("exec_relay_log_event() failed"));
       // do not scare the user if SQL thread was simply killed or stopped
-<<<<<<< HEAD
-      if (!sql_slave_killed(thd,rli))
-      {
-        /*
-          retrieve as much info as possible from the thd and, error
-          codes and warnings and print this to the error log as to
-          allow the user to locate the error
-        */
-        uint32 const last_errno= rli->last_error().number;
-
-        if (thd->is_error())
-        {
-          char const *const errmsg= thd->get_stmt_da()->message();
-
-          DBUG_PRINT("info",
-                     ("thd->get_stmt_da()->sql_errno()=%d; rli->last_error.number=%d",
-                      thd->get_stmt_da()->sql_errno(), last_errno));
-          if (last_errno == 0)
-          {
-            /*
- 	      This function is reporting an error which was not reported
- 	      while executing exec_relay_log_event().
- 	    */ 
-            rli->report(ERROR_LEVEL, thd->get_stmt_da()->sql_errno(), "%s", errmsg);
-          }
-          else if (last_errno != thd->get_stmt_da()->sql_errno())
-          {
-            /*
-             * An error was reported while executing exec_relay_log_event()
-             * however the error code differs from what is in the thread.
-             * This function prints out more information to help finding
-             * what caused the problem.
-             */  
-            sql_print_error("Slave (additional info): %s Error_code: %d",
-                            errmsg, thd->get_stmt_da()->sql_errno());
-          }
-        }
-
-        /* Print any warnings issued */
-        Diagnostics_area::Sql_condition_iterator it=
-          thd->get_stmt_da()->sql_conditions();
-        const Sql_condition *err;
-        /*
-          Added controlled slave thread cancel for replication
-          of user-defined variables.
-        */
-        bool udf_error = false;
-        while ((err= it++))
-        {
-          if (err->get_sql_errno() == ER_CANT_OPEN_LIBRARY)
-            udf_error = true;
-          sql_print_warning("Slave: %s Error_code: %d", err->get_message_text(), err->get_sql_errno());
-        }
-        if (udf_error)
-        {
-          String tmp;
-          if (mi->using_gtid != Master_info::USE_GTID_NO)
-          {
-            tmp.append(STRING_WITH_LEN("; GTID position '"));
-            rpl_append_gtid_state(&tmp, false);
-            tmp.append(STRING_WITH_LEN("'"));
-          }
-          sql_print_error("Error loading user-defined library, slave SQL "
-            "thread aborted. Install the missing library, and restart the "
-            "slave SQL thread with \"SLAVE START\". We stopped at log '%s' "
-            "position %s%s", RPL_LOG_NAME, llstr(rli->group_master_log_pos,
-            llbuff), tmp.c_ptr_safe());
-        }
-        else
-        {
-          String tmp;
-          if (mi->using_gtid != Master_info::USE_GTID_NO)
-          {
-            tmp.append(STRING_WITH_LEN("; GTID position '"));
-            rpl_append_gtid_state(&tmp, false);
-            tmp.append(STRING_WITH_LEN("'"));
-          }
-          sql_print_error("\
-Error running query, slave SQL thread aborted. Fix the problem, and restart \
-the slave SQL thread with \"SLAVE START\". We stopped at log \
-'%s' position %s%s", RPL_LOG_NAME, llstr(rli->group_master_log_pos, llbuff),
-                          tmp.c_ptr_safe());
-        }
-      }
-=======
       if (!sql_slave_killed(serial_rgi))
         slave_output_error_info(rli, thd);
->>>>>>> 9cf8c54d
       goto err;
     }
   }
@@ -4680,13 +4551,9 @@
   thd->catalog= 0;
   thd->reset_query();
   thd->reset_db(NULL, 0);
-<<<<<<< HEAD
-  THD_STAGE_INFO(thd, stage_waiting_for_slave_mutex_on_exit);
-=======
   if (rli->mi->using_gtid != Master_info::USE_GTID_NO)
     flush_relay_log_info(rli);
-  thd_proc_info(thd, "Sql driver thread waiting for slave mutex on exit");
->>>>>>> 9cf8c54d
+  THD_STAGE_INFO(thd, stage_waiting_for_slave_mutex_on_exit);
   mysql_mutex_lock(&rli->run_lock);
 err_during_init:
   /* We need data_lock, at least to wake up any waiting master_pos_wait() */
@@ -5859,8 +5726,8 @@
   mysql_options(mysql, MYSQL_SET_CHARSET_DIR, (char *) charsets_dir);
 
   /* Set MYSQL_PLUGIN_DIR in case master asks for an external authentication plugin */
-  if (opt_plugin_dir_ptr && *opt_plugin_dir_ptr)
-    mysql_options(mysql, MYSQL_PLUGIN_DIR, opt_plugin_dir_ptr);
+  if (opt_plugin_dir_ptr && *opt_plugin_dir_ptr)
+    mysql_options(mysql, MYSQL_PLUGIN_DIR, opt_plugin_dir_ptr);
 
   /* we disallow empty users */
   if (mi->user == NULL || mi->user[0] == 0)
