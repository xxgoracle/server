/* Copyright (c) 2006, 2010 Oracle and/or its affiliates. All rights reserved.

   This program is free software; you can redistribute it and/or modify
   it under the terms of the GNU General Public License as published by
   the Free Software Foundation; version 2 of the License.

   This program is distributed in the hope that it will be useful,
   but WITHOUT ANY WARRANTY; without even the implied warranty of
   MERCHANTABILITY or FITNESS FOR A PARTICULAR PURPOSE.  See the
   GNU General Public License for more details.

   You should have received a copy of the GNU General Public License
   along with this program; if not, write to the Free Software
   Foundation, Inc., 59 Temple Place, Suite 330, Boston, MA  02111-1307  USA */

/* Some general useful functions */

#ifdef USE_PRAGMA_IMPLEMENTATION
#pragma implementation
#endif

#include "sql_priv.h"
// Required to get server definitions for mysql/plugin.h right
#include "sql_plugin.h"
#include "sql_partition.h"     /* partition_info.h: LIST_PART_ENTRY */
#include "partition_info.h"
#include "sql_parse.h"                        // test_if_data_home_dir
#include "sql_acl.h"                          // *_ACL

#ifdef WITH_PARTITION_STORAGE_ENGINE
#include "ha_partition.h"


partition_info *partition_info::get_clone()
{
  if (!this)
    return 0;
  List_iterator<partition_element> part_it(partitions);
  partition_element *part;
  partition_info *clone= new partition_info();
  if (!clone)
  {
    mem_alloc_error(sizeof(partition_info));
    return NULL;
  }
  memcpy(clone, this, sizeof(partition_info));
  clone->partitions.empty();

  while ((part= (part_it++)))
  {
    List_iterator<partition_element> subpart_it(part->subpartitions);
    partition_element *subpart;
    partition_element *part_clone= new partition_element();
    if (!part_clone)
    {
      mem_alloc_error(sizeof(partition_element));
      return NULL;
    }
    memcpy(part_clone, part, sizeof(partition_element));
    part_clone->subpartitions.empty();
    while ((subpart= (subpart_it++)))
    {
      partition_element *subpart_clone= new partition_element();
      if (!subpart_clone)
      {
        mem_alloc_error(sizeof(partition_element));
        return NULL;
      }
      memcpy(subpart_clone, subpart, sizeof(partition_element));
      part_clone->subpartitions.push_back(subpart_clone);
    }
    clone->partitions.push_back(part_clone);
  }
  return clone;
}

/*
  Create a memory area where default partition names are stored and fill it
  up with the names.

  SYNOPSIS
    create_default_partition_names()
    part_no                         Partition number for subparts
    num_parts                       Number of partitions
    start_no                        Starting partition number
    subpart                         Is it subpartitions

  RETURN VALUE
    A pointer to the memory area of the default partition names

  DESCRIPTION
    A support routine for the partition code where default values are
    generated.
    The external routine needing this code is check_partition_info
*/

#define MAX_PART_NAME_SIZE 8

char *partition_info::create_default_partition_names(uint part_no,
                                                     uint num_parts_arg,
                                                     uint start_no)
{
  char *ptr= (char*) sql_calloc(num_parts_arg*MAX_PART_NAME_SIZE);
  char *move_ptr= ptr;
  uint i= 0;
  DBUG_ENTER("create_default_partition_names");

  if (likely(ptr != 0))
  {
    do
    {
<<<<<<< HEAD
      my_sprintf(move_ptr, (move_ptr,"p%u", (start_no + i)));
      move_ptr+=MAX_PART_NAME_SIZE;
    } while (++i < num_parts_arg);
=======
      sprintf(move_ptr, "p%u", (start_no + i));
      move_ptr+= MAX_PART_NAME_SIZE;
    } while (++i < no_parts_arg);
>>>>>>> dd12c004
  }
  else
  {
    mem_alloc_error(num_parts_arg*MAX_PART_NAME_SIZE);
  }
  DBUG_RETURN(ptr);
}


/*
  Generate a version string for partition expression
  This function must be updated every time there is a possibility for
  a new function of a higher version number than 5.5.0.

  SYNOPSIS
    set_show_version_string()
  RETURN VALUES
    None
*/
void partition_info::set_show_version_string(String *packet)
{
  int version= 0;
  if (column_list)
    packet->append(STRING_WITH_LEN("\n/*!50500"));
  else
  {
    if (part_expr)
      part_expr->walk(&Item::intro_version, 0, (uchar*)&version);
    if (subpart_expr)
      subpart_expr->walk(&Item::intro_version, 0, (uchar*)&version);
    if (version == 0)
    {
      /* No new functions in partition function */
      packet->append(STRING_WITH_LEN("\n/*!50100"));
    }
    else
    {
      char buf[65];
      char *buf_ptr= longlong10_to_str((longlong)version, buf, 10);
      packet->append(STRING_WITH_LEN("\n/*!"));
      packet->append(buf, (size_t)(buf_ptr - buf));
    }
  }
}

/*
  Create a unique name for the subpartition as part_name'sp''subpart_no'
  SYNOPSIS
    create_subpartition_name()
    subpart_no                  Number of subpartition
    part_name                   Name of partition
  RETURN VALUES
    >0                          A reference to the created name string
    0                           Memory allocation error
*/

char *partition_info::create_subpartition_name(uint subpart_no,
                                               const char *part_name)
{
  uint size_alloc= strlen(part_name) + MAX_PART_NAME_SIZE;
  char *ptr= (char*) sql_calloc(size_alloc);
  DBUG_ENTER("create_subpartition_name");

  if (likely(ptr != NULL))
  {
    my_snprintf(ptr, size_alloc, "%ssp%u", part_name, subpart_no);
  }
  else
  {
    mem_alloc_error(size_alloc);
  }
  DBUG_RETURN(ptr);
}


/*
  Set up all the default partitions not set-up by the user in the SQL
  statement. Also perform a number of checks that the user hasn't tried
  to use default values where no defaults exists.

  SYNOPSIS
    set_up_default_partitions()
    file                A reference to a handler of the table
    info                Create info
    start_no            Starting partition number

  RETURN VALUE
    TRUE                Error, attempted default values not possible
    FALSE               Ok, default partitions set-up

  DESCRIPTION
    The routine uses the underlying handler of the partitioning to define
    the default number of partitions. For some handlers this requires
    knowledge of the maximum number of rows to be stored in the table.
    This routine only accepts HASH and KEY partitioning and thus there is
    no subpartitioning if this routine is successful.
    The external routine needing this code is check_partition_info
*/

bool partition_info::set_up_default_partitions(handler *file,
                                               HA_CREATE_INFO *info,
                                               uint start_no)
{
  uint i;
  char *default_name;
  bool result= TRUE;
  DBUG_ENTER("partition_info::set_up_default_partitions");

  if (part_type != HASH_PARTITION)
  {
    const char *error_string;
    if (part_type == RANGE_PARTITION)
      error_string= partition_keywords[PKW_RANGE].str;
    else
      error_string= partition_keywords[PKW_LIST].str;
    my_error(ER_PARTITIONS_MUST_BE_DEFINED_ERROR, MYF(0), error_string);
    goto end;
  }

  if ((num_parts == 0) &&
      ((num_parts= file->get_default_no_partitions(info)) == 0))
  {
    my_error(ER_PARTITION_NOT_DEFINED_ERROR, MYF(0), "partitions");
    goto end;
  }

  if (unlikely(num_parts > MAX_PARTITIONS))
  {
    my_error(ER_TOO_MANY_PARTITIONS_ERROR, MYF(0));
    goto end;
  }
  if (unlikely((!(default_name= create_default_partition_names(0, num_parts,
                                                               start_no)))))
    goto end;
  i= 0;
  do
  {
    partition_element *part_elem= new partition_element();
    if (likely(part_elem != 0 &&
               (!partitions.push_back(part_elem))))
    {
      part_elem->engine_type= default_engine_type;
      part_elem->partition_name= default_name;
      default_name+=MAX_PART_NAME_SIZE;
    }
    else
    {
      mem_alloc_error(sizeof(partition_element));
      goto end;
    }
  } while (++i < num_parts);
  result= FALSE;
end:
  DBUG_RETURN(result);
}


/*
  Set up all the default subpartitions not set-up by the user in the SQL
  statement. Also perform a number of checks that the default partitioning
  becomes an allowed partitioning scheme.

  SYNOPSIS
    set_up_default_subpartitions()
    file                A reference to a handler of the table
    info                Create info

  RETURN VALUE
    TRUE                Error, attempted default values not possible
    FALSE               Ok, default partitions set-up

  DESCRIPTION
    The routine uses the underlying handler of the partitioning to define
    the default number of partitions. For some handlers this requires
    knowledge of the maximum number of rows to be stored in the table.
    This routine is only called for RANGE or LIST partitioning and those
    need to be specified so only subpartitions are specified.
    The external routine needing this code is check_partition_info
*/

bool partition_info::set_up_default_subpartitions(handler *file, 
                                                  HA_CREATE_INFO *info)
{
  uint i, j;
  bool result= TRUE;
  partition_element *part_elem;
  List_iterator<partition_element> part_it(partitions);
  DBUG_ENTER("partition_info::set_up_default_subpartitions");

  if (num_subparts == 0)
    num_subparts= file->get_default_no_partitions(info);
  if (unlikely((num_parts * num_subparts) > MAX_PARTITIONS))
  {
    my_error(ER_TOO_MANY_PARTITIONS_ERROR, MYF(0));
    goto end;
  }
  i= 0;
  do
  {
    part_elem= part_it++;
    j= 0;
    do
    {
      partition_element *subpart_elem= new partition_element(part_elem);
      if (likely(subpart_elem != 0 &&
          (!part_elem->subpartitions.push_back(subpart_elem))))
      {
        char *ptr= create_subpartition_name(j, part_elem->partition_name);
        if (!ptr)
          goto end;
        subpart_elem->engine_type= default_engine_type;
        subpart_elem->partition_name= ptr;
      }
      else
      {
        mem_alloc_error(sizeof(partition_element));
        goto end;
      }
    } while (++j < num_subparts);
  } while (++i < num_parts);
  result= FALSE;
end:
  DBUG_RETURN(result);
}


/*
  Support routine for check_partition_info

  SYNOPSIS
    set_up_defaults_for_partitioning()
    file                A reference to a handler of the table
    info                Create info
    start_no            Starting partition number

  RETURN VALUE
    TRUE                Error, attempted default values not possible
    FALSE               Ok, default partitions set-up

  DESCRIPTION
    Set up defaults for partition or subpartition (cannot set-up for both,
    this will return an error.
*/

bool partition_info::set_up_defaults_for_partitioning(handler *file,
                                                      HA_CREATE_INFO *info, 
                                                      uint start_no)
{
  DBUG_ENTER("partition_info::set_up_defaults_for_partitioning");

  if (!default_partitions_setup)
  {
    default_partitions_setup= TRUE;
    if (use_default_partitions)
      DBUG_RETURN(set_up_default_partitions(file, info, start_no));
    if (is_sub_partitioned() && 
        use_default_subpartitions)
      DBUG_RETURN(set_up_default_subpartitions(file, info));
  }
  DBUG_RETURN(FALSE);
}


/*
  Support routine for check_partition_info

  SYNOPSIS
    has_unique_fields
    no parameters

  RETURN VALUE
    Erroneus field name  Error, there are two fields with same name
    NULL                 Ok, no field defined twice

  DESCRIPTION
    Check that the user haven't defined the same field twice in
    key or column list partitioning.
*/
char* partition_info::has_unique_fields()
{
  char *field_name_outer, *field_name_inner;
  List_iterator<char> it_outer(part_field_list);
  uint num_fields= part_field_list.elements;
  uint i,j;
  DBUG_ENTER("partition_info::has_unique_fields");

  for (i= 0; i < num_fields; i++)
  {
    field_name_outer= it_outer++;
    List_iterator<char> it_inner(part_field_list);
    for (j= 0; j < num_fields; j++)
    {
      field_name_inner= it_inner++;
      if (i >= j)
        continue;
      if (!(my_strcasecmp(system_charset_info,
                          field_name_outer,
                          field_name_inner)))
      {
        DBUG_RETURN(field_name_outer);
      }
    }
  }
  DBUG_RETURN(NULL);
}

/*
  A support function to check if a partition element's name is unique
  
  SYNOPSIS
    has_unique_name()
    partition_element  element to check

  RETURN VALUES
    TRUE               Has unique name
    FALSE              Doesn't
*/

bool partition_info::has_unique_name(partition_element *element)
{
  DBUG_ENTER("partition_info::has_unique_name");
  
  const char *name_to_check= element->partition_name;
  List_iterator<partition_element> parts_it(partitions);
  
  partition_element *el;
  while ((el= (parts_it++)))
  {
    if (!(my_strcasecmp(system_charset_info, el->partition_name, 
                        name_to_check)) && el != element)
        DBUG_RETURN(FALSE);

    if (!el->subpartitions.is_empty()) 
    {
      partition_element *sub_el;    
      List_iterator<partition_element> subparts_it(el->subpartitions);
      while ((sub_el= (subparts_it++)))
      {
        if (!(my_strcasecmp(system_charset_info, sub_el->partition_name, 
                            name_to_check)) && sub_el != element)
            DBUG_RETURN(FALSE);
      }
    }
  } 
  DBUG_RETURN(TRUE);
}


/*
  A support function to check partition names for duplication in a
  partitioned table

  SYNOPSIS
    has_unique_names()

  RETURN VALUES
    TRUE               Has unique part and subpart names
    FALSE              Doesn't

  DESCRIPTION
    Checks that the list of names in the partitions doesn't contain any
    duplicated names.
*/

char *partition_info::has_unique_names()
{
  DBUG_ENTER("partition_info::has_unique_names");
  
  List_iterator<partition_element> parts_it(partitions);

  partition_element *el;  
  while ((el= (parts_it++)))
  {
    if (! has_unique_name(el))
      DBUG_RETURN(el->partition_name);
      
    if (!el->subpartitions.is_empty())
    {
      List_iterator<partition_element> subparts_it(el->subpartitions);
      partition_element *subel;
      while ((subel= (subparts_it++)))
      {
        if (! has_unique_name(subel))
          DBUG_RETURN(subel->partition_name);
      }
    }
  } 
  DBUG_RETURN(NULL);
}


/*
  Check that the partition/subpartition is setup to use the correct
  storage engine
  SYNOPSIS
    check_engine_condition()
    p_elem                   Partition element
    table_engine_set         Have user specified engine on table level
    inout::engine_type       Current engine used
    inout::first             Is it first partition
  RETURN VALUE
    TRUE                     Failed check
    FALSE                    Ok
  DESCRIPTION
    Specified engine for table and partitions p0 and pn
    Must be correct both on CREATE and ALTER commands
    table p0 pn res (0 - OK, 1 - FAIL)
        -  -  - 0
        -  -  x 1
        -  x  - 1
        -  x  x 0
        x  -  - 0
        x  -  x 0
        x  x  - 0
        x  x  x 0
    i.e:
    - All subpartitions must use the same engine
      AND it must be the same as the partition.
    - All partitions must use the same engine
      AND it must be the same as the table.
    - if one does NOT specify an engine on the table level
      then one must either NOT specify any engine on any
      partition/subpartition OR for ALL partitions/subpartitions
    Note:
    When ALTER a table, the engines are already set for all levels
    (table, all partitions and subpartitions). So if one want to
    change the storage engine, one must specify it on the table level

*/

static bool check_engine_condition(partition_element *p_elem,
                                   bool table_engine_set,
                                   handlerton **engine_type,
                                   bool *first)
{
  DBUG_ENTER("check_engine_condition");

  DBUG_PRINT("enter", ("p_eng %s t_eng %s t_eng_set %u first %u state %u",
                       ha_resolve_storage_engine_name(p_elem->engine_type),
                       ha_resolve_storage_engine_name(*engine_type),
                       table_engine_set, *first, p_elem->part_state));
  if (*first && !table_engine_set)
  {
    *engine_type= p_elem->engine_type;
    DBUG_PRINT("info", ("setting table_engine = %s",
                         ha_resolve_storage_engine_name(*engine_type)));
  }
  *first= FALSE;
  if ((table_engine_set &&
      (p_elem->engine_type != (*engine_type) &&
       p_elem->engine_type)) ||
      (!table_engine_set &&
       p_elem->engine_type != (*engine_type)))
  {
    DBUG_RETURN(TRUE);
  }

  DBUG_RETURN(FALSE);
}


/*
  Check engine mix that it is correct
  Current limitation is that all partitions and subpartitions
  must use the same storage engine.
  SYNOPSIS
    check_engine_mix()
    inout::engine_type       Current engine used
    table_engine_set         Have user specified engine on table level
  RETURN VALUE
    TRUE                     Error, mixed engines
    FALSE                    Ok, no mixed engines
  DESCRIPTION
    Current check verifies only that all handlers are the same.
    Later this check will be more sophisticated.
    (specified partition handler ) specified table handler
    (NDB, NDB) NDB           OK
    (MYISAM, MYISAM) -       OK
    (MYISAM, -)      -       NOT OK
    (MYISAM, -)    MYISAM    OK
    (- , MYISAM)   -         NOT OK
    (- , -)        MYISAM    OK
    (-,-)          -         OK
    (NDB, MYISAM) *          NOT OK
*/

bool partition_info::check_engine_mix(handlerton *engine_type,
                                      bool table_engine_set)
{
  handlerton *old_engine_type= engine_type;
  bool first= TRUE;
  uint n_parts= partitions.elements;
  DBUG_ENTER("partition_info::check_engine_mix");
  DBUG_PRINT("info", ("in: engine_type = %s, table_engine_set = %u",
                       ha_resolve_storage_engine_name(engine_type),
                       table_engine_set));
  if (n_parts)
  {
    List_iterator<partition_element> part_it(partitions);
    uint i= 0;
    do
    {
      partition_element *part_elem= part_it++;
      DBUG_PRINT("info", ("part = %d engine = %s table_engine_set %u",
                 i, ha_resolve_storage_engine_name(part_elem->engine_type),
                 table_engine_set));
      if (is_sub_partitioned() &&
          part_elem->subpartitions.elements)
      {
        uint n_subparts= part_elem->subpartitions.elements;
        uint j= 0;
        List_iterator<partition_element> sub_it(part_elem->subpartitions);
        do
        {
          partition_element *sub_elem= sub_it++;
          DBUG_PRINT("info", ("sub = %d engine = %s table_engie_set %u",
                     j, ha_resolve_storage_engine_name(sub_elem->engine_type),
                     table_engine_set));
          if (check_engine_condition(sub_elem, table_engine_set,
                                     &engine_type, &first))
            goto error;
        } while (++j < n_subparts);
        /* ensure that the partition also has correct engine */
        if (check_engine_condition(part_elem, table_engine_set,
                                   &engine_type, &first))
          goto error;
      }
      else if (check_engine_condition(part_elem, table_engine_set,
                                      &engine_type, &first))
        goto error;
    } while (++i < n_parts);
  }
  DBUG_PRINT("info", ("engine_type = %s",
                       ha_resolve_storage_engine_name(engine_type)));
  if (!engine_type)
    engine_type= old_engine_type;
  if (engine_type->flags & HTON_NO_PARTITION)
  {
    my_error(ER_PARTITION_MERGE_ERROR, MYF(0));
    DBUG_RETURN(TRUE);
  }
  DBUG_PRINT("info", ("out: engine_type = %s",
                       ha_resolve_storage_engine_name(engine_type)));
  DBUG_ASSERT(engine_type != partition_hton);
  DBUG_RETURN(FALSE);
error:
  /*
    Mixed engines not yet supported but when supported it will need
    the partition handler
  */
  DBUG_RETURN(TRUE);
}


/*
  This routine allocates an array for all range constants to achieve a fast
  check what partition a certain value belongs to. At the same time it does
  also check that the range constants are defined in increasing order and
  that the expressions are constant integer expressions.

  SYNOPSIS
    check_range_constants()
    thd                          Thread object

  RETURN VALUE
    TRUE                An error occurred during creation of range constants
    FALSE               Successful creation of range constant mapping

  DESCRIPTION
    This routine is called from check_partition_info to get a quick error
    before we came too far into the CREATE TABLE process. It is also called
    from fix_partition_func every time we open the .frm file. It is only
    called for RANGE PARTITIONed tables.
*/

bool partition_info::check_range_constants(THD *thd)
{
  partition_element* part_def;
  bool first= TRUE;
  uint i;
  List_iterator<partition_element> it(partitions);
  int result= TRUE;
  DBUG_ENTER("partition_info::check_range_constants");
  DBUG_PRINT("enter", ("RANGE with %d parts, column_list = %u", num_parts,
                                                         column_list));

  if (column_list)
  {
    part_column_list_val *loc_range_col_array;
    part_column_list_val *UNINIT_VAR(current_largest_col_val);
    uint num_column_values= part_field_list.elements;
    uint size_entries= sizeof(part_column_list_val) * num_column_values;
    range_col_array= (part_column_list_val*)sql_calloc(num_parts *
                                                       size_entries);
    if (unlikely(range_col_array == NULL))
    {
      mem_alloc_error(num_parts * size_entries);
      goto end;
    }
    loc_range_col_array= range_col_array;
    i= 0;
    do
    {
      part_def= it++;
      {
        List_iterator<part_elem_value> list_val_it(part_def->list_val_list);
        part_elem_value *range_val= list_val_it++;
        part_column_list_val *col_val= range_val->col_val_array;

        if (fix_column_value_functions(thd, range_val, i))
          goto end;
        memcpy(loc_range_col_array, (const void*)col_val, size_entries);
        loc_range_col_array+= num_column_values;
        if (!first)
        {
          if (compare_column_values((const void*)current_largest_col_val,
                                    (const void*)col_val) >= 0)
            goto range_not_increasing_error;
        }
        current_largest_col_val= col_val;
      }
      first= FALSE;
    } while (++i < num_parts);
  }
  else
  {
    longlong UNINIT_VAR(current_largest);
    longlong part_range_value;
    bool signed_flag= !part_expr->unsigned_flag;

    part_result_type= INT_RESULT;
    range_int_array= (longlong*)sql_alloc(num_parts * sizeof(longlong));
    if (unlikely(range_int_array == NULL))
    {
      mem_alloc_error(num_parts * sizeof(longlong));
      goto end;
    }
    i= 0;
    do
    {
      part_def= it++;
      if ((i != (num_parts - 1)) || !defined_max_value)
      {
        part_range_value= part_def->range_value;
        if (!signed_flag)
          part_range_value-= 0x8000000000000000ULL;
      }
      else
        part_range_value= LONGLONG_MAX;

      if (!first)
      {
        if (unlikely(current_largest > part_range_value) ||
            (unlikely(current_largest == part_range_value) &&
            (part_range_value < LONGLONG_MAX ||
             i != (num_parts - 1) ||
             !defined_max_value)))
          goto range_not_increasing_error;
      }
      range_int_array[i]= part_range_value;
      current_largest= part_range_value;
      first= FALSE;
    } while (++i < num_parts);
  }
  result= FALSE;
end:
  DBUG_RETURN(result);

range_not_increasing_error:
  my_error(ER_RANGE_NOT_INCREASING_ERROR, MYF(0));
  goto end;
}


/*
  Support routines for check_list_constants used by qsort to sort the
  constant list expressions. One routine for integers and one for
  column lists.

  SYNOPSIS
    list_part_cmp()
      a                First list constant to compare with
      b                Second list constant to compare with

  RETURN VALUE
    +1                 a > b
    0                  a  == b
    -1                 a < b
*/

extern "C"
int partition_info_list_part_cmp(const void* a, const void* b)
{
  longlong a1= ((LIST_PART_ENTRY*)a)->list_value;
  longlong b1= ((LIST_PART_ENTRY*)b)->list_value;
  if (a1 < b1)
    return -1;
  else if (a1 > b1)
    return +1;
  else
    return 0;
}


int partition_info::list_part_cmp(const void* a, const void* b)
{
  return partition_info_list_part_cmp(a, b);
}


/*
  Compare two lists of column values in RANGE/LIST partitioning
  SYNOPSIS
    compare_column_values()
    first                    First column list argument
    second                   Second column list argument
  RETURN VALUES
    0                        Equal
    -1                       First argument is smaller
    +1                       First argument is larger
*/

extern "C"
int partition_info_compare_column_values(const void *first_arg,
                                         const void *second_arg)
{
  const part_column_list_val *first= (part_column_list_val*)first_arg;
  const part_column_list_val *second= (part_column_list_val*)second_arg;
  partition_info *part_info= first->part_info;
  Field **field;

  for (field= part_info->part_field_array; *field;
       field++, first++, second++)
  {
    if (first->max_value || second->max_value)
    {
      if (first->max_value && second->max_value)
        return 0;
      if (second->max_value)
        return -1;
      else
        return +1;
    }
    if (first->null_value || second->null_value)
    {
      if (first->null_value && second->null_value)
        continue;
      if (second->null_value)
        return +1;
      else
        return -1;
    }
    int res= (*field)->cmp((const uchar*)first->column_value,
                           (const uchar*)second->column_value);
    if (res)
      return res;
  }
  return 0;
}


int partition_info::compare_column_values(const void *first_arg,
                                          const void *second_arg)
{
  return partition_info_compare_column_values(first_arg, second_arg);
}


/*
  This routine allocates an array for all list constants to achieve a fast
  check what partition a certain value belongs to. At the same time it does
  also check that there are no duplicates among the list constants and that
  that the list expressions are constant integer expressions.

  SYNOPSIS
    check_list_constants()
    thd                            Thread object

  RETURN VALUE
    TRUE                  An error occurred during creation of list constants
    FALSE                 Successful creation of list constant mapping

  DESCRIPTION
    This routine is called from check_partition_info to get a quick error
    before we came too far into the CREATE TABLE process. It is also called
    from fix_partition_func every time we open the .frm file. It is only
    called for LIST PARTITIONed tables.
*/

bool partition_info::check_list_constants(THD *thd)
{
  uint i, size_entries, num_column_values;
  uint list_index= 0;
  part_elem_value *list_value;
  bool result= TRUE;
  longlong type_add, calc_value;
  void *curr_value;
  void *UNINIT_VAR(prev_value);
  partition_element* part_def;
  bool found_null= FALSE;
  qsort_cmp compare_func;
  void *ptr;
  List_iterator<partition_element> list_func_it(partitions);
  DBUG_ENTER("partition_info::check_list_constants");

  part_result_type= INT_RESULT;
  num_list_values= 0;
  /*
    We begin by calculating the number of list values that have been
    defined in the first step.

    We use this number to allocate a properly sized array of structs
    to keep the partition id and the value to use in that partition.
    In the second traversal we assign them values in the struct array.

    Finally we sort the array of structs in order of values to enable
    a quick binary search for the proper value to discover the
    partition id.
    After sorting the array we check that there are no duplicates in the
    list.
  */

  i= 0;
  do
  {
    part_def= list_func_it++;
    if (part_def->has_null_value)
    {
      if (found_null)
      {
        my_error(ER_MULTIPLE_DEF_CONST_IN_LIST_PART_ERROR, MYF(0));
        goto end;
      }
      has_null_value= TRUE;
      has_null_part_id= i;
      found_null= TRUE;
    }
    List_iterator<part_elem_value> list_val_it1(part_def->list_val_list);
    while (list_val_it1++)
      num_list_values++;
  } while (++i < num_parts);
  list_func_it.rewind();
  num_column_values= part_field_list.elements;
  size_entries= column_list ?
        (num_column_values * sizeof(part_column_list_val)) :
        sizeof(LIST_PART_ENTRY);
  ptr= sql_calloc((num_list_values+1) * size_entries);
  if (unlikely(ptr == NULL))
  {
    mem_alloc_error(num_list_values * size_entries);
    goto end;
  }
  if (column_list)
  {
    part_column_list_val *loc_list_col_array;
    loc_list_col_array= (part_column_list_val*)ptr;
    list_col_array= (part_column_list_val*)ptr;
    compare_func= partition_info_compare_column_values;
    i= 0;
    do
    {
      part_def= list_func_it++;
      List_iterator<part_elem_value> list_val_it2(part_def->list_val_list);
      while ((list_value= list_val_it2++))
      {
        part_column_list_val *col_val= list_value->col_val_array;
        if (unlikely(fix_column_value_functions(thd, list_value, i)))
        {
          DBUG_RETURN(TRUE);
        }
        memcpy(loc_list_col_array, (const void*)col_val, size_entries);
        loc_list_col_array+= num_column_values;
      }
    } while (++i < num_parts);
  }
  else
  {
    compare_func= partition_info_list_part_cmp;
    list_array= (LIST_PART_ENTRY*)ptr;
    i= 0;
    /*
      Fix to be able to reuse signed sort functions also for unsigned
      partition functions.
    */
    type_add= (longlong)(part_expr->unsigned_flag ?
                                       0x8000000000000000ULL :
                                       0ULL);

    do
    {
      part_def= list_func_it++;
      List_iterator<part_elem_value> list_val_it2(part_def->list_val_list);
      while ((list_value= list_val_it2++))
      {
        calc_value= list_value->value - type_add;
        list_array[list_index].list_value= calc_value;
        list_array[list_index++].partition_id= i;
      }
    } while (++i < num_parts);
  }
  DBUG_ASSERT(fixed);
  if (num_list_values)
  {
    bool first= TRUE;
    /*
      list_array and list_col_array are unions, so this works for both
      variants of LIST partitioning.
    */
    my_qsort((void*)list_array, num_list_values, size_entries,
             compare_func);

    i= 0;
    do
    {
      DBUG_ASSERT(i < num_list_values);
      curr_value= column_list ? (void*)&list_col_array[num_column_values * i] :
                                (void*)&list_array[i];
      if (likely(first || compare_func(curr_value, prev_value)))
      {
        prev_value= curr_value;
        first= FALSE;
      }
      else
      {
        my_error(ER_MULTIPLE_DEF_CONST_IN_LIST_PART_ERROR, MYF(0));
        goto end;
      }
    } while (++i < num_list_values);
  }
  result= FALSE;
end:
  DBUG_RETURN(result);
}

/**
  Check if we allow DATA/INDEX DIRECTORY, if not warn and set them to NULL.

  @param thd  THD also containing sql_mode (looks from MODE_NO_DIR_IN_CREATE).
  @param part_elem partition_element to check.
*/
static void warn_if_dir_in_part_elem(THD *thd, partition_element *part_elem)
{
#ifdef HAVE_READLINK
  if (!my_use_symdir || (thd->variables.sql_mode & MODE_NO_DIR_IN_CREATE))
#endif
  {
    if (part_elem->data_file_name)
      push_warning_printf(thd, MYSQL_ERROR::WARN_LEVEL_WARN,
                          WARN_OPTION_IGNORED, ER(WARN_OPTION_IGNORED),
                          "DATA DIRECTORY");
    if (part_elem->index_file_name)
      push_warning_printf(thd, MYSQL_ERROR::WARN_LEVEL_WARN,
                          WARN_OPTION_IGNORED, ER(WARN_OPTION_IGNORED),
                          "INDEX DIRECTORY");
    part_elem->data_file_name= part_elem->index_file_name= NULL;
  }
}


/*
  This code is used early in the CREATE TABLE and ALTER TABLE process.

  SYNOPSIS
    check_partition_info()
    thd                 Thread object
    eng_type            Return value for used engine in partitions
    file                A reference to a handler of the table
    info                Create info
    add_or_reorg_part   Is it ALTER TABLE ADD/REORGANIZE command

  RETURN VALUE
    TRUE                 Error, something went wrong
    FALSE                Ok, full partition data structures are now generated

  DESCRIPTION
    We will check that the partition info requested is possible to set-up in
    this version. This routine is an extension of the parser one could say.
    If defaults were used we will generate default data structures for all
    partitions.

*/

bool partition_info::check_partition_info(THD *thd, handlerton **eng_type,
                                          handler *file, HA_CREATE_INFO *info,
                                          bool add_or_reorg_part)
{
  handlerton *table_engine= default_engine_type;
  uint i, tot_partitions;
  bool result= TRUE, table_engine_set;
  char *same_name;
  DBUG_ENTER("partition_info::check_partition_info");
  DBUG_ASSERT(default_engine_type != partition_hton);

  DBUG_PRINT("info", ("default table_engine = %s",
                      ha_resolve_storage_engine_name(table_engine)));
  if (!add_or_reorg_part)
  {
    int err= 0;

    if (!list_of_part_fields)
    {
      DBUG_ASSERT(part_expr);
      err= part_expr->walk(&Item::check_partition_func_processor, 0,
                           NULL);
      if (!err && is_sub_partitioned() && !list_of_subpart_fields)
        err= subpart_expr->walk(&Item::check_partition_func_processor, 0,
                                NULL);
    }
    if (err)
    {
      my_error(ER_PARTITION_FUNCTION_IS_NOT_ALLOWED, MYF(0));
      goto end;
    }
    if (thd->lex->sql_command == SQLCOM_CREATE_TABLE &&
        fix_parser_data(thd))
      goto end;
  }
  if (unlikely(!is_sub_partitioned() && 
               !(use_default_subpartitions && use_default_num_subpartitions)))
  {
    my_error(ER_SUBPARTITION_ERROR, MYF(0));
    goto end;
  }
  if (unlikely(is_sub_partitioned() &&
              (!(part_type == RANGE_PARTITION || 
                 part_type == LIST_PARTITION))))
  {
    /* Only RANGE and LIST partitioning can be subpartitioned */
    my_error(ER_SUBPARTITION_ERROR, MYF(0));
    goto end;
  }
  if (unlikely(set_up_defaults_for_partitioning(file, info, (uint)0)))
    goto end;
  if (!(tot_partitions= get_tot_partitions()))
  {
    my_error(ER_PARTITION_NOT_DEFINED_ERROR, MYF(0), "partitions");
    goto end;
  }
  if (unlikely(tot_partitions > MAX_PARTITIONS))
  {
    my_error(ER_TOO_MANY_PARTITIONS_ERROR, MYF(0));
    goto end;
  }
  /*
    if NOT specified ENGINE = <engine>:
      If Create, always use create_info->db_type
      else, use previous tables db_type 
      either ALL or NONE partition should be set to
      default_engine_type when not table_engine_set
      Note: after a table is created its storage engines for
      the table and all partitions/subpartitions are set.
      So when ALTER it is already set on table level
  */
  if (info && info->used_fields & HA_CREATE_USED_ENGINE)
  {
    table_engine_set= TRUE;
    table_engine= info->db_type;
    /* if partition_hton, use thd->lex->create_info */
    if (table_engine == partition_hton)
      table_engine= thd->lex->create_info.db_type;
    DBUG_ASSERT(table_engine != partition_hton);
    DBUG_PRINT("info", ("Using table_engine = %s",
                        ha_resolve_storage_engine_name(table_engine)));
  }
  else
  {
    table_engine_set= FALSE;
    if (thd->lex->sql_command != SQLCOM_CREATE_TABLE)
    {
      table_engine_set= TRUE;
      DBUG_PRINT("info", ("No create, table_engine = %s",
                          ha_resolve_storage_engine_name(table_engine)));
      DBUG_ASSERT(table_engine && table_engine != partition_hton);
    }
  }

  if (part_field_list.elements > 0 &&
      (same_name= has_unique_fields()))
  {
    my_error(ER_SAME_NAME_PARTITION_FIELD, MYF(0), same_name);
    goto end;
  }
  if ((same_name= has_unique_names()))
  {
    my_error(ER_SAME_NAME_PARTITION, MYF(0), same_name);
    goto end;
  }
  i= 0;
  {
    List_iterator<partition_element> part_it(partitions);
    uint num_parts_not_set= 0;
    uint prev_num_subparts_not_set= num_subparts + 1;
    do
    {
      partition_element *part_elem= part_it++;
      warn_if_dir_in_part_elem(thd, part_elem);
      if (!is_sub_partitioned())
      {
        if (part_elem->engine_type == NULL)
        {
          num_parts_not_set++;
          part_elem->engine_type= default_engine_type;
        }
        if (check_table_name(part_elem->partition_name,
                             strlen(part_elem->partition_name), FALSE))
        {
          my_error(ER_WRONG_PARTITION_NAME, MYF(0));
          goto end;
        }
        DBUG_PRINT("info", ("part = %d engine = %s",
                   i, ha_resolve_storage_engine_name(part_elem->engine_type)));
      }
      else
      {
        uint j= 0;
        uint num_subparts_not_set= 0;
        List_iterator<partition_element> sub_it(part_elem->subpartitions);
        partition_element *sub_elem;
        do
        {
          sub_elem= sub_it++;
          warn_if_dir_in_part_elem(thd, sub_elem);
          if (check_table_name(sub_elem->partition_name,
                               strlen(sub_elem->partition_name), FALSE))
          {
            my_error(ER_WRONG_PARTITION_NAME, MYF(0));
            goto end;
          }
          if (sub_elem->engine_type == NULL)
          {
            if (part_elem->engine_type != NULL)
              sub_elem->engine_type= part_elem->engine_type;
            else
            {
              sub_elem->engine_type= default_engine_type;
              num_subparts_not_set++;
            }
          }
          DBUG_PRINT("info", ("part = %d sub = %d engine = %s", i, j,
                     ha_resolve_storage_engine_name(sub_elem->engine_type)));
        } while (++j < num_subparts);

        if (prev_num_subparts_not_set == (num_subparts + 1) &&
            (num_subparts_not_set == 0 ||
             num_subparts_not_set == num_subparts))
          prev_num_subparts_not_set= num_subparts_not_set;

        if (!table_engine_set &&
            prev_num_subparts_not_set != num_subparts_not_set)
        {
          DBUG_PRINT("info", ("num_subparts_not_set = %u num_subparts = %u",
                     num_subparts_not_set, num_subparts));
          my_error(ER_MIX_HANDLER_ERROR, MYF(0));
          goto end;
        }

        if (part_elem->engine_type == NULL)
        {
          if (num_subparts_not_set == 0)
            part_elem->engine_type= sub_elem->engine_type;
          else
          {
            num_parts_not_set++;
            part_elem->engine_type= default_engine_type;
          }
        }
      }
    } while (++i < num_parts);
    if (!table_engine_set &&
        num_parts_not_set != 0 &&
        num_parts_not_set != num_parts)
    {
      DBUG_PRINT("info", ("num_parts_not_set = %u num_parts = %u",
                 num_parts_not_set, num_subparts));
      my_error(ER_MIX_HANDLER_ERROR, MYF(0));
      goto end;
    }
  }
  if (unlikely(check_engine_mix(table_engine, table_engine_set)))
  {
    my_error(ER_MIX_HANDLER_ERROR, MYF(0));
    goto end;
  }

  DBUG_ASSERT(table_engine != partition_hton &&
              default_engine_type == table_engine);
  if (eng_type)
    *eng_type= table_engine;


  /*
    We need to check all constant expressions that they are of the correct
    type and that they are increasing for ranges and not overlapping for
    list constants.
  */

  if (add_or_reorg_part)
  {
    if (unlikely((part_type == RANGE_PARTITION &&
                  check_range_constants(thd)) ||
                 (part_type == LIST_PARTITION &&
                  check_list_constants(thd))))
      goto end;
  }
  result= FALSE;
end:
  DBUG_RETURN(result);
}


/*
  Print error for no partition found

  SYNOPSIS
    print_no_partition_found()
    table                        Table object

  RETURN VALUES
*/

void partition_info::print_no_partition_found(TABLE *table_arg)
{
  char buf[100];
  char *buf_ptr= (char*)&buf;
  TABLE_LIST table_list;

  bzero(&table_list, sizeof(table_list));
  table_list.db= table_arg->s->db.str;
  table_list.table_name= table_arg->s->table_name.str;

  if (check_single_table_access(current_thd,
                                SELECT_ACL, &table_list, TRUE))
  {
    my_message(ER_NO_PARTITION_FOR_GIVEN_VALUE,
               ER(ER_NO_PARTITION_FOR_GIVEN_VALUE_SILENT), MYF(0));
  }
  else
  {
    if (column_list)
      buf_ptr= (char*)"from column_list";
    else
    {
      my_bitmap_map *old_map= dbug_tmp_use_all_columns(table_arg, table_arg->read_set);
      if (part_expr->null_value)
        buf_ptr= (char*)"NULL";
      else
        longlong2str(err_value, buf,
                     part_expr->unsigned_flag ? 10 : -10);
      dbug_tmp_restore_column_map(table_arg->read_set, old_map);
    }
    my_error(ER_NO_PARTITION_FOR_GIVEN_VALUE, MYF(0), buf_ptr);
  }
}


/*
  Set fields related to partition expression
  SYNOPSIS
    set_part_expr()
    start_token               Start of partition function string
    item_ptr                  Pointer to item tree
    end_token                 End of partition function string
    is_subpart                Subpartition indicator
  RETURN VALUES
    TRUE                      Memory allocation error
    FALSE                     Success
*/

bool partition_info::set_part_expr(char *start_token, Item *item_ptr,
                                   char *end_token, bool is_subpart)
{
  uint expr_len= end_token - start_token;
  char *func_string= (char*) sql_memdup(start_token, expr_len);

  if (!func_string)
  {
    mem_alloc_error(expr_len);
    return TRUE;
  }
  if (is_subpart)
  {
    list_of_subpart_fields= FALSE;
    subpart_expr= item_ptr;
    subpart_func_string= func_string;
    subpart_func_len= expr_len;
  }
  else
  {
    list_of_part_fields= FALSE;
    part_expr= item_ptr;
    part_func_string= func_string;
    part_func_len= expr_len;
  }
  return FALSE;
}


/*
  Check that partition fields and subpartition fields are not too long

  SYNOPSIS
    check_partition_field_length()

  RETURN VALUES
    TRUE                             Total length was too big
    FALSE                            Length is ok
*/

bool partition_info::check_partition_field_length()
{
  uint store_length= 0;
  uint i;
  DBUG_ENTER("partition_info::check_partition_field_length");

  for (i= 0; i < num_part_fields; i++)
    store_length+= get_partition_field_store_length(part_field_array[i]);
  if (store_length > MAX_KEY_LENGTH)
    DBUG_RETURN(TRUE);
  store_length= 0;
  for (i= 0; i < num_subpart_fields; i++)
    store_length+= get_partition_field_store_length(subpart_field_array[i]);
  if (store_length > MAX_KEY_LENGTH)
    DBUG_RETURN(TRUE);
  DBUG_RETURN(FALSE);
}


/*
  Set up buffers and arrays for fields requiring preparation
  SYNOPSIS
    set_up_charset_field_preps()

  RETURN VALUES
    TRUE                             Memory Allocation error
    FALSE                            Success

  DESCRIPTION
    Set up arrays and buffers for fields that require special care for
    calculation of partition id. This is used for string fields with
    variable length or string fields with fixed length that isn't using
    the binary collation.
*/

bool partition_info::set_up_charset_field_preps()
{
  Field *field, **ptr;
  uchar **char_ptrs;
  unsigned i;
  size_t size;
  uint tot_fields= 0;
  uint tot_part_fields= 0;
  uint tot_subpart_fields= 0;
  DBUG_ENTER("set_up_charset_field_preps");

  if (!(part_type == HASH_PARTITION &&
        list_of_part_fields) &&
        check_part_func_fields(part_field_array, FALSE))
  {
    ptr= part_field_array;
    /* Set up arrays and buffers for those fields */
    while ((field= *(ptr++)))
    {
      if (field_is_partition_charset(field))
      {
        tot_part_fields++;
        tot_fields++;
      }
    }
    size= tot_part_fields * sizeof(char*);
    if (!(char_ptrs= (uchar**)sql_calloc(size)))
      goto error;
    part_field_buffers= char_ptrs;
    if (!(char_ptrs= (uchar**)sql_calloc(size)))
      goto error;
    restore_part_field_ptrs= char_ptrs;
    size= (tot_part_fields + 1) * sizeof(Field*);
    if (!(char_ptrs= (uchar**)sql_alloc(size)))
      goto error;
    part_charset_field_array= (Field**)char_ptrs;
    ptr= part_field_array;
    i= 0;
    while ((field= *(ptr++)))
    {
      if (field_is_partition_charset(field))
      {
        uchar *field_buf;
        size= field->pack_length();
        if (!(field_buf= (uchar*) sql_calloc(size)))
          goto error;
        part_charset_field_array[i]= field;
        part_field_buffers[i++]= field_buf;
      }
    }
    part_charset_field_array[i]= NULL;
  }
  if (is_sub_partitioned() && !list_of_subpart_fields &&
      check_part_func_fields(subpart_field_array, FALSE))
  {
    /* Set up arrays and buffers for those fields */
    ptr= subpart_field_array;
    while ((field= *(ptr++)))
    {
      if (field_is_partition_charset(field))
      {
        tot_subpart_fields++;
        tot_fields++;
      }
    }
    size= tot_subpart_fields * sizeof(char*);
    if (!(char_ptrs= (uchar**) sql_calloc(size)))
      goto error;
    subpart_field_buffers= char_ptrs;
    if (!(char_ptrs= (uchar**) sql_calloc(size)))
      goto error;
    restore_subpart_field_ptrs= char_ptrs;
    size= (tot_subpart_fields + 1) * sizeof(Field*);
    if (!(char_ptrs= (uchar**) sql_alloc(size)))
      goto error;
    subpart_charset_field_array= (Field**)char_ptrs;
    ptr= subpart_field_array;
    i= 0;
    while ((field= *(ptr++)))
    {
      CHARSET_INFO *cs;
      uchar *field_buf;
      LINT_INIT(field_buf);

      if (!field_is_partition_charset(field))
        continue;
      cs= ((Field_str*)field)->charset();
      size= field->pack_length();
      if (!(field_buf= (uchar*) sql_calloc(size)))
        goto error;
      subpart_charset_field_array[i]= field;
      subpart_field_buffers[i++]= field_buf;
    }
    subpart_charset_field_array[i]= NULL;
  }
  DBUG_RETURN(FALSE);
error:
  mem_alloc_error(size);
  DBUG_RETURN(TRUE);
}


/*
  Check if path does not contain mysql data home directory
  for partition elements with data directory and index directory

  SYNOPSIS
    check_partition_dirs()
    part_info               partition_info struct 

  RETURN VALUES
    0	ok
    1	error  
*/

bool check_partition_dirs(partition_info *part_info)
{
  if (!part_info)
    return 0;

  partition_element *part_elem;
  List_iterator<partition_element> part_it(part_info->partitions);
  while ((part_elem= part_it++))
  {
    if (part_elem->subpartitions.elements)
    {
      List_iterator<partition_element> sub_it(part_elem->subpartitions);
      partition_element *subpart_elem;
      while ((subpart_elem= sub_it++))
      {
        if (test_if_data_home_dir(subpart_elem->data_file_name))
          goto dd_err;
        if (test_if_data_home_dir(subpart_elem->index_file_name))
          goto id_err;
      }
    }
    else
    {
      if (test_if_data_home_dir(part_elem->data_file_name))
        goto dd_err;
      if (test_if_data_home_dir(part_elem->index_file_name))
        goto id_err;
    }
  }
  return 0;

dd_err:
  my_error(ER_WRONG_ARGUMENTS,MYF(0),"DATA DIRECTORY");
  return 1;

id_err:
  my_error(ER_WRONG_ARGUMENTS,MYF(0),"INDEX DIRECTORY");
  return 1;
}

/*
  Create a new column value in current list with maxvalue
  Called from parser

  SYNOPSIS
    add_max_value()
  RETURN
    TRUE               Error
    FALSE              Success
*/

int partition_info::add_max_value()
{
  DBUG_ENTER("partition_info::add_max_value");

  part_column_list_val *col_val;
  if (!(col_val= add_column_value()))
  {
    DBUG_RETURN(TRUE);
  }
  col_val->max_value= TRUE;
  DBUG_RETURN(FALSE);
}

/*
  Create a new column value in current list
  Called from parser

  SYNOPSIS
    add_column_value()
  RETURN
    >0                 A part_column_list_val object which have been
                       inserted into its list
    0                  Memory allocation failure
*/

part_column_list_val *partition_info::add_column_value()
{
  uint max_val= num_columns ? num_columns : MAX_REF_PARTS;
  DBUG_ENTER("add_column_value");
  DBUG_PRINT("enter", ("num_columns = %u, curr_list_object %u, max_val = %u",
                        num_columns, curr_list_object, max_val));
  if (curr_list_object < max_val)
  {
    curr_list_val->added_items++;
    DBUG_RETURN(&curr_list_val->col_val_array[curr_list_object++]);
  }
  if (!num_columns && part_type == LIST_PARTITION)
  {
    /*
      We're trying to add more than MAX_REF_PARTS, this can happen
      in ALTER TABLE using List partitions where the first partition
      uses VALUES IN (1,2,3...,17) where the number of fields in
      the list is more than MAX_REF_PARTS, in this case we know
      that the number of columns must be 1 and we thus reorganize
      into the structure used for 1 column. After this we call
      ourselves recursively which should always succeed.
    */
    if (!reorganize_into_single_field_col_val())
    {
      DBUG_RETURN(add_column_value());
    }
    DBUG_RETURN(NULL);
  }
  if (column_list)
  {
    my_error(ER_PARTITION_COLUMN_LIST_ERROR, MYF(0));
  }
  else
  {
    if (part_type == RANGE_PARTITION)
      my_error(ER_TOO_MANY_VALUES_ERROR, MYF(0), "RANGE");
    else
      my_error(ER_TOO_MANY_VALUES_ERROR, MYF(0), "LIST");
  }
  DBUG_RETURN(NULL);
}


/*
  Initialise part_elem_value object at setting of a new object
  (Helper functions to functions called by parser)

  SYNOPSIS
    init_col_val
    col_val                  Column value object to be initialised
    item                     Item object representing column value

  RETURN VALUES
    TRUE                     Failure
    FALSE                    Success
*/
void partition_info::init_col_val(part_column_list_val *col_val, Item *item)
{
  DBUG_ENTER("partition_info::init_col_val");

  col_val->item_expression= item;
  col_val->null_value= item->null_value;
  if (item->result_type() == INT_RESULT)
  {
    /*
      This could be both column_list partitioning and function
      partitioning, but it doesn't hurt to set the function
      partitioning flags about unsignedness.
    */
    curr_list_val->value= item->val_int();
    curr_list_val->unsigned_flag= TRUE;
    if (!item->unsigned_flag &&
        curr_list_val->value < 0)
      curr_list_val->unsigned_flag= FALSE;
    if (!curr_list_val->unsigned_flag)
      curr_part_elem->signed_flag= TRUE;
  }
  col_val->part_info= NULL;
  DBUG_VOID_RETURN;
}
/*
  Add a column value in VALUES LESS THAN or VALUES IN
  (Called from parser)

  SYNOPSIS
    add_column_list_value()
    lex                      Parser's lex object
    thd                      Thread object
    item                     Item object representing column value

  RETURN VALUES
    TRUE                     Failure
    FALSE                    Success
*/
bool partition_info::add_column_list_value(THD *thd, Item *item)
{
  part_column_list_val *col_val;
  Name_resolution_context *context= &thd->lex->current_select->context;
  TABLE_LIST *save_list= context->table_list;
  const char *save_where= thd->where;
  DBUG_ENTER("partition_info::add_column_list_value");

  if (part_type == LIST_PARTITION &&
      num_columns == 1U)
  {
    if (init_column_part())
    {
      DBUG_RETURN(TRUE);
    }
  }

  context->table_list= 0;
  if (column_list)
    thd->where= "field list";
  else
    thd->where= "partition function";

  if (item->walk(&Item::check_partition_func_processor, 0,
                 NULL))
  {
    my_error(ER_PARTITION_FUNCTION_IS_NOT_ALLOWED, MYF(0));
    DBUG_RETURN(TRUE);
  }
  if (item->fix_fields(thd, (Item**)0) ||
      ((context->table_list= save_list), FALSE) ||
      (!item->const_item()))
  {
    context->table_list= save_list;
    thd->where= save_where;
    my_error(ER_PARTITION_FUNCTION_IS_NOT_ALLOWED, MYF(0));
    DBUG_RETURN(TRUE);
  }
  thd->where= save_where;

  if (!(col_val= add_column_value()))
  {
    DBUG_RETURN(TRUE);
  }
  init_col_val(col_val, item);
  DBUG_RETURN(FALSE);
}

/*
  Initialise part_info object for receiving a set of column values
  for a partition, called when parser reaches VALUES LESS THAN or
  VALUES IN.

  SYNOPSIS
    init_column_part()
    lex                    Parser's lex object

  RETURN VALUES
    TRUE                     Failure
    FALSE                    Success
*/
bool partition_info::init_column_part()
{
  partition_element *p_elem= curr_part_elem;
  part_column_list_val *col_val_array;
  part_elem_value *list_val;
  uint loc_num_columns;
  DBUG_ENTER("partition_info::init_column_part");

  if (!(list_val=
      (part_elem_value*)sql_calloc(sizeof(part_elem_value))) ||
       p_elem->list_val_list.push_back(list_val))
  {
    mem_alloc_error(sizeof(part_elem_value));
    DBUG_RETURN(TRUE);
  }
  if (num_columns)
    loc_num_columns= num_columns;
  else
    loc_num_columns= MAX_REF_PARTS;
  if (!(col_val_array=
        (part_column_list_val*)sql_calloc(loc_num_columns *
         sizeof(part_column_list_val))))
  {
    mem_alloc_error(loc_num_columns * sizeof(part_elem_value));
    DBUG_RETURN(TRUE);
  }
  list_val->col_val_array= col_val_array;
  list_val->added_items= 0;
  curr_list_val= list_val;
  curr_list_object= 0;
  DBUG_RETURN(FALSE);
}

/*
  In the case of ALTER TABLE ADD/REORGANIZE PARTITION for LIST
  partitions we can specify list values as:
  VALUES IN (v1, v2,,,, v17) if we're using the first partitioning
  variant with a function or a column list partitioned table with
  one partition field. In this case the parser knows not the
  number of columns start with and allocates MAX_REF_PARTS in the
  array. If we try to allocate something beyond MAX_REF_PARTS we
  will call this function to reorganize into a structure with
  num_columns = 1. Also when the parser knows that we used LIST
  partitioning and we used a VALUES IN like above where number of
  values was smaller than MAX_REF_PARTS or equal, then we will
  reorganize after discovering this in the parser.

  SYNOPSIS
    reorganize_into_single_field_col_val()

  RETURN VALUES
    TRUE                     Failure
    FALSE                    Success
*/
int partition_info::reorganize_into_single_field_col_val()
{
  part_column_list_val *col_val, *new_col_val;
  part_elem_value *val= curr_list_val;
  uint loc_num_columns= num_columns;
  uint i;
  DBUG_ENTER("partition_info::reorganize_into_single_field_col_val");

  num_columns= 1;
  val->added_items= 1U;
  col_val= &val->col_val_array[0];
  init_col_val(col_val, col_val->item_expression);
  for (i= 1; i < loc_num_columns; i++)
  {
    col_val= &val->col_val_array[i];
    DBUG_ASSERT(part_type == LIST_PARTITION);
    if (init_column_part())
    {
      DBUG_RETURN(TRUE);
    }
    if (!(new_col_val= add_column_value()))
    {
      DBUG_RETURN(TRUE);
    }
    memcpy(new_col_val, col_val, sizeof(*col_val));
    init_col_val(new_col_val, col_val->item_expression);
  }
  curr_list_val= val;
  DBUG_RETURN(FALSE);
}

/*
  This function handles the case of function-based partitioning.
  It fixes some data structures created in the parser and puts
  them in the format required by the rest of the partitioning
  code.

  SYNOPSIS
  fix_func_partition()
  thd                             Thread object
  col_val                         Array of one value
  part_elem                       The partition instance
  part_id                         Id of partition instance

  RETURN VALUES
    TRUE                     Failure
    FALSE                    Success
*/
int partition_info::fix_func_partition(THD *thd,
                                       part_elem_value *val,
                                       partition_element *part_elem,
                                       uint part_id)
{
  part_column_list_val *col_val= val->col_val_array;
  DBUG_ENTER("partition_info::fix_func_partition");

  if (col_val->fixed)
  {
    DBUG_RETURN(FALSE);
  }
  if (val->added_items != 1)
  {
    my_error(ER_PARTITION_COLUMN_LIST_ERROR, MYF(0));
    DBUG_RETURN(TRUE);
  }
  if (col_val->max_value)
  {
    /* The parser ensures we're not LIST partitioned here */
    DBUG_ASSERT(part_type == RANGE_PARTITION);
    if (defined_max_value)
    {
      my_error(ER_PARTITION_MAXVALUE_ERROR, MYF(0));
      DBUG_RETURN(TRUE);
    }
    if (part_id == (num_parts - 1))
    {
      defined_max_value= TRUE;
      part_elem->max_value= TRUE;
      part_elem->range_value= LONGLONG_MAX;
    }
    else
    {
      my_error(ER_PARTITION_MAXVALUE_ERROR, MYF(0));
      DBUG_RETURN(TRUE);
    }
  }
  else
  {
    Item *item_expr= col_val->item_expression;
    if ((val->null_value= item_expr->null_value))
    {
      if (part_elem->has_null_value)
      {
         my_error(ER_MULTIPLE_DEF_CONST_IN_LIST_PART_ERROR, MYF(0));
         DBUG_RETURN(TRUE);
      }
      part_elem->has_null_value= TRUE;
    }
    else if (item_expr->result_type() != INT_RESULT)
    {
      my_error(ER_INCONSISTENT_TYPE_OF_FUNCTIONS_ERROR, MYF(0));
      DBUG_RETURN(TRUE);
    }
    if (part_type == RANGE_PARTITION)
    {
      if (part_elem->has_null_value)
      {
        my_error(ER_NULL_IN_VALUES_LESS_THAN, MYF(0));
        DBUG_RETURN(TRUE);
      }
      part_elem->range_value= val->value;
    }
  }
  col_val->fixed= 2;
  DBUG_RETURN(FALSE);
}

/*
  Get column item with a proper character set according to the field

  SYNOPSIS
    get_column_item()
    item                     Item object to start with
    field                    Field for which the item will be compared to

  RETURN VALUES
    NULL                     Error
    item                     Returned item
*/

Item* partition_info::get_column_item(Item *item, Field *field)
{
  if (field->result_type() == STRING_RESULT &&
      item->collation.collation != field->charset())
  {
    if (!(item= convert_charset_partition_constant(item,
                                                   field->charset())))
    {
      my_error(ER_PARTITION_FUNCTION_IS_NOT_ALLOWED, MYF(0));
      return NULL;
    }
  }
  return item;
}


/*
  Evaluate VALUES functions for column list values
  SYNOPSIS
    fix_column_value_functions()
    thd                              Thread object
    col_val                          List of column values
    part_id                          Partition id we are fixing

  RETURN VALUES
    TRUE                             Error
    FALSE                            Success
  DESCRIPTION
    Fix column VALUES and store in memory array adapted to the data type
*/

bool partition_info::fix_column_value_functions(THD *thd,
                                                part_elem_value *val,
                                                uint part_id)
{
  uint n_columns= part_field_list.elements;
  bool result= FALSE;
  uint i;
  part_column_list_val *col_val= val->col_val_array;
  DBUG_ENTER("partition_info::fix_column_value_functions");

  if (col_val->fixed > 1)
  {
    DBUG_RETURN(FALSE);
  }
  for (i= 0; i < n_columns; col_val++, i++)
  {
    Item *column_item= col_val->item_expression;
    Field *field= part_field_array[i];
    col_val->part_info= this;
    col_val->partition_id= part_id;
    if (col_val->max_value)
      col_val->column_value= NULL;
    else
    {
      col_val->column_value= NULL;
      if (!col_val->null_value)
      {
        uchar *val_ptr;
        uint len= field->pack_length();
        ulong save_sql_mode;
        bool save_got_warning;

        if (!(column_item= get_column_item(column_item,
                                           field)))
        {
          result= TRUE;
          goto end;
        }
        save_sql_mode= thd->variables.sql_mode;
        thd->variables.sql_mode= 0;
        save_got_warning= thd->got_warning;
        thd->got_warning= 0;
        if (column_item->save_in_field(field, TRUE) ||
            thd->got_warning)
        {
          my_error(ER_WRONG_TYPE_COLUMN_VALUE_ERROR, MYF(0));
          result= TRUE;
          goto end;
        }
        thd->got_warning= save_got_warning;
        thd->variables.sql_mode= save_sql_mode;
        if (!(val_ptr= (uchar*) sql_calloc(len)))
        {
          mem_alloc_error(len);
          result= TRUE;
          goto end;
        }
        col_val->column_value= val_ptr;
        memcpy(val_ptr, field->ptr, len);
      }
    }
    col_val->fixed= 2;
  }
end:
  DBUG_RETURN(result);
}

/*
  The parser generates generic data structures, we need to set them up
  as the rest of the code expects to find them. This is in reality part
  of the syntax check of the parser code.

  It is necessary to call this function in the case of a CREATE TABLE
  statement, in this case we do it early in the check_partition_info
  function.

  It is necessary to call this function for ALTER TABLE where we
  assign a completely new partition structure, in this case we do it
  in prep_alter_part_table after discovering that the partition
  structure is entirely redefined.

  It's necessary to call this method also for ALTER TABLE ADD/REORGANIZE
  of partitions, in this we call it in prep_alter_part_table after
  making some initial checks but before going deep to check the partition
  info, we also assign the column_list variable before calling this function
  here.

  Finally we also call it immediately after returning from parsing the
  partitioning text found in the frm file.

  This function mainly fixes the VALUES parts, these are handled differently
  whether or not we use column list partitioning. Since the parser doesn't
  know which we are using we need to set-up the old data structures after
  the parser is complete when we know if what type of partitioning the
  base table is using.

  For column lists we will handle this in the fix_column_value_function.
  For column lists it is sufficient to verify that the number of columns
  and number of elements are in synch with each other. So only partitioning
  using functions need to be set-up to their data structures.

  SYNOPSIS
    fix_parser_data()
    thd                      Thread object

  RETURN VALUES
    TRUE                     Failure
    FALSE                    Success
*/

int partition_info::fix_parser_data(THD *thd)
{
  List_iterator<partition_element> it(partitions);
  partition_element *part_elem;
  uint num_elements;
  uint i= 0, j, k;
  DBUG_ENTER("partition_info::fix_parser_data");

  if (!(part_type == RANGE_PARTITION ||
        part_type == LIST_PARTITION))
  {
    /* Nothing to do for HASH/KEY partitioning */
    DBUG_RETURN(FALSE);
  }
  do
  {
    part_elem= it++;
    List_iterator<part_elem_value> list_val_it(part_elem->list_val_list);
    j= 0;
    num_elements= part_elem->list_val_list.elements;
    DBUG_ASSERT(part_type == RANGE_PARTITION ?
                num_elements == 1U : TRUE);
    do
    {
      part_elem_value *val= list_val_it++;
      if (column_list)
      {
        if (val->added_items != num_columns)
        {
          my_error(ER_PARTITION_COLUMN_LIST_ERROR, MYF(0));
          DBUG_RETURN(TRUE);
        }
        for (k= 0; k < num_columns; k++)
        {
          part_column_list_val *col_val= &val->col_val_array[k];
          if (col_val->null_value && part_type == RANGE_PARTITION)
          {
            my_error(ER_NULL_IN_VALUES_LESS_THAN, MYF(0));
            DBUG_RETURN(TRUE);
          }
        }
      }
      else
      {
        if (fix_func_partition(thd, val, part_elem, i))
        {
          DBUG_RETURN(TRUE);
        }
        if (val->null_value)
        {
          /*
            Null values aren't required in the value part, they are kept per
            partition instance, only LIST partitions have NULL values.
          */
          list_val_it.remove();
        }
      }
    } while (++j < num_elements);
  } while (++i < num_parts);
  DBUG_RETURN(FALSE);
}

void partition_info::print_debug(const char *str, uint *value)
{
  DBUG_ENTER("print_debug");
  if (value)
    DBUG_PRINT("info", ("parser: %s, val = %u", str, *value));
  else
    DBUG_PRINT("info", ("parser: %s", str));
  DBUG_VOID_RETURN;
}
#else /* WITH_PARTITION_STORAGE_ENGINE */
 /*
   For builds without partitioning we need to define these functions
   since we they are called from the parser. The parser cannot
   remove code parts using ifdef, but the code parts cannot be called
   so we simply need to add empty functions to make the linker happy.
 */
part_column_list_val *partition_info::add_column_value()
{
  return NULL;
}

bool partition_info::set_part_expr(char *start_token, Item *item_ptr,
                                   char *end_token, bool is_subpart)
{
  (void)start_token;
  (void)item_ptr;
  (void)end_token;
  (void)is_subpart;
  return FALSE;
}

int partition_info::reorganize_into_single_field_col_val()
{
  return 0;
}

bool partition_info::init_column_part()
{
  return FALSE;
}

bool partition_info::add_column_list_value(THD *thd, Item *item)
{
  return FALSE;
}
int partition_info::add_max_value()
{
  return 0;
}

void partition_info::print_debug(const char *str, uint *value)
{
}

#endif /* WITH_PARTITION_STORAGE_ENGINE */<|MERGE_RESOLUTION|>--- conflicted
+++ resolved
@@ -109,15 +109,9 @@
   {
     do
     {
-<<<<<<< HEAD
-      my_sprintf(move_ptr, (move_ptr,"p%u", (start_no + i)));
-      move_ptr+=MAX_PART_NAME_SIZE;
-    } while (++i < num_parts_arg);
-=======
       sprintf(move_ptr, "p%u", (start_no + i));
       move_ptr+= MAX_PART_NAME_SIZE;
-    } while (++i < no_parts_arg);
->>>>>>> dd12c004
+    } while (++i < num_parts_arg);
   }
   else
   {
