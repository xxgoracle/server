--- conflicted
+++ resolved
@@ -521,13 +521,9 @@
    m_defstr(null_clex_str),
    m_sp_cache_version(0),
    m_creation_ctx(0),
-<<<<<<< HEAD
-   unsafe_flags(0), m_select_number(1),
+   unsafe_flags(0),
    m_created(0),
    m_modified(0),
-=======
-   unsafe_flags(0),
->>>>>>> 5c057b3f
    m_recursion_level(0),
    m_next_cached_sp(0),
    m_param_begin(NULL),
@@ -2116,16 +2112,7 @@
   DBUG_ENTER("sp_head::reset_lex");
   LEX *oldlex= thd->lex;
 
-<<<<<<< HEAD
   thd->set_local_lex(sublex);
-=======
-  sublex= new (thd->mem_root)st_lex_local;
-  if (sublex == 0)
-    DBUG_RETURN(TRUE);
-
-  thd->lex= thd->stmt_lex= sublex;
-  (void)m_lex.push_front(oldlex);
->>>>>>> 5c057b3f
 
   DBUG_RETURN(m_lex.push_front(oldlex));
 }
