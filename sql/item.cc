--- conflicted
+++ resolved
@@ -3843,7 +3843,6 @@
     c->Type_geometry_attributes::operator=(*this);
 
     c->state= state;
-    c->item_type= item_type;
     c->m_empty_string_is_null= m_empty_string_is_null;
 
     c->value.PValue_simple::operator=(value);
@@ -4821,141 +4820,6 @@
 }
 
 
-<<<<<<< HEAD
-/****************************************************************************
-  Item_copy_int
-****************************************************************************/
-
-void Item_copy_int::copy()
-{
-  cached_value= item->val_int();
-  null_value=item->null_value;
-}
-
-static int save_int_value_in_field (Field *, longlong, bool, bool);
-
-int Item_copy_int::save_in_field(Field *field, bool no_conversions)
-{
-  return save_int_value_in_field(field, cached_value, 
-                                 null_value, unsigned_flag);
-}
-
-
-String *Item_copy_int::val_str(String *str)
-{
-  if (null_value)
-    return (String *) 0;
-
-  str->set(cached_value, &my_charset_bin);
-  return str;
-}
-
-
-my_decimal *Item_copy_int::val_decimal(my_decimal *decimal_value)
-{
-  if (null_value)
-    return (my_decimal *) 0;
-
-  int2my_decimal(E_DEC_FATAL_ERROR, cached_value, unsigned_flag, decimal_value);
-  return decimal_value;
-}
-
-
-/****************************************************************************
-  Item_copy_uint
-****************************************************************************/
-
-String *Item_copy_uint::val_str(String *str)
-{
-  if (null_value)
-    return (String *) 0;
-
-  str->set((ulonglong) cached_value, &my_charset_bin);
-  return str;
-}
-
-
-/****************************************************************************
-  Item_copy_float
-****************************************************************************/
-
-String *Item_copy_float::val_str(String *str)
-{
-  if (null_value)
-    return (String *) 0;
-  else
-  {
-    double nr= val_real();
-    str->set_real(nr,decimals, &my_charset_bin);
-    return str;
-  }
-}
-
-
-my_decimal *Item_copy_float::val_decimal(my_decimal *decimal_value)
-{
-  if (null_value)
-    return (my_decimal *) 0;
-  else
-  {
-    double nr= val_real();
-    double2my_decimal(E_DEC_FATAL_ERROR, nr, decimal_value);
-    return decimal_value;
-  }
-}
-
-
-int Item_copy_float::save_in_field(Field *field, bool no_conversions)
-{
-  if (null_value)
-    return set_field_to_null(field);
-  field->set_notnull();
-  return field->store(cached_value);
-}
-
-
-/****************************************************************************
-  Item_copy_decimal
-****************************************************************************/
-
-int Item_copy_decimal::save_in_field(Field *field, bool no_conversions)
-{
-  if (null_value)
-    return set_field_to_null(field);
-  field->set_notnull();
-  return field->store_decimal(&cached_value);
-}
-
-
-String *Item_copy_decimal::val_str(String *result)
-{
-  return null_value ? NULL : cached_value.to_string(result);
-}
-
-
-double Item_copy_decimal::val_real()
-{
-  return null_value ? 0.0 : cached_value.to_double();
-}
-
-
-longlong Item_copy_decimal::val_int()
-{
-  return null_value ? 0 : cached_value.to_longlong(unsigned_flag);
-}
-
-
-void Item_copy_decimal::copy()
-{
-  my_decimal *nr= item->val_decimal(&cached_value);
-  if (nr && nr != &cached_value)
-    my_decimal2decimal (nr, &cached_value);
-  null_value= item->null_value;
-}
-
-
-=======
->>>>>>> 941ca92a
 /*
   Functions to convert item to field (for send_result_set_metadata)
 */
