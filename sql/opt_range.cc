/* Copyright (c) 2000, 2013, Oracle and/or its affiliates.
   Copyright (c) 2008, 2013, Monty Program Ab.

   This program is free software; you can redistribute it and/or modify
   it under the terms of the GNU General Public License as published by
   the Free Software Foundation; version 2 of the License.

   This program is distributed in the hope that it will be useful,
   but WITHOUT ANY WARRANTY; without even the implied warranty of
   MERCHANTABILITY or FITNESS FOR A PARTICULAR PURPOSE.  See the
   GNU General Public License for more details.

   You should have received a copy of the GNU General Public License
   along with this program; if not, write to the Free Software
   Foundation, Inc., 51 Franklin St, Fifth Floor, Boston, MA 02110-1301  USA */

/*
  TODO:
  Fix that MAYBE_KEY are stored in the tree so that we can detect use
  of full hash keys for queries like:

  select s.id, kws.keyword_id from sites as s,kws where s.id=kws.site_id and kws.keyword_id in (204,205);

*/

/*
  This file contains:

  RangeAnalysisModule  
    A module that accepts a condition, index (or partitioning) description, 
    and builds lists of intervals (in index/partitioning space), such that 
    all possible records that match the condition are contained within the 
    intervals.
    The entry point for the range analysis module is get_mm_tree() function.
    
    The lists are returned in form of complicated structure of interlinked
    SEL_TREE/SEL_IMERGE/SEL_ARG objects.
    See quick_range_seq_next, find_used_partitions for examples of how to walk 
    this structure.
    All direct "users" of this module are located within this file, too.


  PartitionPruningModule
    A module that accepts a partitioned table, condition, and finds which
    partitions we will need to use in query execution. Search down for
    "PartitionPruningModule" for description.
    The module has single entry point - prune_partitions() function.


  Range/index_merge/groupby-minmax optimizer module  
    A module that accepts a table, condition, and returns 
     - a QUICK_*_SELECT object that can be used to retrieve rows that match
       the specified condition, or a "no records will match the condition" 
       statement.

    The module entry points are
      test_quick_select()
      get_quick_select_for_ref()


  Record retrieval code for range/index_merge/groupby-min-max.
    Implementations of QUICK_*_SELECT classes.

  KeyTupleFormat
  ~~~~~~~~~~~~~~
  The code in this file (and elsewhere) makes operations on key value tuples.
  Those tuples are stored in the following format:
  
  The tuple is a sequence of key part values. The length of key part value
  depends only on its type (and not depends on the what value is stored)
  
    KeyTuple: keypart1-data, keypart2-data, ...
  
  The value of each keypart is stored in the following format:
  
    keypart_data: [isnull_byte] keypart-value-bytes

  If a keypart may have a NULL value (key_part->field->real_maybe_null() can
  be used to check this), then the first byte is a NULL indicator with the 
  following valid values:
    1  - keypart has NULL value.
    0  - keypart has non-NULL value.

  <questionable-statement> If isnull_byte==1 (NULL value), then the following
  keypart->length bytes must be 0.
  </questionable-statement>

  keypart-value-bytes holds the value. Its format depends on the field type.
  The length of keypart-value-bytes may or may not depend on the value being
  stored. The default is that length is static and equal to 
  KEY_PART_INFO::length.
  
  Key parts with (key_part_flag & HA_BLOB_PART) have length depending of the 
  value:
  
     keypart-value-bytes: value_length value_bytes

  The value_length part itself occupies HA_KEY_BLOB_LENGTH=2 bytes.

  See key_copy() and key_restore() for code to move data between index tuple
  and table record

  CAUTION: the above description is only sergefp's understanding of the 
           subject and may omit some details.
*/

#ifdef USE_PRAGMA_IMPLEMENTATION
#pragma implementation				// gcc: Class implementation
#endif

#include "sql_priv.h"
#include "key.h"        // is_key_used, key_copy, key_cmp, key_restore
#include "sql_parse.h"                          // check_stack_overrun
#include "sql_partition.h"    // get_part_id_func, PARTITION_ITERATOR,
                              // struct partition_info, NOT_A_PARTITION_ID
#include "sql_base.h"         // free_io_cache
#include "records.h"          // init_read_record, end_read_record
#include <m_ctype.h>
#include "sql_select.h"
#include "sql_statistics.h"
#include "filesort.h"         // filesort_free_buffers

#ifndef EXTRA_DEBUG
#define test_rb_tree(A,B) {}
#define test_use_count(A) {}
#endif

/*
  Convert double value to #rows. Currently this does floor(), and we
  might consider using round() instead.
*/
#define double2rows(x) ((ha_rows)(x))

static int sel_cmp(Field *f,uchar *a,uchar *b,uint8 a_flag,uint8 b_flag);

/*
  this should be long enough so that any memcmp with a string that
  starts from '\0' won't cross is_null_string boundaries, even
  if the memcmp is optimized to compare 4- 8- or 16- bytes at once
*/
static uchar is_null_string[20]= {1,0};

class RANGE_OPT_PARAM;
/*
  A construction block of the SEL_ARG-graph.
  
  The following description only covers graphs of SEL_ARG objects with 
  sel_arg->type==KEY_RANGE:

  One SEL_ARG object represents an "elementary interval" in form
  
      min_value <=?  table.keypartX  <=? max_value
  
  The interval is a non-empty interval of any kind: with[out] minimum/maximum
  bound, [half]open/closed, single-point interval, etc.

  1. SEL_ARG GRAPH STRUCTURE
  
  SEL_ARG objects are linked together in a graph. The meaning of the graph
  is better demostrated by an example:
  
     tree->keys[i]
      | 
      |             $              $
      |    part=1   $     part=2   $    part=3
      |             $              $
      |  +-------+  $   +-------+  $   +--------+
      |  | kp1<1 |--$-->| kp2=5 |--$-->| kp3=10 |
      |  +-------+  $   +-------+  $   +--------+
      |      |      $              $       |
      |      |      $              $   +--------+
      |      |      $              $   | kp3=12 | 
      |      |      $              $   +--------+ 
      |  +-------+  $              $   
      \->| kp1=2 |--$--------------$-+ 
         +-------+  $              $ |   +--------+
             |      $              $  ==>| kp3=11 |
         +-------+  $              $ |   +--------+
         | kp1=3 |--$--------------$-+       |
         +-------+  $              $     +--------+
             |      $              $     | kp3=14 |
            ...     $              $     +--------+
 
  The entire graph is partitioned into "interval lists".

  An interval list is a sequence of ordered disjoint intervals over the same
  key part. SEL_ARG are linked via "next" and "prev" pointers. Additionally,
  all intervals in the list form an RB-tree, linked via left/right/parent 
  pointers. The RB-tree root SEL_ARG object will be further called "root of the
  interval list".
  
    In the example pic, there are 4 interval lists: 
    "kp<1 OR kp1=2 OR kp1=3", "kp2=5", "kp3=10 OR kp3=12", "kp3=11 OR kp3=13".
    The vertical lines represent SEL_ARG::next/prev pointers.
    
  In an interval list, each member X may have SEL_ARG::next_key_part pointer
  pointing to the root of another interval list Y. The pointed interval list
  must cover a key part with greater number (i.e. Y->part > X->part).
    
    In the example pic, the next_key_part pointers are represented by
    horisontal lines.

  2. SEL_ARG GRAPH SEMANTICS

  It represents a condition in a special form (we don't have a name for it ATM)
  The SEL_ARG::next/prev is "OR", and next_key_part is "AND".
  
  For example, the picture represents the condition in form:
   (kp1 < 1 AND kp2=5 AND (kp3=10 OR kp3=12)) OR 
   (kp1=2 AND (kp3=11 OR kp3=14)) OR 
   (kp1=3 AND (kp3=11 OR kp3=14))


  3. SEL_ARG GRAPH USE

  Use get_mm_tree() to construct SEL_ARG graph from WHERE condition.
  Then walk the SEL_ARG graph and get a list of dijsoint ordered key
  intervals (i.e. intervals in form
  
   (constA1, .., const1_K) < (keypart1,.., keypartK) < (constB1, .., constB_K)

  Those intervals can be used to access the index. The uses are in:
   - check_quick_select() - Walk the SEL_ARG graph and find an estimate of
                            how many table records are contained within all
                            intervals.
   - get_quick_select()   - Walk the SEL_ARG, materialize the key intervals,
                            and create QUICK_RANGE_SELECT object that will
                            read records within these intervals.

  4. SPACE COMPLEXITY NOTES 

    SEL_ARG graph is a representation of an ordered disjoint sequence of
    intervals over the ordered set of index tuple values.

    For multi-part keys, one can construct a WHERE expression such that its
    list of intervals will be of combinatorial size. Here is an example:
     
      (keypart1 IN (1,2, ..., n1)) AND 
      (keypart2 IN (1,2, ..., n2)) AND 
      (keypart3 IN (1,2, ..., n3))
    
    For this WHERE clause the list of intervals will have n1*n2*n3 intervals
    of form
     
      (keypart1, keypart2, keypart3) = (k1, k2, k3), where 1 <= k{i} <= n{i}
    
    SEL_ARG graph structure aims to reduce the amount of required space by
    "sharing" the elementary intervals when possible (the pic at the
    beginning of this comment has examples of such sharing). The sharing may 
    prevent combinatorial blowup:

      There are WHERE clauses that have combinatorial-size interval lists but
      will be represented by a compact SEL_ARG graph.
      Example:
        (keypartN IN (1,2, ..., n1)) AND 
        ...
        (keypart2 IN (1,2, ..., n2)) AND 
        (keypart1 IN (1,2, ..., n3))

    but not in all cases:

    - There are WHERE clauses that do have a compact SEL_ARG-graph
      representation but get_mm_tree() and its callees will construct a
      graph of combinatorial size.
      Example:
        (keypart1 IN (1,2, ..., n1)) AND 
        (keypart2 IN (1,2, ..., n2)) AND 
        ...
        (keypartN IN (1,2, ..., n3))

    - There are WHERE clauses for which the minimal possible SEL_ARG graph
      representation will have combinatorial size.
      Example:
        By induction: Let's take any interval on some keypart in the middle:

           kp15=c0
        
        Then let's AND it with this interval 'structure' from preceding and
        following keyparts:

          (kp14=c1 AND kp16=c3) OR keypart14=c2) (*)
        
        We will obtain this SEL_ARG graph:
 
             kp14     $      kp15      $      kp16
                      $                $
         +---------+  $   +---------+  $   +---------+
         | kp14=c1 |--$-->| kp15=c0 |--$-->| kp16=c3 |
         +---------+  $   +---------+  $   +---------+
              |       $                $              
         +---------+  $   +---------+  $             
         | kp14=c2 |--$-->| kp15=c0 |  $             
         +---------+  $   +---------+  $             
                      $                $
                      
       Note that we had to duplicate "kp15=c0" and there was no way to avoid
       that. 
       The induction step: AND the obtained expression with another "wrapping"
       expression like (*).
       When the process ends because of the limit on max. number of keyparts 
       we'll have:

         WHERE clause length  is O(3*#max_keyparts)
         SEL_ARG graph size   is O(2^(#max_keyparts/2))

       (it is also possible to construct a case where instead of 2 in 2^n we
        have a bigger constant, e.g. 4, and get a graph with 4^(31/2)= 2^31
        nodes)

    We avoid consuming too much memory by setting a limit on the number of
    SEL_ARG object we can construct during one range analysis invocation.
*/

class SEL_ARG :public Sql_alloc
{
public:
  uint8 min_flag,max_flag,maybe_flag;
  uint8 part;					// Which key part
  uint8 maybe_null;
  /* 
    The ordinal number the least significant component encountered in
    the ranges of the SEL_ARG tree (the first component has number 1) 
  */
  uint16 max_part_no; 
  /* 
    Number of children of this element in the RB-tree, plus 1 for this
    element itself.
  */
  uint16 elements;
  /*
    Valid only for elements which are RB-tree roots: Number of times this
    RB-tree is referred to (it is referred by SEL_ARG::next_key_part or by
    SEL_TREE::keys[i] or by a temporary SEL_ARG* variable)
  */
  ulong use_count;

  Field *field;
  uchar *min_value,*max_value;			// Pointer to range

  /*
    eq_tree() requires that left == right == 0 if the type is MAYBE_KEY.
   */
  SEL_ARG *left,*right;   /* R-B tree children */
  SEL_ARG *next,*prev;    /* Links for bi-directional interval list */
  SEL_ARG *parent;        /* R-B tree parent */
  SEL_ARG *next_key_part; 
  enum leaf_color { BLACK,RED } color;
  enum Type { IMPOSSIBLE, MAYBE, MAYBE_KEY, KEY_RANGE } type;

  enum { MAX_SEL_ARGS = 16000 };

  SEL_ARG() {}
  SEL_ARG(SEL_ARG &);
  SEL_ARG(Field *,const uchar *, const uchar *);
  SEL_ARG(Field *field, uint8 part, uchar *min_value, uchar *max_value,
	  uint8 min_flag, uint8 max_flag, uint8 maybe_flag);
  SEL_ARG(enum Type type_arg)
    :min_flag(0), max_part_no(0) /* first key part means 1. 0 mean 'no parts'*/, 
     elements(1),use_count(1),left(0),right(0),
     next_key_part(0), color(BLACK), type(type_arg)
  {}
  inline bool is_same(SEL_ARG *arg)
  {
    if (type != arg->type || part != arg->part)
      return 0;
    if (type != KEY_RANGE)
      return 1;
    return cmp_min_to_min(arg) == 0 && cmp_max_to_max(arg) == 0;
  }
  inline void merge_flags(SEL_ARG *arg) { maybe_flag|=arg->maybe_flag; }
  inline void maybe_smaller() { maybe_flag=1; }
  /* Return true iff it's a single-point null interval */
  inline bool is_null_interval() { return maybe_null && max_value[0] == 1; } 
  inline int cmp_min_to_min(SEL_ARG* arg)
  {
    return sel_cmp(field,min_value, arg->min_value, min_flag, arg->min_flag);
  }
  inline int cmp_min_to_max(SEL_ARG* arg)
  {
    return sel_cmp(field,min_value, arg->max_value, min_flag, arg->max_flag);
  }
  inline int cmp_max_to_max(SEL_ARG* arg)
  {
    return sel_cmp(field,max_value, arg->max_value, max_flag, arg->max_flag);
  }
  inline int cmp_max_to_min(SEL_ARG* arg)
  {
    return sel_cmp(field,max_value, arg->min_value, max_flag, arg->min_flag);
  }
  SEL_ARG *clone_and(SEL_ARG* arg)
  {						// Get overlapping range
    uchar *new_min,*new_max;
    uint8 flag_min,flag_max;
    if (cmp_min_to_min(arg) >= 0)
    {
      new_min=min_value; flag_min=min_flag;
    }
    else
    {
      new_min=arg->min_value; flag_min=arg->min_flag; /* purecov: deadcode */
    }
    if (cmp_max_to_max(arg) <= 0)
    {
      new_max=max_value; flag_max=max_flag;
    }
    else
    {
      new_max=arg->max_value; flag_max=arg->max_flag;
    }
    return new SEL_ARG(field, part, new_min, new_max, flag_min, flag_max,
                       MY_TEST(maybe_flag && arg->maybe_flag));
  }
  SEL_ARG *clone_first(SEL_ARG *arg)
  {						// min <= X < arg->min
    return new SEL_ARG(field,part, min_value, arg->min_value,
		       min_flag, arg->min_flag & NEAR_MIN ? 0 : NEAR_MAX,
		       maybe_flag | arg->maybe_flag);
  }
  SEL_ARG *clone_last(SEL_ARG *arg)
  {						// min <= X <= key_max
    return new SEL_ARG(field, part, min_value, arg->max_value,
		       min_flag, arg->max_flag, maybe_flag | arg->maybe_flag);
  }
  SEL_ARG *clone(RANGE_OPT_PARAM *param, SEL_ARG *new_parent, SEL_ARG **next);

  bool copy_min(SEL_ARG* arg)
  {						// Get overlapping range
    if (cmp_min_to_min(arg) > 0)
    {
      min_value=arg->min_value; min_flag=arg->min_flag;
      if ((max_flag & (NO_MAX_RANGE | NO_MIN_RANGE)) ==
	  (NO_MAX_RANGE | NO_MIN_RANGE))
	return 1;				// Full range
    }
    maybe_flag|=arg->maybe_flag;
    return 0;
  }
  bool copy_max(SEL_ARG* arg)
  {						// Get overlapping range
    if (cmp_max_to_max(arg) <= 0)
    {
      max_value=arg->max_value; max_flag=arg->max_flag;
      if ((max_flag & (NO_MAX_RANGE | NO_MIN_RANGE)) ==
	  (NO_MAX_RANGE | NO_MIN_RANGE))
	return 1;				// Full range
    }
    maybe_flag|=arg->maybe_flag;
    return 0;
  }

  void copy_min_to_min(SEL_ARG *arg)
  {
    min_value=arg->min_value; min_flag=arg->min_flag;
  }
  void copy_min_to_max(SEL_ARG *arg)
  {
    max_value=arg->min_value;
    max_flag=arg->min_flag & NEAR_MIN ? 0 : NEAR_MAX;
  }
  void copy_max_to_min(SEL_ARG *arg)
  {
    min_value=arg->max_value;
    min_flag=arg->max_flag & NEAR_MAX ? 0 : NEAR_MIN;
  }
  /* returns a number of keypart values (0 or 1) appended to the key buffer */
  int store_min(uint length, uchar **min_key,uint min_key_flag)
  {
    /* "(kp1 > c1) AND (kp2 OP c2) AND ..." -> (kp1 > c1) */
    if ((min_flag & GEOM_FLAG) ||
        (!(min_flag & NO_MIN_RANGE) &&
	!(min_key_flag & (NO_MIN_RANGE | NEAR_MIN))))
    {
      if (maybe_null && *min_value)
      {
	**min_key=1;
	bzero(*min_key+1,length-1);
      }
      else
	memcpy(*min_key,min_value,length);
      (*min_key)+= length;
      return 1;
    }
    return 0;
  }
  /* returns a number of keypart values (0 or 1) appended to the key buffer */
  int store_max(uint length, uchar **max_key, uint max_key_flag)
  {
    if (!(max_flag & NO_MAX_RANGE) &&
	!(max_key_flag & (NO_MAX_RANGE | NEAR_MAX)))
    {
      if (maybe_null && *max_value)
      {
	**max_key=1;
	bzero(*max_key+1,length-1);
      }
      else
	memcpy(*max_key,max_value,length);
      (*max_key)+= length;
      return 1;
    }
    return 0;
  }

  /*
    Returns a number of keypart values appended to the key buffer
    for min key and max key. This function is used by both Range
    Analysis and Partition pruning. For partition pruning we have
    to ensure that we don't store also subpartition fields. Thus
    we have to stop at the last partition part and not step into
    the subpartition fields. For Range Analysis we set last_part
    to MAX_KEY which we should never reach.
  */
  int store_min_key(KEY_PART *key,
                    uchar **range_key,
                    uint *range_key_flag,
                    uint last_part)
  {
    SEL_ARG *key_tree= first();
    uint res= key_tree->store_min(key[key_tree->part].store_length,
                                  range_key, *range_key_flag);
    *range_key_flag|= key_tree->min_flag;
    if (key_tree->next_key_part &&
	key_tree->next_key_part->type == SEL_ARG::KEY_RANGE &&
        key_tree->part != last_part &&
	key_tree->next_key_part->part == key_tree->part+1 &&
	!(*range_key_flag & (NO_MIN_RANGE | NEAR_MIN)))
      res+= key_tree->next_key_part->store_min_key(key,
                                                   range_key,
                                                   range_key_flag,
                                                   last_part);
    return res;
  }

  /* returns a number of keypart values appended to the key buffer */
  int store_max_key(KEY_PART *key,
                    uchar **range_key,
                    uint *range_key_flag,
                    uint last_part)
  {
    SEL_ARG *key_tree= last();
    uint res=key_tree->store_max(key[key_tree->part].store_length,
                                 range_key, *range_key_flag);
    (*range_key_flag)|= key_tree->max_flag;
    if (key_tree->next_key_part &&
	key_tree->next_key_part->type == SEL_ARG::KEY_RANGE &&
        key_tree->part != last_part &&
	key_tree->next_key_part->part == key_tree->part+1 &&
	!(*range_key_flag & (NO_MAX_RANGE | NEAR_MAX)))
      res+= key_tree->next_key_part->store_max_key(key,
                                                   range_key,
                                                   range_key_flag,
                                                   last_part);
    return res;
  }

  SEL_ARG *insert(SEL_ARG *key);
  SEL_ARG *tree_delete(SEL_ARG *key);
  SEL_ARG *find_range(SEL_ARG *key);
  SEL_ARG *rb_insert(SEL_ARG *leaf);
  friend SEL_ARG *rb_delete_fixup(SEL_ARG *root,SEL_ARG *key, SEL_ARG *par);
#ifdef EXTRA_DEBUG
  friend int test_rb_tree(SEL_ARG *element,SEL_ARG *parent);
  void test_use_count(SEL_ARG *root);
#endif
  SEL_ARG *first();
  SEL_ARG *last();
  void make_root();
  inline bool simple_key()
  {
    return !next_key_part && elements == 1;
  }
  void increment_use_count(long count)
  {
    if (next_key_part)
    {
      next_key_part->use_count+=count;
      count*= (next_key_part->use_count-count);
      for (SEL_ARG *pos=next_key_part->first(); pos ; pos=pos->next)
	if (pos->next_key_part)
	  pos->increment_use_count(count);
    }
  }
  void incr_refs()
  {
    increment_use_count(1);
    use_count++;
  }
  void incr_refs_all()
  {
    for (SEL_ARG *pos=first(); pos ; pos=pos->next)
    {
      pos->increment_use_count(1);
    }
    use_count++;
  }
  void free_tree()
  {
    for (SEL_ARG *pos=first(); pos ; pos=pos->next)
      if (pos->next_key_part)
      {
	pos->next_key_part->use_count--;
	pos->next_key_part->free_tree();
      }
  }

  inline SEL_ARG **parent_ptr()
  {
    return parent->left == this ? &parent->left : &parent->right;
  }


  /*
    Check if this SEL_ARG object represents a single-point interval

    SYNOPSIS
      is_singlepoint()
    
    DESCRIPTION
      Check if this SEL_ARG object (not tree) represents a single-point
      interval, i.e. if it represents a "keypart = const" or 
      "keypart IS NULL".

    RETURN
      TRUE   This SEL_ARG object represents a singlepoint interval
      FALSE  Otherwise
  */

  bool is_singlepoint()
  {
    /* 
      Check for NEAR_MIN ("strictly less") and NO_MIN_RANGE (-inf < field) 
      flags, and the same for right edge.
    */
    if (min_flag || max_flag)
      return FALSE;
    uchar *min_val= min_value;
    uchar *max_val= max_value;

    if (maybe_null)
    {
      /* First byte is a NULL value indicator */
      if (*min_val != *max_val)
        return FALSE;

      if (*min_val)
        return TRUE; /* This "x IS NULL" */
      min_val++;
      max_val++;
    }
    return !field->key_cmp(min_val, max_val);
  }
  SEL_ARG *clone_tree(RANGE_OPT_PARAM *param);
};

class SEL_IMERGE;

#define CLONE_KEY1_MAYBE 1
#define CLONE_KEY2_MAYBE 2
#define swap_clone_flag(A) ((A & 1) << 1) | ((A & 2) >> 1)


/*
  While objects of the class SEL_ARG represent ranges for indexes or
  index infixes (including ranges for index prefixes and index suffixes),
  objects of the class SEL_TREE represent AND/OR formulas of such ranges.
  Currently an AND/OR formula represented by a SEL_TREE object can have
  at most three levels: 

    <SEL_TREE formula> ::= 
      [ <SEL_RANGE_TREE formula> AND ]
      [ <SEL_IMERGE formula> [ AND <SEL_IMERGE formula> ...] ]

    <SEL_RANGE_TREE formula> ::=
      <SEL_ARG formula> [ AND  <SEL_ARG_formula> ... ]

    <SEL_IMERGE formula> ::=  
      <SEL_RANGE_TREE formula> [ OR <SEL_RANGE_TREE formula> ]

  As we can see from the above definitions:
   - SEL_RANGE_TREE formula is a conjunction of SEL_ARG formulas
   - SEL_IMERGE formula is a disjunction of SEL_RANGE_TREE formulas
   - SEL_TREE formula is a conjunction of a SEL_RANGE_TREE formula
     and SEL_IMERGE formulas. 
  It's required above that a SEL_TREE formula has at least one conjunct.

  Usually we will consider normalized SEL_RANGE_TREE formulas where we use
  TRUE as conjunct members for those indexes whose SEL_ARG trees are empty.
  
  We will call an SEL_TREE object simply 'tree'. 
  The part of a tree that represents SEL_RANGE_TREE formula is called
  'range part' of the tree while the remaining part is called 'imerge part'. 
  If a tree contains only a range part then we call such a tree 'range tree'.
  Components of a range tree that represent SEL_ARG formulas are called ranges.
  If a tree does not contain any range part we call such a tree 'imerge tree'.
  Components of the imerge part of a tree that represent SEL_IMERGE formula
  are called imerges.

  Usually we'll designate:
    SEL_TREE formulas         by T_1,...,T_k
    SEL_ARG formulas          by R_1,...,R_k
    SEL_RANGE_TREE formulas   by RT_1,...,RT_k
    SEL_IMERGE formulas       by M_1,...,M_k
  Accordingly we'll use:
    t_1,...,t_k - to designate trees representing T_1,...,T_k
    r_1,...,r_k - to designate ranges representing R_1,...,R_k 
    rt_1,...,r_tk - to designate range trees representing RT_1,...,RT_k
    m_1,...,m_k - to designate imerges representing M_1,...,M_k

  SEL_TREE objects are usually built from WHERE conditions or
  ON expressions.
  A SEL_TREE object always represents an inference of the condition it is
  built from. Therefore, if a row satisfies a SEL_TREE formula it also
  satisfies the condition it is built from.

  The following transformations of tree t representing SEL_TREE formula T 
  yield a new tree t1 thar represents an inference of T: T=>T1.  
    (1) remove any of SEL_ARG tree from the range part of t
    (2) remove any imerge from the tree t 
    (3) remove any of SEL_ARG tree from any range tree contained
        in any imerge of tree   
 
  Since the basic blocks of any SEL_TREE objects are ranges, SEL_TREE
  objects in many cases can be effectively used to filter out a big part
  of table rows that do not satisfy WHERE/IN conditions utilizing
  only single or multiple range index scans.

  A single range index scan is constructed for a range tree that contains
  only one SEL_ARG object for an index or an index prefix.
  An index intersection scan can be constructed for a range tree
  that contains several SEL_ARG objects. Currently index intersection
  scans are constructed only for single-point ranges.
  An index merge scan is constructed for a imerge tree that contains only
  one imerge. If range trees of this imerge contain only single-point merges
  than a union of index intersections can be built.

  Usually the tree built by the range optimizer for a query table contains
  more than one range in the range part, and additionally may contain some
  imerges in the imerge part. The range optimizer evaluates all of them one
  by one and chooses the range or the imerge that provides the cheapest
  single or multiple range index scan of the table.  According to rules 
  (1)-(3) this scan always filter out only those rows that do not satisfy
  the query conditions. 

  For any condition the SEL_TREE object for it is built in a bottom up
  manner starting from the range trees for the predicates. The tree_and
  function builds a tree for any conjunction of formulas from the trees
  for its conjuncts. The tree_or function builds a tree for any disjunction
  of formulas from the trees for its disjuncts.    
*/ 
  
class SEL_TREE :public Sql_alloc
{
public:
  /*
    Starting an effort to document this field:
    (for some i, keys[i]->type == SEL_ARG::IMPOSSIBLE) => 
       (type == SEL_TREE::IMPOSSIBLE)
  */
  enum Type { IMPOSSIBLE, ALWAYS, MAYBE, KEY, KEY_SMALLER } type;
  SEL_TREE(enum Type type_arg) :type(type_arg) {}
  SEL_TREE() :type(KEY)
  {
    keys_map.clear_all();
    bzero((char*) keys,sizeof(keys));
  }
  SEL_TREE(SEL_TREE *arg, bool without_merges, RANGE_OPT_PARAM *param);
  /*
    Note: there may exist SEL_TREE objects with sel_tree->type=KEY and
    keys[i]=0 for all i. (SergeyP: it is not clear whether there is any
    merit in range analyzer functions (e.g. get_mm_parts) returning a
    pointer to such SEL_TREE instead of NULL)
  */
  SEL_ARG *keys[MAX_KEY];
  key_map keys_map;        /* bitmask of non-NULL elements in keys */

  /*
    Possible ways to read rows using index_merge. The list is non-empty only
    if type==KEY. Currently can be non empty only if keys_map.is_clear_all().
  */
  List<SEL_IMERGE> merges;

  /* The members below are filled/used only after get_mm_tree is done */
  key_map ror_scans_map;   /* bitmask of ROR scan-able elements in keys */
  uint    n_ror_scans;     /* number of set bits in ror_scans_map */

  struct st_index_scan_info **index_scans;     /* list of index scans */
  struct st_index_scan_info **index_scans_end; /* last index scan */

  struct st_ror_scan_info **ror_scans;     /* list of ROR key scans */
  struct st_ror_scan_info **ror_scans_end; /* last ROR scan */
  /* Note that #records for each key scan is stored in table->quick_rows */

  bool without_ranges() { return keys_map.is_clear_all(); }
  bool without_imerges() { return merges.is_empty(); }
};

class RANGE_OPT_PARAM
{
public:
  THD	*thd;   /* Current thread handle */
  TABLE *table; /* Table being analyzed */
  COND *cond;   /* Used inside get_mm_tree(). */
  table_map prev_tables;
  table_map read_tables;
  table_map current_table; /* Bit of the table being analyzed */

  /* Array of parts of all keys for which range analysis is performed */
  KEY_PART *key_parts;
  KEY_PART *key_parts_end;
  MEM_ROOT *mem_root; /* Memory that will be freed when range analysis completes */
  MEM_ROOT *old_root; /* Memory that will last until the query end */
  /*
    Number of indexes used in range analysis (In SEL_TREE::keys only first
    #keys elements are not empty)
  */
  uint keys;
  
  /* 
    If true, the index descriptions describe real indexes (and it is ok to
    call field->optimize_range(real_keynr[...], ...).
    Otherwise index description describes fake indexes.
  */
  bool using_real_indexes;
  
  /*
    Aggressively remove "scans" that do not have conditions on first
    keyparts. Such scans are usable when doing partition pruning but not
    regular range optimization.
  */
  bool remove_jump_scans;
  
  /*
    used_key_no -> table_key_no translation table. Only makes sense if
    using_real_indexes==TRUE
  */
  uint real_keynr[MAX_KEY];

  /*
    Used to store 'current key tuples', in both range analysis and
    partitioning (list) analysis
  */
  uchar min_key[MAX_KEY_LENGTH+MAX_FIELD_WIDTH],
    max_key[MAX_KEY_LENGTH+MAX_FIELD_WIDTH];

  /* Number of SEL_ARG objects allocated by SEL_ARG::clone_tree operations */
  uint alloced_sel_args; 

  bool force_default_mrr;
  KEY_PART *key[MAX_KEY]; /* First key parts of keys used in the query */

  bool statement_should_be_aborted() const
  {
    return
      thd->is_fatal_error ||
      thd->is_error() ||
      alloced_sel_args > SEL_ARG::MAX_SEL_ARGS;
  }
};

class PARAM : public RANGE_OPT_PARAM
{
public:
  ha_rows quick_rows[MAX_KEY];

  /*
    This will collect 'possible keys' based on the range optimization.
    
    Queries with a JOIN object actually use ref optimizer (see add_key_field)
    to collect possible_keys. This is used by single table UPDATE/DELETE.
  */
  key_map possible_keys;
  longlong baseflag;
  uint max_key_part, range_count;

  bool quick;				// Don't calulate possible keys

  uint fields_bitmap_size;
  MY_BITMAP needed_fields;    /* bitmask of fields needed by the query */
  MY_BITMAP tmp_covered_fields;

  key_map *needed_reg;        /* ptr to SQL_SELECT::needed_reg */

  uint *imerge_cost_buff;     /* buffer for index_merge cost estimates */
  uint imerge_cost_buff_size; /* size of the buffer */

  /* TRUE if last checked tree->key can be used for ROR-scan */
  bool is_ror_scan;
  /* Number of ranges in the last checked tree->key */
  uint n_ranges;
  uint8 first_null_comp; /* first null component if any, 0 - otherwise */
};


class TABLE_READ_PLAN;
  class TRP_RANGE;
  class TRP_ROR_INTERSECT;
  class TRP_ROR_UNION;
  class TRP_INDEX_INTERSECT;
  class TRP_INDEX_MERGE;
  class TRP_GROUP_MIN_MAX;

struct st_index_scan_info;
struct st_ror_scan_info;

static SEL_TREE * get_mm_parts(RANGE_OPT_PARAM *param,COND *cond_func,Field *field,
			       Item_func::Functype type,Item *value,
			       Item_result cmp_type);
static SEL_ARG *get_mm_leaf(RANGE_OPT_PARAM *param,COND *cond_func,Field *field,
			    KEY_PART *key_part,
			    Item_func::Functype type,Item *value);
static SEL_TREE *get_mm_tree(RANGE_OPT_PARAM *param,COND *cond);

static bool is_key_scan_ror(PARAM *param, uint keynr, uint8 nparts);
static ha_rows check_quick_select(PARAM *param, uint idx, bool index_only,
                                  SEL_ARG *tree, bool update_tbl_stats, 
                                  uint *mrr_flags, uint *bufsize,
                                  Cost_estimate *cost);

QUICK_RANGE_SELECT *get_quick_select(PARAM *param,uint index,
                                     SEL_ARG *key_tree, uint mrr_flags, 
                                     uint mrr_buf_size, MEM_ROOT *alloc);
static TRP_RANGE *get_key_scans_params(PARAM *param, SEL_TREE *tree,
                                       bool index_read_must_be_used,
                                       bool update_tbl_stats,
                                       double read_time);
static
TRP_INDEX_INTERSECT *get_best_index_intersect(PARAM *param, SEL_TREE *tree,
                                              double read_time);
static
TRP_ROR_INTERSECT *get_best_ror_intersect(const PARAM *param, SEL_TREE *tree,
                                          double read_time,
                                          bool *are_all_covering);
static
TRP_ROR_INTERSECT *get_best_covering_ror_intersect(PARAM *param,
                                                   SEL_TREE *tree,
                                                   double read_time);
static
TABLE_READ_PLAN *get_best_disjunct_quick(PARAM *param, SEL_IMERGE *imerge,
                                         double read_time);
static
TABLE_READ_PLAN *merge_same_index_scans(PARAM *param, SEL_IMERGE *imerge,
                                        TRP_INDEX_MERGE *imerge_trp,
                                        double read_time);
static
TRP_GROUP_MIN_MAX *get_best_group_min_max(PARAM *param, SEL_TREE *tree,
                                          double read_time);

#ifndef DBUG_OFF
static void print_sel_tree(PARAM *param, SEL_TREE *tree, key_map *tree_map,
                           const char *msg);
static void print_ror_scans_arr(TABLE *table, const char *msg,
                                struct st_ror_scan_info **start,
                                struct st_ror_scan_info **end);
static void print_quick(QUICK_SELECT_I *quick, const key_map *needed_reg);
#endif

static SEL_TREE *tree_and(RANGE_OPT_PARAM *param,
                          SEL_TREE *tree1, SEL_TREE *tree2);
static SEL_TREE *tree_or(RANGE_OPT_PARAM *param,
                         SEL_TREE *tree1,SEL_TREE *tree2);
static SEL_ARG *sel_add(SEL_ARG *key1,SEL_ARG *key2);
static SEL_ARG *key_or(RANGE_OPT_PARAM *param,
                       SEL_ARG *key1, SEL_ARG *key2);
static SEL_ARG *key_and(RANGE_OPT_PARAM *param,
                        SEL_ARG *key1, SEL_ARG *key2,
                        uint clone_flag);
static bool get_range(SEL_ARG **e1,SEL_ARG **e2,SEL_ARG *root1);
bool get_quick_keys(PARAM *param,QUICK_RANGE_SELECT *quick,KEY_PART *key,
                    SEL_ARG *key_tree, uchar *min_key,uint min_key_flag,
                    uchar *max_key,uint max_key_flag);
static bool eq_tree(SEL_ARG* a,SEL_ARG *b);

static SEL_ARG null_element(SEL_ARG::IMPOSSIBLE);
static bool null_part_in_key(KEY_PART *key_part, const uchar *key,
                             uint length);
static bool is_key_scan_ror(PARAM *param, uint keynr, uint8 nparts);

#include "opt_range_mrr.cc"

static bool sel_trees_have_common_keys(SEL_TREE *tree1, SEL_TREE *tree2, 
                                       key_map *common_keys);
static void eliminate_single_tree_imerges(RANGE_OPT_PARAM *param,
                                          SEL_TREE *tree);

static bool sel_trees_can_be_ored(RANGE_OPT_PARAM* param,
                                  SEL_TREE *tree1, SEL_TREE *tree2, 
                                  key_map *common_keys);
static bool sel_trees_must_be_ored(RANGE_OPT_PARAM* param,
                                   SEL_TREE *tree1, SEL_TREE *tree2,
                                   key_map common_keys);
static int and_range_trees(RANGE_OPT_PARAM *param,
                           SEL_TREE *tree1, SEL_TREE *tree2,
                           SEL_TREE *result);
static bool remove_nonrange_trees(RANGE_OPT_PARAM *param, SEL_TREE *tree);


/*
  SEL_IMERGE is a list of possible ways to do index merge, i.e. it is
  a condition in the following form:
   (t_1||t_2||...||t_N) && (next)

  where all t_i are SEL_TREEs, next is another SEL_IMERGE and no pair
  (t_i,t_j) contains SEL_ARGS for the same index.

  SEL_TREE contained in SEL_IMERGE always has merges=NULL.

  This class relies on memory manager to do the cleanup.
*/

class SEL_IMERGE : public Sql_alloc
{
  enum { PREALLOCED_TREES= 10};
public:
  SEL_TREE *trees_prealloced[PREALLOCED_TREES];
  SEL_TREE **trees;             /* trees used to do index_merge   */
  SEL_TREE **trees_next;        /* last of these trees            */
  SEL_TREE **trees_end;         /* end of allocated space         */

  SEL_ARG  ***best_keys;        /* best keys to read in SEL_TREEs */

  SEL_IMERGE() :
    trees(&trees_prealloced[0]),
    trees_next(trees),
    trees_end(trees + PREALLOCED_TREES)
  {}
  SEL_IMERGE (SEL_IMERGE *arg, uint cnt, RANGE_OPT_PARAM *param);
  int or_sel_tree(RANGE_OPT_PARAM *param, SEL_TREE *tree);
  bool have_common_keys(RANGE_OPT_PARAM *param, SEL_TREE *tree);
  int and_sel_tree(RANGE_OPT_PARAM *param, SEL_TREE *tree, 
                   SEL_IMERGE *new_imerge);
  int or_sel_tree_with_checks(RANGE_OPT_PARAM *param,
                              uint n_init_trees, 
                              SEL_TREE *new_tree,
                              bool is_first_check_pass,
                              bool *is_last_check_pass);
  int or_sel_imerge_with_checks(RANGE_OPT_PARAM *param,
                                uint n_init_trees,
                                SEL_IMERGE* imerge,
                                bool is_first_check_pass,
                                bool *is_last_check_pass);
};


/*
  Add a range tree to the range trees of this imerge 

  SYNOPSIS
    or_sel_tree()
      param                  Context info for the operation         
      tree                   SEL_TREE to add to this imerge 

  DESCRIPTION 
    The function just adds the range tree 'tree' to the range trees
    of this imerge.

  RETURN
     0   if the operation is success
    -1   if the function runs out memory
*/

int SEL_IMERGE::or_sel_tree(RANGE_OPT_PARAM *param, SEL_TREE *tree)
{
  if (trees_next == trees_end)
  {
    const int realloc_ratio= 2;		/* Double size for next round */
    uint old_elements= (trees_end - trees);
    uint old_size= sizeof(SEL_TREE**) * old_elements;
    uint new_size= old_size * realloc_ratio;
    SEL_TREE **new_trees;
    if (!(new_trees= (SEL_TREE**)alloc_root(param->mem_root, new_size)))
      return -1;
    memcpy(new_trees, trees, old_size);
    trees=      new_trees;
    trees_next= trees + old_elements;
    trees_end=  trees + old_elements * realloc_ratio;
  }
  *(trees_next++)= tree;
  return 0;
}


/*
  Check if any of the range trees of this imerge intersects with a given tree 

  SYNOPSIS
    have_common_keys()
      param    Context info for the function
      tree     SEL_TREE intersection with the imerge range trees is checked for 

  DESCRIPTION
    The function checks whether there is any range tree rt_i in this imerge
    such that there are some indexes for which ranges are defined in both
    rt_i and the range part of the SEL_TREE tree.  
    To check this the function calls the function sel_trees_have_common_keys.

  RETURN 
    TRUE    if there are such range trees in this imerge
    FALSE   otherwise
*/

bool SEL_IMERGE::have_common_keys(RANGE_OPT_PARAM *param, SEL_TREE *tree)
{
  for (SEL_TREE** or_tree= trees, **bound= trees_next;
       or_tree != bound; or_tree++)
  {
    key_map common_keys;
    if (sel_trees_have_common_keys(*or_tree, tree, &common_keys))
      return TRUE;
  }
  return FALSE;
}


/* 
  Perform AND operation for this imerge and the range part of a tree

  SYNOPSIS
    and_sel_tree()
      param           Context info for the operation
      tree            SEL_TREE for the second operand of the operation
      new_imerge  OUT imerge for the result of the operation

  DESCRIPTION
    This function performs AND operation for this imerge m and the
    range part of the SEL_TREE tree rt. In other words the function
    pushes rt into this imerge. The resulting imerge is returned in
    the parameter new_imerge.
    If this imerge m represent the formula
      RT_1 OR ... OR RT_k
    then the resulting imerge of the function represents the formula
      (RT_1 AND RT) OR ... OR (RT_k AND RT)
    The function calls the function and_range_trees to construct the
    range tree representing (RT_i AND RT).
    
  NOTE
    The function may return an empty imerge without any range trees.
    This happens when each call of and_range_trees returns an 
    impossible range tree (SEL_TREE::IMPOSSIBLE).
    Example: (key1 < 2 AND key2 > 10) AND (key1 > 4 OR key2 < 6).
         
  RETURN
     0  if the operation is a success
    -1  otherwise: there is not enough memory to perform the operation
*/

int SEL_IMERGE::and_sel_tree(RANGE_OPT_PARAM *param, SEL_TREE *tree,
                             SEL_IMERGE *new_imerge)
{
  for (SEL_TREE** or_tree= trees; or_tree != trees_next; or_tree++) 
  {
    SEL_TREE *res_or_tree= 0;
    SEL_TREE *and_tree= 0;
    if (!(res_or_tree= new SEL_TREE()) ||
        !(and_tree= new SEL_TREE(tree, TRUE, param)))
      return (-1);
    if (!and_range_trees(param, *or_tree, and_tree, res_or_tree))
    {
      if (new_imerge->or_sel_tree(param, res_or_tree))
        return (-1);
    }        
  }
  return 0;
}      


/*
  Perform OR operation on this imerge and the range part of a tree

  SYNOPSIS
    or_sel_tree_with_checks()
      param                  Context info for the operation 
      n_trees                Number of trees in this imerge to check for oring        
      tree                   SEL_TREE whose range part is to be ored 
      is_first_check_pass    <=> the first call of the function for this imerge  
      is_last_check_pass OUT <=> no more calls of the function for this imerge

  DESCRIPTION
    The function performs OR operation on this imerge m and the range part
    of the SEL_TREE tree rt. It always replaces this imerge with the result
    of the operation.
 
    The operation can be performed in two different modes: with
    is_first_check_pass==TRUE and is_first_check_pass==FALSE, transforming
    this imerge differently.

    Given this imerge represents the formula
      RT_1 OR ... OR RT_k:

    1. In the first mode, when is_first_check_pass==TRUE :
      1.1. If rt must be ored(see the function sel_trees_must_be_ored) with
           some rt_j (there may be only one such range tree in the imerge)
           then the function produces an imerge representing the formula
             RT_1 OR ... OR (RT_j OR RT) OR ... OR RT_k,
           where the tree for (RT_j OR RT) is built by oring the pairs
           of SEL_ARG trees for the corresponding indexes
      1.2. Otherwise the function produces the imerge representing the formula:
           RT_1 OR ... OR RT_k OR RT.

    2. In the second mode, when is_first_check_pass==FALSE :
      2.1. For each rt_j in the imerge that can be ored (see the function
           sel_trees_can_be_ored) with rt the function replaces rt_j for a
           range tree such that for each index for which ranges are defined
           in both in rt_j and rt  the tree contains the  result of oring of
           these ranges.
      2.2. In other cases the function does not produce any imerge.

    When is_first_check==TRUE the function returns FALSE in the parameter
    is_last_check_pass if there is no rt_j such that rt_j can be ored with rt,
    but, at the same time, it's not true that rt_j must be ored with rt.
    When is_first_check==FALSE the function always returns FALSE in the
    parameter is_last_check_pass.    
          
  RETURN
    1  The result of oring of rt_j and rt that must be ored returns the
       the range tree with type==SEL_TREE::ALWAYS
       (in this case the imerge m should be discarded)
   -1  The function runs out of memory
    0  in all other cases 
*/

int SEL_IMERGE::or_sel_tree_with_checks(RANGE_OPT_PARAM *param,
                                        uint n_trees,
                                        SEL_TREE *tree,
                                        bool is_first_check_pass,
                                        bool *is_last_check_pass)
{
  bool was_ored= FALSE;
  *is_last_check_pass= is_first_check_pass;
  SEL_TREE** or_tree = trees;
  for (uint i= 0; i < n_trees; i++, or_tree++)
  {
    SEL_TREE *result= 0;
    key_map result_keys;
    key_map ored_keys;
    if (sel_trees_can_be_ored(param, *or_tree, tree, &ored_keys))
    {
      bool must_be_ored= sel_trees_must_be_ored(param, *or_tree, tree,
                                                ored_keys);
      if (must_be_ored || !is_first_check_pass)
      {
        result_keys.clear_all();
        result= *or_tree;
        for (uint key_no= 0; key_no < param->keys; key_no++)
        {
          if (!ored_keys.is_set(key_no))
	  {
            result->keys[key_no]= 0;
	    continue;
          }
          SEL_ARG *key1= (*or_tree)->keys[key_no];
          SEL_ARG *key2= tree->keys[key_no];
          key2->incr_refs();
          if ((result->keys[key_no]= key_or(param, key1, key2)))
          {
            
            result_keys.set_bit(key_no);
#ifdef EXTRA_DEBUG
            if (param->alloced_sel_args < SEL_ARG::MAX_SEL_ARGS)
	    {
              key1= result->keys[key_no]; 
              (key1)->test_use_count(key1);
            }
#endif
          }       
        }
      }
      else if(is_first_check_pass) 
        *is_last_check_pass= FALSE;
    } 

    if (result)
    {
      result->keys_map= result_keys;
      if (result_keys.is_clear_all())
        result->type= SEL_TREE::ALWAYS;
      if ((result->type == SEL_TREE::MAYBE) ||
          (result->type == SEL_TREE::ALWAYS))
        return 1;
      /* SEL_TREE::IMPOSSIBLE is impossible here */
      *or_tree= result;
      was_ored= TRUE;
    }
  }
  if (was_ored)
    return 0;

  if (is_first_check_pass && !*is_last_check_pass &&
      !(tree= new SEL_TREE(tree, FALSE, param)))
    return (-1);
  return or_sel_tree(param, tree);
}


/*
  Perform OR operation on this imerge and and another imerge

  SYNOPSIS
    or_sel_imerge_with_checks()
      param                  Context info for the operation 
      n_trees           Number of trees in this imerge to check for oring        
      imerge                 The second operand of the operation 
      is_first_check_pass    <=> the first call of the function for this imerge  
      is_last_check_pass OUT <=> no more calls of the function for this imerge

  DESCRIPTION
    For each range tree rt from 'imerge' the function calls the method
    SEL_IMERGE::or_sel_tree_with_checks that performs OR operation on this
    SEL_IMERGE object m and the tree rt. The mode of the operation is
    specified by the parameter is_first_check_pass. Each call of
    SEL_IMERGE::or_sel_tree_with_checks transforms this SEL_IMERGE object m.
    The function returns FALSE in the prameter is_last_check_pass if
    at least one of the calls of SEL_IMERGE::or_sel_tree_with_checks
    returns FALSE as the value of its last parameter. 
    
  RETURN
    1  One of the calls of SEL_IMERGE::or_sel_tree_with_checks returns 1.
       (in this case the imerge m should be discarded)
   -1  The function runs out of memory
    0  in all other cases 
*/

int SEL_IMERGE::or_sel_imerge_with_checks(RANGE_OPT_PARAM *param,
                                          uint n_trees,
                                          SEL_IMERGE* imerge,
                                          bool is_first_check_pass,
                                          bool *is_last_check_pass)
{
  *is_last_check_pass= TRUE;
  SEL_TREE** tree= imerge->trees;
  SEL_TREE** tree_end= imerge->trees_next;
  for ( ; tree < tree_end; tree++)
  {
    uint rc;
    bool is_last= TRUE; 
    rc= or_sel_tree_with_checks(param, n_trees, *tree, 
                               is_first_check_pass, &is_last);
    if (!is_last)
      *is_last_check_pass= FALSE;
    if (rc)
      return rc;
  }
  return 0;
}


/*
  Copy constructor for SEL_TREE objects

  SYNOPSIS
    SEL_TREE
      arg            The source tree for the constructor
      without_merges <=> only the range part of the tree arg is copied
      param          Context info for the operation

  DESCRIPTION
    The constructor creates a full copy of the SEL_TREE arg if
    the prameter without_merges==FALSE. Otherwise a tree is created
    that contains the copy only of the range part of the tree arg. 
*/ 

SEL_TREE::SEL_TREE(SEL_TREE *arg, bool without_merges,
                   RANGE_OPT_PARAM *param): Sql_alloc()
{
  keys_map= arg->keys_map;
  type= arg->type;
  for (uint idx= 0; idx < param->keys; idx++)
  {
    if ((keys[idx]= arg->keys[idx]))
      keys[idx]->incr_refs_all();
  }

  if (without_merges)
    return;

  List_iterator<SEL_IMERGE> it(arg->merges);
  for (SEL_IMERGE *el= it++; el; el= it++)
  {
    SEL_IMERGE *merge= new SEL_IMERGE(el, 0, param);
    if (!merge || merge->trees == merge->trees_next)
    {
      merges.empty();
      return;
    }
    merges.push_back (merge);
  }
}


/*
  Copy constructor for SEL_IMERGE objects

  SYNOPSIS
    SEL_IMERGE
      arg         The source imerge for the constructor
      cnt         How many trees from arg are to be copied
      param       Context info for the operation

  DESCRIPTION
    The cnt==0 then the constructor creates a full copy of the 
    imerge arg. Otherwise only the first cnt trees of the imerge
    are copied.
*/ 

SEL_IMERGE::SEL_IMERGE(SEL_IMERGE *arg, uint cnt,
                       RANGE_OPT_PARAM *param) : Sql_alloc()
{
  uint elements= (arg->trees_end - arg->trees);
  if (elements > PREALLOCED_TREES)
  {
    uint size= elements * sizeof (SEL_TREE **);
    if (!(trees= (SEL_TREE **)alloc_root(param->mem_root, size)))
      goto mem_err;
  }
  else
    trees= &trees_prealloced[0];

  trees_next= trees + (cnt ? cnt : arg->trees_next-arg->trees);
  trees_end= trees + elements;

  for (SEL_TREE **tree = trees, **arg_tree= arg->trees; tree < trees_next; 
       tree++, arg_tree++)
  {
    if (!(*tree= new SEL_TREE(*arg_tree, TRUE, param)))
      goto mem_err;
  }

  return;

mem_err:
  trees= &trees_prealloced[0];
  trees_next= trees;
  trees_end= trees;
}


/*
  Perform AND operation on two imerge lists

  SYNOPSIS
    imerge_list_and_list()
      param             Context info for the operation         
      im1               The first imerge list for the operation
      im2               The second imerge list for the operation

  DESCRIPTION
    The function just appends the imerge list im2 to the imerge list im1  
    
  RETURN VALUE
    none
*/

inline void imerge_list_and_list(List<SEL_IMERGE> *im1, List<SEL_IMERGE> *im2)
{
  im1->concat(im2);
}


/*
  Perform OR operation on two imerge lists

  SYNOPSIS
    imerge_list_or_list()
      param             Context info for the operation         
      im1               The first imerge list for the operation
      im2               The second imerge list for the operation
     
  DESCRIPTION
    Assuming that the first imerge list represents the formula
      F1= M1_1 AND ... AND M1_k1 
    while the second imerge list represents the formula 
      F2= M2_1 AND ... AND M2_k2,
    where M1_i= RT1_i_1 OR ... OR RT1_i_l1i (i in [1..k1])
    and M2_i = RT2_i_1 OR ... OR RT2_i_l2i (i in [1..k2]),
    the function builds a list of imerges for some formula that can be 
    inferred from the formula (F1 OR F2).

    More exactly the function builds imerges for the formula (M1_1 OR M2_1).
    Note that
      (F1 OR F2) = (M1_1 AND ... AND M1_k1) OR (M2_1 AND ... AND M2_k2) =
      AND (M1_i OR M2_j) (i in [1..k1], j in [1..k2]) =>
      M1_1 OR M2_1.
    So (M1_1 OR M2_1) is indeed an inference formula for (F1 OR F2).

    To build imerges for the formula (M1_1 OR M2_1) the function invokes,
    possibly twice, the method SEL_IMERGE::or_sel_imerge_with_checks
    for the imerge m1_1.
    At its first invocation the method SEL_IMERGE::or_sel_imerge_with_checks
    performs OR operation on the imerge m1_1 and the range tree rt2_1_1 by
    calling SEL_IMERGE::or_sel_tree_with_checks with is_first_pass_check==TRUE.
    The resulting imerge of the operation is ored with the next range tree of
    the imerge m2_1. This oring continues until the last range tree from
    m2_1 has been ored. 
    At its second invocation the method SEL_IMERGE::or_sel_imerge_with_checks
    performs the same sequence of OR operations, but now calling
    SEL_IMERGE::or_sel_tree_with_checks with is_first_pass_check==FALSE.

    The imerges that the operation produces replace those in the list im1   
       
  RETURN
    0     if the operation is a success 
   -1     if the function has run out of memory 
*/

int imerge_list_or_list(RANGE_OPT_PARAM *param,
                        List<SEL_IMERGE> *im1,
                        List<SEL_IMERGE> *im2)
{

  uint rc;
  bool is_last_check_pass= FALSE;

  SEL_IMERGE *imerge= im1->head();
  uint elems= imerge->trees_next-imerge->trees;
  im1->empty();
  im1->push_back(imerge);

  rc= imerge->or_sel_imerge_with_checks(param, elems, im2->head(),
                                        TRUE, &is_last_check_pass);
  if (rc)
  {
    if (rc == 1)
    {
      im1->empty();
      rc= 0;
    }
    return rc;
  }

  if (!is_last_check_pass)
  {
    SEL_IMERGE* new_imerge= new SEL_IMERGE(imerge, elems, param);
    if (new_imerge)
    {
      is_last_check_pass= TRUE;
      rc= new_imerge->or_sel_imerge_with_checks(param, elems, im2->head(),
                                                 FALSE, &is_last_check_pass);
      if (!rc)
        im1->push_back(new_imerge); 
    }
  }
  return rc;  
}


/*
  Perform OR operation for each imerge from a list and the range part of a tree

  SYNOPSIS
    imerge_list_or_tree()
      param       Context info for the operation
      merges      The list of imerges to be ored with the range part of tree          
      tree        SEL_TREE whose range part is to be ored with the imerges

  DESCRIPTION
    For each imerge mi from the list 'merges' the function performes OR
    operation with mi and the range part of 'tree' rt, producing one or
    two imerges.

    Given the merge mi represent the formula RTi_1 OR ... OR RTi_k, 
    the function forms the merges by the following rules:
 
    1. If rt cannot be ored with any of the trees rti the function just
       produces an imerge that represents the formula
         RTi_1 OR ... RTi_k OR RT.
    2. If there exist a tree rtj that must be ored with rt the function
       produces an imerge the represents the formula
         RTi_1 OR ... OR (RTi_j OR RT) OR ... OR RTi_k,
       where the range tree for (RTi_j OR RT) is constructed by oring the
       SEL_ARG trees that must be ored.
    3. For each rti_j that can be ored with rt the function produces
       the new tree rti_j' and substitutes rti_j for this new range tree.

    In any case the function removes mi from the list and then adds all
    produced imerges.

    To build imerges by rules 1-3 the function calls the method
    SEL_IMERGE::or_sel_tree_with_checks, possibly twice. With the first
    call it passes TRUE for the third parameter of the function.
    At this first call imerges by rules 1-2 are built. If the call
    returns FALSE as the return value of its fourth parameter then the
    function are called for the second time. At this call the imerge
    of rule 3 is produced.

    If a call of SEL_IMERGE::or_sel_tree_with_checks returns 1 then
    then it means that the produced tree contains an always true
    range tree and the whole imerge can be discarded.
    
  RETURN
    1     if no imerges are produced
    0     otherwise
*/

static
int imerge_list_or_tree(RANGE_OPT_PARAM *param,
                        List<SEL_IMERGE> *merges,
                        SEL_TREE *tree)
{

  SEL_IMERGE *imerge;
  List<SEL_IMERGE> additional_merges;
  List_iterator<SEL_IMERGE> it(*merges);
  
  while ((imerge= it++))
  {
    bool is_last_check_pass;
    int rc= 0;
    int rc1= 0;
    SEL_TREE *or_tree= new SEL_TREE (tree, FALSE, param);
    if (or_tree)
    {
      uint elems= imerge->trees_next-imerge->trees;
      rc= imerge->or_sel_tree_with_checks(param, elems, or_tree,
                                          TRUE, &is_last_check_pass);
      if (!is_last_check_pass)
      {
        SEL_IMERGE *new_imerge= new SEL_IMERGE(imerge, elems, param);
        if (new_imerge)
	{ 
          rc1= new_imerge->or_sel_tree_with_checks(param, elems, or_tree,
                                                   FALSE, &is_last_check_pass);
          if (!rc1)
            additional_merges.push_back(new_imerge);
        }
      }
    }
    if (rc || rc1 || !or_tree)
      it.remove();
  }

  merges->concat(&additional_merges);  
  return merges->is_empty();
}


/*
  Perform pushdown operation of the range part of a tree into given imerges 

  SYNOPSIS
    imerge_list_and_tree()
      param           Context info for the operation
      merges   IN/OUT List of imerges to push the range part of 'tree' into
      tree            SEL_TREE whose range part is to be pushed into imerges
      replace         if the pushdow operation for a imerge is a success
                      then the original imerge is replaced for the result
                      of the pushdown 

  DESCRIPTION
    For each imerge from the list merges the function pushes the range part
    rt of 'tree' into the imerge. 
    More exactly if the imerge mi from the list represents the formula
      RTi_1 OR ... OR RTi_k 
    the function bulds a new imerge that represents the formula
      (RTi_1 AND RT) OR ... OR (RTi_k AND RT)
    and adds this imerge to the list merges.
    To perform this pushdown operation the function calls the method
    SEL_IMERGE::and_sel_tree. 
    For any imerge mi the new imerge is not created if for each pair of
    trees rti_j and rt the intersection of the indexes with defined ranges
    is empty.
    If the result of the pushdown operation for the imerge mi returns an
    imerge with no trees then then not only nothing is added to the list 
    merges but mi itself is removed from the list. 

  TODO
    Optimize the code in order to not create new SEL_IMERGE and new SER_TREE
    objects when 'replace' is TRUE. (Currently this function is called always
    with this parameter equal to TRUE.)
    
  RETURN
    1    if no imerges are left in the list merges             
    0    otherwise
*/

static
int imerge_list_and_tree(RANGE_OPT_PARAM *param,
                         List<SEL_IMERGE> *merges,
                         SEL_TREE *tree, 
                         bool replace)
{
  SEL_IMERGE *imerge;
  SEL_IMERGE *new_imerge= NULL;
  List<SEL_IMERGE> new_merges;
  List_iterator<SEL_IMERGE> it(*merges);
  
  while ((imerge= it++))
  {
    if (!new_imerge)
       new_imerge= new SEL_IMERGE();
    if (imerge->have_common_keys(param, tree) && 
        new_imerge && !imerge->and_sel_tree(param, tree, new_imerge))
    {
      if (new_imerge->trees == new_imerge->trees_next)
        it.remove();
      else
      { 
        if (replace)
          it.replace(new_imerge);
        else        
          new_merges.push_back(new_imerge);
        new_imerge= NULL;
      }
    }
  }
  imerge_list_and_list(&new_merges, merges);
  *merges= new_merges;
  return merges->is_empty();
}


/***************************************************************************
** Basic functions for SQL_SELECT and QUICK_RANGE_SELECT
***************************************************************************/

	/* make a select from mysql info
	   Error is set as following:
	   0 = ok
	   1 = Got some error (out of memory?)
	   */

SQL_SELECT *make_select(TABLE *head, table_map const_tables,
			table_map read_tables, COND *conds,
                        bool allow_null_cond,
                        int *error)
{
  SQL_SELECT *select;
  DBUG_ENTER("make_select");

  *error=0;

  if (!conds && !allow_null_cond)
    DBUG_RETURN(0);
  if (!(select= new SQL_SELECT))
  {
    *error= 1;			// out of memory
    DBUG_RETURN(0);		/* purecov: inspected */
  }
  select->read_tables=read_tables;
  select->const_tables=const_tables;
  select->head=head;
  select->cond= conds;

  if (head->sort.io_cache)
  {
    select->file= *head->sort.io_cache;
    select->records=(ha_rows) (select->file.end_of_file/
			       head->file->ref_length);
    my_free(head->sort.io_cache);
    head->sort.io_cache=0;
  }
  DBUG_RETURN(select);
}


SQL_SELECT::SQL_SELECT() :quick(0),cond(0),pre_idx_push_select_cond(NULL),free_cond(0)
{
  quick_keys.clear_all(); needed_reg.clear_all();
  my_b_clear(&file);
}


void SQL_SELECT::cleanup()
{
  delete quick;
  quick= 0;
  if (free_cond)
  {
    free_cond=0;
    delete cond;
    cond= 0;
  }
  close_cached_file(&file);
}


SQL_SELECT::~SQL_SELECT()
{
  cleanup();
}

#undef index					// Fix for Unixware 7

QUICK_SELECT_I::QUICK_SELECT_I()
  :max_used_key_length(0),
   used_key_parts(0)
{}

QUICK_RANGE_SELECT::QUICK_RANGE_SELECT(THD *thd, TABLE *table, uint key_nr,
                                       bool no_alloc, MEM_ROOT *parent_alloc,
                                       bool *create_error)
  :doing_key_read(0),free_file(0),cur_range(NULL),last_range(0),dont_free(0)
{
  my_bitmap_map *bitmap;
  DBUG_ENTER("QUICK_RANGE_SELECT::QUICK_RANGE_SELECT");

  in_ror_merged_scan= 0;
  index= key_nr;
  head=  table;
  key_part_info= head->key_info[index].key_part;
  my_init_dynamic_array(&ranges, sizeof(QUICK_RANGE*), 16, 16,
                        MYF(MY_THREAD_SPECIFIC));

  /* 'thd' is not accessible in QUICK_RANGE_SELECT::reset(). */
  mrr_buf_size= thd->variables.mrr_buff_size;
  mrr_buf_desc= NULL;

  if (!no_alloc && !parent_alloc)
  {
    // Allocates everything through the internal memroot
    init_sql_alloc(&alloc, thd->variables.range_alloc_block_size, 0,
                   MYF(MY_THREAD_SPECIFIC));
    thd->mem_root= &alloc;
  }
  else
    bzero((char*) &alloc,sizeof(alloc));
  file= head->file;
  record= head->record[0];

  /* Allocate a bitmap for used columns (Q: why not on MEM_ROOT?) */
  if (!(bitmap= (my_bitmap_map*) my_malloc(head->s->column_bitmap_size,
                                           MYF(MY_WME | MY_THREAD_SPECIFIC))))
  {
    column_bitmap.bitmap= 0;
    *create_error= 1;
  }
  else
    my_bitmap_init(&column_bitmap, bitmap, head->s->fields, FALSE);
  DBUG_VOID_RETURN;
}


void QUICK_RANGE_SELECT::need_sorted_output()
{
  if (!(mrr_flags & HA_MRR_SORTED))
  {
    /*
      Native implementation can't produce sorted output. We'll have to
      switch to default
    */
    mrr_flags |= HA_MRR_USE_DEFAULT_IMPL; 
  }
  mrr_flags |= HA_MRR_SORTED;
}


int QUICK_RANGE_SELECT::init()
{
  DBUG_ENTER("QUICK_RANGE_SELECT::init");

  if (file->inited != handler::NONE)
    file->ha_index_or_rnd_end();
  DBUG_RETURN(FALSE);
}


void QUICK_RANGE_SELECT::range_end()
{
  if (file->inited != handler::NONE)
    file->ha_index_or_rnd_end();
}


QUICK_RANGE_SELECT::~QUICK_RANGE_SELECT()
{
  DBUG_ENTER("QUICK_RANGE_SELECT::~QUICK_RANGE_SELECT");
  if (!dont_free)
  {
    /* file is NULL for CPK scan on covering ROR-intersection */
    if (file) 
    {
      range_end();
      if (doing_key_read)
        file->extra(HA_EXTRA_NO_KEYREAD);
      if (free_file)
      {
        DBUG_PRINT("info", ("Freeing separate handler 0x%lx (free: %d)", (long) file,
                            free_file));
        file->ha_external_lock(current_thd, F_UNLCK);
        file->ha_close();
        delete file;
      }
    }
    delete_dynamic(&ranges); /* ranges are allocated in alloc */
    free_root(&alloc,MYF(0));
    my_free(column_bitmap.bitmap);
  }
  my_free(mrr_buf_desc);
  DBUG_VOID_RETURN;
}

/*
  QUICK_INDEX_SORT_SELECT works as follows:
  - Do index scans, accumulate rowids in the Unique object 
    (Unique will also sort and de-duplicate rowids)
  - Use rowids from unique to run a disk-ordered sweep
*/

QUICK_INDEX_SORT_SELECT::QUICK_INDEX_SORT_SELECT(THD *thd_param,
                                                 TABLE *table)
  :unique(NULL), pk_quick_select(NULL), thd(thd_param)
{
  DBUG_ENTER("QUICK_INDEX_SORT_SELECT::QUICK_INDEX_SORT_SELECT");
  index= MAX_KEY;
  head= table;
  bzero(&read_record, sizeof(read_record));
  init_sql_alloc(&alloc, thd->variables.range_alloc_block_size, 0,
                 MYF(MY_THREAD_SPECIFIC));
  DBUG_VOID_RETURN;
}

int QUICK_INDEX_SORT_SELECT::init()
{
  DBUG_ENTER("QUICK_INDEX_SORT_SELECT::init");
  DBUG_RETURN(0);
}

int QUICK_INDEX_SORT_SELECT::reset()
{
  DBUG_ENTER("QUICK_INDEX_SORT_SELECT::reset");
  const int retval= read_keys_and_merge();
  DBUG_RETURN(retval);
}

bool
QUICK_INDEX_SORT_SELECT::push_quick_back(QUICK_RANGE_SELECT *quick_sel_range)
{
  DBUG_ENTER("QUICK_INDEX_SORT_SELECT::push_quick_back");
  if (head->file->primary_key_is_clustered() &&
      quick_sel_range->index == head->s->primary_key)
  {
   /*
     A quick_select over a clustered primary key is handled specifically
     Here we assume:
     - PK columns are included in any other merged index
     - Scan on the PK is disk-ordered.
       (not meeting #2 will only cause performance degradation)

       We could treat clustered PK as any other index, but that would
       be inefficient. There is no point in doing scan on
       CPK, remembering the rowid, then making rnd_pos() call with
       that rowid.
    */
    pk_quick_select= quick_sel_range;
    DBUG_RETURN(0);
  }
  DBUG_RETURN(quick_selects.push_back(quick_sel_range));
}

QUICK_INDEX_SORT_SELECT::~QUICK_INDEX_SORT_SELECT()
{
  List_iterator_fast<QUICK_RANGE_SELECT> quick_it(quick_selects);
  QUICK_RANGE_SELECT* quick;
  DBUG_ENTER("QUICK_INDEX_SORT_SELECT::~QUICK_INDEX_SORT_SELECT");
  delete unique;
  quick_it.rewind();
  while ((quick= quick_it++))
    quick->file= NULL;
  quick_selects.delete_elements();
  delete pk_quick_select;
  /* It's ok to call the next two even if they are already deinitialized */
  end_read_record(&read_record);
  free_io_cache(head);
  free_root(&alloc,MYF(0));
  DBUG_VOID_RETURN;
}

QUICK_ROR_INTERSECT_SELECT::QUICK_ROR_INTERSECT_SELECT(THD *thd_param,
                                                       TABLE *table,
                                                       bool retrieve_full_rows,
                                                       MEM_ROOT *parent_alloc)
  : cpk_quick(NULL), thd(thd_param), need_to_fetch_row(retrieve_full_rows),
    scans_inited(FALSE)
{
  index= MAX_KEY;
  head= table;
  record= head->record[0];
  if (!parent_alloc)
    init_sql_alloc(&alloc, thd->variables.range_alloc_block_size, 0,
                   MYF(MY_THREAD_SPECIFIC));
  else
    bzero(&alloc, sizeof(MEM_ROOT));
  last_rowid= (uchar*) alloc_root(parent_alloc? parent_alloc : &alloc,
                                  head->file->ref_length);
}


/*
  Do post-constructor initialization.
  SYNOPSIS
    QUICK_ROR_INTERSECT_SELECT::init()

  RETURN
    0      OK
    other  Error code
*/

int QUICK_ROR_INTERSECT_SELECT::init()
{
  DBUG_ENTER("QUICK_ROR_INTERSECT_SELECT::init");
 /* Check if last_rowid was successfully allocated in ctor */
  DBUG_RETURN(!last_rowid);
}


/*
  Initialize this quick select to be a ROR-merged scan.

  SYNOPSIS
    QUICK_RANGE_SELECT::init_ror_merged_scan()
      reuse_handler If TRUE, use head->file, otherwise create a separate
                    handler object

  NOTES
    This function creates and prepares for subsequent use a separate handler
    object if it can't reuse head->file. The reason for this is that during
    ROR-merge several key scans are performed simultaneously, and a single
    handler is only capable of preserving context of a single key scan.

    In ROR-merge the quick select doing merge does full records retrieval,
    merged quick selects read only keys.

  RETURN
    0  ROR child scan initialized, ok to use.
    1  error
*/

int QUICK_RANGE_SELECT::init_ror_merged_scan(bool reuse_handler, MEM_ROOT *alloc)
{
  handler *save_file= file, *org_file;
  my_bool org_key_read;
  THD *thd= head->in_use;
  MY_BITMAP * const save_read_set= head->read_set;
  MY_BITMAP * const save_write_set= head->write_set;
  DBUG_ENTER("QUICK_RANGE_SELECT::init_ror_merged_scan");

  in_ror_merged_scan= 1;
  if (reuse_handler)
  {
    DBUG_PRINT("info", ("Reusing handler 0x%lx", (long) file));
    if (init())
    {
      DBUG_RETURN(1);
    }
    head->column_bitmaps_set(&column_bitmap, &column_bitmap);
    goto end;
  }

  /* Create a separate handler object for this quick select */
  if (free_file)
  {
    /* already have own 'handler' object. */
    DBUG_RETURN(0);
  }

  if (!(file= head->file->clone(head->s->normalized_path.str, alloc)))
  {
    /* 
      Manually set the error flag. Note: there seems to be quite a few
      places where a failure could cause the server to "hang" the client by
      sending no response to a query. ATM those are not real errors because 
      the storage engine calls in question happen to never fail with the 
      existing storage engines. 
    */
    my_error(ER_OUT_OF_RESOURCES, MYF(0)); /* purecov: inspected */
    /* Caller will free the memory */
    goto failure;  /* purecov: inspected */
  }

  head->column_bitmaps_set(&column_bitmap, &column_bitmap);

  if (file->ha_external_lock(thd, F_RDLCK))
    goto failure;

  if (init())
  {
    file->ha_external_lock(thd, F_UNLCK);
    file->ha_close();
    goto failure;
  }
  free_file= TRUE;
  last_rowid= file->ref;

end:
  DBUG_ASSERT(head->read_set == &column_bitmap);
  /*
    We are only going to read key fields and call position() on 'file'
    The following sets head->tmp_set to only use this key and then updates
    head->read_set and head->write_set to use this bitmap.
    The now bitmap is stored in 'column_bitmap' which is used in ::get_next()
  */
  org_file= head->file;
  org_key_read= head->key_read;
  head->file= file;
  head->key_read= 0;
  head->mark_columns_used_by_index_no_reset(index, head->read_set);

  if (!head->no_keyread)
  {
    doing_key_read= 1;
    head->enable_keyread();
  }

  head->prepare_for_position();

  head->file= org_file;
  head->key_read= org_key_read;

  /* Restore head->read_set (and write_set) to what they had before the call */
  head->column_bitmaps_set(save_read_set, save_write_set);
 
  if (reset())
  {
    if (!reuse_handler)
    {
      file->ha_external_lock(thd, F_UNLCK);
      file->ha_close();
      goto failure;
    }
    else
      DBUG_RETURN(1);
  }
  DBUG_RETURN(0);

failure:
  head->column_bitmaps_set(save_read_set, save_write_set);
  delete file;
  file= save_file;
  DBUG_RETURN(1);
}


/*
  Initialize this quick select to be a part of a ROR-merged scan.
  SYNOPSIS
    QUICK_ROR_INTERSECT_SELECT::init_ror_merged_scan()
      reuse_handler If TRUE, use head->file, otherwise create separate
                    handler object.
  RETURN
    0     OK
    other error code
*/
int QUICK_ROR_INTERSECT_SELECT::init_ror_merged_scan(bool reuse_handler, 
                                                     MEM_ROOT *alloc)
{
  List_iterator_fast<QUICK_SELECT_WITH_RECORD> quick_it(quick_selects);
  QUICK_SELECT_WITH_RECORD *cur;
  QUICK_RANGE_SELECT *quick;
  DBUG_ENTER("QUICK_ROR_INTERSECT_SELECT::init_ror_merged_scan");

  /* Initialize all merged "children" quick selects */
  DBUG_ASSERT(!need_to_fetch_row || reuse_handler);
  if (!need_to_fetch_row && reuse_handler)
  {
    cur= quick_it++;
    quick= cur->quick;
    /*
      There is no use of this->file. Use it for the first of merged range
      selects.
    */
    int error= quick->init_ror_merged_scan(TRUE, alloc);
    if (error)
      DBUG_RETURN(error);
    quick->file->extra(HA_EXTRA_KEYREAD_PRESERVE_FIELDS);
  }
  while ((cur= quick_it++))
  {
    quick= cur->quick;
#ifndef DBUG_OFF
    const MY_BITMAP * const save_read_set= quick->head->read_set;
    const MY_BITMAP * const save_write_set= quick->head->write_set;
#endif
    if (quick->init_ror_merged_scan(FALSE, alloc))
      DBUG_RETURN(1);
    quick->file->extra(HA_EXTRA_KEYREAD_PRESERVE_FIELDS);

    // Sets are shared by all members of "quick_selects" so must not change
#ifndef DBUG_OFF
    DBUG_ASSERT(quick->head->read_set == save_read_set);
    DBUG_ASSERT(quick->head->write_set == save_write_set);
#endif
    /* All merged scans share the same record buffer in intersection. */
    quick->record= head->record[0];
  }

  if (need_to_fetch_row && head->file->ha_rnd_init_with_error(1))
  {
    DBUG_PRINT("error", ("ROR index_merge rnd_init call failed"));
    DBUG_RETURN(1);
  }
  DBUG_RETURN(0);
}


/*
  Initialize quick select for row retrieval.
  SYNOPSIS
    reset()
  RETURN
    0      OK
    other  Error code
*/

int QUICK_ROR_INTERSECT_SELECT::reset()
{
  DBUG_ENTER("QUICK_ROR_INTERSECT_SELECT::reset");
  if (!scans_inited && init_ror_merged_scan(TRUE, &alloc))
    DBUG_RETURN(1);
  scans_inited= TRUE;
  List_iterator_fast<QUICK_SELECT_WITH_RECORD> it(quick_selects);
  QUICK_SELECT_WITH_RECORD *qr;
  while ((qr= it++))
    qr->quick->reset();
  DBUG_RETURN(0);
}


/*
  Add a merged quick select to this ROR-intersection quick select.

  SYNOPSIS
    QUICK_ROR_INTERSECT_SELECT::push_quick_back()
      alloc Mem root to create auxiliary structures on
      quick Quick select to be added. The quick select must return
            rows in rowid order.
  NOTES
    This call can only be made before init() is called.

  RETURN
    FALSE OK
    TRUE  Out of memory.
*/

bool
QUICK_ROR_INTERSECT_SELECT::push_quick_back(MEM_ROOT *alloc, QUICK_RANGE_SELECT *quick)
{
  QUICK_SELECT_WITH_RECORD *qr;
  if (!(qr= new QUICK_SELECT_WITH_RECORD) || 
      !(qr->key_tuple= (uchar*)alloc_root(alloc, quick->max_used_key_length)))
    return TRUE;
  qr->quick= quick;
  return quick_selects.push_back(qr);
}


QUICK_ROR_INTERSECT_SELECT::~QUICK_ROR_INTERSECT_SELECT()
{
  DBUG_ENTER("QUICK_ROR_INTERSECT_SELECT::~QUICK_ROR_INTERSECT_SELECT");
  quick_selects.delete_elements();
  delete cpk_quick;
  free_root(&alloc,MYF(0));
  if (need_to_fetch_row && head->file->inited != handler::NONE)
    head->file->ha_rnd_end();
  DBUG_VOID_RETURN;
}


QUICK_ROR_UNION_SELECT::QUICK_ROR_UNION_SELECT(THD *thd_param,
                                               TABLE *table)
  : thd(thd_param), scans_inited(FALSE)
{
  index= MAX_KEY;
  head= table;
  rowid_length= table->file->ref_length;
  record= head->record[0];
  init_sql_alloc(&alloc, thd->variables.range_alloc_block_size, 0,
                 MYF(MY_THREAD_SPECIFIC));
  thd_param->mem_root= &alloc;
}


/*
  Comparison function to be used QUICK_ROR_UNION_SELECT::queue priority
  queue.

  SYNPOSIS
    QUICK_ROR_UNION_SELECT_queue_cmp()
      arg   Pointer to QUICK_ROR_UNION_SELECT
      val1  First merged select
      val2  Second merged select
*/

C_MODE_START

static int QUICK_ROR_UNION_SELECT_queue_cmp(void *arg, uchar *val1, uchar *val2)
{
  QUICK_ROR_UNION_SELECT *self= (QUICK_ROR_UNION_SELECT*)arg;
  return self->head->file->cmp_ref(((QUICK_SELECT_I*)val1)->last_rowid,
                                   ((QUICK_SELECT_I*)val2)->last_rowid);
}

C_MODE_END


/*
  Do post-constructor initialization.
  SYNOPSIS
    QUICK_ROR_UNION_SELECT::init()

  RETURN
    0      OK
    other  Error code
*/

int QUICK_ROR_UNION_SELECT::init()
{
  DBUG_ENTER("QUICK_ROR_UNION_SELECT::init");
  if (init_queue(&queue, quick_selects.elements, 0,
                 FALSE , QUICK_ROR_UNION_SELECT_queue_cmp,
                 (void*) this, 0, 0))
  {
    bzero(&queue, sizeof(QUEUE));
    DBUG_RETURN(1);
  }

  if (!(cur_rowid= (uchar*) alloc_root(&alloc, 2*head->file->ref_length)))
    DBUG_RETURN(1);
  prev_rowid= cur_rowid + head->file->ref_length;
  DBUG_RETURN(0);
}


/*
  Initialize quick select for row retrieval.
  SYNOPSIS
    reset()

  RETURN
    0      OK
    other  Error code
*/

int QUICK_ROR_UNION_SELECT::reset()
{
  QUICK_SELECT_I *quick;
  int error;
  DBUG_ENTER("QUICK_ROR_UNION_SELECT::reset");
  have_prev_rowid= FALSE;
  if (!scans_inited)
  {
    List_iterator_fast<QUICK_SELECT_I> it(quick_selects);
    while ((quick= it++))
    {
      if (quick->init_ror_merged_scan(FALSE, &alloc))
        DBUG_RETURN(1);
    }
    scans_inited= TRUE;
  }
  queue_remove_all(&queue);
  /*
    Initialize scans for merged quick selects and put all merged quick
    selects into the queue.
  */
  List_iterator_fast<QUICK_SELECT_I> it(quick_selects);
  while ((quick= it++))
  {
    if ((error= quick->reset()))
      DBUG_RETURN(error);
    if ((error= quick->get_next()))
    {
      if (error == HA_ERR_END_OF_FILE)
        continue;
      DBUG_RETURN(error);
    }
    quick->save_last_pos();
    queue_insert(&queue, (uchar*)quick);
  }

  if ((error= head->file->ha_rnd_init(1)))
  {
    DBUG_PRINT("error", ("ROR index_merge rnd_init call failed"));
    DBUG_RETURN(error);
  }

  DBUG_RETURN(0);
}


bool
QUICK_ROR_UNION_SELECT::push_quick_back(QUICK_SELECT_I *quick_sel_range)
{
  return quick_selects.push_back(quick_sel_range);
}

QUICK_ROR_UNION_SELECT::~QUICK_ROR_UNION_SELECT()
{
  DBUG_ENTER("QUICK_ROR_UNION_SELECT::~QUICK_ROR_UNION_SELECT");
  delete_queue(&queue);
  quick_selects.delete_elements();
  if (head->file->inited != handler::NONE)
    head->file->ha_rnd_end();
  free_root(&alloc,MYF(0));
  DBUG_VOID_RETURN;
}


QUICK_RANGE::QUICK_RANGE()
  :min_key(0),max_key(0),min_length(0),max_length(0),
   flag(NO_MIN_RANGE | NO_MAX_RANGE),
  min_keypart_map(0), max_keypart_map(0)
{}

SEL_ARG::SEL_ARG(SEL_ARG &arg) :Sql_alloc()
{
  type=arg.type;
  min_flag=arg.min_flag;
  max_flag=arg.max_flag;
  maybe_flag=arg.maybe_flag;
  maybe_null=arg.maybe_null;
  part=arg.part;
  field=arg.field;
  min_value=arg.min_value;
  max_value=arg.max_value;
  next_key_part=arg.next_key_part;
  max_part_no= arg.max_part_no;
  use_count=1; elements=1;
}


inline void SEL_ARG::make_root()
{
  left=right= &null_element;
  color=BLACK;
  next=prev=0;
  use_count=0; elements=1;
}

SEL_ARG::SEL_ARG(Field *f,const uchar *min_value_arg,
                 const uchar *max_value_arg)
  :min_flag(0), max_flag(0), maybe_flag(0), maybe_null(f->real_maybe_null()),
   elements(1), use_count(1), field(f), min_value((uchar*) min_value_arg),
   max_value((uchar*) max_value_arg), next(0),prev(0),
   next_key_part(0), color(BLACK), type(KEY_RANGE)
{
  left=right= &null_element;
  max_part_no= 1;
}

SEL_ARG::SEL_ARG(Field *field_,uint8 part_,
                 uchar *min_value_, uchar *max_value_,
		 uint8 min_flag_,uint8 max_flag_,uint8 maybe_flag_)
  :min_flag(min_flag_),max_flag(max_flag_),maybe_flag(maybe_flag_),
   part(part_),maybe_null(field_->real_maybe_null()), elements(1),use_count(1),
   field(field_), min_value(min_value_), max_value(max_value_),
   next(0),prev(0),next_key_part(0),color(BLACK),type(KEY_RANGE)
{
  max_part_no= part+1;
  left=right= &null_element;
}

SEL_ARG *SEL_ARG::clone(RANGE_OPT_PARAM *param, SEL_ARG *new_parent, 
                        SEL_ARG **next_arg)
{
  SEL_ARG *tmp;

  /* Bail out if we have already generated too many SEL_ARGs */
  if (++param->alloced_sel_args > MAX_SEL_ARGS)
    return 0;

  if (type != KEY_RANGE)
  {
    if (!(tmp= new (param->mem_root) SEL_ARG(type)))
      return 0;					// out of memory
    tmp->prev= *next_arg;			// Link into next/prev chain
    (*next_arg)->next=tmp;
    (*next_arg)= tmp;
    tmp->part= this->part;
  }
  else
  {
    if (!(tmp= new (param->mem_root) SEL_ARG(field,part, min_value,max_value,
                                             min_flag, max_flag, maybe_flag)))
      return 0;					// OOM
    tmp->parent=new_parent;
    tmp->next_key_part=next_key_part;
    if (left != &null_element)
      if (!(tmp->left=left->clone(param, tmp, next_arg)))
	return 0;				// OOM

    tmp->prev= *next_arg;			// Link into next/prev chain
    (*next_arg)->next=tmp;
    (*next_arg)= tmp;

    if (right != &null_element)
      if (!(tmp->right= right->clone(param, tmp, next_arg)))
	return 0;				// OOM
  }
  increment_use_count(1);
  tmp->color= color;
  tmp->elements= this->elements;
  tmp->max_part_no= max_part_no;
  return tmp;
}

SEL_ARG *SEL_ARG::first()
{
  SEL_ARG *next_arg=this;
  if (!next_arg->left)
    return 0;					// MAYBE_KEY
  while (next_arg->left != &null_element)
    next_arg=next_arg->left;
  return next_arg;
}

SEL_ARG *SEL_ARG::last()
{
  SEL_ARG *next_arg=this;
  if (!next_arg->right)
    return 0;					// MAYBE_KEY
  while (next_arg->right != &null_element)
    next_arg=next_arg->right;
  return next_arg;
}


/*
  Check if a compare is ok, when one takes ranges in account
  Returns -2 or 2 if the ranges where 'joined' like  < 2 and >= 2
*/

static int sel_cmp(Field *field, uchar *a, uchar *b, uint8 a_flag,
                   uint8 b_flag)
{
  int cmp;
  /* First check if there was a compare to a min or max element */
  if (a_flag & (NO_MIN_RANGE | NO_MAX_RANGE))
  {
    if ((a_flag & (NO_MIN_RANGE | NO_MAX_RANGE)) ==
	(b_flag & (NO_MIN_RANGE | NO_MAX_RANGE)))
      return 0;
    return (a_flag & NO_MIN_RANGE) ? -1 : 1;
  }
  if (b_flag & (NO_MIN_RANGE | NO_MAX_RANGE))
    return (b_flag & NO_MIN_RANGE) ? 1 : -1;

  if (field->real_maybe_null())			// If null is part of key
  {
    if (*a != *b)
    {
      return *a ? -1 : 1;
    }
    if (*a)
      goto end;					// NULL where equal
    a++; b++;					// Skip NULL marker
  }
  cmp=field->key_cmp(a , b);
  if (cmp) return cmp < 0 ? -1 : 1;		// The values differed

  // Check if the compared equal arguments was defined with open/closed range
 end:
  if (a_flag & (NEAR_MIN | NEAR_MAX))
  {
    if ((a_flag & (NEAR_MIN | NEAR_MAX)) == (b_flag & (NEAR_MIN | NEAR_MAX)))
      return 0;
    if (!(b_flag & (NEAR_MIN | NEAR_MAX)))
      return (a_flag & NEAR_MIN) ? 2 : -2;
    return (a_flag & NEAR_MIN) ? 1 : -1;
  }
  if (b_flag & (NEAR_MIN | NEAR_MAX))
    return (b_flag & NEAR_MIN) ? -2 : 2;
  return 0;					// The elements where equal
}


SEL_ARG *SEL_ARG::clone_tree(RANGE_OPT_PARAM *param)
{
  SEL_ARG tmp_link,*next_arg,*root;
  next_arg= &tmp_link;
  if (!(root= clone(param, (SEL_ARG *) 0, &next_arg)))
    return 0;
  next_arg->next=0;				// Fix last link
  tmp_link.next->prev=0;			// Fix first link
  if (root)					// If not OOM
    root->use_count= 0;
  return root;
}


/*
  Table rows retrieval plan. Range optimizer creates QUICK_SELECT_I-derived
  objects from table read plans.
*/
class TABLE_READ_PLAN
{
public:
  /*
    Plan read cost, with or without cost of full row retrieval, depending
    on plan creation parameters.
  */
  double read_cost;
  ha_rows records; /* estimate of #rows to be examined */

  /*
    If TRUE, the scan returns rows in rowid order. This is used only for
    scans that can be both ROR and non-ROR.
  */
  bool is_ror;

  /*
    Create quick select for this plan.
    SYNOPSIS
     make_quick()
       param               Parameter from test_quick_select
       retrieve_full_rows  If TRUE, created quick select will do full record
                           retrieval.
       parent_alloc        Memory pool to use, if any.

    NOTES
      retrieve_full_rows is ignored by some implementations.

    RETURN
      created quick select
      NULL on any error.
  */
  virtual QUICK_SELECT_I *make_quick(PARAM *param,
                                     bool retrieve_full_rows,
                                     MEM_ROOT *parent_alloc=NULL) = 0;

  /* Table read plans are allocated on MEM_ROOT and are never deleted */
  static void *operator new(size_t size, MEM_ROOT *mem_root)
  { return (void*) alloc_root(mem_root, (uint) size); }
  static void operator delete(void *ptr,size_t size) { TRASH(ptr, size); }
  static void operator delete(void *ptr, MEM_ROOT *mem_root) { /* Never called */ }
  virtual ~TABLE_READ_PLAN() {}               /* Remove gcc warning */

};

class TRP_ROR_INTERSECT;
class TRP_ROR_UNION;
class TRP_INDEX_MERGE;


/*
  Plan for a QUICK_RANGE_SELECT scan.
  TRP_RANGE::make_quick ignores retrieve_full_rows parameter because
  QUICK_RANGE_SELECT doesn't distinguish between 'index only' scans and full
  record retrieval scans.
*/

class TRP_RANGE : public TABLE_READ_PLAN
{
public:
  SEL_ARG *key; /* set of intervals to be used in "range" method retrieval */
  uint     key_idx; /* key number in PARAM::key */
  uint     mrr_flags; 
  uint     mrr_buf_size;

  TRP_RANGE(SEL_ARG *key_arg, uint idx_arg, uint mrr_flags_arg)
   : key(key_arg), key_idx(idx_arg), mrr_flags(mrr_flags_arg)
  {}
  virtual ~TRP_RANGE() {}                     /* Remove gcc warning */

  QUICK_SELECT_I *make_quick(PARAM *param, bool retrieve_full_rows,
                             MEM_ROOT *parent_alloc)
  {
    DBUG_ENTER("TRP_RANGE::make_quick");
    QUICK_RANGE_SELECT *quick;
    if ((quick= get_quick_select(param, key_idx, key,  mrr_flags, 
                                 mrr_buf_size, parent_alloc)))
    {
      quick->records= records;
      quick->read_time= read_cost;
    }
    DBUG_RETURN(quick);
  }
};


/* Plan for QUICK_ROR_INTERSECT_SELECT scan. */

class TRP_ROR_INTERSECT : public TABLE_READ_PLAN
{
public:
  TRP_ROR_INTERSECT() {}                      /* Remove gcc warning */
  virtual ~TRP_ROR_INTERSECT() {}             /* Remove gcc warning */
  QUICK_SELECT_I *make_quick(PARAM *param, bool retrieve_full_rows,
                             MEM_ROOT *parent_alloc);

  /* Array of pointers to ROR range scans used in this intersection */
  struct st_ror_scan_info **first_scan;
  struct st_ror_scan_info **last_scan; /* End of the above array */
  struct st_ror_scan_info *cpk_scan;  /* Clustered PK scan, if there is one */
  bool is_covering; /* TRUE if no row retrieval phase is necessary */
  double index_scan_costs; /* SUM(cost(index_scan)) */
};


/*
  Plan for QUICK_ROR_UNION_SELECT scan.
  QUICK_ROR_UNION_SELECT always retrieves full rows, so retrieve_full_rows
  is ignored by make_quick.
*/

class TRP_ROR_UNION : public TABLE_READ_PLAN
{
public:
  TRP_ROR_UNION() {}                          /* Remove gcc warning */
  virtual ~TRP_ROR_UNION() {}                 /* Remove gcc warning */
  QUICK_SELECT_I *make_quick(PARAM *param, bool retrieve_full_rows,
                             MEM_ROOT *parent_alloc);
  TABLE_READ_PLAN **first_ror; /* array of ptrs to plans for merged scans */
  TABLE_READ_PLAN **last_ror;  /* end of the above array */
};


/*
  Plan for QUICK_INDEX_INTERSECT_SELECT scan.
  QUICK_INDEX_INTERSECT_SELECT always retrieves full rows, so retrieve_full_rows
  is ignored by make_quick.
*/

class TRP_INDEX_INTERSECT : public TABLE_READ_PLAN
{
public:
  TRP_INDEX_INTERSECT() {}                        /* Remove gcc warning */
  virtual ~TRP_INDEX_INTERSECT() {}               /* Remove gcc warning */
  QUICK_SELECT_I *make_quick(PARAM *param, bool retrieve_full_rows,
                             MEM_ROOT *parent_alloc);
  TRP_RANGE **range_scans; /* array of ptrs to plans of intersected scans */
  TRP_RANGE **range_scans_end; /* end of the array */
  /* keys whose scans are to be filtered by cpk conditions */
  key_map filtered_scans;  
};


/*
  Plan for QUICK_INDEX_MERGE_SELECT scan.
  QUICK_ROR_INTERSECT_SELECT always retrieves full rows, so retrieve_full_rows
  is ignored by make_quick.
*/

class TRP_INDEX_MERGE : public TABLE_READ_PLAN
{
public:
  TRP_INDEX_MERGE() {}                        /* Remove gcc warning */
  virtual ~TRP_INDEX_MERGE() {}               /* Remove gcc warning */
  QUICK_SELECT_I *make_quick(PARAM *param, bool retrieve_full_rows,
                             MEM_ROOT *parent_alloc);
  TRP_RANGE **range_scans; /* array of ptrs to plans of merged scans */
  TRP_RANGE **range_scans_end; /* end of the array */
};


/*
  Plan for a QUICK_GROUP_MIN_MAX_SELECT scan. 
*/

class TRP_GROUP_MIN_MAX : public TABLE_READ_PLAN
{
private:
  bool have_min, have_max, have_agg_distinct;
  KEY_PART_INFO *min_max_arg_part;
  uint group_prefix_len;
  uint used_key_parts;
  uint group_key_parts;
  KEY *index_info;
  uint index;
  uint key_infix_len;
  uchar key_infix[MAX_KEY_LENGTH];
  SEL_TREE *range_tree; /* Represents all range predicates in the query. */
  SEL_ARG  *index_tree; /* The SEL_ARG sub-tree corresponding to index_info. */
  uint param_idx; /* Index of used key in param->key. */
  bool is_index_scan; /* Use index_next() instead of random read */ 
public:
  /* Number of records selected by the ranges in index_tree. */
  ha_rows quick_prefix_records;
public:
  TRP_GROUP_MIN_MAX(bool have_min_arg, bool have_max_arg, 
                    bool have_agg_distinct_arg,
                    KEY_PART_INFO *min_max_arg_part_arg,
                    uint group_prefix_len_arg, uint used_key_parts_arg,
                    uint group_key_parts_arg, KEY *index_info_arg,
                    uint index_arg, uint key_infix_len_arg,
                    uchar *key_infix_arg,
                    SEL_TREE *tree_arg, SEL_ARG *index_tree_arg,
                    uint param_idx_arg, ha_rows quick_prefix_records_arg)
  : have_min(have_min_arg), have_max(have_max_arg),
    have_agg_distinct(have_agg_distinct_arg),
    min_max_arg_part(min_max_arg_part_arg),
    group_prefix_len(group_prefix_len_arg), used_key_parts(used_key_parts_arg),
    group_key_parts(group_key_parts_arg), index_info(index_info_arg),
    index(index_arg), key_infix_len(key_infix_len_arg), range_tree(tree_arg),
    index_tree(index_tree_arg), param_idx(param_idx_arg), is_index_scan(FALSE),
    quick_prefix_records(quick_prefix_records_arg)
    {
      if (key_infix_len)
        memcpy(this->key_infix, key_infix_arg, key_infix_len);
    }
  virtual ~TRP_GROUP_MIN_MAX() {}             /* Remove gcc warning */

  QUICK_SELECT_I *make_quick(PARAM *param, bool retrieve_full_rows,
                             MEM_ROOT *parent_alloc);
  void use_index_scan() { is_index_scan= TRUE; }
};


typedef struct st_index_scan_info
{
  uint      idx;      /* # of used key in param->keys */
  uint      keynr;    /* # of used key in table */
  uint      range_count;
  ha_rows   records;  /* estimate of # records this scan will return */

  /* Set of intervals over key fields that will be used for row retrieval. */
  SEL_ARG   *sel_arg;

  KEY *key_info;
  uint used_key_parts;

  /* Estimate of # records filtered out by intersection with cpk */
  ha_rows   filtered_out;
  /* Bitmap of fields used in index intersection */ 
  MY_BITMAP used_fields;

  /* Fields used in the query and covered by ROR scan. */
  MY_BITMAP covered_fields;
  uint      used_fields_covered; /* # of set bits in covered_fields */
  int       key_rec_length; /* length of key record (including rowid) */

  /*
    Cost of reading all index records with values in sel_arg intervals set
    (assuming there is no need to access full table records)
  */
  double    index_read_cost;
  uint      first_uncovered_field; /* first unused bit in covered_fields */
  uint      key_components; /* # of parts in the key */
} INDEX_SCAN_INFO;

/*
  Fill param->needed_fields with bitmap of fields used in the query.
  SYNOPSIS
    fill_used_fields_bitmap()
      param Parameter from test_quick_select function.

  NOTES
    Clustered PK members are not put into the bitmap as they are implicitly
    present in all keys (and it is impossible to avoid reading them).
  RETURN
    0  Ok
    1  Out of memory.
*/

static int fill_used_fields_bitmap(PARAM *param)
{
  TABLE *table= param->table;
  my_bitmap_map *tmp;
  uint pk;
  param->tmp_covered_fields.bitmap= 0;
  param->fields_bitmap_size= table->s->column_bitmap_size;
  if (!(tmp= (my_bitmap_map*) alloc_root(param->mem_root,
                                  param->fields_bitmap_size)) ||
      my_bitmap_init(&param->needed_fields, tmp, table->s->fields, FALSE))
    return 1;

  bitmap_copy(&param->needed_fields, table->read_set);
  bitmap_union(&param->needed_fields, table->write_set);

  pk= param->table->s->primary_key;
  if (pk != MAX_KEY && param->table->file->primary_key_is_clustered())
  {
    /* The table uses clustered PK and it is not internally generated */
    KEY_PART_INFO *key_part= param->table->key_info[pk].key_part;
    KEY_PART_INFO *key_part_end= key_part +
                                 param->table->key_info[pk].user_defined_key_parts;
    for (;key_part != key_part_end; ++key_part)
      bitmap_clear_bit(&param->needed_fields, key_part->fieldnr-1);
  }
  return 0;
}


/*
  Test if a key can be used in different ranges

  SYNOPSIS
    SQL_SELECT::test_quick_select()
      thd               Current thread
      keys_to_use       Keys to use for range retrieval
      prev_tables       Tables assumed to be already read when the scan is
                        performed (but not read at the moment of this call)
      limit             Query limit
      force_quick_range Prefer to use range (instead of full table scan) even
                        if it is more expensive.

  NOTES
    Updates the following in the select parameter:
      needed_reg - Bits for keys with may be used if all prev regs are read
      quick      - Parameter to use when reading records.

    In the table struct the following information is updated:
      quick_keys           - Which keys can be used
      quick_rows           - How many rows the key matches
      quick_condition_rows - E(# rows that will satisfy the table condition)

  IMPLEMENTATION
    quick_condition_rows value is obtained as follows:
      
      It is a minimum of E(#output rows) for all considered table access
      methods (range and index_merge accesses over various indexes).
    
    The obtained value is not a true E(#rows that satisfy table condition)
    but rather a pessimistic estimate. To obtain a true E(#...) one would
    need to combine estimates of various access methods, taking into account
    correlations between sets of rows they will return.
    
    For example, if values of tbl.key1 and tbl.key2 are independent (a right
    assumption if we have no information about their correlation) then the
    correct estimate will be:
    
      E(#rows("tbl.key1 < c1 AND tbl.key2 < c2")) = 
      = E(#rows(tbl.key1 < c1)) / total_rows(tbl) * E(#rows(tbl.key2 < c2)

    which is smaller than 
      
       MIN(E(#rows(tbl.key1 < c1), E(#rows(tbl.key2 < c2)))

    which is currently produced.

  TODO
   * Change the value returned in quick_condition_rows from a pessimistic
     estimate to true E(#rows that satisfy table condition). 
     (we can re-use some of E(#rows) calcuation code from index_merge/intersection 
      for this)
   
   * Check if this function really needs to modify keys_to_use, and change the
     code to pass it by reference if it doesn't.

   * In addition to force_quick_range other means can be (an usually are) used
     to make this function prefer range over full table scan. Figure out if
     force_quick_range is really needed.

  RETURN
   -1 if impossible select (i.e. certainly no rows will be selected)
    0 if can't use quick_select
    1 if found usable ranges and quick select has been successfully created.
*/

int SQL_SELECT::test_quick_select(THD *thd, key_map keys_to_use,
				  table_map prev_tables,
				  ha_rows limit, bool force_quick_range, 
                                  bool ordered_output)
{
  uint idx;
  double scan_time;
  DBUG_ENTER("SQL_SELECT::test_quick_select");
  DBUG_PRINT("enter",("keys_to_use: %lu  prev_tables: %lu  const_tables: %lu",
		      (ulong) keys_to_use.to_ulonglong(), (ulong) prev_tables,
		      (ulong) const_tables));
  DBUG_PRINT("info", ("records: %lu", (ulong) head->stat_records()));
  delete quick;
  quick=0;
  needed_reg.clear_all();
  quick_keys.clear_all();
  DBUG_ASSERT(!head->is_filled_at_execution());
  if (keys_to_use.is_clear_all() || head->is_filled_at_execution())
    DBUG_RETURN(0);
  records= head->stat_records();
  if (!records)
    records++;					/* purecov: inspected */
  scan_time= (double) records / TIME_FOR_COMPARE + 1;
  read_time= (double) head->file->scan_time() + scan_time + 1.1;
  if (head->force_index)
    scan_time= read_time= DBL_MAX;
  if (limit < records)
    read_time= (double) records + scan_time + 1; // Force to use index
  else if (read_time <= 2.0 && !force_quick_range)
    DBUG_RETURN(0);				/* No need for quick select */
  
  possible_keys.clear_all();

  DBUG_PRINT("info",("Time to scan table: %g", read_time));

  keys_to_use.intersect(head->keys_in_use_for_query);
  if (!keys_to_use.is_clear_all())
  {
    uchar buff[STACK_BUFF_ALLOC];
    MEM_ROOT alloc;
    SEL_TREE *tree= NULL;
    KEY_PART *key_parts;
    KEY *key_info;
    PARAM param;

    if (check_stack_overrun(thd, 2*STACK_MIN_SIZE + sizeof(PARAM), buff))
      DBUG_RETURN(0);                           // Fatal error flag is set

    /* set up parameter that is passed to all functions */
    param.thd= thd;
    param.baseflag= head->file->ha_table_flags();
    param.prev_tables=prev_tables | const_tables;
    param.read_tables=read_tables;
    param.current_table= head->map;
    param.table=head;
    param.keys=0;
    param.mem_root= &alloc;
    param.old_root= thd->mem_root;
    param.needed_reg= &needed_reg;
    param.imerge_cost_buff_size= 0;
    param.using_real_indexes= TRUE;
    param.remove_jump_scans= TRUE;
    param.force_default_mrr= ordered_output;
    param.possible_keys.clear_all();

    thd->no_errors=1;				// Don't warn about NULL
    init_sql_alloc(&alloc, thd->variables.range_alloc_block_size, 0,
                   MYF(MY_THREAD_SPECIFIC));
    if (!(param.key_parts=
           (KEY_PART*) alloc_root(&alloc,
                                  sizeof(KEY_PART) *
	                          head->s->actual_n_key_parts(thd))) ||
        fill_used_fields_bitmap(&param))
    {
      thd->no_errors=0;
      free_root(&alloc,MYF(0));			// Return memory & allocator
      DBUG_RETURN(0);				// Can't use range
    }
    key_parts= param.key_parts;
    thd->mem_root= &alloc;

    /*
      Make an array with description of all key parts of all table keys.
      This is used in get_mm_parts function.
    */
    key_info= head->key_info;
    for (idx=0 ; idx < head->s->keys ; idx++, key_info++)
    {
      KEY_PART_INFO *key_part_info;
      uint n_key_parts= head->actual_n_key_parts(key_info);

      if (!keys_to_use.is_set(idx))
	continue;
      if (key_info->flags & HA_FULLTEXT)
	continue;    // ToDo: ft-keys in non-ft ranges, if possible   SerG

      param.key[param.keys]=key_parts;
      key_part_info= key_info->key_part;
      for (uint part= 0 ; part < n_key_parts ; 
           part++, key_parts++, key_part_info++)
     {
	key_parts->key=		 param.keys;
	key_parts->part=	 part;
	key_parts->length=       key_part_info->length;
	key_parts->store_length= key_part_info->store_length;
	key_parts->field=	 key_part_info->field;
	key_parts->null_bit=	 key_part_info->null_bit;
        key_parts->image_type =
          (key_info->flags & HA_SPATIAL) ? Field::itMBR : Field::itRAW;
        /* Only HA_PART_KEY_SEG is used */
        key_parts->flag=         (uint8) key_part_info->key_part_flag;
      }
      param.real_keynr[param.keys++]=idx;
    }
    param.key_parts_end=key_parts;
    param.alloced_sel_args= 0;

    /* Calculate cost of full index read for the shortest covering index */
    if (!head->covering_keys.is_clear_all())
    {
      int key_for_use= find_shortest_key(head, &head->covering_keys);
      double key_read_time= head->file->keyread_time(key_for_use, 1, records) +
                            (double) records / TIME_FOR_COMPARE;
      DBUG_PRINT("info",  ("'all'+'using index' scan will be using key %d, "
                           "read time %g", key_for_use, key_read_time));
      if (key_read_time < read_time)
        read_time= key_read_time;
    }

    TABLE_READ_PLAN *best_trp= NULL;
    TRP_GROUP_MIN_MAX *group_trp;
    double best_read_time= read_time;

    if (cond)
    {
      if ((tree= get_mm_tree(&param,cond)))
      {
        if (tree->type == SEL_TREE::IMPOSSIBLE)
        {
          records=0L;                      /* Return -1 from this function. */
          read_time= (double) HA_POS_ERROR;
          goto free_mem;
        }
        /*
          If the tree can't be used for range scans, proceed anyway, as we
          can construct a group-min-max quick select
        */
        if (tree->type != SEL_TREE::KEY && tree->type != SEL_TREE::KEY_SMALLER)
          tree= NULL;
      }
    }

    /*
      Try to construct a QUICK_GROUP_MIN_MAX_SELECT.
      Notice that it can be constructed no matter if there is a range tree.
    */
    group_trp= get_best_group_min_max(&param, tree, best_read_time);
    if (group_trp)
    {
      param.table->quick_condition_rows= MY_MIN(group_trp->records,
                                             head->stat_records());
      if (group_trp->read_cost < best_read_time)
      {
        best_trp= group_trp;
        best_read_time= best_trp->read_cost;
      }
    }

    if (tree)
    {
      /*
        It is possible to use a range-based quick select (but it might be
        slower than 'all' table scan).
      */
      TRP_RANGE         *range_trp;
      TRP_ROR_INTERSECT *rori_trp;
      TRP_INDEX_INTERSECT *intersect_trp;
      bool can_build_covering= FALSE;
      
      remove_nonrange_trees(&param, tree);

      /* Get best 'range' plan and prepare data for making other plans */
      if ((range_trp= get_key_scans_params(&param, tree, FALSE, TRUE,
                                           best_read_time)))
      {
        best_trp= range_trp;
        best_read_time= best_trp->read_cost;
      }

      /*
        Simultaneous key scans and row deletes on several handler
        objects are not allowed so don't use ROR-intersection for
        table deletes.
      */
      if ((thd->lex->sql_command != SQLCOM_DELETE) && 
           optimizer_flag(thd, OPTIMIZER_SWITCH_INDEX_MERGE))
      {
        /*
          Get best non-covering ROR-intersection plan and prepare data for
          building covering ROR-intersection.
        */
        if ((rori_trp= get_best_ror_intersect(&param, tree, best_read_time,
                                              &can_build_covering)))
        {
          best_trp= rori_trp;
          best_read_time= best_trp->read_cost;
          /*
            Try constructing covering ROR-intersect only if it looks possible
            and worth doing.
          */
          if (!rori_trp->is_covering && can_build_covering &&
              (rori_trp= get_best_covering_ror_intersect(&param, tree,
                                                         best_read_time)))
            best_trp= rori_trp;
        }
      }
      /*
        Do not look for an index intersection  plan if there is a covering
        index. The scan by this covering index will be always cheaper than
        any index intersection.
      */
      if (param.table->covering_keys.is_clear_all() &&
          optimizer_flag(thd, OPTIMIZER_SWITCH_INDEX_MERGE) &&
          optimizer_flag(thd, OPTIMIZER_SWITCH_INDEX_MERGE_SORT_INTERSECT))
      {
        if ((intersect_trp= get_best_index_intersect(&param, tree,
                                                    best_read_time)))
        {
          best_trp= intersect_trp;
          best_read_time= best_trp->read_cost; 
          set_if_smaller(param.table->quick_condition_rows, 
                         intersect_trp->records);
        }
      }

      if (optimizer_flag(thd, OPTIMIZER_SWITCH_INDEX_MERGE))
      {
        /* Try creating index_merge/ROR-union scan. */
        SEL_IMERGE *imerge;
        TABLE_READ_PLAN *best_conj_trp= NULL, *new_conj_trp;
        LINT_INIT(new_conj_trp); /* no empty index_merge lists possible */
        DBUG_PRINT("info",("No range reads possible,"
                           " trying to construct index_merge"));
        List_iterator_fast<SEL_IMERGE> it(tree->merges);
        while ((imerge= it++))
        {
          new_conj_trp= get_best_disjunct_quick(&param, imerge, best_read_time);
          if (new_conj_trp)
            set_if_smaller(param.table->quick_condition_rows, 
                           new_conj_trp->records);
          if (new_conj_trp &&
              (!best_conj_trp || 
               new_conj_trp->read_cost < best_conj_trp->read_cost))
          {
            best_conj_trp= new_conj_trp;
            best_read_time= best_conj_trp->read_cost;
          }
        }
        if (best_conj_trp)
          best_trp= best_conj_trp;
      }
    }

    thd->mem_root= param.old_root;

    /* If we got a read plan, create a quick select from it. */
    if (best_trp)
    {
      records= best_trp->records;
      if (!(quick= best_trp->make_quick(&param, TRUE)) || quick->init())
      {
        delete quick;
        quick= NULL;
      }
    }
    possible_keys= param.possible_keys;

  free_mem:
    free_root(&alloc,MYF(0));			// Return memory & allocator
    thd->mem_root= param.old_root;
    thd->no_errors=0;
  }


  DBUG_EXECUTE("info", print_quick(quick, &needed_reg););

  /*
    Assume that if the user is using 'limit' we will only need to scan
    limit rows if we are using a key
  */
  DBUG_RETURN(records ? MY_TEST(quick) : -1);
}

/****************************************************************************
 * Condition selectivity module
 ****************************************************************************/


/*
  Build descriptors of pseudo-indexes over columns to perform range analysis

  SYNOPSIS
    create_key_parts_for_pseudo_indexes()
      param       IN/OUT data structure for the descriptors to be built 
      used_fields bitmap of columns for which the descriptors are to be built          

  DESCRIPTION
    For each column marked in the bitmap used_fields the function builds
    a descriptor of a single-component pseudo-index over this column that
    can be used for the range analysis of the predicates over this columns. 
    The descriptors are created in the memory of param->mem_root. 
   
  RETURN
    FALSE  in the case of success
    TRUE   otherwise
*/

static
bool create_key_parts_for_pseudo_indexes(RANGE_OPT_PARAM *param,
                                         MY_BITMAP *used_fields)
{
  Field **field_ptr;
  TABLE *table= param->table;
  uint parts= 0;

  for (field_ptr= table->field; *field_ptr; field_ptr++)
  {
    if (bitmap_is_set(used_fields, (*field_ptr)->field_index))
      parts++;
  }

  KEY_PART *key_part;
  uint keys= 0;

  if (!(key_part= (KEY_PART *)  alloc_root(param->mem_root,
                                           sizeof(KEY_PART) * parts)))
    return TRUE;

  param->key_parts= key_part;

  for (field_ptr= table->field; *field_ptr; field_ptr++)
  {
    if (bitmap_is_set(used_fields, (*field_ptr)->field_index))
    {
      Field *field= *field_ptr;
      uint16 store_length;
      key_part->key= keys;
      key_part->part= 0;
      key_part->length= (uint16) field->key_length();
      store_length= key_part->length;
      if (field->real_maybe_null())
        store_length+= HA_KEY_NULL_LENGTH;
      if (field->real_type() == MYSQL_TYPE_VARCHAR)
        store_length+= HA_KEY_BLOB_LENGTH;
      key_part->store_length= store_length; 
      key_part->field= field; 
      key_part->image_type= Field::itRAW;
      key_part->flag= 0;
      param->key[keys]= key_part;
      keys++;
      key_part++;
    }
  }
  param->keys= keys;
  param->key_parts_end= key_part;

  return FALSE;
}


/*
  Estimate the number of rows in all ranges built for a column
  by the range optimizer  

  SYNOPSIS
    records_in_column_ranges()
      param      the data structure to access descriptors of pseudo indexes
                 built over columns used in the condition of the processed query
      idx        the index of the descriptor of interest in param
      tree       the tree representing ranges built for the interesting column         

  DESCRIPTION
    This function retrieves the ranges represented by the SEL_ARG 'tree' and
    for each of them r it calls the function get_column_range_cardinality()
    that estimates the number of expected rows in r. It is assumed that param
    is the data structure containing the descriptors of pseudo-indexes that
    has been built to perform range analysis of the range conditions imposed
    on the columns used in the processed query, while idx is the index of the
    descriptor created in 'param' exactly for the column for which 'tree'
    has been built by the range optimizer.    

  RETURN
    the number of rows in the retrieved ranges  
*/

static
double records_in_column_ranges(PARAM *param, uint idx, 
                                SEL_ARG *tree)
{
  SEL_ARG_RANGE_SEQ seq;
  KEY_MULTI_RANGE range;
  range_seq_t seq_it;
  double rows;
  Field *field;
  uint flags= 0;
  double total_rows= 0;
  RANGE_SEQ_IF seq_if = {NULL, sel_arg_range_seq_init, 
                         sel_arg_range_seq_next, 0, 0};
  
  /* Handle cases when we don't have a valid non-empty list of range */
  if (!tree)
    return HA_POS_ERROR;
  if (tree->type == SEL_ARG::IMPOSSIBLE)
    return (0L);

  field= tree->field;

  seq.keyno= idx;
  seq.real_keyno= MAX_KEY;
  seq.param= param;
  seq.start= tree;

  seq_it= seq_if.init((void *) &seq, 0, flags);

  while (!seq_if.next(seq_it, &range))
  {
    key_range *min_endp, *max_endp;
    min_endp= range.start_key.length? &range.start_key : NULL;
    max_endp= range.end_key.length? &range.end_key : NULL;
    rows= get_column_range_cardinality(field, min_endp, max_endp,
                                       range.range_flag);
    if (HA_POS_ERROR == rows)
    {
      total_rows= HA_POS_ERROR;
      break;
    }
    total_rows += rows;
  }    
  return total_rows;
} 


/*
  Calculate the selectivity of the condition imposed on the rows of a table

  SYNOPSIS
    calculate_cond_selectivity_for_table()
      thd        the context handle 
      table      the table of interest
      cond       conditions imposed on the rows of the table        

  DESCRIPTION
    This function calculates the selectivity of range conditions cond imposed
    on the rows of 'table' in the processed query.
    The calculated selectivity is assigned to the field table->cond_selectivity.
    
  NOTE
    Currently the selectivities of range conditions over different columns are
    considered independent. 

  RETURN
    FALSE  on success
    TRUE   otherwise 
*/

bool calculate_cond_selectivity_for_table(THD *thd, TABLE *table, Item *cond)
{
  uint keynr;
  uint max_quick_key_parts= 0;
  MY_BITMAP *used_fields= &table->cond_set;
  double table_records= table->stat_records(); 
  DBUG_ENTER("calculate_cond_selectivity_for_table");

  table->cond_selectivity= 1.0;

  if (table_records == 0)
    DBUG_RETURN(FALSE);

  if (table->pos_in_table_list->schema_table)
    DBUG_RETURN(FALSE);
  
  if (thd->variables.optimizer_use_condition_selectivity > 2 &&
      !bitmap_is_clear_all(used_fields))
  {
    /* 
      Calculate the selectivity of the range conditions not supported
      by any index
    */

    PARAM param;
    MEM_ROOT alloc;
    SEL_TREE *tree;
    SEL_ARG **key, **end;
    double rows;
    uint idx= 0;
  
    init_sql_alloc(&alloc, thd->variables.range_alloc_block_size, 0,
                   MYF(MY_THREAD_SPECIFIC));
    param.thd= thd;
    param.mem_root= &alloc;
    param.old_root= thd->mem_root;
    param.table= table;
    param.is_ror_scan= FALSE;

    if (create_key_parts_for_pseudo_indexes(&param, used_fields))
      goto free_alloc;

    param.prev_tables= param.read_tables= 0;
    param.current_table= table->map;
    param.using_real_indexes= FALSE;
    param.real_keynr[0]= 0;
    param.alloced_sel_args= 0;

    thd->no_errors=1;		    

    tree= get_mm_tree(&param, cond);

    if (!tree)
      goto free_alloc;
    
    table->reginfo.impossible_range= 0;
    if (tree->type == SEL_TREE::IMPOSSIBLE)
    {
      rows= 0;
      table->reginfo.impossible_range= 1;
      goto free_alloc;
    }  
    else if (tree->type == SEL_TREE::ALWAYS)
    {
      rows= table_records;
      goto free_alloc;
    }        
    else if (tree->type == SEL_TREE::MAYBE)
    {
      rows= table_records;
      goto free_alloc;
    }        

    for (key= tree->keys, end= key + param.keys; key != end; key++, idx++)
    {
      if (*key)
      {
        if ((*key)->type == SEL_ARG::IMPOSSIBLE)
	{
          rows= 0;
          table->reginfo.impossible_range= 1;
          goto free_alloc;
        }          
        else
        {
          rows= records_in_column_ranges(&param, idx, *key);
          if (rows != HA_POS_ERROR)
            (*key)->field->cond_selectivity= rows/table_records;
        } 
      }
    }

    for (Field **field_ptr= table->field; *field_ptr; field_ptr++)
    {
      Field *table_field= *field_ptr;   
      if (bitmap_is_set(table->read_set, table_field->field_index) &&
          table_field->cond_selectivity < 1.0)
        table->cond_selectivity*= table_field->cond_selectivity;
    }

  free_alloc:
    thd->mem_root= param.old_root;
    free_root(&alloc, MYF(0));

  }

  /* Calculate the selectivity of the range conditions supported by indexes */

  bitmap_clear_all(used_fields);

  for (keynr= 0;  keynr < table->s->keys; keynr++)
  {
    if (table->quick_keys.is_set(keynr))
      set_if_bigger(max_quick_key_parts, table->quick_key_parts[keynr]);
  }

  for (uint quick_key_parts= max_quick_key_parts;
       quick_key_parts; quick_key_parts--)
  {
    for (keynr= 0;  keynr < table->s->keys; keynr++)
    {
      if (table->quick_keys.is_set(keynr) &&
          table->quick_key_parts[keynr] == quick_key_parts)
      {
        uint i;
        uint used_key_parts= table->quick_key_parts[keynr];
        double quick_cond_selectivity= table->quick_rows[keynr] / 
	                               table_records;
        KEY *key_info= table->key_info + keynr;
        KEY_PART_INFO* key_part= key_info->key_part;
        for (i= 0; i < used_key_parts; i++, key_part++)
        {
          if (bitmap_is_set(used_fields, key_part->fieldnr-1))
	    break; 
          bitmap_set_bit(used_fields, key_part->fieldnr-1);
        }
        if (i)
        {
          table->cond_selectivity*= quick_cond_selectivity;
          if (i != used_key_parts)
	  {
            double f1= key_info->actual_rec_per_key(i-1);
            double f2= key_info->actual_rec_per_key(i);
            table->cond_selectivity*= f1 / f2;
          }
        }
      } 
    }
  }

  /* Calculate selectivity of probably highly selective predicates */
  ulong check_rows=
    MY_MIN(thd->variables.optimizer_selectivity_sampling_limit,
        (ulong) (table_records * SELECTIVITY_SAMPLING_SHARE));
  if (cond && check_rows > SELECTIVITY_SAMPLING_THRESHOLD &&
      thd->variables.optimizer_use_condition_selectivity > 4)
  {
    find_selective_predicates_list_processor_data *dt=
      (find_selective_predicates_list_processor_data *)
      alloc_root(thd->mem_root,
                 sizeof(find_selective_predicates_list_processor_data));
    if (!dt)
      DBUG_RETURN(TRUE);
    dt->list.empty();
    dt->table= table;
    if (cond->walk(&Item::find_selective_predicates_list_processor, 0,
                    (uchar*) dt))
      DBUG_RETURN(TRUE);
    if (dt->list.elements > 0)
    {
      check_rows= check_selectivity(thd, check_rows, table, &dt->list);
      if (check_rows > SELECTIVITY_SAMPLING_THRESHOLD)
      {
        COND_STATISTIC *stat;
        List_iterator_fast<COND_STATISTIC> it(dt->list);
        double examined_rows= check_rows;
        while ((stat= it++))
        {
          if (!stat->positive)
          {
            DBUG_PRINT("info", ("To avoid 0 assigned 1 to the counter"));
            stat->positive= 1; // avoid 0
          }
          DBUG_PRINT("info", ("The predicate selectivity : %g",
                              (double)stat->positive / examined_rows));
          double selectivity= ((double)stat->positive) / examined_rows;
          table->cond_selectivity*= selectivity;
          /*
            If a field is involved then we register its selectivity in case
            there in an equality with the field.
            For example in case
            t1.a LIKE "%bla%" and t1.a = t2.b
            the selectivity we have found could be used also for t2.
          */
          if (stat->field_arg)
          {
            stat->field_arg->cond_selectivity*= selectivity;

            if (stat->field_arg->next_equal_field)
            {
              for (Field *next_field= stat->field_arg->next_equal_field;
                   next_field != stat->field_arg;
                   next_field= next_field->next_equal_field)
              {
                next_field->cond_selectivity*= selectivity;
                next_field->table->cond_selectivity*= selectivity;
              }
            }
          }
        }

      }
      /* This list and its elements put to mem_root so should not be freed */
      table->cond_selectivity_sampling_explain= &dt->list;
    }
  }

  DBUG_RETURN(FALSE);
}

/****************************************************************************
 * Condition selectivity code ends
 ****************************************************************************/

/****************************************************************************
 * Partition pruning module
 ****************************************************************************/

/*
  Store field key image to table record

  SYNOPSIS
    store_key_image_to_rec()
      field  Field which key image should be stored
      ptr    Field value in key format
      len    Length of the value, in bytes

  DESCRIPTION
    Copy the field value from its key image to the table record. The source
    is the value in key image format, occupying len bytes in buffer pointed
    by ptr. The destination is table record, in "field value in table record"
    format.
*/

void store_key_image_to_rec(Field *field, uchar *ptr, uint len)
{
  /* Do the same as print_key() does */ 
  my_bitmap_map *old_map;

  if (field->real_maybe_null())
  {
    if (*ptr)
    {
      field->set_null();
      return;
    }
    field->set_notnull();
    ptr++;
  }    
  old_map= dbug_tmp_use_all_columns(field->table,
                                    field->table->write_set);
  field->set_key_image(ptr, len); 
  dbug_tmp_restore_column_map(field->table->write_set, old_map);
}

#ifdef WITH_PARTITION_STORAGE_ENGINE

/*
  PartitionPruningModule

  This part of the code does partition pruning. Partition pruning solves the
  following problem: given a query over partitioned tables, find partitions
  that we will not need to access (i.e. partitions that we can assume to be
  empty) when executing the query.
  The set of partitions to prune doesn't depend on which query execution
  plan will be used to execute the query.
  
  HOW IT WORKS
  
  Partition pruning module makes use of RangeAnalysisModule. The following
  examples show how the problem of partition pruning can be reduced to the 
  range analysis problem:
  
  EXAMPLE 1
    Consider a query:
    
      SELECT * FROM t1 WHERE (t1.a < 5 OR t1.a = 10) AND t1.a > 3 AND t1.b='z'
    
    where table t1 is partitioned using PARTITION BY RANGE(t1.a).  An apparent
    way to find the used (i.e. not pruned away) partitions is as follows:
    
    1. analyze the WHERE clause and extract the list of intervals over t1.a
       for the above query we will get this list: {(3 < t1.a < 5), (t1.a=10)}

    2. for each interval I
       {
         find partitions that have non-empty intersection with I;
         mark them as used;
       }
       
  EXAMPLE 2
    Suppose the table is partitioned by HASH(part_func(t1.a, t1.b)). Then
    we need to:

    1. Analyze the WHERE clause and get a list of intervals over (t1.a, t1.b).
       The list of intervals we'll obtain will look like this:
       ((t1.a, t1.b) = (1,'foo')),
       ((t1.a, t1.b) = (2,'bar')), 
       ((t1,a, t1.b) > (10,'zz'))
       
    2. for each interval I 
       {
         if (the interval has form "(t1.a, t1.b) = (const1, const2)" )
         {
           calculate HASH(part_func(t1.a, t1.b));
           find which partition has records with this hash value and mark
             it as used;
         }
         else
         {
           mark all partitions as used; 
           break;
         }
       }

   For both examples the step #1 is exactly what RangeAnalysisModule could
   be used to do, if it was provided with appropriate index description
   (array of KEY_PART structures). 
   In example #1, we need to provide it with description of index(t1.a), 
   in example #2, we need to provide it with description of index(t1.a, t1.b).
   
   These index descriptions are further called "partitioning index
   descriptions". Note that it doesn't matter if such indexes really exist,
   as range analysis module only uses the description.
   
   Putting it all together, partitioning module works as follows:
   
   prune_partitions() {
     call create_partition_index_description();

     call get_mm_tree(); // invoke the RangeAnalysisModule
     
     // analyze the obtained interval list and get used partitions 
     call find_used_partitions();
  }

*/

struct st_part_prune_param;
struct st_part_opt_info;

typedef void (*mark_full_part_func)(partition_info*, uint32);

/*
  Partition pruning operation context
*/
typedef struct st_part_prune_param
{
  RANGE_OPT_PARAM range_param; /* Range analyzer parameters */

  /***************************************************************
   Following fields are filled in based solely on partitioning 
   definition and not modified after that:
   **************************************************************/
  partition_info *part_info; /* Copy of table->part_info */
  /* Function to get partition id from partitioning fields only */
  get_part_id_func get_top_partition_id_func;
  /* Function to mark a partition as used (w/all subpartitions if they exist)*/
  mark_full_part_func mark_full_partition_used;
 
  /* Partitioning 'index' description, array of key parts */
  KEY_PART *key;
  
  /*
    Number of fields in partitioning 'index' definition created for
    partitioning (0 if partitioning 'index' doesn't include partitioning
    fields)
  */
  uint part_fields;
  uint subpart_fields; /* Same as above for subpartitioning */
  
  /* 
    Number of the last partitioning field keypart in the index, or -1 if
    partitioning index definition doesn't include partitioning fields.
  */
  int last_part_partno;
  int last_subpart_partno; /* Same as above for supartitioning */

  /*
    is_part_keypart[i] == MY_TEST(keypart #i in partitioning index is a member
                                  used in partitioning)
    Used to maintain current values of cur_part_fields and cur_subpart_fields
  */
  my_bool *is_part_keypart;
  /* Same as above for subpartitioning */
  my_bool *is_subpart_keypart;

  my_bool ignore_part_fields; /* Ignore rest of partioning fields */

  /***************************************************************
   Following fields form find_used_partitions() recursion context:
   **************************************************************/
  SEL_ARG **arg_stack;     /* "Stack" of SEL_ARGs */
  SEL_ARG **arg_stack_end; /* Top of the stack    */
  /* Number of partitioning fields for which we have a SEL_ARG* in arg_stack */
  uint cur_part_fields;
  /* Same as cur_part_fields, but for subpartitioning */
  uint cur_subpart_fields;

  /* Iterator to be used to obtain the "current" set of used partitions */
  PARTITION_ITERATOR part_iter;

  /* Initialized bitmap of num_subparts size */
  MY_BITMAP subparts_bitmap;

  uchar *cur_min_key;
  uchar *cur_max_key;

  uint cur_min_flag, cur_max_flag;
} PART_PRUNE_PARAM;

static bool create_partition_index_description(PART_PRUNE_PARAM *prune_par);
static int find_used_partitions(PART_PRUNE_PARAM *ppar, SEL_ARG *key_tree);
static int find_used_partitions_imerge(PART_PRUNE_PARAM *ppar,
                                       SEL_IMERGE *imerge);
static int find_used_partitions_imerge_list(PART_PRUNE_PARAM *ppar,
                                            List<SEL_IMERGE> &merges);
static void mark_all_partitions_as_used(partition_info *part_info);

#ifndef DBUG_OFF
static void print_partitioning_index(KEY_PART *parts, KEY_PART *parts_end);
static void dbug_print_field(Field *field);
static void dbug_print_segment_range(SEL_ARG *arg, KEY_PART *part);
static void dbug_print_singlepoint_range(SEL_ARG **start, uint num);
#endif


/**
  Perform partition pruning for a given table and condition.

  @param      thd            Thread handle
  @param      table          Table to perform partition pruning for
  @param      pprune_cond    Condition to use for partition pruning
  
  @note This function assumes that lock_partitions are setup when it
  is invoked. The function analyzes the condition, finds partitions that
  need to be used to retrieve the records that match the condition, and 
  marks them as used by setting appropriate bit in part_info->read_partitions
  In the worst case all partitions are marked as used. If the table is not
  yet locked, it will also unset bits in part_info->lock_partitions that is
  not set in read_partitions.

  This function returns promptly if called for non-partitioned table.

  @return Operation status
    @retval true  Failure
    @retval false Success
*/

bool prune_partitions(THD *thd, TABLE *table, Item *pprune_cond)
{
  bool retval= FALSE;
  partition_info *part_info = table->part_info;
  DBUG_ENTER("prune_partitions");

  if (!part_info)
    DBUG_RETURN(FALSE); /* not a partitioned table */
  
  if (!pprune_cond)
  {
    mark_all_partitions_as_used(part_info);
    DBUG_RETURN(FALSE);
  }
  
  PART_PRUNE_PARAM prune_param;
  MEM_ROOT alloc;
  RANGE_OPT_PARAM  *range_par= &prune_param.range_param;
  my_bitmap_map *old_sets[2];

  prune_param.part_info= part_info;
  init_sql_alloc(&alloc, thd->variables.range_alloc_block_size, 0,
                 MYF(MY_THREAD_SPECIFIC));
  range_par->mem_root= &alloc;
  range_par->old_root= thd->mem_root;

  if (create_partition_index_description(&prune_param))
  {
    mark_all_partitions_as_used(part_info);
    free_root(&alloc,MYF(0));		// Return memory & allocator
    DBUG_RETURN(FALSE);
  }
  
  dbug_tmp_use_all_columns(table, old_sets, 
                           table->read_set, table->write_set);
  range_par->thd= thd;
  range_par->table= table;
  /* range_par->cond doesn't need initialization */
  range_par->prev_tables= range_par->read_tables= 0;
  range_par->current_table= table->map;

  range_par->keys= 1; // one index
  range_par->using_real_indexes= FALSE;
  range_par->remove_jump_scans= FALSE;
  range_par->real_keynr[0]= 0;
  range_par->alloced_sel_args= 0;

  thd->no_errors=1;				// Don't warn about NULL
  thd->mem_root=&alloc;

  bitmap_clear_all(&part_info->read_partitions);

  prune_param.key= prune_param.range_param.key_parts;
  SEL_TREE *tree;
  int res;

  tree= get_mm_tree(range_par, pprune_cond);
  if (!tree)
    goto all_used;

  if (tree->type == SEL_TREE::IMPOSSIBLE)
  {
    retval= TRUE;
    goto end;
  }

  if (tree->type != SEL_TREE::KEY && tree->type != SEL_TREE::KEY_SMALLER)
    goto all_used;

  if (tree->merges.is_empty())
  {
    /* Range analysis has produced a single list of intervals. */
    prune_param.arg_stack_end= prune_param.arg_stack;
    prune_param.cur_part_fields= 0;
    prune_param.cur_subpart_fields= 0;
    
    prune_param.cur_min_key= prune_param.range_param.min_key;
    prune_param.cur_max_key= prune_param.range_param.max_key;
    prune_param.cur_min_flag= prune_param.cur_max_flag= 0;

    init_all_partitions_iterator(part_info, &prune_param.part_iter);
    if (!tree->keys[0] || (-1 == (res= find_used_partitions(&prune_param,
                                                            tree->keys[0]))))
      goto all_used;
  }
  else
  {
    if (tree->merges.elements == 1)
    {
      /* 
        Range analysis has produced a "merge" of several intervals lists, a 
        SEL_TREE that represents an expression in form         
          sel_imerge = (tree1 OR tree2 OR ... OR treeN)
        that cannot be reduced to one tree. This can only happen when 
        partitioning index has several keyparts and the condition is OR of
        conditions that refer to different key parts. For example, we'll get
        here for "partitioning_field=const1 OR subpartitioning_field=const2"
      */
      if (-1 == (res= find_used_partitions_imerge(&prune_param,
                                                  tree->merges.head())))
        goto all_used;
    }
    else
    {
      /* 
        Range analysis has produced a list of several imerges, i.e. a
        structure that represents a condition in form 
        imerge_list= (sel_imerge1 AND sel_imerge2 AND ... AND sel_imergeN)
        This is produced for complicated WHERE clauses that range analyzer
        can't really analyze properly.
      */
      if (-1 == (res= find_used_partitions_imerge_list(&prune_param,
                                                       tree->merges)))
        goto all_used;
    }
  }
  
  /*
    res == 0 => no used partitions => retval=TRUE
    res == 1 => some used partitions => retval=FALSE
    res == -1 - we jump over this line to all_used:
  */
  retval= MY_TEST(!res);
  goto end;

all_used:
  retval= FALSE; // some partitions are used
  mark_all_partitions_as_used(prune_param.part_info);
end:
  dbug_tmp_restore_column_maps(table->read_set, table->write_set, old_sets);
  thd->no_errors=0;
  thd->mem_root= range_par->old_root;
  free_root(&alloc,MYF(0));			// Return memory & allocator
  /*
    Must be a subset of the locked partitions.
    lock_partitions contains the partitions marked by explicit partition
    selection (... t PARTITION (pX) ...) and we must only use partitions
    within that set.
  */
  bitmap_intersect(&prune_param.part_info->read_partitions,
                   &prune_param.part_info->lock_partitions);
  /*
    If not yet locked, also prune partitions to lock if not UPDATEing
    partition key fields. This will also prune lock_partitions if we are under
    LOCK TABLES, so prune away calls to start_stmt().
    TODO: enhance this prune locking to also allow pruning of
    'UPDATE t SET part_key = const WHERE cond_is_prunable' so it adds
    a lock for part_key partition.
  */
  if (table->file->get_lock_type() == F_UNLCK &&
      !partition_key_modified(table, table->write_set))
  {
    bitmap_copy(&prune_param.part_info->lock_partitions,
                &prune_param.part_info->read_partitions);
  }
  if (bitmap_is_clear_all(&(prune_param.part_info->read_partitions)))
  {
    table->all_partitions_pruned_away= true;
    retval= TRUE;
  }
  DBUG_RETURN(retval);
}


/*
  For SEL_ARG* array, store sel_arg->min values into table record buffer

  SYNOPSIS
    store_selargs_to_rec()
      ppar   Partition pruning context
      start  Array of SEL_ARG* for which the minimum values should be stored
      num    Number of elements in the array

  DESCRIPTION
    For each SEL_ARG* interval in the specified array, store the left edge
    field value (sel_arg->min, key image format) into the table record.
*/

static void store_selargs_to_rec(PART_PRUNE_PARAM *ppar, SEL_ARG **start,
                                 int num)
{
  KEY_PART *parts= ppar->range_param.key_parts;
  for (SEL_ARG **end= start + num; start != end; start++)
  {
    SEL_ARG *sel_arg= (*start);
    store_key_image_to_rec(sel_arg->field, sel_arg->min_value,
                           parts[sel_arg->part].length);
  }
}


/* Mark a partition as used in the case when there are no subpartitions */
static void mark_full_partition_used_no_parts(partition_info* part_info,
                                              uint32 part_id)
{
  DBUG_ENTER("mark_full_partition_used_no_parts");
  DBUG_PRINT("enter", ("Mark partition %u as used", part_id));
  bitmap_set_bit(&part_info->read_partitions, part_id);
  DBUG_VOID_RETURN;
}


/* Mark a partition as used in the case when there are subpartitions */
static void mark_full_partition_used_with_parts(partition_info *part_info,
                                                uint32 part_id)
{
  uint32 start= part_id * part_info->num_subparts;
  uint32 end=   start + part_info->num_subparts; 
  DBUG_ENTER("mark_full_partition_used_with_parts");

  for (; start != end; start++)
  {
    DBUG_PRINT("info", ("1:Mark subpartition %u as used", start));
    bitmap_set_bit(&part_info->read_partitions, start);
  }
  DBUG_VOID_RETURN;
}

/*
  Find the set of used partitions for List<SEL_IMERGE>
  SYNOPSIS
    find_used_partitions_imerge_list
      ppar      Partition pruning context.
      key_tree  Intervals tree to perform pruning for.
      
  DESCRIPTION
    List<SEL_IMERGE> represents "imerge1 AND imerge2 AND ...". 
    The set of used partitions is an intersection of used partitions sets
    for imerge_{i}.
    We accumulate this intersection in a separate bitmap.
 
  RETURN 
    See find_used_partitions()
*/

static int find_used_partitions_imerge_list(PART_PRUNE_PARAM *ppar,
                                            List<SEL_IMERGE> &merges)
{
  MY_BITMAP all_merges;
  uint bitmap_bytes;
  my_bitmap_map *bitmap_buf;
  uint n_bits= ppar->part_info->read_partitions.n_bits;
  bitmap_bytes= bitmap_buffer_size(n_bits);
  if (!(bitmap_buf= (my_bitmap_map*) alloc_root(ppar->range_param.mem_root,
                                                bitmap_bytes)))
  {
    /*
      Fallback, process just the first SEL_IMERGE. This can leave us with more
      partitions marked as used then actually needed.
    */
    return find_used_partitions_imerge(ppar, merges.head());
  }
  my_bitmap_init(&all_merges, bitmap_buf, n_bits, FALSE);
  bitmap_set_prefix(&all_merges, n_bits);

  List_iterator<SEL_IMERGE> it(merges);
  SEL_IMERGE *imerge;
  while ((imerge=it++))
  {
    int res= find_used_partitions_imerge(ppar, imerge);
    if (!res)
    {
      /* no used partitions on one ANDed imerge => no used partitions at all */
      return 0;
    }

    if (res != -1)
      bitmap_intersect(&all_merges, &ppar->part_info->read_partitions);


    if (bitmap_is_clear_all(&all_merges))
      return 0;

    bitmap_clear_all(&ppar->part_info->read_partitions);
  }
  memcpy(ppar->part_info->read_partitions.bitmap, all_merges.bitmap,
         bitmap_bytes);
  return 1;
}


/*
  Find the set of used partitions for SEL_IMERGE structure
  SYNOPSIS
    find_used_partitions_imerge()
      ppar      Partition pruning context.
      key_tree  Intervals tree to perform pruning for.
      
  DESCRIPTION
    SEL_IMERGE represents "tree1 OR tree2 OR ...". The implementation is
    trivial - just use mark used partitions for each tree and bail out early
    if for some tree_{i} all partitions are used.
 
  RETURN 
    See find_used_partitions().
*/

static
int find_used_partitions_imerge(PART_PRUNE_PARAM *ppar, SEL_IMERGE *imerge)
{
  int res= 0;
  for (SEL_TREE **ptree= imerge->trees; ptree < imerge->trees_next; ptree++)
  {
    ppar->arg_stack_end= ppar->arg_stack;
    ppar->cur_part_fields= 0;
    ppar->cur_subpart_fields= 0;
    
    ppar->cur_min_key= ppar->range_param.min_key;
    ppar->cur_max_key= ppar->range_param.max_key;
    ppar->cur_min_flag= ppar->cur_max_flag= 0;

    init_all_partitions_iterator(ppar->part_info, &ppar->part_iter);
    SEL_ARG *key_tree= (*ptree)->keys[0];
    if (!key_tree || (-1 == (res |= find_used_partitions(ppar, key_tree))))
      return -1;
  }
  return res;
}


/*
  Collect partitioning ranges for the SEL_ARG tree and mark partitions as used

  SYNOPSIS
    find_used_partitions()
      ppar      Partition pruning context.
      key_tree  SEL_ARG range tree to perform pruning for

  DESCRIPTION
    This function 
      * recursively walks the SEL_ARG* tree collecting partitioning "intervals"
      * finds the partitions one needs to use to get rows in these intervals
      * marks these partitions as used.
    The next session desribes the process in greater detail.
 
  IMPLEMENTATION
    TYPES OF RESTRICTIONS THAT WE CAN OBTAIN PARTITIONS FOR    
    We can find out which [sub]partitions to use if we obtain restrictions on 
    [sub]partitioning fields in the following form:
    1.  "partition_field1=const1 AND ... AND partition_fieldN=constN"
    1.1  Same as (1) but for subpartition fields

    If partitioning supports interval analysis (i.e. partitioning is a
    function of a single table field, and partition_info::
    get_part_iter_for_interval != NULL), then we can also use condition in
    this form:
    2.  "const1 <=? partition_field <=? const2"
    2.1  Same as (2) but for subpartition_field

    INFERRING THE RESTRICTIONS FROM SEL_ARG TREE
    
    The below is an example of what SEL_ARG tree may represent:
    
    (start)
     |                           $
     |   Partitioning keyparts   $  subpartitioning keyparts
     |                           $
     |     ...          ...      $
     |      |            |       $
     | +---------+  +---------+  $  +-----------+  +-----------+
     \-| par1=c1 |--| par2=c2 |-----| subpar1=c3|--| subpar2=c5|
       +---------+  +---------+  $  +-----------+  +-----------+
            |                    $        |             |
            |                    $        |        +-----------+ 
            |                    $        |        | subpar2=c6|
            |                    $        |        +-----------+ 
            |                    $        |
            |                    $  +-----------+  +-----------+
            |                    $  | subpar1=c4|--| subpar2=c8|
            |                    $  +-----------+  +-----------+
            |                    $         
            |                    $
       +---------+               $  +------------+  +------------+
       | par1=c2 |------------------| subpar1=c10|--| subpar2=c12|
       +---------+               $  +------------+  +------------+
            |                    $
           ...                   $

    The up-down connections are connections via SEL_ARG::left and
    SEL_ARG::right. A horizontal connection to the right is the
    SEL_ARG::next_key_part connection.
    
    find_used_partitions() traverses the entire tree via recursion on
     * SEL_ARG::next_key_part (from left to right on the picture)
     * SEL_ARG::left|right (up/down on the pic). Left-right recursion is
       performed for each depth level.
    
    Recursion descent on SEL_ARG::next_key_part is used to accumulate (in
    ppar->arg_stack) constraints on partitioning and subpartitioning fields.
    For the example in the above picture, one of stack states is:
      in find_used_partitions(key_tree = "subpar2=c5") (***)
      in find_used_partitions(key_tree = "subpar1=c3")
      in find_used_partitions(key_tree = "par2=c2")   (**)
      in find_used_partitions(key_tree = "par1=c1")
      in prune_partitions(...)
    We apply partitioning limits as soon as possible, e.g. when we reach the
    depth (**), we find which partition(s) correspond to "par1=c1 AND par2=c2",
    and save them in ppar->part_iter.
    When we reach the depth (***), we find which subpartition(s) correspond to
    "subpar1=c3 AND subpar2=c5", and then mark appropriate subpartitions in
    appropriate subpartitions as used.
    
    It is possible that constraints on some partitioning fields are missing.
    For the above example, consider this stack state:
      in find_used_partitions(key_tree = "subpar2=c12") (***)
      in find_used_partitions(key_tree = "subpar1=c10")
      in find_used_partitions(key_tree = "par1=c2")
      in prune_partitions(...)
    Here we don't have constraints for all partitioning fields. Since we've
    never set the ppar->part_iter to contain used set of partitions, we use
    its default "all partitions" value.  We get  subpartition id for 
    "subpar1=c3 AND subpar2=c5", and mark that subpartition as used in every
    partition.

    The inverse is also possible: we may get constraints on partitioning
    fields, but not constraints on subpartitioning fields. In that case,
    calls to find_used_partitions() with depth below (**) will return -1,
    and we will mark entire partition as used.

  TODO
    Replace recursion on SEL_ARG::left and SEL_ARG::right with a loop

  RETURN
    1   OK, one or more [sub]partitions are marked as used.
    0   The passed condition doesn't match any partitions
   -1   Couldn't infer any partition pruning "intervals" from the passed 
        SEL_ARG* tree (which means that all partitions should be marked as
        used) Marking partitions as used is the responsibility of the caller.
*/

static 
int find_used_partitions(PART_PRUNE_PARAM *ppar, SEL_ARG *key_tree)
{
  int res, left_res=0, right_res=0;
  int key_tree_part= (int)key_tree->part;
  bool set_full_part_if_bad_ret= FALSE;
  bool ignore_part_fields= ppar->ignore_part_fields;
  bool did_set_ignore_part_fields= FALSE;
  RANGE_OPT_PARAM *range_par= &(ppar->range_param);

  if (check_stack_overrun(range_par->thd, 3*STACK_MIN_SIZE, NULL))
    return -1;

  if (key_tree->left != &null_element)
  {
    if (-1 == (left_res= find_used_partitions(ppar,key_tree->left)))
      return -1;
  }

  /* Push SEL_ARG's to stack to enable looking backwards as well */
  ppar->cur_part_fields+= ppar->is_part_keypart[key_tree_part];
  ppar->cur_subpart_fields+= ppar->is_subpart_keypart[key_tree_part];
  *(ppar->arg_stack_end++)= key_tree;

  if (ignore_part_fields)
  {
    /*
      We come here when a condition on the first partitioning
      fields led to evaluating the partitioning condition
      (due to finding a condition of the type a < const or
      b > const). Thus we must ignore the rest of the
      partitioning fields but we still want to analyse the
      subpartitioning fields.
    */
    if (key_tree->next_key_part)
      res= find_used_partitions(ppar, key_tree->next_key_part);
    else
      res= -1;
    goto pop_and_go_right;
  }

  if (key_tree->type == SEL_ARG::KEY_RANGE)
  {
    if (ppar->part_info->get_part_iter_for_interval && 
        key_tree->part <= ppar->last_part_partno)
    {
      /* Collect left and right bound, their lengths and flags */
      uchar *min_key= ppar->cur_min_key;
      uchar *max_key= ppar->cur_max_key;
      uchar *tmp_min_key= min_key;
      uchar *tmp_max_key= max_key;
      key_tree->store_min(ppar->key[key_tree->part].store_length,
                          &tmp_min_key, ppar->cur_min_flag);
      key_tree->store_max(ppar->key[key_tree->part].store_length,
                          &tmp_max_key, ppar->cur_max_flag);
      uint flag;
      if (key_tree->next_key_part &&
          key_tree->next_key_part->part == key_tree->part+1 &&
          key_tree->next_key_part->part <= ppar->last_part_partno &&
          key_tree->next_key_part->type == SEL_ARG::KEY_RANGE)
      {
        /*
          There are more key parts for partition pruning to handle
          This mainly happens when the condition is an equality
          condition.
        */
        if ((tmp_min_key - min_key) == (tmp_max_key - max_key) && 
            (memcmp(min_key, max_key, (uint)(tmp_max_key - max_key)) == 0) &&
            !key_tree->min_flag && !key_tree->max_flag)
        {
          /* Set 'parameters' */
          ppar->cur_min_key= tmp_min_key;
          ppar->cur_max_key= tmp_max_key;
          uint save_min_flag= ppar->cur_min_flag;
          uint save_max_flag= ppar->cur_max_flag;

          ppar->cur_min_flag|= key_tree->min_flag;
          ppar->cur_max_flag|= key_tree->max_flag;
          
          res= find_used_partitions(ppar, key_tree->next_key_part);
           
          /* Restore 'parameters' back */
          ppar->cur_min_key= min_key;
          ppar->cur_max_key= max_key;

          ppar->cur_min_flag= save_min_flag;
          ppar->cur_max_flag= save_max_flag;
          goto pop_and_go_right;
        }
        /* We have arrived at the last field in the partition pruning */
        uint tmp_min_flag= key_tree->min_flag,
             tmp_max_flag= key_tree->max_flag;
        if (!tmp_min_flag)
          key_tree->next_key_part->store_min_key(ppar->key,
                                                 &tmp_min_key,
                                                 &tmp_min_flag,
                                                 ppar->last_part_partno);
        if (!tmp_max_flag)
          key_tree->next_key_part->store_max_key(ppar->key,
                                                 &tmp_max_key,
                                                 &tmp_max_flag,
                                                 ppar->last_part_partno);
        flag= tmp_min_flag | tmp_max_flag;
      }
      else
        flag= key_tree->min_flag | key_tree->max_flag;
      
      if (tmp_min_key != range_par->min_key)
        flag&= ~NO_MIN_RANGE;
      else
        flag|= NO_MIN_RANGE;
      if (tmp_max_key != range_par->max_key)
        flag&= ~NO_MAX_RANGE;
      else
        flag|= NO_MAX_RANGE;

      /*
        We need to call the interval mapper if we have a condition which
        makes sense to prune on. In the example of COLUMNS on a and
        b it makes sense if we have a condition on a, or conditions on
        both a and b. If we only have conditions on b it might make sense
        but this is a harder case we will solve later. For the harder case
        this clause then turns into use of all partitions and thus we
        simply set res= -1 as if the mapper had returned that.
        TODO: What to do here is defined in WL#4065.
      */
      if (ppar->arg_stack[0]->part == 0)
      {
        uint32 i;
        uint32 store_length_array[MAX_KEY];
        uint32 num_keys= ppar->part_fields;

        for (i= 0; i < num_keys; i++)
          store_length_array[i]= ppar->key[i].store_length;
        res= ppar->part_info->
             get_part_iter_for_interval(ppar->part_info,
                                        FALSE,
                                        store_length_array,
                                        range_par->min_key,
                                        range_par->max_key,
                                        tmp_min_key - range_par->min_key,
                                        tmp_max_key - range_par->max_key,
                                        flag,
                                        &ppar->part_iter);
        if (!res)
          goto pop_and_go_right; /* res==0 --> no satisfying partitions */
      }
      else
        res= -1;

      if (res == -1)
      {
        /* get a full range iterator */
        init_all_partitions_iterator(ppar->part_info, &ppar->part_iter);
      }
      /* 
        Save our intent to mark full partition as used if we will not be able
        to obtain further limits on subpartitions
      */
      if (key_tree_part < ppar->last_part_partno)
      {
        /*
          We need to ignore the rest of the partitioning fields in all
          evaluations after this
        */
        did_set_ignore_part_fields= TRUE;
        ppar->ignore_part_fields= TRUE;
      }
      set_full_part_if_bad_ret= TRUE;
      goto process_next_key_part;
    }

    if (key_tree_part == ppar->last_subpart_partno && 
        (NULL != ppar->part_info->get_subpart_iter_for_interval))
    {
      PARTITION_ITERATOR subpart_iter;
      DBUG_EXECUTE("info", dbug_print_segment_range(key_tree,
                                                    range_par->key_parts););
      res= ppar->part_info->
           get_subpart_iter_for_interval(ppar->part_info,
                                         TRUE,
                                         NULL, /* Currently not used here */
                                         key_tree->min_value, 
                                         key_tree->max_value,
                                         0, 0, /* Those are ignored here */
                                         key_tree->min_flag |
                                           key_tree->max_flag,
                                         &subpart_iter);
      DBUG_ASSERT(res); /* We can't get "no satisfying subpartitions" */
      if (res == -1)
        goto pop_and_go_right; /* all subpartitions satisfy */
        
      uint32 subpart_id;
      bitmap_clear_all(&ppar->subparts_bitmap);
      while ((subpart_id= subpart_iter.get_next(&subpart_iter)) !=
             NOT_A_PARTITION_ID)
        bitmap_set_bit(&ppar->subparts_bitmap, subpart_id);

      /* Mark each partition as used in each subpartition.  */
      uint32 part_id;
      while ((part_id= ppar->part_iter.get_next(&ppar->part_iter)) !=
              NOT_A_PARTITION_ID)
      {
        for (uint i= 0; i < ppar->part_info->num_subparts; i++)
          if (bitmap_is_set(&ppar->subparts_bitmap, i))
            bitmap_set_bit(&ppar->part_info->read_partitions,
                           part_id * ppar->part_info->num_subparts + i);
      }
      goto pop_and_go_right;
    }

    if (key_tree->is_singlepoint())
    {
      if (key_tree_part == ppar->last_part_partno &&
          ppar->cur_part_fields == ppar->part_fields &&
          ppar->part_info->get_part_iter_for_interval == NULL)
      {
        /* 
          Ok, we've got "fieldN<=>constN"-type SEL_ARGs for all partitioning
          fields. Save all constN constants into table record buffer.
        */
        store_selargs_to_rec(ppar, ppar->arg_stack, ppar->part_fields);
        DBUG_EXECUTE("info", dbug_print_singlepoint_range(ppar->arg_stack,
                                                       ppar->part_fields););
        uint32 part_id;
        longlong func_value;
        /* Find in which partition the {const1, ...,constN} tuple goes */
        if (ppar->get_top_partition_id_func(ppar->part_info, &part_id,
                                            &func_value))
        {
          res= 0; /* No satisfying partitions */
          goto pop_and_go_right;
        }
        /* Rembember the limit we got - single partition #part_id */
        init_single_partition_iterator(part_id, &ppar->part_iter);
        
        /*
          If there are no subpartitions/we fail to get any limit for them, 
          then we'll mark full partition as used. 
        */
        set_full_part_if_bad_ret= TRUE;
        goto process_next_key_part;
      }

      if (key_tree_part == ppar->last_subpart_partno &&
          ppar->cur_subpart_fields == ppar->subpart_fields)
      {
        /* 
          Ok, we've got "fieldN<=>constN"-type SEL_ARGs for all subpartitioning
          fields. Save all constN constants into table record buffer.
        */
        store_selargs_to_rec(ppar, ppar->arg_stack_end - ppar->subpart_fields,
                             ppar->subpart_fields);
        DBUG_EXECUTE("info", dbug_print_singlepoint_range(ppar->arg_stack_end- 
                                                       ppar->subpart_fields,
                                                       ppar->subpart_fields););
        /* Find the subpartition (it's HASH/KEY so we always have one) */
        partition_info *part_info= ppar->part_info;
        uint32 part_id, subpart_id;
                 
        if (part_info->get_subpartition_id(part_info, &subpart_id))
          return 0;

        /* Mark this partition as used in each subpartition. */
        while ((part_id= ppar->part_iter.get_next(&ppar->part_iter)) !=
                NOT_A_PARTITION_ID)
        {
          bitmap_set_bit(&part_info->read_partitions,
                         part_id * part_info->num_subparts + subpart_id);
        }
        res= 1; /* Some partitions were marked as used */
        goto pop_and_go_right;
      }
    }
    else
    {
      /* 
        Can't handle condition on current key part. If we're that deep that 
        we're processing subpartititoning's key parts, this means we'll not be
        able to infer any suitable condition, so bail out.
      */
      if (key_tree_part >= ppar->last_part_partno)
      {
        res= -1;
        goto pop_and_go_right;
      }
      /*
        No meaning in continuing with rest of partitioning key parts.
        Will try to continue with subpartitioning key parts.
      */
      ppar->ignore_part_fields= true;
      did_set_ignore_part_fields= true;
      goto process_next_key_part;
    }
  }

process_next_key_part:
  if (key_tree->next_key_part)
    res= find_used_partitions(ppar, key_tree->next_key_part);
  else
    res= -1;

  if (did_set_ignore_part_fields)
  {
    /*
      We have returned from processing all key trees linked to our next
      key part. We are ready to be moving down (using right pointers) and
      this tree is a new evaluation requiring its own decision on whether
      to ignore partitioning fields.
    */
    ppar->ignore_part_fields= FALSE;
  }
  if (set_full_part_if_bad_ret)
  {
    if (res == -1)
    {
      /* Got "full range" for subpartitioning fields */
      uint32 part_id;
      bool found= FALSE;
      while ((part_id= ppar->part_iter.get_next(&ppar->part_iter)) !=
             NOT_A_PARTITION_ID)
      {
        ppar->mark_full_partition_used(ppar->part_info, part_id);
        found= TRUE;
      }
      res= MY_TEST(found);
    }
    /*
      Restore the "used partitions iterator" to the default setting that
      specifies iteration over all partitions.
    */
    init_all_partitions_iterator(ppar->part_info, &ppar->part_iter);
  }

pop_and_go_right:
  /* Pop this key part info off the "stack" */
  ppar->arg_stack_end--;
  ppar->cur_part_fields-=    ppar->is_part_keypart[key_tree_part];
  ppar->cur_subpart_fields-= ppar->is_subpart_keypart[key_tree_part];

  if (res == -1)
    return -1;
  if (key_tree->right != &null_element)
  {
    if (-1 == (right_res= find_used_partitions(ppar,key_tree->right)))
      return -1;
  }
  return (left_res || right_res || res);
}
 

static void mark_all_partitions_as_used(partition_info *part_info)
{
  bitmap_copy(&(part_info->read_partitions),
              &(part_info->lock_partitions));
}


/*
  Check if field types allow to construct partitioning index description
 
  SYNOPSIS
    fields_ok_for_partition_index()
      pfield  NULL-terminated array of pointers to fields.

  DESCRIPTION
    For an array of fields, check if we can use all of the fields to create
    partitioning index description.
    
    We can't process GEOMETRY fields - for these fields singlepoint intervals
    cant be generated, and non-singlepoint are "special" kinds of intervals
    to which our processing logic can't be applied.

    It is not known if we could process ENUM fields, so they are disabled to be
    on the safe side.

  RETURN 
    TRUE   Yes, fields can be used in partitioning index
    FALSE  Otherwise
*/

static bool fields_ok_for_partition_index(Field **pfield)
{
  if (!pfield)
    return FALSE;
  for (; (*pfield); pfield++)
  {
    enum_field_types ftype= (*pfield)->real_type();
    if (ftype == MYSQL_TYPE_ENUM || ftype == MYSQL_TYPE_GEOMETRY)
      return FALSE;
  }
  return TRUE;
}


/*
  Create partition index description and fill related info in the context
  struct

  SYNOPSIS
    create_partition_index_description()
      prune_par  INOUT Partition pruning context

  DESCRIPTION
    Create partition index description. Partition index description is:

      part_index(used_fields_list(part_expr), used_fields_list(subpart_expr))

    If partitioning/sub-partitioning uses BLOB or Geometry fields, then
    corresponding fields_list(...) is not included into index description
    and we don't perform partition pruning for partitions/subpartitions.

  RETURN
    TRUE   Out of memory or can't do partition pruning at all
    FALSE  OK
*/

static bool create_partition_index_description(PART_PRUNE_PARAM *ppar)
{
  RANGE_OPT_PARAM *range_par= &(ppar->range_param);
  partition_info *part_info= ppar->part_info;
  uint used_part_fields, used_subpart_fields;

  used_part_fields= fields_ok_for_partition_index(part_info->part_field_array) ?
                      part_info->num_part_fields : 0;
  used_subpart_fields= 
    fields_ok_for_partition_index(part_info->subpart_field_array)? 
      part_info->num_subpart_fields : 0;
  
  uint total_parts= used_part_fields + used_subpart_fields;

  ppar->ignore_part_fields= FALSE;
  ppar->part_fields=      used_part_fields;
  ppar->last_part_partno= (int)used_part_fields - 1;

  ppar->subpart_fields= used_subpart_fields;
  ppar->last_subpart_partno= 
    used_subpart_fields?(int)(used_part_fields + used_subpart_fields - 1): -1;

  if (part_info->is_sub_partitioned())
  {
    ppar->mark_full_partition_used=  mark_full_partition_used_with_parts;
    ppar->get_top_partition_id_func= part_info->get_part_partition_id;
  }
  else
  {
    ppar->mark_full_partition_used=  mark_full_partition_used_no_parts;
    ppar->get_top_partition_id_func= part_info->get_partition_id;
  }

  KEY_PART *key_part;
  MEM_ROOT *alloc= range_par->mem_root;
  if (!total_parts || 
      !(key_part= (KEY_PART*)alloc_root(alloc, sizeof(KEY_PART)*
                                               total_parts)) ||
      !(ppar->arg_stack= (SEL_ARG**)alloc_root(alloc, sizeof(SEL_ARG*)* 
                                                      total_parts)) ||
      !(ppar->is_part_keypart= (my_bool*)alloc_root(alloc, sizeof(my_bool)*
                                                           total_parts)) ||
      !(ppar->is_subpart_keypart= (my_bool*)alloc_root(alloc, sizeof(my_bool)*
                                                           total_parts)))
    return TRUE;
 
  if (ppar->subpart_fields)
  {
    my_bitmap_map *buf;
    uint32 bufsize= bitmap_buffer_size(ppar->part_info->num_subparts);
    if (!(buf= (my_bitmap_map*) alloc_root(alloc, bufsize)))
      return TRUE;
    my_bitmap_init(&ppar->subparts_bitmap, buf, ppar->part_info->num_subparts,
                FALSE);
  }
  range_par->key_parts= key_part;
  Field **field= (ppar->part_fields)? part_info->part_field_array :
                                           part_info->subpart_field_array;
  bool in_subpart_fields= FALSE;
  for (uint part= 0; part < total_parts; part++, key_part++)
  {
    key_part->key=          0;
    key_part->part=	    part;
    key_part->length= (uint16)(*field)->key_length();
    key_part->store_length= (uint16)get_partition_field_store_length(*field);

    DBUG_PRINT("info", ("part %u length %u store_length %u", part,
                         key_part->length, key_part->store_length));

    key_part->field=        (*field);
    key_part->image_type =  Field::itRAW;
    /* 
      We set keypart flag to 0 here as the only HA_PART_KEY_SEG is checked
      in the RangeAnalysisModule.
    */
    key_part->flag=         0;
    /* We don't set key_parts->null_bit as it will not be used */

    ppar->is_part_keypart[part]= !in_subpart_fields;
    ppar->is_subpart_keypart[part]= in_subpart_fields;

    /*
      Check if this was last field in this array, in this case we
      switch to subpartitioning fields. (This will only happens if
      there are subpartitioning fields to cater for).
    */
    if (!*(++field))
    {
      field= part_info->subpart_field_array;
      in_subpart_fields= TRUE;
    }
  }
  range_par->key_parts_end= key_part;

  DBUG_EXECUTE("info", print_partitioning_index(range_par->key_parts,
                                                range_par->key_parts_end););
  return FALSE;
}


#ifndef DBUG_OFF

static void print_partitioning_index(KEY_PART *parts, KEY_PART *parts_end)
{
  DBUG_ENTER("print_partitioning_index");
  DBUG_LOCK_FILE;
  fprintf(DBUG_FILE, "partitioning INDEX(");
  for (KEY_PART *p=parts; p != parts_end; p++)
  {
    fprintf(DBUG_FILE, "%s%s", p==parts?"":" ,", p->field->field_name);
  }
  fputs(");\n", DBUG_FILE);
  DBUG_UNLOCK_FILE;
  DBUG_VOID_RETURN;
}

/* Print field value into debug trace, in NULL-aware way. */
static void dbug_print_field(Field *field)
{
  if (field->is_real_null())
    fprintf(DBUG_FILE, "NULL");
  else
  {
    char buf[256];
    String str(buf, sizeof(buf), &my_charset_bin);
    str.length(0);
    String *pstr;
    pstr= field->val_str(&str);
    fprintf(DBUG_FILE, "'%s'", pstr->c_ptr_safe());
  }
}


/* Print a "c1 < keypartX < c2" - type interval into debug trace. */
static void dbug_print_segment_range(SEL_ARG *arg, KEY_PART *part)
{
  DBUG_ENTER("dbug_print_segment_range");
  DBUG_LOCK_FILE;
  if (!(arg->min_flag & NO_MIN_RANGE))
  {
    store_key_image_to_rec(part->field, arg->min_value, part->length);
    dbug_print_field(part->field);
    if (arg->min_flag & NEAR_MIN)
      fputs(" < ", DBUG_FILE);
    else
      fputs(" <= ", DBUG_FILE);
  }

  fprintf(DBUG_FILE, "%s", part->field->field_name);

  if (!(arg->max_flag & NO_MAX_RANGE))
  {
    if (arg->max_flag & NEAR_MAX)
      fputs(" < ", DBUG_FILE);
    else
      fputs(" <= ", DBUG_FILE);
    store_key_image_to_rec(part->field, arg->max_value, part->length);
    dbug_print_field(part->field);
  }
  fputs("\n", DBUG_FILE);
  DBUG_UNLOCK_FILE;
  DBUG_VOID_RETURN;
}


/*
  Print a singlepoint multi-keypart range interval to debug trace
 
  SYNOPSIS
    dbug_print_singlepoint_range()
      start  Array of SEL_ARG* ptrs representing conditions on key parts
      num    Number of elements in the array.

  DESCRIPTION
    This function prints a "keypartN=constN AND ... AND keypartK=constK"-type 
    interval to debug trace.
*/

static void dbug_print_singlepoint_range(SEL_ARG **start, uint num)
{
  DBUG_ENTER("dbug_print_singlepoint_range");
  DBUG_LOCK_FILE;
  SEL_ARG **end= start + num;

  for (SEL_ARG **arg= start; arg != end; arg++)
  {
    Field *field= (*arg)->field;
    fprintf(DBUG_FILE, "%s%s=", (arg==start)?"":", ", field->field_name);
    dbug_print_field(field);
  }
  fputs("\n", DBUG_FILE);
  DBUG_UNLOCK_FILE;
  DBUG_VOID_RETURN;
}
#endif

/****************************************************************************
 * Partition pruning code ends
 ****************************************************************************/
#endif


/*
  Get cost of 'sweep' full records retrieval.
  SYNOPSIS
    get_sweep_read_cost()
      param            Parameter from test_quick_select
      records          # of records to be retrieved
  RETURN
    cost of sweep
*/

double get_sweep_read_cost(const PARAM *param, ha_rows records)
{
  double result;
  DBUG_ENTER("get_sweep_read_cost");
  if (param->table->file->primary_key_is_clustered())
  {
    /*
      We are using the primary key to find the rows.
      Calculate the cost for this.
    */
    result= param->table->file->read_time(param->table->s->primary_key,
                                          (uint)records, records);
  }
  else
  {
    /*
      Rows will be retreived with rnd_pos(). Caluclate the expected
      cost for this.
    */
    double n_blocks=
      ceil(ulonglong2double(param->table->file->stats.data_file_length) /
           IO_SIZE);
    double busy_blocks=
      n_blocks * (1.0 - pow(1.0 - 1.0/n_blocks, rows2double(records)));
    if (busy_blocks < 1.0)
      busy_blocks= 1.0;
    DBUG_PRINT("info",("sweep: nblocks: %g, busy_blocks: %g", n_blocks,
                       busy_blocks));
    /*
      Disabled: Bail out if # of blocks to read is bigger than # of blocks in
      table data file.
    if (max_cost != DBL_MAX  && (busy_blocks+index_reads_cost) >= n_blocks)
      return 1;
    */
    JOIN *join= param->thd->lex->select_lex.join;
    if (!join || join->table_count == 1)
    {
      /* No join, assume reading is done in one 'sweep' */
      result= busy_blocks*(DISK_SEEK_BASE_COST +
                          DISK_SEEK_PROP_COST*n_blocks/busy_blocks);
    }
    else
    {
      /*
        Possibly this is a join with source table being non-last table, so
        assume that disk seeks are random here.
      */
      result= busy_blocks;
    }
  }
  DBUG_PRINT("return",("cost: %g", result));
  DBUG_RETURN(result);
}


/*
  Get best plan for a SEL_IMERGE disjunctive expression.
  SYNOPSIS
    get_best_disjunct_quick()
      param     Parameter from check_quick_select function
      imerge    Expression to use
      read_time Don't create scans with cost > read_time

  NOTES
    index_merge cost is calculated as follows:
    index_merge_cost =
      cost(index_reads) +         (see #1)
      cost(rowid_to_row_scan) +   (see #2)
      cost(unique_use)            (see #3)

    1. cost(index_reads) =SUM_i(cost(index_read_i))
       For non-CPK scans,
         cost(index_read_i) = {cost of ordinary 'index only' scan}
       For CPK scan,
         cost(index_read_i) = {cost of non-'index only' scan}

    2. cost(rowid_to_row_scan)
      If table PK is clustered then
        cost(rowid_to_row_scan) =
          {cost of ordinary clustered PK scan with n_ranges=n_rows}

      Otherwise, we use the following model to calculate costs:
      We need to retrieve n_rows rows from file that occupies n_blocks blocks.
      We assume that offsets of rows we need are independent variates with
      uniform distribution in [0..max_file_offset] range.

      We'll denote block as "busy" if it contains row(s) we need to retrieve
      and "empty" if doesn't contain rows we need.

      Probability that a block is empty is (1 - 1/n_blocks)^n_rows (this
      applies to any block in file). Let x_i be a variate taking value 1 if
      block #i is empty and 0 otherwise.

      Then E(x_i) = (1 - 1/n_blocks)^n_rows;

      E(n_empty_blocks) = E(sum(x_i)) = sum(E(x_i)) =
        = n_blocks * ((1 - 1/n_blocks)^n_rows) =
       ~= n_blocks * exp(-n_rows/n_blocks).

      E(n_busy_blocks) = n_blocks*(1 - (1 - 1/n_blocks)^n_rows) =
       ~= n_blocks * (1 - exp(-n_rows/n_blocks)).

      Average size of "hole" between neighbor non-empty blocks is
           E(hole_size) = n_blocks/E(n_busy_blocks).

      The total cost of reading all needed blocks in one "sweep" is:

      E(n_busy_blocks)*
       (DISK_SEEK_BASE_COST + DISK_SEEK_PROP_COST*n_blocks/E(n_busy_blocks)).

    3. Cost of Unique use is calculated in Unique::get_use_cost function.

  ROR-union cost is calculated in the same way index_merge, but instead of
  Unique a priority queue is used.

  RETURN
    Created read plan
    NULL - Out of memory or no read scan could be built.
*/

static
TABLE_READ_PLAN *get_best_disjunct_quick(PARAM *param, SEL_IMERGE *imerge,
                                         double read_time)
{
  SEL_TREE **ptree;
  TRP_INDEX_MERGE *imerge_trp= NULL;
  TRP_RANGE **range_scans;
  TRP_RANGE **cur_child;
  TRP_RANGE **cpk_scan= NULL;
  bool imerge_too_expensive= FALSE;
  double imerge_cost= 0.0;
  ha_rows cpk_scan_records= 0;
  ha_rows non_cpk_scan_records= 0;
  bool pk_is_clustered= param->table->file->primary_key_is_clustered();
  bool all_scans_ror_able= TRUE;
  bool all_scans_rors= TRUE;
  uint unique_calc_buff_size;
  TABLE_READ_PLAN **roru_read_plans;
  TABLE_READ_PLAN **cur_roru_plan;
  double roru_index_costs;
  ha_rows roru_total_records;
  double roru_intersect_part= 1.0;
  DBUG_ENTER("get_best_disjunct_quick");
  DBUG_PRINT("info", ("Full table scan cost: %g", read_time));

  /*
    In every tree of imerge remove SEL_ARG trees that do not make ranges.
    If after this removal some SEL_ARG tree becomes empty discard imerge.  
  */
  for (ptree= imerge->trees; ptree != imerge->trees_next; ptree++)
  {
    if (remove_nonrange_trees(param, *ptree))
    {
      imerge->trees_next= imerge->trees;
      break;
    }
  }

  uint n_child_scans= imerge->trees_next - imerge->trees;
  
  if (!n_child_scans)
    DBUG_RETURN(NULL);

  if (!(range_scans= (TRP_RANGE**)alloc_root(param->mem_root,
                                             sizeof(TRP_RANGE*)*
                                             n_child_scans)))
    DBUG_RETURN(NULL);
  /*
    Collect best 'range' scan for each of disjuncts, and, while doing so,
    analyze possibility of ROR scans. Also calculate some values needed by
    other parts of the code.
  */
  for (ptree= imerge->trees, cur_child= range_scans;
       ptree != imerge->trees_next;
       ptree++, cur_child++)
  {
    DBUG_EXECUTE("info", print_sel_tree(param, *ptree, &(*ptree)->keys_map,
                                        "tree in SEL_IMERGE"););
    if (!(*cur_child= get_key_scans_params(param, *ptree, TRUE, FALSE, read_time)))
    {
      /*
        One of index scans in this index_merge is more expensive than entire
        table read for another available option. The entire index_merge (and
        any possible ROR-union) will be more expensive then, too. We continue
        here only to update SQL_SELECT members.
      */
      imerge_too_expensive= TRUE;
    }
    if (imerge_too_expensive)
      continue;

    imerge_cost += (*cur_child)->read_cost;
    all_scans_ror_able &= ((*ptree)->n_ror_scans > 0);
    all_scans_rors &= (*cur_child)->is_ror;
    if (pk_is_clustered &&
        param->real_keynr[(*cur_child)->key_idx] ==
        param->table->s->primary_key)
    {
      cpk_scan= cur_child;
      cpk_scan_records= (*cur_child)->records;
    }
    else
      non_cpk_scan_records += (*cur_child)->records;
  }

  DBUG_PRINT("info", ("index_merge scans cost %g", imerge_cost));
  if (imerge_too_expensive || (imerge_cost > read_time) ||
      ((non_cpk_scan_records+cpk_scan_records >=
        param->table->stat_records()) &&
       read_time != DBL_MAX))
  {
    /*
      Bail out if it is obvious that both index_merge and ROR-union will be
      more expensive
    */
    DBUG_PRINT("info", ("Sum of index_merge scans is more expensive than "
                        "full table scan, bailing out"));
    DBUG_RETURN(NULL);
  }

  /* 
    If all scans happen to be ROR, proceed to generate a ROR-union plan (it's 
    guaranteed to be cheaper than non-ROR union), unless ROR-unions are
    disabled in @@optimizer_switch
  */
  if (all_scans_rors && 
      optimizer_flag(param->thd, OPTIMIZER_SWITCH_INDEX_MERGE_UNION))
  {
    roru_read_plans= (TABLE_READ_PLAN**)range_scans;
    goto skip_to_ror_scan;
  }

  if (cpk_scan)
  {
    /*
      Add one ROWID comparison for each row retrieved on non-CPK scan.  (it
      is done in QUICK_RANGE_SELECT::row_in_ranges)
     */
    imerge_cost += non_cpk_scan_records / TIME_FOR_COMPARE_ROWID;
  }

  /* Calculate cost(rowid_to_row_scan) */
  imerge_cost += get_sweep_read_cost(param, non_cpk_scan_records);
  DBUG_PRINT("info",("index_merge cost with rowid-to-row scan: %g",
                     imerge_cost));
  if (imerge_cost > read_time || 
      !optimizer_flag(param->thd, OPTIMIZER_SWITCH_INDEX_MERGE_SORT_UNION))
  {
    goto build_ror_index_merge;
  }

  /* Add Unique operations cost */
  unique_calc_buff_size=
    Unique::get_cost_calc_buff_size((ulong)non_cpk_scan_records,
                                    param->table->file->ref_length,
                                    param->thd->variables.sortbuff_size);
  if (param->imerge_cost_buff_size < unique_calc_buff_size)
  {
    if (!(param->imerge_cost_buff= (uint*)alloc_root(param->mem_root,
                                                     unique_calc_buff_size)))
      DBUG_RETURN(NULL);
    param->imerge_cost_buff_size= unique_calc_buff_size;
  }

  imerge_cost +=
    Unique::get_use_cost(param->imerge_cost_buff, (uint)non_cpk_scan_records,
                         param->table->file->ref_length,
                         param->thd->variables.sortbuff_size,
                         TIME_FOR_COMPARE_ROWID,
                         FALSE, NULL);
  DBUG_PRINT("info",("index_merge total cost: %g (wanted: less then %g)",
                     imerge_cost, read_time));
  if (imerge_cost < read_time)
  {
    if ((imerge_trp= new (param->mem_root)TRP_INDEX_MERGE))
    {
      imerge_trp->read_cost= imerge_cost;
      imerge_trp->records= non_cpk_scan_records + cpk_scan_records;
      imerge_trp->records= MY_MIN(imerge_trp->records,
                               param->table->stat_records());
      imerge_trp->range_scans= range_scans;
      imerge_trp->range_scans_end= range_scans + n_child_scans;
      read_time= imerge_cost;
    }
    if (imerge_trp)
    {
      TABLE_READ_PLAN *trp= merge_same_index_scans(param, imerge, imerge_trp,
                                                   read_time);
      if (trp != imerge_trp)
        DBUG_RETURN(trp);
    }
  }

build_ror_index_merge:
  if (!all_scans_ror_able || 
      param->thd->lex->sql_command == SQLCOM_DELETE ||
      !optimizer_flag(param->thd, OPTIMIZER_SWITCH_INDEX_MERGE_UNION))
    DBUG_RETURN(imerge_trp);

  /* Ok, it is possible to build a ROR-union, try it. */
  bool dummy;
  if (!(roru_read_plans=
          (TABLE_READ_PLAN**)alloc_root(param->mem_root,
                                        sizeof(TABLE_READ_PLAN*)*
                                        n_child_scans)))
    DBUG_RETURN(imerge_trp);

skip_to_ror_scan:
  roru_index_costs= 0.0;
  roru_total_records= 0;
  cur_roru_plan= roru_read_plans;

  /* Find 'best' ROR scan for each of trees in disjunction */
  for (ptree= imerge->trees, cur_child= range_scans;
       ptree != imerge->trees_next;
       ptree++, cur_child++, cur_roru_plan++)
  {
    /*
      Assume the best ROR scan is the one that has cheapest full-row-retrieval
      scan cost.
      Also accumulate index_only scan costs as we'll need them to calculate
      overall index_intersection cost.
    */
    double cost;
    if ((*cur_child)->is_ror)
    {
      /* Ok, we have index_only cost, now get full rows scan cost */
      cost= param->table->file->
              read_time(param->real_keynr[(*cur_child)->key_idx], 1,
                        (*cur_child)->records) +
              rows2double((*cur_child)->records) / TIME_FOR_COMPARE;
    }
    else
      cost= read_time;

    TABLE_READ_PLAN *prev_plan= *cur_child;
    if (!(*cur_roru_plan= get_best_ror_intersect(param, *ptree, cost,
                                                 &dummy)))
    {
      if (prev_plan->is_ror)
        *cur_roru_plan= prev_plan;
      else
        DBUG_RETURN(imerge_trp);
      roru_index_costs += (*cur_roru_plan)->read_cost;
    }
    else
      roru_index_costs +=
        ((TRP_ROR_INTERSECT*)(*cur_roru_plan))->index_scan_costs;
    roru_total_records += (*cur_roru_plan)->records;
    roru_intersect_part *= (*cur_roru_plan)->records /
                           param->table->stat_records();
  }

  /*
    rows to retrieve=
      SUM(rows_in_scan_i) - table_rows * PROD(rows_in_scan_i / table_rows).
    This is valid because index_merge construction guarantees that conditions
    in disjunction do not share key parts.
  */
  roru_total_records -= (ha_rows)(roru_intersect_part*
                                  param->table->stat_records());
  /* ok, got a ROR read plan for each of the disjuncts
    Calculate cost:
    cost(index_union_scan(scan_1, ... scan_n)) =
      SUM_i(cost_of_index_only_scan(scan_i)) +
      queue_use_cost(rowid_len, n) +
      cost_of_row_retrieval
    See get_merge_buffers_cost function for queue_use_cost formula derivation.
  */

  double roru_total_cost;
  roru_total_cost= roru_index_costs +
                   rows2double(roru_total_records)*log((double)n_child_scans) /
                   (TIME_FOR_COMPARE_ROWID * M_LN2) +
                   get_sweep_read_cost(param, roru_total_records);

  DBUG_PRINT("info", ("ROR-union: cost %g, %d members", roru_total_cost,
                      n_child_scans));
  TRP_ROR_UNION* roru;
  if (roru_total_cost < read_time)
  {
    if ((roru= new (param->mem_root) TRP_ROR_UNION))
    {
      roru->first_ror= roru_read_plans;
      roru->last_ror= roru_read_plans + n_child_scans;
      roru->read_cost= roru_total_cost;
      roru->records= roru_total_records;
      DBUG_RETURN(roru);
    }
  }
    DBUG_RETURN(imerge_trp);
}


/*
  Merge index scans for the same indexes in an index merge plan

  SYNOPSIS
    merge_same_index_scans()
      param           Context info for the operation
      imerge   IN/OUT SEL_IMERGE from which imerge_trp has been extracted          
      imerge_trp      The index merge plan where index scans for the same
                      indexes are to be merges
      read_time       The upper bound for the cost of the plan to be evaluated

  DESRIPTION
    For the given index merge plan imerge_trp extracted from the SEL_MERGE
    imerge the function looks for range scans with the same indexes and merges
    them into SEL_ARG trees. Then for each such SEL_ARG tree r_i the function
    creates a range tree rt_i that contains only r_i. All rt_i are joined
    into one index merge that replaces the original index merge imerge.
    The function calls get_best_disjunct_quick for the new index merge to
    get a new index merge plan that contains index scans only for different
    indexes.
    If there are no index scans for the same index in the original index
    merge plan the function does not change the original imerge and returns
    imerge_trp as its result.

  RETURN
    The original or or improved index merge plan                        
*/

static
TABLE_READ_PLAN *merge_same_index_scans(PARAM *param, SEL_IMERGE *imerge,
                                        TRP_INDEX_MERGE *imerge_trp,
                                        double read_time)
{
  uint16 first_scan_tree_idx[MAX_KEY];
  SEL_TREE **tree;
  TRP_RANGE **cur_child;
  uint removed_cnt= 0;

  DBUG_ENTER("merge_same_index_scans");

  bzero(first_scan_tree_idx, sizeof(first_scan_tree_idx[0])*param->keys);

  for (tree= imerge->trees, cur_child= imerge_trp->range_scans;
       tree != imerge->trees_next;
       tree++, cur_child++)
  {
    DBUG_ASSERT(tree);
    uint key_idx= (*cur_child)->key_idx;
    uint16 *tree_idx_ptr= &first_scan_tree_idx[key_idx];
    if (!*tree_idx_ptr)
      *tree_idx_ptr= (uint16) (tree-imerge->trees+1);
    else
    {
      SEL_TREE **changed_tree= imerge->trees+(*tree_idx_ptr-1);
      SEL_ARG *key= (*changed_tree)->keys[key_idx];
      bzero((*changed_tree)->keys,
            sizeof((*changed_tree)->keys[0])*param->keys);
      (*changed_tree)->keys_map.clear_all();
      if (key) 
        key->incr_refs(); 
      if ((*tree)->keys[key_idx]) 
        (*tree)->keys[key_idx]->incr_refs(); 
      if (((*changed_tree)->keys[key_idx]=
             key_or(param, key, (*tree)->keys[key_idx])))
        (*changed_tree)->keys_map.set_bit(key_idx);
      *tree= NULL;
      removed_cnt++;
    }
  }
  if (!removed_cnt)
    DBUG_RETURN(imerge_trp);

  TABLE_READ_PLAN *trp= NULL;
  SEL_TREE **new_trees_next= imerge->trees;
  for (tree= new_trees_next; tree != imerge->trees_next; tree++)
  {
    if (!*tree)
      continue;
    if (tree > new_trees_next)
      *new_trees_next= *tree;
    new_trees_next++;
  }
  imerge->trees_next= new_trees_next;

  DBUG_ASSERT(imerge->trees_next>imerge->trees);

  if (imerge->trees_next-imerge->trees > 1)
    trp= get_best_disjunct_quick(param, imerge, read_time);
  else
  {
    /*
      This alternative theoretically can be reached when the cost
      of the index merge for such a formula as
        (key1 BETWEEN c1_1 AND c1_2) AND key2 > c2 OR
        (key1 BETWEEN c1_3 AND c1_4) AND key3 > c3
      is estimated as being cheaper than the cost of index scan for
      the formula
        (key1 BETWEEN c1_1 AND c1_2) OR (key1 BETWEEN c1_3 AND c1_4)
      
      In the current code this may happen for two reasons:
      1. for a single index range scan data records are accessed in
         a random order
      2. the functions that estimate the cost of a range scan and an
         index merge retrievals are not well calibrated
    */
    trp= get_key_scans_params(param, *imerge->trees, FALSE, TRUE,
                              read_time);
  }

  DBUG_RETURN(trp); 
}


/*
  This structure contains the info common for all steps of a partial
  index intersection plan. Morever it contains also the info common
  for index intersect plans. This info is filled in by the function
  prepare_search_best just before searching for the best index
  intersection plan.
*/  

typedef struct st_common_index_intersect_info
{
  PARAM *param;           /* context info for range optimizations            */
  uint key_size;          /* size of a ROWID element stored in Unique object */
  uint compare_factor;         /* 1/compare - cost to compare two ROWIDs     */
  ulonglong max_memory_size;   /* maximum space allowed for Unique objects   */   
  ha_rows table_cardinality;   /* estimate of the number of records in table */
  double cutoff_cost;        /* discard index intersects with greater costs  */ 
  INDEX_SCAN_INFO *cpk_scan;  /* clustered primary key used in intersection  */

  bool in_memory;  /* unique object for intersection is completely in memory */

  INDEX_SCAN_INFO **search_scans;    /* scans possibly included in intersect */ 
  uint n_search_scans;               /* number of elements in search_scans   */

  bool best_uses_cpk;   /* current best intersect uses clustered primary key */
  double best_cost;       /* cost of the current best index intersection     */
  /* estimate of the number of records in the current best intersection      */
  ha_rows best_records;
  uint best_length;    /* number of indexes in the current best intersection */
  INDEX_SCAN_INFO **best_intersect;  /* the current best index intersection  */
  /* scans from the best intersect to be filtrered by cpk conditions         */
  key_map filtered_scans; 

  uint *buff_elems;        /* buffer to calculate cost of index intersection */
  
} COMMON_INDEX_INTERSECT_INFO;


/*
  This structure contains the info specific for one step of an index
  intersection plan. The structure is filled in by the function 
   check_index_intersect_extension.
*/

typedef struct st_partial_index_intersect_info
{
  COMMON_INDEX_INTERSECT_INFO *common_info;    /* shared by index intersects */
  uint length;         /* number of index scans in the partial intersection  */
  ha_rows records;     /* estimate of the number of records in intersection  */
  double cost;         /* cost of the partial index intersection             */

  /* estimate of total number of records of all scans of the partial index
     intersect sent to the Unique object used for the intersection  */
  ha_rows records_sent_to_unique;

  /* total cost of the scans of indexes from the partial index intersection  */
  double index_read_cost; 

  bool use_cpk_filter;      /* cpk filter is to be used for this       scan  */  
  bool in_memory;            /* uses unique object in memory                 */
  double in_memory_cost;     /* cost of using unique object in memory        */

  key_map filtered_scans;    /* scans to be filtered by cpk conditions       */
         
  MY_BITMAP *intersect_fields;     /* bitmap of fields used in intersection  */
} PARTIAL_INDEX_INTERSECT_INFO;


/* Check whether two indexes have the same first n components */

static
bool same_index_prefix(KEY *key1, KEY *key2, uint used_parts)
{
  KEY_PART_INFO *part1= key1->key_part;
  KEY_PART_INFO *part2= key2->key_part;
  for(uint i= 0; i < used_parts; i++, part1++, part2++)
  {
    if (part1->fieldnr != part2->fieldnr)
      return FALSE;
  }
  return TRUE;
}


/* Create a bitmap for all fields of a table */

static
bool create_fields_bitmap(PARAM *param, MY_BITMAP *fields_bitmap)
{
  my_bitmap_map *bitmap_buf;

  if (!(bitmap_buf= (my_bitmap_map *) alloc_root(param->mem_root,
                                                 param->fields_bitmap_size)))
    return TRUE;
  if (my_bitmap_init(fields_bitmap, bitmap_buf, param->table->s->fields, FALSE))
    return TRUE;
  
  return FALSE;
}

/* Compare two indexes scans for sort before search for the best intersection */

static
int cmp_intersect_index_scan(INDEX_SCAN_INFO **a, INDEX_SCAN_INFO **b)
{
  return (*a)->records < (*b)->records ?
          -1 : (*a)->records == (*b)->records ? 0 : 1;
}


static inline
void set_field_bitmap_for_index_prefix(MY_BITMAP *field_bitmap,
                                       KEY_PART_INFO *key_part,
                                       uint used_key_parts)
{
  bitmap_clear_all(field_bitmap);
  for (KEY_PART_INFO *key_part_end= key_part+used_key_parts;
       key_part < key_part_end; key_part++)
  {
    bitmap_set_bit(field_bitmap, key_part->fieldnr-1);
  }
}


/*
  Round up table cardinality read from statistics provided by engine.
  This function should go away when mysql test will allow to handle
  more or less easily in the test suites deviations of InnoDB 
  statistical data.
*/
 
static inline
ha_rows get_table_cardinality_for_index_intersect(TABLE *table)
{
  if (table->file->ha_table_flags() & HA_STATS_RECORDS_IS_EXACT)
    return table->stat_records();
  else
  {
    ha_rows d;
    double q;
    for (q= (double)table->stat_records(), d= 1 ; q >= 10; q/= 10, d*= 10 ) ;
    return (ha_rows) (floor(q+0.5) * d);
  } 
}

  
static
ha_rows records_in_index_intersect_extension(PARTIAL_INDEX_INTERSECT_INFO *curr,
                                             INDEX_SCAN_INFO *ext_index_scan);

/*
  Prepare to search for the best index intersection

  SYNOPSIS
    prepare_search_best_index_intersect()
      param         common info about index ranges
      tree          tree of ranges for indexes than can be intersected
      common    OUT info needed for search to be filled by the function 
      init      OUT info for an initial pseudo step of the intersection plans
      cutoff_cost   cut off cost of the interesting index intersection 

  DESCRIPTION
    The function initializes all fields of the structure 'common' to be used
    when searching for the best intersection plan. It also allocates
    memory to store the most cheap index intersection.

  NOTES
    When selecting candidates for index intersection we always take only
    one representative out of any set of indexes that share the same range
    conditions. These indexes always have the same prefixes and the
    components of this prefixes are exactly those used in these range
    conditions.
    Range conditions over clustered primary key (cpk) is always used only
    as the condition that filters out some rowids retrieved by the scans
    for secondary indexes. The cpk index will be handled in special way by
    the function that search for the best index intersection. 

  RETURN
    FALSE  in the case of success
    TRUE   otherwise
*/

static
bool prepare_search_best_index_intersect(PARAM *param, 
                                         SEL_TREE *tree,
                                         COMMON_INDEX_INTERSECT_INFO *common,
                                         PARTIAL_INDEX_INTERSECT_INFO *init,
                                         double cutoff_cost)
{
  uint i;
  uint n_search_scans;
  double cost;
  INDEX_SCAN_INFO **index_scan;
  INDEX_SCAN_INFO **scan_ptr;
  INDEX_SCAN_INFO *cpk_scan= NULL;
  TABLE *table= param->table;
  uint n_index_scans= tree->index_scans_end - tree->index_scans;

  if (!n_index_scans)
    return 1;

  bzero(init, sizeof(*init));
  init->common_info= common;
  init->cost= cutoff_cost;

  common->param= param;
  common->key_size= table->file->ref_length;
  common->compare_factor= TIME_FOR_COMPARE_ROWID;
  common->max_memory_size= param->thd->variables.sortbuff_size;
  common->cutoff_cost= cutoff_cost;
  common->cpk_scan= NULL;
  common->table_cardinality= 
    get_table_cardinality_for_index_intersect(table);

  if (n_index_scans <= 1)
    return TRUE;

  if (table->file->primary_key_is_clustered())
  {
    INDEX_SCAN_INFO **index_scan_end;
    index_scan= tree->index_scans;
    index_scan_end= index_scan+n_index_scans;
    for ( ; index_scan < index_scan_end; index_scan++)
    {  
      if ((*index_scan)->keynr == table->s->primary_key)
      {
        common->cpk_scan= cpk_scan= *index_scan;
        break;
      }
    }
  }

  i= n_index_scans - MY_TEST(cpk_scan != NULL) + 1;

  if (!(common->search_scans =
	(INDEX_SCAN_INFO **) alloc_root (param->mem_root,
                                         sizeof(INDEX_SCAN_INFO *) * i)))
    return TRUE;
  bzero(common->search_scans, sizeof(INDEX_SCAN_INFO *) * i);

  INDEX_SCAN_INFO **selected_index_scans= common->search_scans;
    
  for (i=0, index_scan= tree->index_scans; i < n_index_scans; i++, index_scan++)
  {
    uint used_key_parts= (*index_scan)->used_key_parts;
    KEY *key_info= (*index_scan)->key_info;

    if (*index_scan == cpk_scan)
      continue;
    if (cpk_scan && cpk_scan->used_key_parts >= used_key_parts &&
        same_index_prefix(cpk_scan->key_info, key_info, used_key_parts))
      continue;

    cost= table->file->keyread_time((*index_scan)->keynr,
                                    (*index_scan)->range_count,
                                    (*index_scan)->records);
    if (cost >= cutoff_cost)
      continue;
   
    for (scan_ptr= selected_index_scans; *scan_ptr ; scan_ptr++)
    {
      /*
        When we have range conditions for two different indexes with the same
        beginning it does not make sense to consider both of them for index 
        intersection if the range conditions are covered by common initial
        components of the indexes. Actually in this case the indexes are
        guaranteed to have the same range conditions.
      */
      if ((*scan_ptr)->used_key_parts == used_key_parts &&
          same_index_prefix((*scan_ptr)->key_info, key_info, used_key_parts))
        break;
    }
    if (!*scan_ptr || cost < (*scan_ptr)->index_read_cost)
    {
      *scan_ptr= *index_scan;
      (*scan_ptr)->index_read_cost= cost;
    }
  } 

  ha_rows records_in_scans= 0;

  for (scan_ptr=selected_index_scans, i= 0; *scan_ptr; scan_ptr++, i++)
  {
    if (create_fields_bitmap(param, &(*scan_ptr)->used_fields))
      return TRUE;
    records_in_scans+= (*scan_ptr)->records;
  }
  n_search_scans= i;

  if (cpk_scan && create_fields_bitmap(param, &cpk_scan->used_fields))
    return TRUE;
  
  if (!(common->n_search_scans= n_search_scans))
    return TRUE;
    
  common->best_uses_cpk= FALSE;
  common->best_cost= cutoff_cost + COST_EPS;
  common->best_length= 0;

  if (!(common->best_intersect=
	(INDEX_SCAN_INFO **) alloc_root (param->mem_root,
                                         sizeof(INDEX_SCAN_INFO *) *
                                         (i + MY_TEST(cpk_scan != NULL)))))
    return TRUE;

  size_t calc_cost_buff_size=
         Unique::get_cost_calc_buff_size((size_t)records_in_scans,
                                         common->key_size,
				         common->max_memory_size);
  if (!(common->buff_elems= (uint *) alloc_root(param->mem_root,
                                                calc_cost_buff_size)))
    return TRUE;

  my_qsort(selected_index_scans, n_search_scans, sizeof(INDEX_SCAN_INFO *),
           (qsort_cmp) cmp_intersect_index_scan);

  if (cpk_scan)
  {
    PARTIAL_INDEX_INTERSECT_INFO curr;
    set_field_bitmap_for_index_prefix(&cpk_scan->used_fields,
                                      cpk_scan->key_info->key_part,
                                      cpk_scan->used_key_parts);
    curr.common_info= common;
    curr.intersect_fields= &cpk_scan->used_fields;
    curr.records= cpk_scan->records;
    curr.length= 1;
    for (scan_ptr=selected_index_scans; *scan_ptr; scan_ptr++)
    {
      ha_rows scan_records= (*scan_ptr)->records;
      ha_rows records= records_in_index_intersect_extension(&curr, *scan_ptr);
      (*scan_ptr)->filtered_out= records >= scan_records ?
                                   0 : scan_records-records; 
    }
  } 
  else
  {
    for (scan_ptr=selected_index_scans; *scan_ptr; scan_ptr++)
      (*scan_ptr)->filtered_out= 0;
  }

  return FALSE;
}


/*
  On Estimation of the Number of Records in an Index Intersection 
  ===============================================================

  Consider query Q over table t. Let C be the WHERE condition of  this query,
  and, idx1(a1_1,...,a1_k1) and idx2(a2_1,...,a2_k2) be some indexes defined
  on table t.
  Let rt1 and rt2 be the range trees extracted by the range optimizer from C
  for idx1 and idx2 respectively.
  Let #t be the estimate of the number of records in table t provided for the
  optimizer. 
  Let #r1 and #r2 be the estimates of the number of records in the range trees
  rt1 and rt2, respectively, obtained by the range optimizer.

  We need to get an estimate for the number of records in the index 
  intersection of rt1 and rt2. In other words, we need to estimate the
  cardinality of the set of records that are in both trees. Let's designate
  this number by #r.

  If we do not make any assumptions then we can only state that
     #r<=MY_MIN(#r1,#r2).
  With this estimate we can't say that the index intersection scan will be 
  cheaper than the cheapest index scan.

  Let Rt1 and Rt2 be AND/OR conditions representing rt and rt2 respectively.
  The probability that a record belongs to rt1 is sel(Rt1)=#r1/#t.
  The probability that a record belongs to rt2 is sel(Rt2)=#r2/#t.

  If we assume that the values in columns of idx1 and idx2 are independent
  then #r/#t=sel(Rt1&Rt2)=sel(Rt1)*sel(Rt2)=(#r1/#t)*(#r2/#t).
  So in this case we have: #r=#r1*#r2/#t.

  The above assumption of independence of the columns in idx1 and idx2 means
  that:
  - all columns are different
  - values from one column do not correlate with values from any other column.

  We can't help with the case when column correlate with each other.
  Yet, if they are assumed to be uncorrelated the value of #r theoretically can
  be evaluated . Unfortunately this evaluation, in general, is rather complex.

  Let's consider two indexes idx1:(dept, manager),  idx2:(dept, building)
  over table 'employee' and two range conditions over these indexes:
    Rt1: dept=10 AND manager LIKE 'S%'
    Rt2: dept=10 AND building LIKE 'L%'.
  We can state that:
    sel(Rt1&Rt2)=sel(dept=10)*sel(manager LIKE 'S%')*sel(building LIKE 'L%')
    =sel(Rt1)*sel(Rt2)/sel(dept=10).
  sel(Rt1/2_0:dept=10) can be estimated if we know the cardinality #r1_0 of
  the range for sub-index idx1_0 (dept) of the index idx1 or the cardinality
  #rt2_0 of the same range for sub-index idx2_0(dept) of the index idx2.
  The current code does not make an estimate either for #rt1_0, or for #rt2_0,
  but it can be adjusted to provide those numbers.
  Alternatively, MY_MIN(rec_per_key) for (dept) could be used to get an upper 
  bound for the value of sel(Rt1&Rt2). Yet this statistics is not provided
  now.  
 
  Let's consider two other indexes idx1:(dept, last_name), 
  idx2:(first_name, last_name) and two range conditions over these indexes:
    Rt1: dept=5 AND last_name='Sm%'
    Rt2: first_name='Robert' AND last_name='Sm%'.

  sel(Rt1&Rt2)=sel(dept=5)*sel(last_name='Sm5')*sel(first_name='Robert')
  =sel(Rt2)*sel(dept=5)
  Here MY_MAX(rec_per_key) for (dept) could be used to get an upper bound for
  the value of sel(Rt1&Rt2).
  
  When the intersected indexes have different major columns, but some
  minor column are common the picture may be more complicated.

  Let's consider the following range conditions for the same indexes as in
  the previous example:
    Rt1: (Rt11: dept=5 AND last_name='So%') 
         OR 
         (Rt12: dept=7 AND last_name='Saw%')
    Rt2: (Rt21: first_name='Robert' AND last_name='Saw%')
         OR
         (Rt22: first_name='Bob' AND last_name='So%')
  Here we have:
  sel(Rt1&Rt2)= sel(Rt11)*sel(Rt21)+sel(Rt22)*sel(dept=5) +
                sel(Rt21)*sel(dept=7)+sel(Rt12)*sel(Rt22)
  Now consider the range condition:
    Rt1_0: (dept=5 OR dept=7)
  For this condition we can state that:
  sel(Rt1_0&Rt2)=(sel(dept=5)+sel(dept=7))*(sel(Rt21)+sel(Rt22))=
  sel(dept=5)*sel(Rt21)+sel(dept=7)*sel(Rt21)+
  sel(dept=5)*sel(Rt22)+sel(dept=7)*sel(Rt22)=
  sel(dept=5)*sel(Rt21)+sel(Rt21)*sel(dept=7)+
  sel(Rt22)*sel(dept=5)+sel(dept=7)*sel(Rt22) >
  sel(Rt11)*sel(Rt21)+sel(Rt22)*sel(dept=5)+
  sel(Rt21)*sel(dept=7)+sel(Rt12)*sel(Rt22) >
  sel(Rt1 & Rt2) 

 We've just demonstrated for an example what is intuitively almost obvious
 in general. We can  remove the ending parts fromrange trees getting less
 selective range conditions for sub-indexes.
 So if not a most major component with the number k of an index idx is
 encountered in the index with which we intersect we can use the sub-index
 idx_k-1 that includes the components of idx up to the i-th component and
 the range tree for idx_k-1 to make an upper bound estimate for the number
  of records in the index intersection.
 The range tree for idx_k-1 we use here is the subtree of the original range
  tree for idx that contains only parts from the first k-1 components.

  As it was mentioned above the range optimizer currently does not provide
  an estimate for the number of records in the ranges for sub-indexes.
  However, some reasonable upper bound estimate can be obtained.

  Let's consider the following range tree:
    Rt: (first_name='Robert' AND last_name='Saw%')
        OR
        (first_name='Bob' AND last_name='So%')
  Let #r be the number of records in Rt. Let f_1 be the fan-out of column
  last_name:
    f_1 = rec_per_key[first_name]/rec_per_key[last_name].
  The the number of records in the range tree:
    Rt_0:  (first_name='Robert' OR first_name='Bob')
  for the sub-index (first_name) is not greater than MY_MAX(#r*f_1, #t).
  Strictly speaking, we can state only that it's not greater than 
  MY_MAX(#r*max_f_1, #t), where
    max_f_1= max_rec_per_key[first_name]/min_rec_per_key[last_name].
  Yet, if #r/#t is big enough (and this is the case of an index intersection,
  because using this index range with a single index scan is cheaper than
  the cost of the intersection when #r/#t is small) then almost safely we
  can use here f_1 instead of max_f_1.

  The above considerations can be used in future development. Now, they are
  used partly in the function that provides a rough upper bound estimate for
  the number of records in an index intersection that follow below.
*/

/*
  Estimate the number of records selected by an extension a partial intersection

  SYNOPSIS
    records_in_index_intersect_extension()
     curr            partial intersection plan to be extended
     ext_index_scan  the evaluated extension of this partial plan

  DESCRIPTION
    The function provides an estimate for the number of records in the
    intersection of the partial index intersection curr with the index
    ext_index_scan. If all intersected indexes does not have common columns
    then  the function returns an exact estimate (assuming there are no
    correlations between values in the columns). If the intersected indexes
    have common  columns the function returns an upper bound for the number
    of records in the intersection provided that the intersection of curr
    with ext_index_scan can is expected to have less records than the expected
    number of records in the partial intersection curr. In this case the
    function also assigns the bitmap of the columns in the extended 
    intersection to ext_index_scan->used_fields.
    If the function cannot expect that the number of records in the extended
    intersection is less that the expected number of records #r in curr then
    the function returns a number bigger than #r.

  NOTES
   See the comment before the desription of the function that explains the
   reasoning used  by this function.
    
  RETURN
    The expected number of rows in the extended index intersection
*/

static
ha_rows records_in_index_intersect_extension(PARTIAL_INDEX_INTERSECT_INFO *curr,
                                             INDEX_SCAN_INFO *ext_index_scan)
{
  KEY *key_info= ext_index_scan->key_info;
  KEY_PART_INFO* key_part= key_info->key_part;
  uint used_key_parts= ext_index_scan->used_key_parts;
  MY_BITMAP *used_fields= &ext_index_scan->used_fields;
  
  if (!curr->length)
  {
    /* 
      If this the first index in the intersection just mark the
      fields in the used_fields bitmap and return the expected
      number of records in the range scan for the index provided
      by the range optimizer.
    */ 
    set_field_bitmap_for_index_prefix(used_fields, key_part, used_key_parts);
    return ext_index_scan->records;
  }

  uint i;
  bool better_selectivity= FALSE;
  ha_rows records= curr->records;
  MY_BITMAP *curr_intersect_fields= curr->intersect_fields; 
  for (i= 0; i < used_key_parts; i++, key_part++)
  {
    if (bitmap_is_set(curr_intersect_fields, key_part->fieldnr-1))
      break;
  }
  if (i)
  {
    ha_rows table_cardinality= curr->common_info->table_cardinality;
    ha_rows ext_records= ext_index_scan->records;
    if (i < used_key_parts)
    {
      double f1= key_info->actual_rec_per_key(i-1);
      double f2= key_info->actual_rec_per_key(i);
      ext_records= (ha_rows) ((double) ext_records / f2 * f1);
    }
    if (ext_records < table_cardinality)
    {
      better_selectivity= TRUE;
      records= (ha_rows) ((double) records / table_cardinality *
			  ext_records);
      bitmap_copy(used_fields, curr_intersect_fields);
      key_part= key_info->key_part;
      for (uint j= 0; j < used_key_parts; j++, key_part++)
        bitmap_set_bit(used_fields, key_part->fieldnr-1);
    }
  }
  return !better_selectivity ? records+1 :
                               !records ? 1 : records;
}


/* 
  Estimate the cost a binary search within disjoint cpk range intervals

  Number of comparisons to check whether a cpk value satisfies
  the cpk range condition = log2(cpk_scan->range_count).
*/ 

static inline
double get_cpk_filter_cost(ha_rows filtered_records, 
                           INDEX_SCAN_INFO *cpk_scan,
                           double compare_factor)
{
  return log((double) (cpk_scan->range_count+1)) / (compare_factor * M_LN2) *
           filtered_records;
}


/*
  Check whether a patial index intersection plan can be extended 

  SYNOPSIS
    check_index_intersect_extension()
     curr            partial intersection plan to be extended
     ext_index_scan  a possible extension of this plan to be checked
     next       OUT  the structure to be filled for the extended plan 

  DESCRIPTION
    The function checks whether it makes sense to extend the index
    intersection plan adding the index ext_index_scan, and, if this
    the case, the function fills in the structure for the extended plan.

  RETURN
    TRUE      if it makes sense to extend the given plan 
    FALSE     otherwise
*/

static
bool check_index_intersect_extension(PARTIAL_INDEX_INTERSECT_INFO *curr,
                                     INDEX_SCAN_INFO *ext_index_scan,
                                     PARTIAL_INDEX_INTERSECT_INFO *next)
{
  ha_rows records;
  ha_rows records_sent_to_unique;
  double cost;
  ha_rows ext_index_scan_records= ext_index_scan->records;
  ha_rows records_filtered_out_by_cpk= ext_index_scan->filtered_out;
  COMMON_INDEX_INTERSECT_INFO *common_info= curr->common_info;
  double cutoff_cost= common_info->cutoff_cost;
  uint idx= curr->length;
  next->index_read_cost= curr->index_read_cost+ext_index_scan->index_read_cost;
  if (next->index_read_cost > cutoff_cost)
    return FALSE; 

  if ((next->in_memory= curr->in_memory))
    next->in_memory_cost= curr->in_memory_cost;

  next->intersect_fields= &ext_index_scan->used_fields;
  next->filtered_scans= curr->filtered_scans;

  records_sent_to_unique= curr->records_sent_to_unique;

  next->use_cpk_filter= FALSE;

  /* Calculate the cost of using a Unique object for index intersection */
  if (idx && next->in_memory)
  { 
    /* 
      All rowids received from the first scan are expected in one unique tree
    */
    ha_rows elems_in_tree= common_info->search_scans[0]->records-
                           common_info->search_scans[0]->filtered_out ;
    next->in_memory_cost+= Unique::get_search_cost(elems_in_tree,
                                                   common_info->compare_factor)* 
                             ext_index_scan_records;
    cost= next->in_memory_cost;
  }
  else
  {
    uint *buff_elems= common_info->buff_elems;
    uint key_size= common_info->key_size;
    uint compare_factor= common_info->compare_factor;         
    ulonglong max_memory_size= common_info->max_memory_size; 
    
    records_sent_to_unique+= ext_index_scan_records;
    cost= Unique::get_use_cost(buff_elems, (size_t) records_sent_to_unique, key_size,
                               max_memory_size, compare_factor, TRUE,
                               &next->in_memory);
    if (records_filtered_out_by_cpk)
    {
      /* Check whether using cpk filter for this scan is beneficial */

      double cost2;
      bool in_memory2;
      ha_rows records2= records_sent_to_unique-records_filtered_out_by_cpk;
      cost2=  Unique::get_use_cost(buff_elems, (size_t) records2, key_size,
                                   max_memory_size, compare_factor, TRUE,
                                   &in_memory2);
      cost2+= get_cpk_filter_cost(ext_index_scan_records, common_info->cpk_scan,
                                  compare_factor);
      if (cost > cost2 + COST_EPS)
      {
        cost= cost2;
        next->in_memory= in_memory2;
        next->use_cpk_filter= TRUE;
        records_sent_to_unique= records2;
      }

    }   
    if (next->in_memory)
      next->in_memory_cost= cost;
  }

  if (next->use_cpk_filter)
  {
    next->filtered_scans.set_bit(ext_index_scan->keynr);
    bitmap_union(&ext_index_scan->used_fields,
                 &common_info->cpk_scan->used_fields);
  }
  next->records_sent_to_unique= records_sent_to_unique;
       
  records= records_in_index_intersect_extension(curr, ext_index_scan);
  if (idx && records > curr->records)
    return FALSE;
  if (next->use_cpk_filter && curr->filtered_scans.is_clear_all())
    records-= records_filtered_out_by_cpk;
  next->records= records;

  cost+= next->index_read_cost;
  if (cost >= cutoff_cost)
    return FALSE;

  cost+= get_sweep_read_cost(common_info->param, records);

  next->cost= cost;
  next->length= curr->length+1;

  return TRUE;
}


/*
  Search for the cheapest extensions of range scans used to access a table    

  SYNOPSIS
    find_index_intersect_best_extension()
      curr        partial intersection to evaluate all possible extension for 

  DESCRIPTION
    The function tries to extend the partial plan curr in all possible ways
    to look for a cheapest index intersection whose cost less than the 
    cut off value set in curr->common_info.cutoff_cost. 
*/

static 
void find_index_intersect_best_extension(PARTIAL_INDEX_INTERSECT_INFO *curr)
{
  PARTIAL_INDEX_INTERSECT_INFO next;
  COMMON_INDEX_INTERSECT_INFO *common_info= curr->common_info;
  INDEX_SCAN_INFO **index_scans= common_info->search_scans;
  uint idx= curr->length;
  INDEX_SCAN_INFO **rem_first_index_scan_ptr= &index_scans[idx];
  double cost= curr->cost;

  if (cost + COST_EPS < common_info->best_cost)
  {
    common_info->best_cost= cost;
    common_info->best_length= curr->length;
    common_info->best_records= curr->records;
    common_info->filtered_scans= curr->filtered_scans;
    /* common_info->best_uses_cpk <=> at least one scan uses a cpk filter */
    common_info->best_uses_cpk= !curr->filtered_scans.is_clear_all();
    uint sz= sizeof(INDEX_SCAN_INFO *) * curr->length;
    memcpy(common_info->best_intersect, common_info->search_scans, sz);
    common_info->cutoff_cost= cost;
  }   

  if (!(*rem_first_index_scan_ptr))
    return;  

  next.common_info= common_info;
 
  INDEX_SCAN_INFO *rem_first_index_scan= *rem_first_index_scan_ptr;
  for (INDEX_SCAN_INFO **index_scan_ptr= rem_first_index_scan_ptr;
       *index_scan_ptr; index_scan_ptr++)
  {
    *rem_first_index_scan_ptr= *index_scan_ptr;
    *index_scan_ptr= rem_first_index_scan;
    if (check_index_intersect_extension(curr, *rem_first_index_scan_ptr, &next))
      find_index_intersect_best_extension(&next);
    *index_scan_ptr= *rem_first_index_scan_ptr;
    *rem_first_index_scan_ptr= rem_first_index_scan;
  }
}


/*
  Get the plan of the best intersection of range scans used to access a table    

  SYNOPSIS
    get_best_index_intersect()
      param         common info about index ranges
      tree          tree of ranges for indexes than can be intersected
      read_time     cut off value for the evaluated plans 

  DESCRIPTION
    The function looks for the cheapest index intersection of the range
    scans to access a table. The info about the ranges for all indexes
    is provided by the range optimizer and is passed through the
    parameters param and tree. Any plan whose cost is greater than read_time
    is rejected. 
    After the best index intersection is found the function constructs
    the structure that manages the execution by the chosen plan.

  RETURN
    Pointer to the generated execution structure if a success,
    0 - otherwise.
*/

static
TRP_INDEX_INTERSECT *get_best_index_intersect(PARAM *param, SEL_TREE *tree,
                                              double read_time)
{
  uint i;
  uint count;
  TRP_RANGE **cur_range;
  TRP_RANGE **range_scans;
  INDEX_SCAN_INFO *index_scan;
  COMMON_INDEX_INTERSECT_INFO common;
  PARTIAL_INDEX_INTERSECT_INFO init;
  TRP_INDEX_INTERSECT *intersect_trp= NULL;
  TABLE *table= param->table;
  
  
  DBUG_ENTER("get_best_index_intersect");

  if (prepare_search_best_index_intersect(param, tree, &common, &init,
                                          read_time))
    DBUG_RETURN(NULL);

  find_index_intersect_best_extension(&init);

  if (common.best_length <= 1 && !common.best_uses_cpk)
    DBUG_RETURN(NULL);

  if (common.best_uses_cpk)
  {
    memmove((char *) (common.best_intersect+1), (char *) common.best_intersect,
            sizeof(INDEX_SCAN_INFO *) * common.best_length);
    common.best_intersect[0]= common.cpk_scan;
    common.best_length++;
  }

  count= common.best_length;

  if (!(range_scans= (TRP_RANGE**)alloc_root(param->mem_root,
                                            sizeof(TRP_RANGE *)*
                                            count)))
    DBUG_RETURN(NULL);

  for (i= 0, cur_range= range_scans; i < count; i++)
  {
    index_scan= common.best_intersect[i];
    if ((*cur_range= new (param->mem_root) TRP_RANGE(index_scan->sel_arg,
                                                     index_scan->idx, 0)))
    {  
      TRP_RANGE *trp= *cur_range;  
      trp->read_cost= index_scan->index_read_cost;  
      trp->records= index_scan->records;        
      trp->is_ror= FALSE;
      trp->mrr_buf_size= 0;
      table->intersect_keys.set_bit(index_scan->keynr);
      cur_range++;
    }
  }
  
  count= tree->index_scans_end - tree->index_scans;
  for (i= 0; i < count; i++)
  {
    index_scan= tree->index_scans[i]; 
    if (!table->intersect_keys.is_set(index_scan->keynr))
    {
      for (uint j= 0; j < common.best_length; j++)
      {
	INDEX_SCAN_INFO *scan= common.best_intersect[j];
        if (same_index_prefix(index_scan->key_info, scan->key_info,
                              scan->used_key_parts))
	{
          table->intersect_keys.set_bit(index_scan->keynr);
          break;
        } 
      }
    }
  }
      
  if ((intersect_trp= new (param->mem_root)TRP_INDEX_INTERSECT))
  {
    intersect_trp->read_cost= common.best_cost;
    intersect_trp->records= common.best_records;
    intersect_trp->range_scans= range_scans;
    intersect_trp->range_scans_end= cur_range;
    intersect_trp->filtered_scans= common.filtered_scans;
  }
  DBUG_RETURN(intersect_trp);
}


typedef struct st_ror_scan_info : INDEX_SCAN_INFO
{ 
} ROR_SCAN_INFO;


/*
  Create ROR_SCAN_INFO* structure with a single ROR scan on index idx using
  sel_arg set of intervals.

  SYNOPSIS
    make_ror_scan()
      param    Parameter from test_quick_select function
      idx      Index of key in param->keys
      sel_arg  Set of intervals for a given key

  RETURN
    NULL - out of memory
    ROR scan structure containing a scan for {idx, sel_arg}
*/

static
ROR_SCAN_INFO *make_ror_scan(const PARAM *param, int idx, SEL_ARG *sel_arg)
{
  ROR_SCAN_INFO *ror_scan;
  my_bitmap_map *bitmap_buf;
  uint keynr;
  DBUG_ENTER("make_ror_scan");

  if (!(ror_scan= (ROR_SCAN_INFO*)alloc_root(param->mem_root,
                                             sizeof(ROR_SCAN_INFO))))
    DBUG_RETURN(NULL);

  ror_scan->idx= idx;
  ror_scan->keynr= keynr= param->real_keynr[idx];
  ror_scan->key_rec_length= (param->table->key_info[keynr].key_length +
                             param->table->file->ref_length);
  ror_scan->sel_arg= sel_arg;
  ror_scan->records= param->quick_rows[keynr];

  if (!(bitmap_buf= (my_bitmap_map*) alloc_root(param->mem_root,
                                                param->fields_bitmap_size)))
    DBUG_RETURN(NULL);

  if (my_bitmap_init(&ror_scan->covered_fields, bitmap_buf,
                  param->table->s->fields, FALSE))
    DBUG_RETURN(NULL);
  bitmap_clear_all(&ror_scan->covered_fields);

  KEY_PART_INFO *key_part= param->table->key_info[keynr].key_part;
  KEY_PART_INFO *key_part_end= key_part +
                               param->table->key_info[keynr].user_defined_key_parts;
  for (;key_part != key_part_end; ++key_part)
  {
    if (bitmap_is_set(&param->needed_fields, key_part->fieldnr-1))
      bitmap_set_bit(&ror_scan->covered_fields, key_part->fieldnr-1);
  }
  ror_scan->index_read_cost=
    param->table->file->keyread_time(ror_scan->keynr, 1, ror_scan->records);
  DBUG_RETURN(ror_scan);
}


/*
  Compare two ROR_SCAN_INFO** by  E(#records_matched) * key_record_length.
  SYNOPSIS
    cmp_ror_scan_info()
      a ptr to first compared value
      b ptr to second compared value

  RETURN
   -1 a < b
    0 a = b
    1 a > b
*/

static int cmp_ror_scan_info(ROR_SCAN_INFO** a, ROR_SCAN_INFO** b)
{
  double val1= rows2double((*a)->records) * (*a)->key_rec_length;
  double val2= rows2double((*b)->records) * (*b)->key_rec_length;
  return (val1 < val2)? -1: (val1 == val2)? 0 : 1;
}

/*
  Compare two ROR_SCAN_INFO** by
   (#covered fields in F desc,
    #components asc,
    number of first not covered component asc)

  SYNOPSIS
    cmp_ror_scan_info_covering()
      a ptr to first compared value
      b ptr to second compared value

  RETURN
   -1 a < b
    0 a = b
    1 a > b
*/

static int cmp_ror_scan_info_covering(ROR_SCAN_INFO** a, ROR_SCAN_INFO** b)
{
  if ((*a)->used_fields_covered > (*b)->used_fields_covered)
    return -1;
  if ((*a)->used_fields_covered < (*b)->used_fields_covered)
    return 1;
  if ((*a)->key_components < (*b)->key_components)
    return -1;
  if ((*a)->key_components > (*b)->key_components)
    return 1;
  if ((*a)->first_uncovered_field < (*b)->first_uncovered_field)
    return -1;
  if ((*a)->first_uncovered_field > (*b)->first_uncovered_field)
    return 1;
  return 0;
}


/* Auxiliary structure for incremental ROR-intersection creation */
typedef struct
{
  const PARAM *param;
  MY_BITMAP covered_fields; /* union of fields covered by all scans */
  /*
    Fraction of table records that satisfies conditions of all scans.
    This is the number of full records that will be retrieved if a
    non-index_only index intersection will be employed.
  */
  double out_rows;
  /* TRUE if covered_fields is a superset of needed_fields */
  bool is_covering;

  ha_rows index_records; /* sum(#records to look in indexes) */
  double index_scan_costs; /* SUM(cost of 'index-only' scans) */
  double total_cost;
} ROR_INTERSECT_INFO;


/*
  Allocate a ROR_INTERSECT_INFO and initialize it to contain zero scans.

  SYNOPSIS
    ror_intersect_init()
      param         Parameter from test_quick_select

  RETURN
    allocated structure
    NULL on error
*/

static
ROR_INTERSECT_INFO* ror_intersect_init(const PARAM *param)
{
  ROR_INTERSECT_INFO *info;
  my_bitmap_map* buf;
  if (!(info= (ROR_INTERSECT_INFO*)alloc_root(param->mem_root,
                                              sizeof(ROR_INTERSECT_INFO))))
    return NULL;
  info->param= param;
  if (!(buf= (my_bitmap_map*) alloc_root(param->mem_root,
                                         param->fields_bitmap_size)))
    return NULL;
  if (my_bitmap_init(&info->covered_fields, buf, param->table->s->fields,
                  FALSE))
    return NULL;
  info->is_covering= FALSE;
  info->index_scan_costs= 0.0;
  info->index_records= 0;
  info->out_rows= (double) param->table->stat_records();
  bitmap_clear_all(&info->covered_fields);
  return info;
}

void ror_intersect_cpy(ROR_INTERSECT_INFO *dst, const ROR_INTERSECT_INFO *src)
{
  dst->param= src->param;
  memcpy(dst->covered_fields.bitmap, src->covered_fields.bitmap, 
         no_bytes_in_map(&src->covered_fields));
  dst->out_rows= src->out_rows;
  dst->is_covering= src->is_covering;
  dst->index_records= src->index_records;
  dst->index_scan_costs= src->index_scan_costs;
  dst->total_cost= src->total_cost;
}


/*
  Get selectivity of a ROR scan wrt ROR-intersection.

  SYNOPSIS
    ror_scan_selectivity()
      info  ROR-interection 
      scan  ROR scan
      
  NOTES
    Suppose we have a condition on several keys
    cond=k_11=c_11 AND k_12=c_12 AND ...  // parts of first key
         k_21=c_21 AND k_22=c_22 AND ...  // parts of second key
          ...
         k_n1=c_n1 AND k_n3=c_n3 AND ...  (1) //parts of the key used by *scan

    where k_ij may be the same as any k_pq (i.e. keys may have common parts).

    A full row is retrieved if entire condition holds.

    The recursive procedure for finding P(cond) is as follows:

    First step:
    Pick 1st part of 1st key and break conjunction (1) into two parts:
      cond= (k_11=c_11 AND R)

    Here R may still contain condition(s) equivalent to k_11=c_11.
    Nevertheless, the following holds:

      P(k_11=c_11 AND R) = P(k_11=c_11) * P(R | k_11=c_11).

    Mark k_11 as fixed field (and satisfied condition) F, save P(F),
    save R to be cond and proceed to recursion step.

    Recursion step:
    We have a set of fixed fields/satisfied conditions) F, probability P(F),
    and remaining conjunction R
    Pick next key part on current key and its condition "k_ij=c_ij".
    We will add "k_ij=c_ij" into F and update P(F).
    Lets denote k_ij as t,  R = t AND R1, where R1 may still contain t. Then

     P((t AND R1)|F) = P(t|F) * P(R1|t|F) = P(t|F) * P(R1|(t AND F)) (2)

    (where '|' mean conditional probability, not "or")

    Consider the first multiplier in (2). One of the following holds:
    a) F contains condition on field used in t (i.e. t AND F = F).
      Then P(t|F) = 1

    b) F doesn't contain condition on field used in t. Then F and t are
     considered independent.

     P(t|F) = P(t|(fields_before_t_in_key AND other_fields)) =
          = P(t|fields_before_t_in_key).

     P(t|fields_before_t_in_key) = #records(fields_before_t_in_key) /
                                   #records(fields_before_t_in_key, t)

    The second multiplier is calculated by applying this step recursively.

  IMPLEMENTATION
    This function calculates the result of application of the "recursion step"
    described above for all fixed key members of a single key, accumulating set
    of covered fields, selectivity, etc.

    The calculation is conducted as follows:
    Lets denote #records(keypart1, ... keypartK) as n_k. We need to calculate

     n_{k1}      n_{k2}
    --------- * ---------  * .... (3)
     n_{k1-1}    n_{k2-1}

    where k1,k2,... are key parts which fields were not yet marked as fixed
    ( this is result of application of option b) of the recursion step for
      parts of a single key).
    Since it is reasonable to expect that most of the fields are not marked
    as fixed, we calculate (3) as

                                  n_{i1}      n_{i2}
    (3) = n_{max_key_part}  / (   --------- * ---------  * ....  )
                                  n_{i1-1}    n_{i2-1}

    where i1,i2, .. are key parts that were already marked as fixed.

    In order to minimize number of expensive records_in_range calls we group
    and reduce adjacent fractions.

  RETURN
    Selectivity of given ROR scan.
*/

static double ror_scan_selectivity(const ROR_INTERSECT_INFO *info, 
                                   const ROR_SCAN_INFO *scan)
{
  double selectivity_mult= 1.0;
  KEY_PART_INFO *key_part= info->param->table->key_info[scan->keynr].key_part;
  uchar key_val[MAX_KEY_LENGTH+MAX_FIELD_WIDTH]; /* key values tuple */
  uchar *key_ptr= key_val;
  SEL_ARG *sel_arg, *tuple_arg= NULL;
  key_part_map keypart_map= 0;
  bool cur_covered;
  bool prev_covered= MY_TEST(bitmap_is_set(&info->covered_fields,
                                           key_part->fieldnr - 1));
  key_range min_range;
  key_range max_range;
  min_range.key= key_val;
  min_range.flag= HA_READ_KEY_EXACT;
  max_range.key= key_val;
  max_range.flag= HA_READ_AFTER_KEY;
  ha_rows prev_records= info->param->table->stat_records();
  DBUG_ENTER("ror_scan_selectivity");

  for (sel_arg= scan->sel_arg; sel_arg;
       sel_arg= sel_arg->next_key_part)
  {
    DBUG_PRINT("info",("sel_arg step"));
    cur_covered= MY_TEST(bitmap_is_set(&info->covered_fields,
                                       key_part[sel_arg->part].fieldnr - 1));
    if (cur_covered != prev_covered)
    {
      /* create (part1val, ..., part{n-1}val) tuple. */
      ha_rows records;
      if (!tuple_arg)
      {
        tuple_arg= scan->sel_arg;
        /* Here we use the length of the first key part */
        tuple_arg->store_min(key_part->store_length, &key_ptr, 0);
        keypart_map= 1;
      }
      while (tuple_arg->next_key_part != sel_arg)
      {
        tuple_arg= tuple_arg->next_key_part;
        tuple_arg->store_min(key_part[tuple_arg->part].store_length,
                             &key_ptr, 0);
        keypart_map= (keypart_map << 1) | 1;
      }
      min_range.length= max_range.length= (size_t) (key_ptr - key_val);
      min_range.keypart_map= max_range.keypart_map= keypart_map;
      records= (info->param->table->file->
                records_in_range(scan->keynr, &min_range, &max_range));
      if (cur_covered)
      {
        /* uncovered -> covered */
        double tmp= rows2double(records)/rows2double(prev_records);
        DBUG_PRINT("info", ("Selectivity multiplier: %g", tmp));
        selectivity_mult *= tmp;
        prev_records= HA_POS_ERROR;
      }
      else
      {
        /* covered -> uncovered */
        prev_records= records;
      }
    }
    prev_covered= cur_covered;
  }
  if (!prev_covered)
  {
    double tmp= rows2double(info->param->quick_rows[scan->keynr]) /
                rows2double(prev_records);
    DBUG_PRINT("info", ("Selectivity multiplier: %g", tmp));
    selectivity_mult *= tmp;
  }
  DBUG_PRINT("info", ("Returning multiplier: %g", selectivity_mult));
  DBUG_RETURN(selectivity_mult);
}


/*
  Check if adding a ROR scan to a ROR-intersection reduces its cost of
  ROR-intersection and if yes, update parameters of ROR-intersection,
  including its cost.

  SYNOPSIS
    ror_intersect_add()
      param        Parameter from test_quick_select
      info         ROR-intersection structure to add the scan to.
      ror_scan     ROR scan info to add.
      is_cpk_scan  If TRUE, add the scan as CPK scan (this can be inferred
                   from other parameters and is passed separately only to
                   avoid duplicating the inference code)

  NOTES
    Adding a ROR scan to ROR-intersect "makes sense" iff the cost of ROR-
    intersection decreases. The cost of ROR-intersection is calculated as
    follows:

    cost= SUM_i(key_scan_cost_i) + cost_of_full_rows_retrieval

    When we add a scan the first increases and the second decreases.

    cost_of_full_rows_retrieval=
      (union of indexes used covers all needed fields) ?
        cost_of_sweep_read(E(rows_to_retrieve), rows_in_table) :
        0

    E(rows_to_retrieve) = #rows_in_table * ror_scan_selectivity(null, scan1) *
                           ror_scan_selectivity({scan1}, scan2) * ... *
                           ror_scan_selectivity({scan1,...}, scanN). 
  RETURN
    TRUE   ROR scan added to ROR-intersection, cost updated.
    FALSE  It doesn't make sense to add this ROR scan to this ROR-intersection.
*/

static bool ror_intersect_add(ROR_INTERSECT_INFO *info,
                              ROR_SCAN_INFO* ror_scan, bool is_cpk_scan)
{
  double selectivity_mult= 1.0;

  DBUG_ENTER("ror_intersect_add");
  DBUG_PRINT("info", ("Current out_rows= %g", info->out_rows));
  DBUG_PRINT("info", ("Adding scan on %s",
                      info->param->table->key_info[ror_scan->keynr].name));
  DBUG_PRINT("info", ("is_cpk_scan: %d",is_cpk_scan));

  selectivity_mult = ror_scan_selectivity(info, ror_scan);
  if (selectivity_mult == 1.0)
  {
    /* Don't add this scan if it doesn't improve selectivity. */
    DBUG_PRINT("info", ("The scan doesn't improve selectivity."));
    DBUG_RETURN(FALSE);
  }
  
  info->out_rows *= selectivity_mult;
  
  if (is_cpk_scan)
  {
    /*
      CPK scan is used to filter out rows. We apply filtering for 
      each record of every scan. Assuming 1/TIME_FOR_COMPARE_ROWID
      per check this gives us:
    */
    info->index_scan_costs += rows2double(info->index_records) / 
                              TIME_FOR_COMPARE_ROWID;
  }
  else
  {
    info->index_records += info->param->quick_rows[ror_scan->keynr];
    info->index_scan_costs += ror_scan->index_read_cost;
    bitmap_union(&info->covered_fields, &ror_scan->covered_fields);
    if (!info->is_covering && bitmap_is_subset(&info->param->needed_fields,
                                               &info->covered_fields))
    {
      DBUG_PRINT("info", ("ROR-intersect is covering now"));
      info->is_covering= TRUE;
    }
  }

  info->total_cost= info->index_scan_costs;
  DBUG_PRINT("info", ("info->total_cost: %g", info->total_cost));
  if (!info->is_covering)
  {
    info->total_cost += 
      get_sweep_read_cost(info->param, double2rows(info->out_rows));
    DBUG_PRINT("info", ("info->total_cost= %g", info->total_cost));
  }
  DBUG_PRINT("info", ("New out_rows: %g", info->out_rows));
  DBUG_PRINT("info", ("New cost: %g, %scovering", info->total_cost,
                      info->is_covering?"" : "non-"));
  DBUG_RETURN(TRUE);
}


/*
  Get best ROR-intersection plan using non-covering ROR-intersection search
  algorithm. The returned plan may be covering.

  SYNOPSIS
    get_best_ror_intersect()
      param            Parameter from test_quick_select function.
      tree             Transformed restriction condition to be used to look
                       for ROR scans.
      read_time        Do not return read plans with cost > read_time.
      are_all_covering [out] set to TRUE if union of all scans covers all
                       fields needed by the query (and it is possible to build
                       a covering ROR-intersection)

  NOTES
    get_key_scans_params must be called before this function can be called.
    
    When this function is called by ROR-union construction algorithm it
    assumes it is building an uncovered ROR-intersection (and thus # of full
    records to be retrieved is wrong here). This is a hack.

  IMPLEMENTATION
    The approximate best non-covering plan search algorithm is as follows:

    find_min_ror_intersection_scan()
    {
      R= select all ROR scans;
      order R by (E(#records_matched) * key_record_length).

      S= first(R); -- set of scans that will be used for ROR-intersection
      R= R-first(S);
      min_cost= cost(S);
      min_scan= make_scan(S);
      while (R is not empty)
      {
        firstR= R - first(R);
        if (!selectivity(S + firstR < selectivity(S)))
          continue;
          
        S= S + first(R);
        if (cost(S) < min_cost)
        {
          min_cost= cost(S);
          min_scan= make_scan(S);
        }
      }
      return min_scan;
    }

    See ror_intersect_add function for ROR intersection costs.

    Special handling for Clustered PK scans
    Clustered PK contains all table fields, so using it as a regular scan in
    index intersection doesn't make sense: a range scan on CPK will be less
    expensive in this case.
    Clustered PK scan has special handling in ROR-intersection: it is not used
    to retrieve rows, instead its condition is used to filter row references
    we get from scans on other keys.

  RETURN
    ROR-intersection table read plan
    NULL if out of memory or no suitable plan found.
*/

static
TRP_ROR_INTERSECT *get_best_ror_intersect(const PARAM *param, SEL_TREE *tree,
                                          double read_time,
                                          bool *are_all_covering)
{
  uint idx;
  double min_cost= DBL_MAX;
  DBUG_ENTER("get_best_ror_intersect");

  if ((tree->n_ror_scans < 2) || !param->table->stat_records() ||
      !optimizer_flag(param->thd, OPTIMIZER_SWITCH_INDEX_MERGE_INTERSECT))
    DBUG_RETURN(NULL);

  /*
    Step1: Collect ROR-able SEL_ARGs and create ROR_SCAN_INFO for each of 
    them. Also find and save clustered PK scan if there is one.
  */
  ROR_SCAN_INFO **cur_ror_scan;
  ROR_SCAN_INFO *cpk_scan= NULL;
  uint cpk_no;

  if (!(tree->ror_scans= (ROR_SCAN_INFO**)alloc_root(param->mem_root,
                                                     sizeof(ROR_SCAN_INFO*)*
                                                     param->keys)))
    return NULL;
  cpk_no= ((param->table->file->primary_key_is_clustered()) ?
           param->table->s->primary_key : MAX_KEY);

  for (idx= 0, cur_ror_scan= tree->ror_scans; idx < param->keys; idx++)
  {
    ROR_SCAN_INFO *scan;
    uint key_no;
    if (!tree->ror_scans_map.is_set(idx))
      continue;
    key_no= param->real_keynr[idx];
    if (key_no != cpk_no &&
        param->table->file->index_flags(key_no,0,0) & HA_CLUSTERED_INDEX)
    {
      /* Ignore clustering keys */
      tree->n_ror_scans--;
      continue;
    }
    if (!(scan= make_ror_scan(param, idx, tree->keys[idx])))
      return NULL;
    if (key_no == cpk_no)
    {
      cpk_scan= scan;
      tree->n_ror_scans--;
    }
    else
      *(cur_ror_scan++)= scan;
  }

  tree->ror_scans_end= cur_ror_scan;
  DBUG_EXECUTE("info",print_ror_scans_arr(param->table, "original",
                                          tree->ror_scans,
                                          tree->ror_scans_end););
  /*
    Ok, [ror_scans, ror_scans_end) is array of ptrs to initialized
    ROR_SCAN_INFO's.
    Step 2: Get best ROR-intersection using an approximate algorithm.
  */
  my_qsort(tree->ror_scans, tree->n_ror_scans, sizeof(ROR_SCAN_INFO*),
           (qsort_cmp)cmp_ror_scan_info);
  DBUG_EXECUTE("info",print_ror_scans_arr(param->table, "ordered",
                                          tree->ror_scans,
                                          tree->ror_scans_end););

  ROR_SCAN_INFO **intersect_scans; /* ROR scans used in index intersection */
  ROR_SCAN_INFO **intersect_scans_end;
  if (!(intersect_scans= (ROR_SCAN_INFO**)alloc_root(param->mem_root,
                                                     sizeof(ROR_SCAN_INFO*)*
                                                     tree->n_ror_scans)))
    return NULL;
  intersect_scans_end= intersect_scans;

  /* Create and incrementally update ROR intersection. */
  ROR_INTERSECT_INFO *intersect, *intersect_best;
  if (!(intersect= ror_intersect_init(param)) || 
      !(intersect_best= ror_intersect_init(param)))
    return NULL;

  /* [intersect_scans,intersect_scans_best) will hold the best intersection */
  ROR_SCAN_INFO **intersect_scans_best;
  cur_ror_scan= tree->ror_scans;
  intersect_scans_best= intersect_scans;
  while (cur_ror_scan != tree->ror_scans_end && !intersect->is_covering)
  {
    /* S= S + first(R);  R= R - first(R); */
    if (!ror_intersect_add(intersect, *cur_ror_scan, FALSE))
    {
      cur_ror_scan++;
      continue;
    }
    
    *(intersect_scans_end++)= *(cur_ror_scan++);

    if (intersect->total_cost < min_cost)
    {
      /* Local minimum found, save it */
      ror_intersect_cpy(intersect_best, intersect);
      intersect_scans_best= intersect_scans_end;
      min_cost = intersect->total_cost;
    }
  }

  if (intersect_scans_best == intersect_scans)
  {
    DBUG_PRINT("info", ("None of scans increase selectivity"));
    DBUG_RETURN(NULL);
  }
    
  DBUG_EXECUTE("info",print_ror_scans_arr(param->table,
                                          "best ROR-intersection",
                                          intersect_scans,
                                          intersect_scans_best););

  *are_all_covering= intersect->is_covering;
  uint best_num= intersect_scans_best - intersect_scans;
  ror_intersect_cpy(intersect, intersect_best);

  /*
    Ok, found the best ROR-intersection of non-CPK key scans.
    Check if we should add a CPK scan. If the obtained ROR-intersection is 
    covering, it doesn't make sense to add CPK scan.
  */
  if (cpk_scan && !intersect->is_covering)
  {
    if (ror_intersect_add(intersect, cpk_scan, TRUE) && 
        (intersect->total_cost < min_cost))
      intersect_best= intersect; //just set pointer here
  }
  else
    cpk_scan= 0;                                // Don't use cpk_scan

  /* Ok, return ROR-intersect plan if we have found one */
  TRP_ROR_INTERSECT *trp= NULL;
  if (min_cost < read_time && (cpk_scan || best_num > 1))
  {
    if (!(trp= new (param->mem_root) TRP_ROR_INTERSECT))
      DBUG_RETURN(trp);
    if (!(trp->first_scan=
           (ROR_SCAN_INFO**)alloc_root(param->mem_root,
                                       sizeof(ROR_SCAN_INFO*)*best_num)))
      DBUG_RETURN(NULL);
    memcpy(trp->first_scan, intersect_scans, best_num*sizeof(ROR_SCAN_INFO*));
    trp->last_scan=  trp->first_scan + best_num;
    trp->is_covering= intersect_best->is_covering;
    trp->read_cost= intersect_best->total_cost;
    /* Prevent divisons by zero */
    ha_rows best_rows = double2rows(intersect_best->out_rows);
    if (!best_rows)
      best_rows= 1;
    set_if_smaller(param->table->quick_condition_rows, best_rows);
    trp->records= best_rows;
    trp->index_scan_costs= intersect_best->index_scan_costs;
    trp->cpk_scan= cpk_scan;
    DBUG_PRINT("info", ("Returning non-covering ROR-intersect plan:"
                        "cost %g, records %lu",
                        trp->read_cost, (ulong) trp->records));
  }
  DBUG_RETURN(trp);
}


/*
  Get best covering ROR-intersection.
  SYNOPSIS
    get_best_ntersectcovering_ror_intersect()
      param     Parameter from test_quick_select function.
      tree      SEL_TREE with sets of intervals for different keys.
      read_time Don't return table read plans with cost > read_time.

  RETURN
    Best covering ROR-intersection plan
    NULL if no plan found.

  NOTES
    get_best_ror_intersect must be called for a tree before calling this
    function for it.
    This function invalidates tree->ror_scans member values.

  The following approximate algorithm is used:
    I=set of all covering indexes
    F=set of all fields to cover
    S={}

    do
    {
      Order I by (#covered fields in F desc,
                  #components asc,
                  number of first not covered component asc);
      F=F-covered by first(I);
      S=S+first(I);
      I=I-first(I);
    } while F is not empty.
*/

static
TRP_ROR_INTERSECT *get_best_covering_ror_intersect(PARAM *param,
                                                   SEL_TREE *tree,
                                                   double read_time)
{
  ROR_SCAN_INFO **ror_scan_mark;
  ROR_SCAN_INFO **ror_scans_end= tree->ror_scans_end;
  DBUG_ENTER("get_best_covering_ror_intersect");

  if (!optimizer_flag(param->thd, OPTIMIZER_SWITCH_INDEX_MERGE_INTERSECT))
    DBUG_RETURN(NULL);

  for (ROR_SCAN_INFO **scan= tree->ror_scans; scan != ror_scans_end; ++scan)
    (*scan)->key_components=
      param->table->key_info[(*scan)->keynr].user_defined_key_parts;

  /*
    Run covering-ROR-search algorithm.
    Assume set I is [ror_scan .. ror_scans_end)
  */

  /*I=set of all covering indexes */
  ror_scan_mark= tree->ror_scans;

  MY_BITMAP *covered_fields= &param->tmp_covered_fields;
  if (!covered_fields->bitmap) 
    covered_fields->bitmap= (my_bitmap_map*)alloc_root(param->mem_root,
                                               param->fields_bitmap_size);
  if (!covered_fields->bitmap ||
      my_bitmap_init(covered_fields, covered_fields->bitmap,
                  param->table->s->fields, FALSE))
    DBUG_RETURN(0);
  bitmap_clear_all(covered_fields);

  double total_cost= 0.0f;
  ha_rows records=0;
  bool all_covered;

  DBUG_PRINT("info", ("Building covering ROR-intersection"));
  DBUG_EXECUTE("info", print_ror_scans_arr(param->table,
                                           "building covering ROR-I",
                                           ror_scan_mark, ror_scans_end););
  do
  {
    /*
      Update changed sorting info:
        #covered fields,
	number of first not covered component
      Calculate and save these values for each of remaining scans.
    */
    for (ROR_SCAN_INFO **scan= ror_scan_mark; scan != ror_scans_end; ++scan)
    {
      bitmap_subtract(&(*scan)->covered_fields, covered_fields);
      (*scan)->used_fields_covered=
        bitmap_bits_set(&(*scan)->covered_fields);
      (*scan)->first_uncovered_field=
        bitmap_get_first(&(*scan)->covered_fields);
    }

    my_qsort(ror_scan_mark, ror_scans_end-ror_scan_mark, sizeof(ROR_SCAN_INFO*),
             (qsort_cmp)cmp_ror_scan_info_covering);

    DBUG_EXECUTE("info", print_ror_scans_arr(param->table,
                                             "remaining scans",
                                             ror_scan_mark, ror_scans_end););

    /* I=I-first(I) */
    total_cost += (*ror_scan_mark)->index_read_cost;
    records += (*ror_scan_mark)->records;
    DBUG_PRINT("info", ("Adding scan on %s",
                        param->table->key_info[(*ror_scan_mark)->keynr].name));
    if (total_cost > read_time)
      DBUG_RETURN(NULL);
    /* F=F-covered by first(I) */
    bitmap_union(covered_fields, &(*ror_scan_mark)->covered_fields);
    all_covered= bitmap_is_subset(&param->needed_fields, covered_fields);
  } while ((++ror_scan_mark < ror_scans_end) && !all_covered);
  
  if (!all_covered || (ror_scan_mark - tree->ror_scans) == 1)
    DBUG_RETURN(NULL);

  /*
    Ok, [tree->ror_scans .. ror_scan) holds covering index_intersection with
    cost total_cost.
  */
  DBUG_PRINT("info", ("Covering ROR-intersect scans cost: %g", total_cost));
  DBUG_EXECUTE("info", print_ror_scans_arr(param->table,
                                           "creating covering ROR-intersect",
                                           tree->ror_scans, ror_scan_mark););

  /* Add priority queue use cost. */
  total_cost += rows2double(records)*
                log((double)(ror_scan_mark - tree->ror_scans)) /
                (TIME_FOR_COMPARE_ROWID * M_LN2);
  DBUG_PRINT("info", ("Covering ROR-intersect full cost: %g", total_cost));

  if (total_cost > read_time)
    DBUG_RETURN(NULL);

  TRP_ROR_INTERSECT *trp;
  if (!(trp= new (param->mem_root) TRP_ROR_INTERSECT))
    DBUG_RETURN(trp);
  uint best_num= (ror_scan_mark - tree->ror_scans);
  if (!(trp->first_scan= (ROR_SCAN_INFO**)alloc_root(param->mem_root,
                                                     sizeof(ROR_SCAN_INFO*)*
                                                     best_num)))
    DBUG_RETURN(NULL);
  memcpy(trp->first_scan, tree->ror_scans, best_num*sizeof(ROR_SCAN_INFO*));
  trp->last_scan=  trp->first_scan + best_num;
  trp->is_covering= TRUE;
  trp->read_cost= total_cost;
  trp->records= records;
  trp->cpk_scan= NULL;
  set_if_smaller(param->table->quick_condition_rows, records); 

  DBUG_PRINT("info",
             ("Returning covering ROR-intersect plan: cost %g, records %lu",
              trp->read_cost, (ulong) trp->records));
  DBUG_RETURN(trp);
}


/*
  Get best "range" table read plan for given SEL_TREE.
  Also update PARAM members and store ROR scans info in the SEL_TREE.
  SYNOPSIS
    get_key_scans_params
      param        parameters from test_quick_select
      tree         make range select for this SEL_TREE
      index_read_must_be_used if TRUE, assume 'index only' option will be set
                             (except for clustered PK indexes)
      read_time    don't create read plans with cost > read_time.
  RETURN
    Best range read plan
    NULL if no plan found or error occurred
*/

static TRP_RANGE *get_key_scans_params(PARAM *param, SEL_TREE *tree,
                                       bool index_read_must_be_used, 
                                       bool update_tbl_stats,
                                       double read_time)
{
  uint idx;
  SEL_ARG **key,**end, **key_to_read= NULL;
  ha_rows UNINIT_VAR(best_records);              /* protected by key_to_read */
  uint    UNINIT_VAR(best_mrr_flags),            /* protected by key_to_read */
          UNINIT_VAR(best_buf_size);             /* protected by key_to_read */
  TRP_RANGE* read_plan= NULL;
  DBUG_ENTER("get_key_scans_params");
  /*
    Note that there may be trees that have type SEL_TREE::KEY but contain no
    key reads at all, e.g. tree for expression "key1 is not null" where key1
    is defined as "not null".
  */
  DBUG_EXECUTE("info", print_sel_tree(param, tree, &tree->keys_map,
                                      "tree scans"););
  tree->ror_scans_map.clear_all();
  tree->n_ror_scans= 0;
  tree->index_scans= 0;
  if (!tree->keys_map.is_clear_all())
  {
    tree->index_scans=
      (INDEX_SCAN_INFO **) alloc_root(param->mem_root,
                                      sizeof(INDEX_SCAN_INFO *) * param->keys);
  }
  tree->index_scans_end= tree->index_scans;                                                  
  for (idx= 0,key=tree->keys, end=key+param->keys; key != end; key++,idx++)
  {
    if (*key)
    {
      ha_rows found_records;
      Cost_estimate cost;
      double found_read_time;
      uint mrr_flags, buf_size;
      INDEX_SCAN_INFO *index_scan;
      uint keynr= param->real_keynr[idx];
      if ((*key)->type == SEL_ARG::MAYBE_KEY ||
          (*key)->maybe_flag)
        param->needed_reg->set_bit(keynr);

      bool read_index_only= index_read_must_be_used ? TRUE :
                            (bool) param->table->covering_keys.is_set(keynr);

      found_records= check_quick_select(param, idx, read_index_only, *key,
                                        update_tbl_stats, &mrr_flags,
                                        &buf_size, &cost);

      if (found_records != HA_POS_ERROR && tree->index_scans &&
          (index_scan= (INDEX_SCAN_INFO *)alloc_root(param->mem_root,
						     sizeof(INDEX_SCAN_INFO))))
      {
        index_scan->idx= idx;
        index_scan->keynr= keynr;
        index_scan->key_info= &param->table->key_info[keynr];
        index_scan->used_key_parts= param->max_key_part+1;
        index_scan->range_count= param->range_count;
        index_scan->records= found_records;
        index_scan->sel_arg= *key;
        *tree->index_scans_end++= index_scan;
      }        
      if ((found_records != HA_POS_ERROR) && param->is_ror_scan)
      {
        tree->n_ror_scans++;
        tree->ror_scans_map.set_bit(idx);
      }
      if (found_records != HA_POS_ERROR &&
          read_time > (found_read_time= cost.total_cost()))
      {
        read_time=    found_read_time;
        best_records= found_records;
        key_to_read=  key;
        best_mrr_flags= mrr_flags;
        best_buf_size=  buf_size;
      }
    }
  }

  DBUG_EXECUTE("info", print_sel_tree(param, tree, &tree->ror_scans_map,
                                      "ROR scans"););
  if (key_to_read)
  {
    idx= key_to_read - tree->keys;
    if ((read_plan= new (param->mem_root) TRP_RANGE(*key_to_read, idx,
                                                    best_mrr_flags)))
    {
      read_plan->records= best_records;
      read_plan->is_ror= tree->ror_scans_map.is_set(idx);
      read_plan->read_cost= read_time;
      read_plan->mrr_buf_size= best_buf_size;
      DBUG_PRINT("info",
                 ("Returning range plan for key %s, cost %g, records %lu",
                  param->table->key_info[param->real_keynr[idx]].name,
                  read_plan->read_cost, (ulong) read_plan->records));
    }
  }
  else
    DBUG_PRINT("info", ("No 'range' table read plan found"));

  DBUG_RETURN(read_plan);
}


QUICK_SELECT_I *TRP_INDEX_MERGE::make_quick(PARAM *param,
                                            bool retrieve_full_rows,
                                            MEM_ROOT *parent_alloc)
{
  QUICK_INDEX_MERGE_SELECT *quick_imerge;
  QUICK_RANGE_SELECT *quick;
  /* index_merge always retrieves full rows, ignore retrieve_full_rows */
  if (!(quick_imerge= new QUICK_INDEX_MERGE_SELECT(param->thd, param->table)))
    return NULL;

  quick_imerge->records= records;
  quick_imerge->read_time= read_cost;
  for (TRP_RANGE **range_scan= range_scans; range_scan != range_scans_end;
       range_scan++)
  {
    if (!(quick= (QUICK_RANGE_SELECT*)
          ((*range_scan)->make_quick(param, FALSE, &quick_imerge->alloc)))||
        quick_imerge->push_quick_back(quick))
    {
      delete quick;
      delete quick_imerge;
      return NULL;
    }
  }
  return quick_imerge;
}


QUICK_SELECT_I *TRP_INDEX_INTERSECT::make_quick(PARAM *param,
                                                bool retrieve_full_rows,
                                                MEM_ROOT *parent_alloc)
{
  QUICK_INDEX_INTERSECT_SELECT *quick_intersect;
  QUICK_RANGE_SELECT *quick;
  /* index_merge always retrieves full rows, ignore retrieve_full_rows */
  if (!(quick_intersect= new QUICK_INDEX_INTERSECT_SELECT(param->thd, param->table)))
    return NULL;

  quick_intersect->records= records;
  quick_intersect->read_time= read_cost;
  quick_intersect->filtered_scans= filtered_scans;
  for (TRP_RANGE **range_scan= range_scans; range_scan != range_scans_end;
       range_scan++)
  {
    if (!(quick= (QUICK_RANGE_SELECT*)
          ((*range_scan)->make_quick(param, FALSE, &quick_intersect->alloc)))||
        quick_intersect->push_quick_back(quick))
    {
      delete quick;
      delete quick_intersect;
      return NULL;
    }
  }
  return quick_intersect;
}


QUICK_SELECT_I *TRP_ROR_INTERSECT::make_quick(PARAM *param,
                                              bool retrieve_full_rows,
                                              MEM_ROOT *parent_alloc)
{
  QUICK_ROR_INTERSECT_SELECT *quick_intrsect;
  QUICK_RANGE_SELECT *quick;
  DBUG_ENTER("TRP_ROR_INTERSECT::make_quick");
  MEM_ROOT *alloc;

  if ((quick_intrsect=
         new QUICK_ROR_INTERSECT_SELECT(param->thd, param->table,
                                        (retrieve_full_rows? (!is_covering) :
                                         FALSE),
                                        parent_alloc)))
  {
    DBUG_EXECUTE("info", print_ror_scans_arr(param->table,
                                             "creating ROR-intersect",
                                             first_scan, last_scan););
    alloc= parent_alloc? parent_alloc: &quick_intrsect->alloc;
    for (; first_scan != last_scan;++first_scan)
    {
      if (!(quick= get_quick_select(param, (*first_scan)->idx,
                                    (*first_scan)->sel_arg,
                                    HA_MRR_USE_DEFAULT_IMPL | HA_MRR_SORTED,
                                    0, alloc)) ||
          quick_intrsect->push_quick_back(alloc, quick))
      {
        delete quick_intrsect;
        DBUG_RETURN(NULL);
      }
    }
    if (cpk_scan)
    {
      if (!(quick= get_quick_select(param, cpk_scan->idx,
                                    cpk_scan->sel_arg,
                                    HA_MRR_USE_DEFAULT_IMPL | HA_MRR_SORTED,
                                    0, alloc)))
      {
        delete quick_intrsect;
        DBUG_RETURN(NULL);
      }
      quick->file= NULL; 
      quick_intrsect->cpk_quick= quick;
    }
    quick_intrsect->records= records;
    quick_intrsect->read_time= read_cost;
  }
  DBUG_RETURN(quick_intrsect);
}


QUICK_SELECT_I *TRP_ROR_UNION::make_quick(PARAM *param,
                                          bool retrieve_full_rows,
                                          MEM_ROOT *parent_alloc)
{
  QUICK_ROR_UNION_SELECT *quick_roru;
  TABLE_READ_PLAN **scan;
  QUICK_SELECT_I *quick;
  DBUG_ENTER("TRP_ROR_UNION::make_quick");
  /*
    It is impossible to construct a ROR-union that will not retrieve full
    rows, ignore retrieve_full_rows parameter.
  */
  if ((quick_roru= new QUICK_ROR_UNION_SELECT(param->thd, param->table)))
  {
    for (scan= first_ror; scan != last_ror; scan++)
    {
      if (!(quick= (*scan)->make_quick(param, FALSE, &quick_roru->alloc)) ||
          quick_roru->push_quick_back(quick))
        DBUG_RETURN(NULL);
    }
    quick_roru->records= records;
    quick_roru->read_time= read_cost;
  }
  DBUG_RETURN(quick_roru);
}


/*
  Build a SEL_TREE for <> or NOT BETWEEN predicate
 
  SYNOPSIS
    get_ne_mm_tree()
      param       PARAM from SQL_SELECT::test_quick_select
      cond_func   item for the predicate
      field       field in the predicate
      lt_value    constant that field should be smaller
      gt_value    constant that field should be greaterr
      cmp_type    compare type for the field

  RETURN 
    #  Pointer to tree built tree
    0  on error
*/

static SEL_TREE *get_ne_mm_tree(RANGE_OPT_PARAM *param, Item_func *cond_func, 
                                Field *field,
                                Item *lt_value, Item *gt_value,
                                Item_result cmp_type)
{
  SEL_TREE *tree;
  tree= get_mm_parts(param, cond_func, field, Item_func::LT_FUNC,
                     lt_value, cmp_type);
  if (tree)
  {
    tree= tree_or(param, tree, get_mm_parts(param, cond_func, field,
					    Item_func::GT_FUNC,
					    gt_value, cmp_type));
  }
  return tree;
}
   

/*
  Build a SEL_TREE for a simple predicate
 
  SYNOPSIS
    get_func_mm_tree()
      param       PARAM from SQL_SELECT::test_quick_select
      cond_func   item for the predicate
      field       field in the predicate
      value       constant in the predicate
      cmp_type    compare type for the field
      inv         TRUE <> NOT cond_func is considered
                  (makes sense only when cond_func is BETWEEN or IN) 

  RETURN 
    Pointer to the tree built tree
*/

static SEL_TREE *get_func_mm_tree(RANGE_OPT_PARAM *param, Item_func *cond_func, 
                                  Field *field, Item *value,
                                  Item_result cmp_type, bool inv)
{
  SEL_TREE *tree= 0;
  DBUG_ENTER("get_func_mm_tree");

  switch (cond_func->functype()) {

  case Item_func::NE_FUNC:
    tree= get_ne_mm_tree(param, cond_func, field, value, value, cmp_type);
    break;

  case Item_func::BETWEEN:
  {
    if (!value)
    {
      if (inv)
      {
        tree= get_ne_mm_tree(param, cond_func, field, cond_func->arguments()[1],
                             cond_func->arguments()[2], cmp_type);
      }
      else
      {
        tree= get_mm_parts(param, cond_func, field, Item_func::GE_FUNC,
		           cond_func->arguments()[1],cmp_type);
        if (tree)
        {
          tree= tree_and(param, tree, get_mm_parts(param, cond_func, field,
					           Item_func::LE_FUNC,
					           cond_func->arguments()[2],
                                                   cmp_type));
        }
      }
    }
    else
      tree= get_mm_parts(param, cond_func, field,
                         (inv ?
                          (value == (Item*)1 ? Item_func::GT_FUNC :
                                               Item_func::LT_FUNC):
                          (value == (Item*)1 ? Item_func::LE_FUNC :
                                               Item_func::GE_FUNC)),
                         cond_func->arguments()[0], cmp_type);
    break;
  }
  case Item_func::IN_FUNC:
  {
    Item_func_in *func=(Item_func_in*) cond_func;

    /*
      Array for IN() is constructed when all values have the same result
      type. Tree won't be built for values with different result types,
      so we check it here to avoid unnecessary work.
    */
    if (!func->arg_types_compatible)
      break;     

    if (inv)
    {
      if (func->array && func->array->result_type() != ROW_RESULT)
      {
        /*
          We get here for conditions in form "t.key NOT IN (c1, c2, ...)",
          where c{i} are constants. Our goal is to produce a SEL_TREE that 
          represents intervals:
          
          ($MIN<t.key<c1) OR (c1<t.key<c2) OR (c2<t.key<c3) OR ...    (*)
          
          where $MIN is either "-inf" or NULL.
          
          The most straightforward way to produce it is to convert NOT IN
          into "(t.key != c1) AND (t.key != c2) AND ... " and let the range
          analyzer to build SEL_TREE from that. The problem is that the
          range analyzer will use O(N^2) memory (which is probably a bug),
          and people do use big NOT IN lists (e.g. see BUG#15872, BUG#21282),
          will run out of memory.

          Another problem with big lists like (*) is that a big list is
          unlikely to produce a good "range" access, while considering that
          range access will require expensive CPU calculations (and for 
          MyISAM even index accesses). In short, big NOT IN lists are rarely
          worth analyzing.

          Considering the above, we'll handle NOT IN as follows:
          * if the number of entries in the NOT IN list is less than
            NOT_IN_IGNORE_THRESHOLD, construct the SEL_TREE (*) manually.
          * Otherwise, don't produce a SEL_TREE.
        */
#define NOT_IN_IGNORE_THRESHOLD 1000
        MEM_ROOT *tmp_root= param->mem_root;
        param->thd->mem_root= param->old_root;
        /* 
          Create one Item_type constant object. We'll need it as
          get_mm_parts only accepts constant values wrapped in Item_Type
          objects.
          We create the Item on param->mem_root which points to
          per-statement mem_root (while thd->mem_root is currently pointing
          to mem_root local to range optimizer).
        */
        Item *value_item= func->array->create_item();
        param->thd->mem_root= tmp_root;

        if (func->array->count > NOT_IN_IGNORE_THRESHOLD || !value_item)
          break;

        /* Get a SEL_TREE for "(-inf|NULL) < X < c_0" interval.  */
        uint i=0;
        do 
        {
          func->array->value_to_item(i, value_item);
          tree= get_mm_parts(param, cond_func, field, Item_func::LT_FUNC,
                             value_item, cmp_type);
          if (!tree)
            break;
          i++;
        } while (i < func->array->count && tree->type == SEL_TREE::IMPOSSIBLE);

        if (!tree || tree->type == SEL_TREE::IMPOSSIBLE)
        {
          /* We get here in cases like "t.unsigned NOT IN (-1,-2,-3) */
          tree= NULL;
          break;
        }
        SEL_TREE *tree2;
        for (; i < func->array->count; i++)
        {
          if (func->array->compare_elems(i, i-1))
          {
            /* Get a SEL_TREE for "-inf < X < c_i" interval */
            func->array->value_to_item(i, value_item);
            tree2= get_mm_parts(param, cond_func, field, Item_func::LT_FUNC,
                                value_item, cmp_type);
            if (!tree2)
            {
              tree= NULL;
              break;
            }

            /* Change all intervals to be "c_{i-1} < X < c_i" */
            for (uint idx= 0; idx < param->keys; idx++)
            {
              SEL_ARG *new_interval, *last_val;
              if (((new_interval= tree2->keys[idx])) &&
                  (tree->keys[idx]) &&
                  ((last_val= tree->keys[idx]->last())))
              {
                new_interval->min_value= last_val->max_value;
                new_interval->min_flag= NEAR_MIN;

                /*
                  If the interval is over a partial keypart, the
                  interval must be "c_{i-1} <= X < c_i" instead of
                  "c_{i-1} < X < c_i". Reason:

                  Consider a table with a column "my_col VARCHAR(3)",
                  and an index with definition
                  "INDEX my_idx my_col(1)". If the table contains rows
                  with my_col values "f" and "foo", the index will not
                  distinguish the two rows.

                  Note that tree_or() below will effectively merge
                  this range with the range created for c_{i-1} and
                  we'll eventually end up with only one range:
                  "NULL < X".

                  Partitioning indexes are never partial.
                */
                if (param->using_real_indexes)
                {
                  const KEY key=
                    param->table->key_info[param->real_keynr[idx]];
                  const KEY_PART_INFO *kpi= key.key_part + new_interval->part;

                  if (kpi->key_part_flag & HA_PART_KEY_SEG)
                    new_interval->min_flag= 0;
                }
              }
            }
            /* 
              The following doesn't try to allocate memory so no need to
              check for NULL.
            */
            tree= tree_or(param, tree, tree2);
          }
        }
        
        if (tree && tree->type != SEL_TREE::IMPOSSIBLE)
        {
          /* 
            Get the SEL_TREE for the last "c_last < X < +inf" interval 
            (value_item cotains c_last already)
          */
          tree2= get_mm_parts(param, cond_func, field, Item_func::GT_FUNC,
                              value_item, cmp_type);
          tree= tree_or(param, tree, tree2);
        }
      }
      else
      {
        tree= get_ne_mm_tree(param, cond_func, field,
                             func->arguments()[1], func->arguments()[1],
                             cmp_type);
        if (tree)
        {
          Item **arg, **end;
          for (arg= func->arguments()+2, end= arg+func->argument_count()-2;
               arg < end ; arg++)
          {
            tree=  tree_and(param, tree, get_ne_mm_tree(param, cond_func, field, 
                                                        *arg, *arg, cmp_type));
          }
        }
      }
    }
    else
    {    
      tree= get_mm_parts(param, cond_func, field, Item_func::EQ_FUNC,
                         func->arguments()[1], cmp_type);
      if (tree)
      {
        Item **arg, **end;
        for (arg= func->arguments()+2, end= arg+func->argument_count()-2;
             arg < end ; arg++)
        {
          tree= tree_or(param, tree, get_mm_parts(param, cond_func, field, 
                                                  Item_func::EQ_FUNC,
                                                  *arg, cmp_type));
        }
      }
    }
    break;
  }
  default: 
  {
    /* 
       Here the function for the following predicates are processed:
       <, <=, =, >=, >, LIKE, IS NULL, IS NOT NULL.
       If the predicate is of the form (value op field) it is handled
       as the equivalent predicate (field rev_op value), e.g.
       2 <= a is handled as a >= 2.
    */
    Item_func::Functype func_type=
      (value != cond_func->arguments()[0]) ? cond_func->functype() :
        ((Item_bool_func2*) cond_func)->rev_functype();
    tree= get_mm_parts(param, cond_func, field, func_type, value, cmp_type);
  }
  }

  DBUG_RETURN(tree);
}


/*
  Build conjunction of all SEL_TREEs for a simple predicate applying equalities
 
  SYNOPSIS
    get_full_func_mm_tree()
      param       PARAM from SQL_SELECT::test_quick_select
      cond_func   item for the predicate
      field_item  field in the predicate
      value       constant in the predicate (or a field already read from 
                  a table in the case of dynamic range access)
                  (for BETWEEN it contains the number of the field argument,
                   for IN it's always 0) 
      inv         TRUE <> NOT cond_func is considered
                  (makes sense only when cond_func is BETWEEN or IN)

  DESCRIPTION
    For a simple SARGable predicate of the form (f op c), where f is a field and
    c is a constant, the function builds a conjunction of all SEL_TREES that can
    be obtained by the substitution of f for all different fields equal to f.

  NOTES  
    If the WHERE condition contains a predicate (fi op c),
    then not only SELL_TREE for this predicate is built, but
    the trees for the results of substitution of fi for
    each fj belonging to the same multiple equality as fi
    are built as well.
    E.g. for WHERE t1.a=t2.a AND t2.a > 10 
    a SEL_TREE for t2.a > 10 will be built for quick select from t2
    and   
    a SEL_TREE for t1.a > 10 will be built for quick select from t1.

    A BETWEEN predicate of the form (fi [NOT] BETWEEN c1 AND c2) is treated
    in a similar way: we build a conjuction of trees for the results
    of all substitutions of fi for equal fj.
    Yet a predicate of the form (c BETWEEN f1i AND f2i) is processed
    differently. It is considered as a conjuction of two SARGable
    predicates (f1i <= c) and (f2i <=c) and the function get_full_func_mm_tree
    is called for each of them separately producing trees for 
       AND j (f1j <=c ) and AND j (f2j <= c) 
    After this these two trees are united in one conjunctive tree.
    It's easy to see that the same tree is obtained for
       AND j,k (f1j <=c AND f2k<=c)
    which is equivalent to 
       AND j,k (c BETWEEN f1j AND f2k).
    The validity of the processing of the predicate (c NOT BETWEEN f1i AND f2i)
    which equivalent to (f1i > c OR f2i < c) is not so obvious. Here the
    function get_full_func_mm_tree is called for (f1i > c) and (f2i < c)
    producing trees for AND j (f1j > c) and AND j (f2j < c). Then this two
    trees are united in one OR-tree. The expression 
      (AND j (f1j > c) OR AND j (f2j < c)
    is equivalent to the expression
      AND j,k (f1j > c OR f2k < c) 
    which is just a translation of 
      AND j,k (c NOT BETWEEN f1j AND f2k)

    In the cases when one of the items f1, f2 is a constant c1 we do not create
    a tree for it at all. It works for BETWEEN predicates but does not
    work for NOT BETWEEN predicates as we have to evaluate the expression
    with it. If it is TRUE then the other tree can be completely ignored.
    We do not do it now and no trees are built in these cases for
    NOT BETWEEN predicates.

    As to IN predicates only ones of the form (f IN (c1,...,cn)),
    where f1 is a field and c1,...,cn are constant, are considered as
    SARGable. We never try to narrow the index scan using predicates of
    the form (c IN (c1,...,f,...,cn)). 
      
  RETURN 
    Pointer to the tree representing the built conjunction of SEL_TREEs
*/

static SEL_TREE *get_full_func_mm_tree(RANGE_OPT_PARAM *param,
                                       Item_func *cond_func,
                                       Item_field *field_item, Item *value, 
                                       bool inv)
{
  SEL_TREE *tree= 0;
  SEL_TREE *ftree= 0;
  table_map ref_tables= 0;
  table_map param_comp= ~(param->prev_tables | param->read_tables |
		          param->current_table);
  DBUG_ENTER("get_full_func_mm_tree");

#ifdef HAVE_SPATIAL
  if (field_item->field->type() == MYSQL_TYPE_GEOMETRY)
  {
    /* We have to be able to store all sorts of spatial features here */
    ((Field_geom*) field_item->field)->geom_type= Field::GEOM_GEOMETRY;
  }
#endif /*HAVE_SPATIAL*/

  for (uint i= 0; i < cond_func->arg_count; i++)
  {
    Item *arg= cond_func->arguments()[i]->real_item();
    if (arg != field_item)
      ref_tables|= arg->used_tables();
  }
  Field *field= field_item->field;
  Item_result cmp_type= field->cmp_type();
  if (!((ref_tables | field->table->map) & param_comp))
    ftree= get_func_mm_tree(param, cond_func, field, value, cmp_type, inv);
  Item_equal *item_equal= field_item->item_equal;
  if (item_equal)
  {
    Item_equal_fields_iterator it(*item_equal);
    while (it++)
    {
      Field *f= it.get_curr_field();
      if (field->eq(f))
        continue;
      if (!((ref_tables | f->table->map) & param_comp))
      {
        tree= get_func_mm_tree(param, cond_func, f, value, cmp_type, inv);
        ftree= !ftree ? tree : tree_and(param, ftree, tree);
      }
    }
  }
  DBUG_RETURN(ftree);
}

	/* make a select tree of all keys in condition */

static SEL_TREE *get_mm_tree(RANGE_OPT_PARAM *param,COND *cond)
{
  SEL_TREE *tree=0;
  SEL_TREE *ftree= 0;
  Item_field *field_item= 0;
  bool inv= FALSE;
  Item *value= 0;
  DBUG_ENTER("get_mm_tree");

  if (cond->type() == Item::COND_ITEM)
  {
    List_iterator<Item> li(*((Item_cond*) cond)->argument_list());

    if (((Item_cond*) cond)->functype() == Item_func::COND_AND_FUNC)
    {
      tree= NULL;
      Item *item;
      while ((item=li++))
      {
        SEL_TREE *new_tree= get_mm_tree(param,item);
        if (param->statement_should_be_aborted())
          DBUG_RETURN(NULL);
        tree= tree_and(param,tree,new_tree);
        if (tree && tree->type == SEL_TREE::IMPOSSIBLE)
          break;
      }
    }
    else
    {                                           // COND OR
      tree= get_mm_tree(param,li++);
      if (param->statement_should_be_aborted())
        DBUG_RETURN(NULL);
      if (tree)
      {
        Item *item;
        while ((item=li++))
        {
          SEL_TREE *new_tree=get_mm_tree(param,item);
          if (new_tree == NULL || param->statement_should_be_aborted())
            DBUG_RETURN(NULL);
          tree= tree_or(param,tree,new_tree);
          if (tree == NULL || tree->type == SEL_TREE::ALWAYS)
            break;
        }
      }
    }
    DBUG_RETURN(tree);
  }
  /* Here when simple cond */
  if (cond->const_item())
  {
    if (cond->is_expensive())
      DBUG_RETURN(0);
    /*
      During the cond->val_int() evaluation we can come across a subselect 
      item which may allocate memory on the thd->mem_root and assumes 
      all the memory allocated has the same life span as the subselect 
      item itself. So we have to restore the thread's mem_root here.
    */
    MEM_ROOT *tmp_root= param->mem_root;
    param->thd->mem_root= param->old_root;
    tree= cond->val_int() ? new(tmp_root) SEL_TREE(SEL_TREE::ALWAYS) :
                            new(tmp_root) SEL_TREE(SEL_TREE::IMPOSSIBLE);
    param->thd->mem_root= tmp_root;
    DBUG_RETURN(tree);
  }

  table_map ref_tables= 0;
  table_map param_comp= ~(param->prev_tables | param->read_tables |
		          param->current_table);
  if (cond->type() != Item::FUNC_ITEM)
  {						// Should be a field
    ref_tables= cond->used_tables();
    if ((ref_tables & param->current_table) ||
	(ref_tables & ~(param->prev_tables | param->read_tables)))
      DBUG_RETURN(0);
    DBUG_RETURN(new SEL_TREE(SEL_TREE::MAYBE));
  }

  Item_func *cond_func= (Item_func*) cond;
  if (cond_func->functype() == Item_func::BETWEEN ||
      cond_func->functype() == Item_func::IN_FUNC)
    inv= ((Item_func_opt_neg *) cond_func)->negated;
  else if (cond_func->select_optimize() == Item_func::OPTIMIZE_NONE)
    DBUG_RETURN(0);			       

  param->cond= cond;

  switch (cond_func->functype()) {
  case Item_func::BETWEEN:
    if (cond_func->arguments()[0]->real_item()->type() == Item::FIELD_ITEM)
    {
      field_item= (Item_field*) (cond_func->arguments()[0]->real_item());
      ftree= get_full_func_mm_tree(param, cond_func, field_item, NULL, inv);
    }

    /*
      Concerning the code below see the NOTES section in
      the comments for the function get_full_func_mm_tree()
    */
    for (uint i= 1 ; i < cond_func->arg_count ; i++)
    {
      if (cond_func->arguments()[i]->real_item()->type() == Item::FIELD_ITEM)
      {
        field_item= (Item_field*) (cond_func->arguments()[i]->real_item());
        SEL_TREE *tmp= get_full_func_mm_tree(param, cond_func, 
                                    field_item, (Item*)(intptr)i, inv);
        if (inv)
        {
          tree= !tree ? tmp : tree_or(param, tree, tmp);
          if (tree == NULL)
            break;
        }
        else 
          tree= tree_and(param, tree, tmp);
      }
      else if (inv)
      { 
        tree= 0;
        break;
      }
    }

    ftree = tree_and(param, ftree, tree);
    break;
  case Item_func::IN_FUNC:
  {
    Item_func_in *func=(Item_func_in*) cond_func;
    if (func->key_item()->real_item()->type() != Item::FIELD_ITEM)
      DBUG_RETURN(0);
    field_item= (Item_field*) (func->key_item()->real_item());
    ftree= get_full_func_mm_tree(param, cond_func, field_item, NULL, inv);
    break;
  }
  case Item_func::MULT_EQUAL_FUNC:
  {
    Item_equal *item_equal= (Item_equal *) cond;    
    if (!(value= item_equal->get_const()) || value->is_expensive())
      DBUG_RETURN(0);
    Item_equal_fields_iterator it(*item_equal);
    ref_tables= value->used_tables();
    while (it++)
    {
      Field *field= it.get_curr_field();
      Item_result cmp_type= field->cmp_type();
      if (!((ref_tables | field->table->map) & param_comp))
      {
        tree= get_mm_parts(param, cond, field, Item_func::EQ_FUNC,
		           value,cmp_type);
        ftree= !ftree ? tree : tree_and(param, ftree, tree);
      }
    }
    
    DBUG_RETURN(ftree);
  }
  default:

    DBUG_ASSERT (!ftree);
    if (cond_func->arguments()[0]->real_item()->type() == Item::FIELD_ITEM)
    {
      field_item= (Item_field*) (cond_func->arguments()[0]->real_item());
      value= cond_func->arg_count > 1 ? cond_func->arguments()[1] : NULL;
      if (value && value->is_expensive())
        DBUG_RETURN(0);
<<<<<<< HEAD
      ftree= get_full_func_mm_tree(param, cond_func, field_item, value, inv);
=======
      if (!cond_func->arguments()[0]->real_item()->const_item())
        ftree= get_full_func_mm_tree(param, cond_func, field_item, value, inv);
>>>>>>> 3fc927df
    }
    /*
      Even if get_full_func_mm_tree() was executed above and did not
      return a range predicate it may still be possible to create one
      by reversing the order of the operands. Note that this only
      applies to predicates where both operands are fields. Example: A
      query of the form

         WHERE t1.a OP t2.b

      In this case, arguments()[0] == t1.a and arguments()[1] == t2.b.
      When creating range predicates for t2, get_full_func_mm_tree()
      above will return NULL because 'field' belongs to t1 and only
      predicates that applies to t2 are of interest. In this case a
      call to get_full_func_mm_tree() with reversed operands (see
      below) may succeed.
    */
    if (!ftree && cond_func->have_rev_func() &&
        cond_func->arguments()[1]->real_item()->type() == Item::FIELD_ITEM)
    {
      field_item= (Item_field*) (cond_func->arguments()[1]->real_item());
      value= cond_func->arguments()[0];
      if (value && value->is_expensive())
        DBUG_RETURN(0);
<<<<<<< HEAD
      ftree= get_full_func_mm_tree(param, cond_func, field_item, value, inv);
=======
      if (!cond_func->arguments()[1]->real_item()->const_item())
        ftree= get_full_func_mm_tree(param, cond_func, field_item, value, inv);
>>>>>>> 3fc927df
    }
  }

  DBUG_RETURN(ftree);
}


static SEL_TREE *
get_mm_parts(RANGE_OPT_PARAM *param, COND *cond_func, Field *field,
	     Item_func::Functype type,
	     Item *value, Item_result cmp_type)
{
  DBUG_ENTER("get_mm_parts");
  if (field->table != param->table)
    DBUG_RETURN(0);

  KEY_PART *key_part = param->key_parts;
  KEY_PART *end = param->key_parts_end;
  SEL_TREE *tree=0;
  if (value &&
      value->used_tables() & ~(param->prev_tables | param->read_tables))
    DBUG_RETURN(0);
  for (; key_part != end ; key_part++)
  {
    if (field->eq(key_part->field))
    {
      SEL_ARG *sel_arg=0;
      if (!tree && !(tree=new SEL_TREE()))
	DBUG_RETURN(0);				// OOM
      if (!value || !(value->used_tables() & ~param->read_tables))
      {
	sel_arg=get_mm_leaf(param,cond_func,
			    key_part->field,key_part,type,value);
	if (!sel_arg)
	  continue;
	if (sel_arg->type == SEL_ARG::IMPOSSIBLE)
	{
	  tree->type=SEL_TREE::IMPOSSIBLE;
	  DBUG_RETURN(tree);
	}
      }
      else
      {
	// This key may be used later
	if (!(sel_arg= new SEL_ARG(SEL_ARG::MAYBE_KEY)))
	  DBUG_RETURN(0);			// OOM
      }
      sel_arg->part=(uchar) key_part->part;
      sel_arg->max_part_no= sel_arg->part+1;
      tree->keys[key_part->key]=sel_add(tree->keys[key_part->key],sel_arg);
      tree->keys_map.set_bit(key_part->key);
    }
  }

  if (tree && tree->merges.is_empty() && tree->keys_map.is_clear_all())
    tree= NULL;
  DBUG_RETURN(tree);
}


static SEL_ARG *
get_mm_leaf(RANGE_OPT_PARAM *param, COND *conf_func, Field *field,
            KEY_PART *key_part, Item_func::Functype type,Item *value)
{
  uint maybe_null=(uint) field->real_maybe_null();
  bool optimize_range;
  SEL_ARG *tree= 0;
  MEM_ROOT *alloc= param->mem_root;
  uchar *str;
  int err;
  DBUG_ENTER("get_mm_leaf");

  /*
    We need to restore the runtime mem_root of the thread in this
    function because it evaluates the value of its argument, while
    the argument can be any, e.g. a subselect. The subselect
    items, in turn, assume that all the memory allocated during
    the evaluation has the same life span as the item itself.
    TODO: opt_range.cc should not reset thd->mem_root at all.
  */
  param->thd->mem_root= param->old_root;
  if (!value)					// IS NULL or IS NOT NULL
  {
    if (field->table->maybe_null)		// Can't use a key on this
      goto end;
    if (!maybe_null)				// Not null field
    {
      if (type == Item_func::ISNULL_FUNC)
        tree= &null_element;
      goto end;
    }
    if (!(tree= new (alloc) SEL_ARG(field,is_null_string,is_null_string)))
      goto end;                                 // out of memory
    if (type == Item_func::ISNOTNULL_FUNC)
    {
      tree->min_flag=NEAR_MIN;		    /* IS NOT NULL ->  X > NULL */
      tree->max_flag=NO_MAX_RANGE;
    }
    goto end;
  }

  /*
    1. Usually we can't use an index if the column collation
       differ from the operation collation.

    2. However, we can reuse a case insensitive index for
       the binary searches:

       WHERE latin1_swedish_ci_column = 'a' COLLATE lati1_bin;

       WHERE latin1_swedish_ci_colimn = BINARY 'a '

  */
  if (field->result_type() == STRING_RESULT &&
      field->match_collation_to_optimize_range() &&
      value->result_type() == STRING_RESULT &&
      key_part->image_type == Field::itRAW &&
      field->charset() != conf_func->compare_collation() &&
      !(conf_func->compare_collation()->state & MY_CS_BINSORT &&
        (type == Item_func::EQUAL_FUNC || type == Item_func::EQ_FUNC)))
    goto end;

  if (key_part->image_type == Field::itMBR)
  {
    // @todo: use is_spatial_operator() instead?
    switch (type) {
    case Item_func::SP_EQUALS_FUNC:
    case Item_func::SP_DISJOINT_FUNC:
    case Item_func::SP_INTERSECTS_FUNC:
    case Item_func::SP_TOUCHES_FUNC:
    case Item_func::SP_CROSSES_FUNC:
    case Item_func::SP_WITHIN_FUNC:
    case Item_func::SP_CONTAINS_FUNC:
    case Item_func::SP_OVERLAPS_FUNC:
      break;
    default:
      /* 
        We cannot involve spatial indexes for queries that
        don't use MBREQUALS(), MBRDISJOINT(), etc. functions.
      */
      goto end;
    }
  }

  if (param->using_real_indexes)
    optimize_range= field->optimize_range(param->real_keynr[key_part->key],
                                          key_part->part);
  else
    optimize_range= TRUE;

  if (type == Item_func::LIKE_FUNC)
  {
    bool like_error;
    char buff1[MAX_FIELD_WIDTH];
    uchar *min_str,*max_str;
    String tmp(buff1,sizeof(buff1),value->collation.collation),*res;
    size_t length, offset, min_length, max_length;
    uint field_length= field->pack_length()+maybe_null;

    if (!optimize_range)
      goto end;
    if (!(res= value->val_str(&tmp)))
    {
      tree= &null_element;
      goto end;
    }

    /*
      TODO:
      Check if this was a function. This should have be optimized away
      in the sql_select.cc
    */
    if (res != &tmp)
    {
      tmp.copy(*res);				// Get own copy
      res= &tmp;
    }
    if (field->cmp_type() != STRING_RESULT)
      goto end;                                 // Can only optimize strings

    offset=maybe_null;
    length=key_part->store_length;

    if (length != key_part->length  + maybe_null)
    {
      /* key packed with length prefix */
      offset+= HA_KEY_BLOB_LENGTH;
      field_length= length - HA_KEY_BLOB_LENGTH;
    }
    else
    {
      if (unlikely(length < field_length))
      {
	/*
	  This can only happen in a table created with UNIREG where one key
	  overlaps many fields
	*/
	length= field_length;
      }
      else
	field_length= length;
    }
    length+=offset;
    if (!(min_str= (uchar*) alloc_root(alloc, length*2)))
      goto end;

    max_str=min_str+length;
    if (maybe_null)
      max_str[0]= min_str[0]=0;

    field_length-= maybe_null;
    like_error= my_like_range(field->charset(),
			      res->ptr(), res->length(),
			      ((Item_func_like*)(param->cond))->escape,
			      wild_one, wild_many,
			      field_length,
			      (char*) min_str+offset, (char*) max_str+offset,
			      &min_length, &max_length);
    if (like_error)				// Can't optimize with LIKE
      goto end;

    if (offset != maybe_null)			// BLOB or VARCHAR
    {
      int2store(min_str+maybe_null,min_length);
      int2store(max_str+maybe_null,max_length);
    }
    tree= new (alloc) SEL_ARG(field, min_str, max_str);
    goto end;
  }

  if (!optimize_range &&
      type != Item_func::EQ_FUNC &&
      type != Item_func::EQUAL_FUNC)
    goto end;                                   // Can't optimize this

  /*
    We can't always use indexes when comparing a string index to a number
    cmp_type() is checked to allow compare of dates to numbers
  */
  if (field->cmp_type() == STRING_RESULT && value->cmp_type() != STRING_RESULT)
    goto end;
  err= value->save_in_field_no_warnings(field, 1);
  if (err > 0)
  {
    if (field->cmp_type() != value->result_type())
    {
      if ((type == Item_func::EQ_FUNC || type == Item_func::EQUAL_FUNC) &&
          value->result_type() == item_cmp_type(field->result_type(),
                                                value->result_type()))
      {
        tree= new (alloc) SEL_ARG(field, 0, 0);
        tree->type= SEL_ARG::IMPOSSIBLE;
        goto end;
      }
      else
      {
        /*
          TODO: We should return trees of the type SEL_ARG::IMPOSSIBLE
          for the cases like int_field > 999999999999999999999999 as well.
        */
        tree= 0;
        if (err == 3 && field->type() == FIELD_TYPE_DATE &&
            (type == Item_func::GT_FUNC || type == Item_func::GE_FUNC ||
             type == Item_func::LT_FUNC || type == Item_func::LE_FUNC) )
        {
          /*
            We were saving DATETIME into a DATE column, the conversion went ok
            but a non-zero time part was cut off.

            In MySQL's SQL dialect, DATE and DATETIME are compared as datetime
            values. Index over a DATE column uses DATE comparison. Changing 
            from one comparison to the other is possible:

            datetime(date_col)< '2007-12-10 12:34:55' -> date_col<='2007-12-10'
            datetime(date_col)<='2007-12-10 12:34:55' -> date_col<='2007-12-10'

            datetime(date_col)> '2007-12-10 12:34:55' -> date_col>='2007-12-10'
            datetime(date_col)>='2007-12-10 12:34:55' -> date_col>='2007-12-10'

            but we'll need to convert '>' to '>=' and '<' to '<='. This will
            be done together with other types at the end of this function
            (grep for stored_field_cmp_to_item)
          */
        }
        else
          goto end;
      }
    }

    /*
      guaranteed at this point:  err > 0; field and const of same type
      If an integer got bounded (e.g. to within 0..255 / -128..127)
      for < or >, set flags as for <= or >= (no NEAR_MAX / NEAR_MIN)
    */
    else if (err == 1 && field->result_type() == INT_RESULT)
    {
      if (type == Item_func::LT_FUNC && (value->val_int() > 0))
        type = Item_func::LE_FUNC;
      else if (type == Item_func::GT_FUNC &&
               (field->type() != FIELD_TYPE_BIT) &&
               !((Field_num*)field)->unsigned_flag &&
               !((Item_int*)value)->unsigned_flag &&
               (value->val_int() < 0))
        type = Item_func::GE_FUNC;
    }
  }
  else if (err < 0)
  {
    /* This happens when we try to insert a NULL field in a not null column */
    tree= &null_element;                        // cmp with NULL is never TRUE
    goto end;
  }

  /*
    Any sargable predicate except "<=>" involving NULL as a constant is always
    FALSE
  */
  if (type != Item_func::EQUAL_FUNC && field->is_real_null())
  {
    tree= &null_element;
    goto end;
  }
  
  str= (uchar*) alloc_root(alloc, key_part->store_length+1);
  if (!str)
    goto end;
  if (maybe_null)
    *str= (uchar) field->is_real_null();        // Set to 1 if null
  field->get_key_image(str+maybe_null, key_part->length,
                       key_part->image_type);
  if (!(tree= new (alloc) SEL_ARG(field, str, str)))
    goto end;                                   // out of memory

  /*
    Check if we are comparing an UNSIGNED integer with a negative constant.
    In this case we know that:
    (a) (unsigned_int [< | <=] negative_constant) == FALSE
    (b) (unsigned_int [> | >=] negative_constant) == TRUE
    In case (a) the condition is false for all values, and in case (b) it
    is true for all values, so we can avoid unnecessary retrieval and condition
    testing, and we also get correct comparison of unsinged integers with
    negative integers (which otherwise fails because at query execution time
    negative integers are cast to unsigned if compared with unsigned).
   */
  if (field->result_type() == INT_RESULT &&
      value->result_type() == INT_RESULT &&
      ((field->type() == FIELD_TYPE_BIT || 
       ((Field_num *) field)->unsigned_flag) && 
       !((Item_int*) value)->unsigned_flag))
  {
    longlong item_val= value->val_int();
    if (item_val < 0)
    {
      if (type == Item_func::LT_FUNC || type == Item_func::LE_FUNC)
      {
        tree->type= SEL_ARG::IMPOSSIBLE;
        goto end;
      }
      if (type == Item_func::GT_FUNC || type == Item_func::GE_FUNC)
      {
        tree= 0;
        goto end;
      }
    }
  }

  switch (type) {
  case Item_func::LT_FUNC:
    if (stored_field_cmp_to_item(param->thd, field, value) == 0)
      tree->max_flag=NEAR_MAX;
    /* fall through */
  case Item_func::LE_FUNC:
    if (!maybe_null)
      tree->min_flag=NO_MIN_RANGE;		/* From start */
    else
    {						// > NULL
      tree->min_value=is_null_string;
      tree->min_flag=NEAR_MIN;
    }
    break;
  case Item_func::GT_FUNC:
    /* Don't use open ranges for partial key_segments */
    if ((!(key_part->flag & HA_PART_KEY_SEG)) &&
        (stored_field_cmp_to_item(param->thd, field, value) <= 0))
      tree->min_flag=NEAR_MIN;
    tree->max_flag= NO_MAX_RANGE;
    break;
  case Item_func::GE_FUNC:
    /* Don't use open ranges for partial key_segments */
    if ((!(key_part->flag & HA_PART_KEY_SEG)) &&
        (stored_field_cmp_to_item(param->thd, field, value) < 0))
      tree->min_flag= NEAR_MIN;
    tree->max_flag=NO_MAX_RANGE;
    break;
  case Item_func::SP_EQUALS_FUNC:
    tree->min_flag=GEOM_FLAG | HA_READ_MBR_EQUAL;// NEAR_MIN;//512;
    tree->max_flag=NO_MAX_RANGE;
    break;
  case Item_func::SP_DISJOINT_FUNC:
    tree->min_flag=GEOM_FLAG | HA_READ_MBR_DISJOINT;// NEAR_MIN;//512;
    tree->max_flag=NO_MAX_RANGE;
    break;
  case Item_func::SP_INTERSECTS_FUNC:
    tree->min_flag=GEOM_FLAG | HA_READ_MBR_INTERSECT;// NEAR_MIN;//512;
    tree->max_flag=NO_MAX_RANGE;
    break;
  case Item_func::SP_TOUCHES_FUNC:
    tree->min_flag=GEOM_FLAG | HA_READ_MBR_INTERSECT;// NEAR_MIN;//512;
    tree->max_flag=NO_MAX_RANGE;
    break;

  case Item_func::SP_CROSSES_FUNC:
    tree->min_flag=GEOM_FLAG | HA_READ_MBR_INTERSECT;// NEAR_MIN;//512;
    tree->max_flag=NO_MAX_RANGE;
    break;
  case Item_func::SP_WITHIN_FUNC:
    tree->min_flag=GEOM_FLAG | HA_READ_MBR_WITHIN;// NEAR_MIN;//512;
    tree->max_flag=NO_MAX_RANGE;
    break;

  case Item_func::SP_CONTAINS_FUNC:
    tree->min_flag=GEOM_FLAG | HA_READ_MBR_CONTAIN;// NEAR_MIN;//512;
    tree->max_flag=NO_MAX_RANGE;
    break;
  case Item_func::SP_OVERLAPS_FUNC:
    tree->min_flag=GEOM_FLAG | HA_READ_MBR_INTERSECT;// NEAR_MIN;//512;
    tree->max_flag=NO_MAX_RANGE;
    break;

  default:
    break;
  }

end:
  param->thd->mem_root= alloc;
  DBUG_RETURN(tree);
}


/******************************************************************************
** Tree manipulation functions
** If tree is 0 it means that the condition can't be tested. It refers
** to a non existent table or to a field in current table with isn't a key.
** The different tree flags:
** IMPOSSIBLE:	 Condition is never TRUE
** ALWAYS:	 Condition is always TRUE
** MAYBE:	 Condition may exists when tables are read
** MAYBE_KEY:	 Condition refers to a key that may be used in join loop
** KEY_RANGE:	 Condition uses a key
******************************************************************************/

/*
  Add a new key test to a key when scanning through all keys
  This will never be called for same key parts.
*/

static SEL_ARG *
sel_add(SEL_ARG *key1,SEL_ARG *key2)
{
  SEL_ARG *root,**key_link;

  if (!key1)
    return key2;
  if (!key2)
    return key1;

  key_link= &root;
  while (key1 && key2)
  {
    if (key1->part < key2->part)
    {
      *key_link= key1;
      key_link= &key1->next_key_part;
      key1=key1->next_key_part;
    }
    else
    {
      *key_link= key2;
      key_link= &key2->next_key_part;
      key2=key2->next_key_part;
    }
  }
  *key_link=key1 ? key1 : key2;
  return root;
}


/* 
  Build a range tree for the conjunction of the range parts of two trees

  SYNOPSIS
    and_range_trees()
      param           Context info for the operation
      tree1           SEL_TREE for the first conjunct          
      tree2           SEL_TREE for the second conjunct
      result          SEL_TREE for the result

  DESCRIPTION
    This function takes range parts of two trees tree1 and tree2 and builds
    a range tree for the conjunction of the formulas that these two range parts
    represent.
    More exactly: 
    if the range part of tree1 represents the normalized formula 
      R1_1 AND ... AND R1_k,
    and the range part of tree2 represents the normalized formula
      R2_1 AND ... AND R2_k,
    then the range part of the result represents the formula:
     RT = R_1 AND ... AND R_k, where R_i=(R1_i AND R2_i) for each i from [1..k]

    The function assumes that tree1 is never equal to tree2. At the same
    time the tree result can be the same as tree1 (but never as tree2).
    If result==tree1 then rt replaces the range part of tree1 leaving
    imerges as they are.
    if result!=tree1 than it is assumed that the SEL_ARG trees in tree1 and
    tree2 should be preserved. Otherwise they can be destroyed.

  RETURN 
    1    if the type the result tree is  SEL_TREE::IMPOSSIBLE
    0    otherwise    
*/

static
int and_range_trees(RANGE_OPT_PARAM *param, SEL_TREE *tree1, SEL_TREE *tree2,
                    SEL_TREE *result)
{
  DBUG_ENTER("and_ranges");
  key_map  result_keys;
  result_keys.clear_all();
  key_map anded_keys= tree1->keys_map;
  anded_keys.merge(tree2->keys_map);
  int key_no;
  key_map::Iterator it(anded_keys);
  while ((key_no= it++) != key_map::Iterator::BITMAP_END)
  {
    uint flag=0;
    SEL_ARG *key1= tree1->keys[key_no];
    SEL_ARG *key2= tree2->keys[key_no];
    if (key1 && !key1->simple_key())
      flag|= CLONE_KEY1_MAYBE;
    if (key2 && !key2->simple_key())
      flag|=CLONE_KEY2_MAYBE;
    if (result != tree1)
    { 
      if (key1)
        key1->incr_refs();
      if (key2)
        key2->incr_refs();
    }
    SEL_ARG *key;
    if ((result->keys[key_no]= key =key_and(param, key1, key2, flag)))
    {
      if (key && key->type == SEL_ARG::IMPOSSIBLE)
      {
	result->type= SEL_TREE::IMPOSSIBLE;
        DBUG_RETURN(1);
      }
      result_keys.set_bit(key_no);
#ifdef EXTRA_DEBUG
      if (param->alloced_sel_args < SEL_ARG::MAX_SEL_ARGS) 
        key->test_use_count(key);
#endif
    }
  }
  result->keys_map= result_keys;
  DBUG_RETURN(0);
}
  

/*
  Build a SEL_TREE for a conjunction out of such trees for the conjuncts

  SYNOPSIS
    tree_and()
      param           Context info for the operation
      tree1           SEL_TREE for the first conjunct          
      tree2           SEL_TREE for the second conjunct

  DESCRIPTION
    This function builds a tree for the formula (A AND B) out of the trees
    tree1 and tree2 that has been built for the formulas A and B respectively.

    In a general case
      tree1 represents the formula RT1 AND MT1,
        where RT1 = R1_1 AND ... AND R1_k1, MT1=M1_1 AND ... AND M1_l1;
      tree2 represents the formula RT2 AND MT2 
        where RT2 = R2_1 AND ... AND R2_k2, MT2=M2_1 AND ... AND M2_l2.

    The result tree will represent the formula of the the following structure:
      RT AND RT1MT2 AND RT2MT1, such that
        rt is a tree obtained by range intersection of trees tree1 and tree2,
        RT1MT2 = RT1M2_1 AND ... AND RT1M2_l2,
        RT2MT1 = RT2M1_1 AND ... AND RT2M1_l1,
        where rt1m2_i (i=1,...,l2) is the result of the pushdown operation
        of range tree rt1 into imerge m2_i, while rt2m1_j (j=1,...,l1) is the
        result of the pushdown operation of range tree rt2 into imerge m1_j.

    RT1MT2/RT2MT is empty if MT2/MT1 is empty.
 
    The range intersection of two range trees is produced by the function
    and_range_trees. The pushdown of a range tree to a imerge is performed
    by the function imerge_list_and_tree. This function may produce imerges
    containing only one range tree. Such trees are intersected with rt and 
    the result of intersection is returned as the range part of the result
    tree, while the corresponding imerges are removed altogether from its
    imerge part. 
    
  NOTE
    The pushdown operation of range trees into imerges is needed to be able
    to construct valid imerges for the condition like this:
      key1_p1=c1 AND (key1_p2 BETWEEN c21 AND c22 OR key2 < c2)

  NOTE
    Currently we do not support intersection between indexes and index merges.
    When this will be supported the list of imerges for the result tree
    should include also imerges from M1 and M2. That's why an extra parameter
    is added to the function imerge_list_and_tree. If we call the function
    with the last parameter equal to FALSE then MT1 and MT2 will be preserved
    in the imerge list of the result tree. This can lead to the exponential
    growth of the imerge list though. 
    Currently the last parameter of imerge_list_and_tree calls is always
    TRUE.

  RETURN
    The result tree, if a success
    0 - otherwise.        
*/

static 
SEL_TREE *tree_and(RANGE_OPT_PARAM *param, SEL_TREE *tree1, SEL_TREE *tree2)
{
  DBUG_ENTER("tree_and");
  if (!tree1)
    DBUG_RETURN(tree2);
  if (!tree2)
    DBUG_RETURN(tree1);
  if (tree1->type == SEL_TREE::IMPOSSIBLE || tree2->type == SEL_TREE::ALWAYS)
    DBUG_RETURN(tree1);
  if (tree2->type == SEL_TREE::IMPOSSIBLE || tree1->type == SEL_TREE::ALWAYS)
    DBUG_RETURN(tree2);
  if (tree1->type == SEL_TREE::MAYBE)
  {
    if (tree2->type == SEL_TREE::KEY)
      tree2->type=SEL_TREE::KEY_SMALLER;
    DBUG_RETURN(tree2);
  }
  if (tree2->type == SEL_TREE::MAYBE)
  {
    tree1->type=SEL_TREE::KEY_SMALLER;
    DBUG_RETURN(tree1);
  }

  if (!tree1->merges.is_empty())
    imerge_list_and_tree(param, &tree1->merges, tree2, TRUE);
  if (!tree2->merges.is_empty())
    imerge_list_and_tree(param, &tree2->merges, tree1, TRUE);
  if (and_range_trees(param, tree1, tree2, tree1))
    DBUG_RETURN(tree1);
  imerge_list_and_list(&tree1->merges, &tree2->merges);
  eliminate_single_tree_imerges(param, tree1);
  DBUG_RETURN(tree1);
}


/*
  Eliminate single tree imerges in a SEL_TREE objects

  SYNOPSIS
    eliminate_single_tree_imerges()
      param      Context info for the function
      tree       SEL_TREE where single tree imerges are to be eliminated 

  DESCRIPTION
    For each imerge in 'tree' that contains only one disjunct tree, i.e.
    for any imerge of the form m=rt, the function performs and operation
    the range part of tree, replaces rt the with the result of anding and
    removes imerge m from the the merge part of 'tree'.

  RETURN VALUE
    none          
*/

static
void eliminate_single_tree_imerges(RANGE_OPT_PARAM *param, SEL_TREE *tree)
{
  SEL_IMERGE *imerge;
  List<SEL_IMERGE> merges= tree->merges;
  List_iterator<SEL_IMERGE> it(merges);
  tree->merges.empty();
  while ((imerge= it++))
  {
    if (imerge->trees+1 == imerge->trees_next)
    {
      tree= tree_and(param, tree, *imerge->trees);
      it.remove();
    }
  }
  tree->merges= merges;
} 


/*
  For two trees check that there are indexes with ranges in both of them  
 
  SYNOPSIS
    sel_trees_have_common_keys()
      tree1           SEL_TREE for the first tree
      tree2           SEL_TREE for the second tree
      common_keys OUT bitmap of all indexes with ranges in both trees

  DESCRIPTION
    For two trees tree1 and tree1 the function checks if there are indexes
    in their range parts such that SEL_ARG trees are defined for them in the
    range parts of both trees. The function returns the bitmap of such 
    indexes in the parameter common_keys.

  RETURN 
    TRUE    if there are such indexes (common_keys is nor empty)
    FALSE   otherwise
*/

static
bool sel_trees_have_common_keys(SEL_TREE *tree1, SEL_TREE *tree2, 
                                key_map *common_keys)
{
  *common_keys= tree1->keys_map;
  common_keys->intersect(tree2->keys_map);
  return !common_keys->is_clear_all();
}


/*
  Check whether range parts of two trees can be ored for some indexes

  SYNOPSIS
    sel_trees_can_be_ored()
      param              Context info for the function
      tree1              SEL_TREE for the first tree
      tree2              SEL_TREE for the second tree
      common_keys IN/OUT IN: bitmap of all indexes with SEL_ARG in both trees
                        OUT: bitmap of all indexes that can be ored

  DESCRIPTION
    For two trees tree1 and tree2 and the bitmap common_keys containing
    bits for indexes that have SEL_ARG trees in range parts of both trees
    the function checks if there are indexes for which SEL_ARG trees can
    be ored. Two SEL_ARG trees for the same index can be ored if the most
    major components of the index used in these trees coincide. If the 
    SEL_ARG trees for an index cannot be ored the function clears the bit
    for this index in the bitmap common_keys.

    The function does not verify that indexes marked in common_keys really
    have SEL_ARG trees in both tree1 and tree2. It assumes that this is true.

  NOTE
    The function sel_trees_can_be_ored is usually used in pair with the
    function sel_trees_have_common_keys.

  RETURN
    TRUE    if there are indexes for which SEL_ARG trees can be ored 
    FALSE   otherwise
*/

static
bool sel_trees_can_be_ored(RANGE_OPT_PARAM* param,
                           SEL_TREE *tree1, SEL_TREE *tree2, 
                           key_map *common_keys)
{
  DBUG_ENTER("sel_trees_can_be_ored");
  if (!sel_trees_have_common_keys(tree1, tree2, common_keys))
    DBUG_RETURN(FALSE);
  int key_no;
  key_map::Iterator it(*common_keys);
  while ((key_no= it++) != key_map::Iterator::BITMAP_END)
  {
    DBUG_ASSERT(tree1->keys[key_no] && tree2->keys[key_no]);
    /* Trees have a common key, check if they refer to the same key part */
    if (tree1->keys[key_no]->part != tree2->keys[key_no]->part)
      common_keys->clear_bit(key_no);
  }
  DBUG_RETURN(!common_keys->is_clear_all());
}

/*
  Check whether range parts of two trees must be ored for some indexes

  SYNOPSIS
    sel_trees_must_be_ored()
      param              Context info for the function
      tree1              SEL_TREE for the first tree
      tree2              SEL_TREE for the second tree
      ordable_keys       bitmap of SEL_ARG trees that can be ored

  DESCRIPTION
    For two trees tree1 and tree2 the function checks whether they must be
    ored. The function assumes that the bitmap ordable_keys contains bits for
    those corresponding pairs of SEL_ARG trees from tree1 and tree2 that can
    be ored.
    We believe that tree1 and tree2 must be ored if any pair of SEL_ARG trees
    r1 and r2, such that r1 is from tree1 and r2 is from tree2 and both
    of them are marked in ordable_keys, can be merged.
    
  NOTE
    The function sel_trees_must_be_ored as a rule is used in pair with the
    function sel_trees_can_be_ored.

  RETURN
    TRUE    if there are indexes for which SEL_ARG trees must be ored 
    FALSE   otherwise
*/

static
bool sel_trees_must_be_ored(RANGE_OPT_PARAM* param,
                            SEL_TREE *tree1, SEL_TREE *tree2,
                            key_map oredable_keys)
{
  key_map tmp;
  DBUG_ENTER("sel_trees_must_be_ored");

  tmp= tree1->keys_map;
  tmp.merge(tree2->keys_map);
  tmp.subtract(oredable_keys);
  if (!tmp.is_clear_all())
    DBUG_RETURN(FALSE);

  int idx1, idx2;
  key_map::Iterator it1(oredable_keys);
  while ((idx1= it1++) != key_map::Iterator::BITMAP_END)
  {
    KEY_PART *key1_init= param->key[idx1]+tree1->keys[idx1]->part;
    KEY_PART *key1_end= param->key[idx1]+tree1->keys[idx1]->max_part_no;
    key_map::Iterator it2(oredable_keys);
    while ((idx2= it2++) != key_map::Iterator::BITMAP_END)
    {
      if (idx2 <= idx1)
        continue;
      
      KEY_PART *key2_init= param->key[idx2]+tree2->keys[idx2]->part;
      KEY_PART *key2_end= param->key[idx2]+tree2->keys[idx2]->max_part_no;
      KEY_PART *part1, *part2;
      for (part1= key1_init, part2= key2_init;
           part1 < key1_end && part2 < key2_end;
           part1++, part2++)
      { 
        if (!part1->field->eq(part2->field))
          DBUG_RETURN(FALSE);
      }
    }
  }
      
  DBUG_RETURN(TRUE);
}  


/*
  Remove the trees that are not suitable for record retrieval

  SYNOPSIS
    remove_nonrange_trees()
      param  Context info for the function
      tree   Tree to be processed, tree->type is KEY or KEY_SMALLER
 
  DESCRIPTION
    This function walks through tree->keys[] and removes the SEL_ARG* trees
    that are not "maybe" trees (*) and cannot be used to construct quick range
    selects.
    (*) - have type MAYBE or MAYBE_KEY. Perhaps we should remove trees of
          these types here as well.

    A SEL_ARG* tree cannot be used to construct quick select if it has
    tree->part != 0. (e.g. it could represent "keypart2 < const").
    
    Normally we allow construction of SEL_TREE objects that have SEL_ARG
    trees that do not allow quick range select construction.
    For example:
    for " keypart1=1 AND keypart2=2 " the execution will proceed as follows:
    tree1= SEL_TREE { SEL_ARG{keypart1=1} }
    tree2= SEL_TREE { SEL_ARG{keypart2=2} } -- can't make quick range select
                                               from this
    call tree_and(tree1, tree2) -- this joins SEL_ARGs into a usable SEL_ARG
                                   tree.

    Another example:
    tree3= SEL_TREE { SEL_ARG{key1part1 = 1} }
    tree4= SEL_TREE { SEL_ARG{key2part2 = 2} }  -- can't make quick range select
                                               from this
    call tree_or(tree3, tree4) -- creates a SEL_MERGE ot of which no index
    merge can be constructed, but it is potentially useful, as anding it with
    tree5= SEL_TREE { SEL_ARG{key2part1 = 3} } creates an index merge that
    represents the formula
      key1part1=1 AND key2part1=3 OR key2part1=3 AND key2part2=2 
    for which an index merge can be built. 

    Any final SEL_TREE may contain SEL_ARG trees for which no quick select
    can be built. Such SEL_ARG trees should be removed from the range part
    before different range scans are evaluated. Such SEL_ARG trees also should
    be removed from all range trees of each index merge before different
    possible index merge plans are evaluated. If after this removal one
    of the range trees in the index merge becomes empty the whole index merge
    must be discarded.
       
  RETURN
    0  Ok, some suitable trees left
    1  No tree->keys[] left.
*/

static bool remove_nonrange_trees(RANGE_OPT_PARAM *param, SEL_TREE *tree)
{
  bool res= FALSE;
  for (uint i=0; i < param->keys; i++)
  {
    if (tree->keys[i])
    {
      if (tree->keys[i]->part)
      {
        tree->keys[i]= NULL;
        tree->keys_map.clear_bit(i);
      }
      else
        res= TRUE;
    }
  }
  return !res;
}


/*
  Build a SEL_TREE for a disjunction out of such trees for the disjuncts

  SYNOPSIS
    tree_or()
      param           Context info for the operation
      tree1           SEL_TREE for the first disjunct          
      tree2           SEL_TREE for the second disjunct

  DESCRIPTION
    This function builds a tree for the formula (A OR B) out of the trees
    tree1 and tree2 that has been built for the formulas A and B respectively.

    In a general case
      tree1 represents the formula RT1 AND MT1,
        where RT1=R1_1 AND ... AND R1_k1, MT1=M1_1 AND ... AND M1_l1;
      tree2 represents the formula RT2 AND MT2 
        where RT2=R2_1 AND ... AND R2_k2, MT2=M2_1 and ... and M2_l2.

    The function constructs the result tree according the formula
      (RT1 OR RT2) AND (MT1 OR RT1) AND (MT2 OR RT2) AND (MT1 OR MT2)
    that is equivalent to the formula (RT1 AND MT1) OR (RT2 AND MT2).

    To limit the number of produced imerges the function considers
    a weaker formula than the original one:
      (RT1 AND M1_1) OR (RT2 AND M2_1) 
    that is equivalent to:
      (RT1 OR RT2)                  (1)
        AND 
      (M1_1 OR M2_1)                (2)
        AND
      (M1_1 OR RT2)                 (3)
        AND
      (M2_1 OR RT1)                 (4)

    For the first conjunct (1) the function builds a tree with a range part
    and, possibly, one imerge. For the other conjuncts (2-4)the function
    produces sets of imerges. All constructed imerges are included into the
    result tree.
    
    For the formula (1) the function produces the tree representing a formula  
    of the structure RT [AND M], such that:
     - the range tree rt contains the result of oring SEL_ARG trees from rt1
       and rt2
     - the imerge m consists of two range trees rt1 and rt2.
    The imerge m is added if it's not true that rt1 and rt2 must be ored
    If rt1 and rt2 can't be ored rt is empty and only m is produced for (1).

    To produce imerges for the formula (2) the function calls the function
    imerge_list_or_list passing it the merge parts of tree1 and tree2 as
    parameters.

    To produce imerges for the formula (3) the function calls the function
    imerge_list_or_tree passing it the imerge m1_1 and the range tree rt2 as
    parameters. Similarly, to produce imerges for the formula (4) the function
    calls the function imerge_list_or_tree passing it the imerge m2_1 and the
    range tree rt1.

    If rt1 is empty then the trees for (1) and (4) are empty.
    If rt2 is empty then the trees for (1) and (3) are empty.
    If mt1 is empty then the trees for (2) and (3) are empty.
    If mt2 is empty then the trees for (2) and (4) are empty.

  RETURN
    The result tree for the operation if a success
    0 - otherwise
*/

static SEL_TREE *
tree_or(RANGE_OPT_PARAM *param,SEL_TREE *tree1,SEL_TREE *tree2)
{
  DBUG_ENTER("tree_or");
  if (!tree1 || !tree2)
    DBUG_RETURN(0);
  if (tree1->type == SEL_TREE::IMPOSSIBLE || tree2->type == SEL_TREE::ALWAYS)
    DBUG_RETURN(tree2);
  if (tree2->type == SEL_TREE::IMPOSSIBLE || tree1->type == SEL_TREE::ALWAYS)
    DBUG_RETURN(tree1);
  if (tree1->type == SEL_TREE::MAYBE)
    DBUG_RETURN(tree1);				// Can't use this
  if (tree2->type == SEL_TREE::MAYBE)
    DBUG_RETURN(tree2);

  SEL_TREE *result= NULL;
  key_map result_keys;
  key_map ored_keys;
  SEL_TREE *rtree[2]= {NULL,NULL};
  SEL_IMERGE *imerge[2]= {NULL, NULL};
  bool no_ranges1= tree1->without_ranges();
  bool no_ranges2= tree2->without_ranges();
  bool no_merges1= tree1->without_imerges();
  bool no_merges2= tree2->without_imerges();
  if (!no_ranges1 && !no_merges2)
  {
    rtree[0]= new SEL_TREE(tree1, TRUE, param);
    imerge[1]= new SEL_IMERGE(tree2->merges.head(), 0, param);
  }
  if (!no_ranges2 && !no_merges1)
  {
    rtree[1]= new SEL_TREE(tree2, TRUE, param);
    imerge[0]= new SEL_IMERGE(tree1->merges.head(), 0, param);
  }
  bool no_imerge_from_ranges= FALSE;
  if (!(result= new SEL_TREE()))
    DBUG_RETURN(result);

  /* Build the range part of the tree for the formula (1) */ 
  if (sel_trees_can_be_ored(param, tree1, tree2, &ored_keys))
  {
    bool must_be_ored= sel_trees_must_be_ored(param, tree1, tree2, ored_keys);
    no_imerge_from_ranges= must_be_ored;
    key_map::Iterator it(ored_keys);
    int key_no;
    while ((key_no= it++) != key_map::Iterator::BITMAP_END)
    {
      SEL_ARG *key1= tree1->keys[key_no];
      SEL_ARG *key2= tree2->keys[key_no];
      if (!must_be_ored)
      {
        key1->incr_refs();
        key2->incr_refs();
      }
      if ((result->keys[key_no]= key_or(param, key1, key2)))
        result->keys_map.set_bit(key_no);
    }
    result->type= tree1->type;
  }
      
  if (no_imerge_from_ranges && no_merges1 && no_merges2)
  {
    if (result->keys_map.is_clear_all())
      result->type= SEL_TREE::ALWAYS;
    DBUG_RETURN(result);
  }

  SEL_IMERGE *imerge_from_ranges;
  if (!(imerge_from_ranges= new SEL_IMERGE()))
    result= NULL;
  else if (!no_ranges1 && !no_ranges2 && !no_imerge_from_ranges)
  {
    /* Build the imerge part of the tree for the formula (1) */
    SEL_TREE *rt1= tree1;
    SEL_TREE *rt2= tree2;
    if (no_merges1)
      rt1= new SEL_TREE(tree1, TRUE, param);
    if (no_merges2)
      rt2= new SEL_TREE(tree2, TRUE, param);
    if (!rt1 || !rt2 ||
        result->merges.push_back(imerge_from_ranges) ||
        imerge_from_ranges->or_sel_tree(param, rt1) ||
        imerge_from_ranges->or_sel_tree(param, rt2))
      result= NULL;
  }
  if (!result)
    DBUG_RETURN(result);

  result->type= tree1->type;

  if (!no_merges1 && !no_merges2 && 
      !imerge_list_or_list(param, &tree1->merges, &tree2->merges))
  {
    /* Build the imerges for the formula (2) */
    imerge_list_and_list(&result->merges, &tree1->merges);
  }

  /* Build the imerges for the formulas (3) and (4) */
  for (uint i=0; i < 2; i++)
  {
    List<SEL_IMERGE> merges;
    SEL_TREE *rt= rtree[i];
    SEL_IMERGE *im= imerge[1-i];
    
    if (rt && im && !merges.push_back(im) && 
        !imerge_list_or_tree(param, &merges, rt))
      imerge_list_and_list(&result->merges, &merges);
  }
 
  DBUG_RETURN(result);
}


/* And key trees where key1->part < key2 -> part */

static SEL_ARG *
and_all_keys(RANGE_OPT_PARAM *param, SEL_ARG *key1, SEL_ARG *key2, 
             uint clone_flag)
{
  SEL_ARG *next;
  ulong use_count=key1->use_count;

  if (key1->elements != 1)
  {
    key2->use_count+=key1->elements-1; //psergey: why we don't count that key1 has n-k-p?
    key2->increment_use_count((int) key1->elements-1);
  }
  if (key1->type == SEL_ARG::MAYBE_KEY)
  {
    key1->right= key1->left= &null_element;
    key1->next= key1->prev= 0;
  }
  for (next=key1->first(); next ; next=next->next)
  {
    if (next->next_key_part)
    {
      SEL_ARG *tmp= key_and(param, next->next_key_part, key2, clone_flag);
      if (tmp && tmp->type == SEL_ARG::IMPOSSIBLE)
      {
	key1=key1->tree_delete(next);
	continue;
      }
      next->next_key_part=tmp;
      if (use_count)
	next->increment_use_count(use_count);
      if (param->alloced_sel_args > SEL_ARG::MAX_SEL_ARGS)
        break;
    }
    else
      next->next_key_part=key2;
  }
  if (!key1)
    return &null_element;			// Impossible ranges
  key1->use_count++;
  key1->max_part_no= MY_MAX(key2->max_part_no, key2->part+1);
  return key1;
}


/*
  Produce a SEL_ARG graph that represents "key1 AND key2"

  SYNOPSIS
    key_and()
      param   Range analysis context (needed to track if we have allocated
              too many SEL_ARGs)
      key1    First argument, root of its RB-tree
      key2    Second argument, root of its RB-tree

  RETURN
    RB-tree root of the resulting SEL_ARG graph.
    NULL if the result of AND operation is an empty interval {0}.
*/

static SEL_ARG *
key_and(RANGE_OPT_PARAM *param, SEL_ARG *key1, SEL_ARG *key2, uint clone_flag)
{
  if (!key1)
    return key2;
  if (!key2)
    return key1;
  if (key1->part != key2->part)
  {
    if (key1->part > key2->part)
    {
      swap_variables(SEL_ARG *, key1, key2);
      clone_flag=swap_clone_flag(clone_flag);
    }
    // key1->part < key2->part
    key1->use_count--;
    if (key1->use_count > 0)
      if (!(key1= key1->clone_tree(param)))
	return 0;				// OOM
    return and_all_keys(param, key1, key2, clone_flag);
  }

  if (((clone_flag & CLONE_KEY2_MAYBE) &&
       !(clone_flag & CLONE_KEY1_MAYBE) &&
       key2->type != SEL_ARG::MAYBE_KEY) ||
      key1->type == SEL_ARG::MAYBE_KEY)
  {						// Put simple key in key2
    swap_variables(SEL_ARG *, key1, key2);
    clone_flag=swap_clone_flag(clone_flag);
  }

  /* If one of the key is MAYBE_KEY then the found region may be smaller */
  if (key2->type == SEL_ARG::MAYBE_KEY)
  {
    if (key1->use_count > 1)
    {
      key1->use_count--;
      if (!(key1=key1->clone_tree(param)))
	return 0;				// OOM
      key1->use_count++;
    }
    if (key1->type == SEL_ARG::MAYBE_KEY)
    {						// Both are maybe key
      key1->next_key_part=key_and(param, key1->next_key_part, 
                                  key2->next_key_part, clone_flag);
      if (key1->next_key_part &&
	  key1->next_key_part->type == SEL_ARG::IMPOSSIBLE)
	return key1;
    }
    else
    {
      key1->maybe_smaller();
      if (key2->next_key_part)
      {
	key1->use_count--;			// Incremented in and_all_keys
	return and_all_keys(param, key1, key2, clone_flag);
      }
      key2->use_count--;			// Key2 doesn't have a tree
    }
    return key1;
  }

  if ((key1->min_flag | key2->min_flag) & GEOM_FLAG)
  {
    /* TODO: why not leave one of the trees? */
    key1->free_tree();
    key2->free_tree();
    return 0;					// Can't optimize this
  }

  key1->use_count--;
  key2->use_count--;
  SEL_ARG *e1=key1->first(), *e2=key2->first(), *new_tree=0;
  uint max_part_no= MY_MAX(key1->max_part_no, key2->max_part_no);

  while (e1 && e2)
  {
    int cmp=e1->cmp_min_to_min(e2);
    if (cmp < 0)
    {
      if (get_range(&e1,&e2,key1))
	continue;
    }
    else if (get_range(&e2,&e1,key2))
      continue;
    SEL_ARG *next=key_and(param, e1->next_key_part, e2->next_key_part,
                          clone_flag);
    e1->incr_refs();
    e2->incr_refs();
    if (!next || next->type != SEL_ARG::IMPOSSIBLE)
    {
      SEL_ARG *new_arg= e1->clone_and(e2);
      if (!new_arg)
	return &null_element;			// End of memory
      new_arg->next_key_part=next;
      if (!new_tree)
      {
	new_tree=new_arg;
      }
      else
	new_tree=new_tree->insert(new_arg);
    }
    if (e1->cmp_max_to_max(e2) < 0)
      e1=e1->next;				// e1 can't overlapp next e2
    else
      e2=e2->next;
  }
  key1->free_tree();
  key2->free_tree();
  if (!new_tree)
    return &null_element;			// Impossible range
  new_tree->max_part_no= max_part_no;
  return new_tree;
}


static bool
get_range(SEL_ARG **e1,SEL_ARG **e2,SEL_ARG *root1)
{
  (*e1)=root1->find_range(*e2);			// first e1->min < e2->min
  if ((*e1)->cmp_max_to_min(*e2) < 0)
  {
    if (!((*e1)=(*e1)->next))
      return 1;
    if ((*e1)->cmp_min_to_max(*e2) > 0)
    {
      (*e2)=(*e2)->next;
      return 1;
    }
  }
  return 0;
}


/**
   Combine two range expression under a common OR. On a logical level, the
   transformation is key_or( expr1, expr2 ) => expr1 OR expr2.

   Both expressions are assumed to be in the SEL_ARG format. In a logic sense,
   theformat is reminiscent of DNF, since an expression such as the following

   ( 1 < kp1 < 10 AND p1 ) OR ( 10 <= kp2 < 20 AND p2 )

   where there is a key consisting of keyparts ( kp1, kp2, ..., kpn ) and p1
   and p2 are valid SEL_ARG expressions over keyparts kp2 ... kpn, is a valid
   SEL_ARG condition. The disjuncts appear ordered by the minimum endpoint of
   the first range and ranges must not overlap. It follows that they are also
   ordered by maximum endpoints. Thus

   ( 1 < kp1 <= 2 AND ( kp2 = 2 OR kp2 = 3 ) ) OR kp1 = 3

   Is a a valid SER_ARG expression for a key of at least 2 keyparts.
   
   For simplicity, we will assume that expr2 is a single range predicate,
   i.e. on the form ( a < x < b AND ... ). It is easy to generalize to a
   disjunction of several predicates by subsequently call key_or for each
   disjunct.

   The algorithm iterates over each disjunct of expr1, and for each disjunct
   where the first keypart's range overlaps with the first keypart's range in
   expr2:
   
   If the predicates are equal for the rest of the keyparts, or if there are
   no more, the range in expr2 has its endpoints copied in, and the SEL_ARG
   node in expr2 is deallocated. If more ranges became connected in expr1, the
   surplus is also dealocated. If they differ, two ranges are created.
   
   - The range leading up to the overlap. Empty if endpoints are equal.

   - The overlapping sub-range. May be the entire range if they are equal.

   Finally, there may be one more range if expr2's first keypart's range has a
   greater maximum endpoint than the last range in expr1.

   For the overlapping sub-range, we recursively call key_or. Thus in order to
   compute key_or of

     (1) ( 1 < kp1 < 10 AND 1 < kp2 < 10 ) 

     (2) ( 2 < kp1 < 20 AND 4 < kp2 < 20 )

   We create the ranges 1 < kp <= 2, 2 < kp1 < 10, 10 <= kp1 < 20. For the
   first one, we simply hook on the condition for the second keypart from (1)
   : 1 < kp2 < 10. For the second range 2 < kp1 < 10, key_or( 1 < kp2 < 10, 4
   < kp2 < 20 ) is called, yielding 1 < kp2 < 20. For the last range, we reuse
   the range 4 < kp2 < 20 from (2) for the second keypart. The result is thus
   
   ( 1  <  kp1 <= 2 AND 1 < kp2 < 10 ) OR
   ( 2  <  kp1 < 10 AND 1 < kp2 < 20 ) OR
   ( 10 <= kp1 < 20 AND 4 < kp2 < 20 )
*/
static SEL_ARG *
key_or(RANGE_OPT_PARAM *param, SEL_ARG *key1,SEL_ARG *key2)
{
  if (!key1)
  {
    if (key2)
    {
      key2->use_count--;
      key2->free_tree();
    }
    return 0;
  }
  if (!key2)
  {
    key1->use_count--;
    key1->free_tree();
    return 0;
  }
  key1->use_count--;
  key2->use_count--;

  if (key1->part != key2->part || 
      (key1->min_flag | key2->min_flag) & GEOM_FLAG)
  {
    key1->free_tree();
    key2->free_tree();
    return 0;                                   // Can't optimize this
  }

  // If one of the key is MAYBE_KEY then the found region may be bigger
  if (key1->type == SEL_ARG::MAYBE_KEY)
  {
    key2->free_tree();
    key1->use_count++;
    return key1;
  }
  if (key2->type == SEL_ARG::MAYBE_KEY)
  {
    key1->free_tree();
    key2->use_count++;
    return key2;
  }

  if (key1->use_count > 0)
  {
    if (key2->use_count == 0 || key1->elements > key2->elements)
    {
      swap_variables(SEL_ARG *,key1,key2);
    }
    if (key1->use_count > 0 && !(key1=key1->clone_tree(param)))
      return 0;                                 // OOM
  }

  // Add tree at key2 to tree at key1
  bool key2_shared=key2->use_count != 0;
  key1->maybe_flag|=key2->maybe_flag;

  /*
    Notation for illustrations used in the rest of this function: 

      Range: [--------]
             ^        ^
             start    stop

      Two overlapping ranges:
        [-----]               [----]            [--]
            [---]     or    [---]       or   [-------]

      Ambiguity: *** 
        The range starts or stops somewhere in the "***" range.
        Example: a starts before b and may end before/the same plase/after b
        a: [----***]
        b:   [---]

      Adjacent ranges:
        Ranges that meet but do not overlap. Example: a = "x < 3", b = "x >= 3"
        a: ----]
        b:      [----
   */

  uint max_part_no= MY_MAX(key1->max_part_no, key2->max_part_no);

  for (key2=key2->first(); key2; )
  {
    /*
      key1 consists of one or more ranges. tmp is the range currently
      being handled.

      initialize tmp to the latest range in key1 that starts the same
      place or before the range in key2 starts

      key2:           [------]
      key1: [---] [-----] [----]
                  ^
                  tmp
    */
    SEL_ARG *tmp=key1->find_range(key2);

    /*
      Used to describe how two key values are positioned compared to
      each other. Consider key_value_a.<cmp_func>(key_value_b):

        -2: key_value_a is smaller than key_value_b, and they are adjacent
        -1: key_value_a is smaller than key_value_b (not adjacent)
         0: the key values are equal
         1: key_value_a is bigger than key_value_b (not adjacent)
        -2: key_value_a is bigger than key_value_b, and they are adjacent

      Example: "cmp= tmp->cmp_max_to_min(key2)"

      key2:         [--------            (10 <= x ...)
      tmp:    -----]                      (... x <  10) => cmp==-2
      tmp:    ----]                       (... x <=  9) => cmp==-1
      tmp:    ------]                     (... x  = 10) => cmp== 0
      tmp:    --------]                   (... x <= 12) => cmp== 1
      (cmp == 2 does not make sense for cmp_max_to_min())
     */
    int cmp= 0;

    if (!tmp)
    {
      /*
        The range in key2 starts before the first range in key1. Use
        the first range in key1 as tmp.

        key2:     [--------]
        key1:            [****--] [----]   [-------]
                         ^
                         tmp
      */
      tmp=key1->first();
      cmp= -1;
    }
    else if ((cmp= tmp->cmp_max_to_min(key2)) < 0)
    {
      /*
        This is the case:
        key2:          [-------]
        tmp:   [----**]
       */
      SEL_ARG *next=tmp->next;
      if (cmp == -2 && eq_tree(tmp->next_key_part,key2->next_key_part))
      {
        /*
          Adjacent (cmp==-2) and equal next_key_parts => ranges can be merged

          This is the case:
          key2:          [-------]
          tmp:     [----]

          Result:
          key2:    [-------------]     => inserted into key1 below
          tmp:                         => deleted
        */
        SEL_ARG *key2_next=key2->next;
        if (key2_shared)
        {
          if (!(key2=new SEL_ARG(*key2)))
            return 0;           // out of memory
          key2->increment_use_count(key1->use_count+1);
          key2->next=key2_next;                 // New copy of key2
        }

        key2->copy_min(tmp);
        if (!(key1=key1->tree_delete(tmp)))
        {                                       // Only one key in tree
          key1=key2;
          key1->make_root();
          key2=key2_next;
          break;
        }
      }
      if (!(tmp=next)) // Move to next range in key1. Now tmp.min > key2.min
        break;         // No more ranges in key1. Copy rest of key2
    }

    if (cmp < 0)
    {
      /*
        This is the case:
        key2:  [--***]
        tmp:       [----]
      */
      int tmp_cmp;
      if ((tmp_cmp=tmp->cmp_min_to_max(key2)) > 0)
      {
        /*
          This is the case:
          key2:  [------**]
          tmp:             [----]
        */
        if (tmp_cmp == 2 && eq_tree(tmp->next_key_part,key2->next_key_part))
        {
          /*
            Adjacent ranges with equal next_key_part. Merge like this:

            This is the case:
            key2:    [------]
            tmp:             [-----]

            Result:
            key2:    [------]
            tmp:     [-------------]

            Then move on to next key2 range.
          */
          tmp->copy_min_to_min(key2);
          key1->merge_flags(key2);
          if (tmp->min_flag & NO_MIN_RANGE &&
              tmp->max_flag & NO_MAX_RANGE)
          {
            if (key1->maybe_flag)
              return new SEL_ARG(SEL_ARG::MAYBE_KEY);
            return 0;
          }
          key2->increment_use_count(-1);        // Free not used tree
          key2=key2->next;
          continue;
        }
        else
        {
          /*
            key2 not adjacent to tmp or has different next_key_part.
            Insert into key1 and move to next range in key2
            
            This is the case:
            key2:  [------**]
            tmp:             [----]

            Result:
            key1_  [------**][----]
                   ^         ^
                   insert    tmp
          */
          SEL_ARG *next=key2->next;
          if (key2_shared)
          {
            SEL_ARG *cpy= new SEL_ARG(*key2);   // Must make copy
            if (!cpy)
              return 0;                         // OOM
            key1=key1->insert(cpy);
            key2->increment_use_count(key1->use_count+1);
          }
          else
            key1=key1->insert(key2);            // Will destroy key2_root
          key2=next;
          continue;
        }
      }
    }

    /*
      The ranges in tmp and key2 are overlapping:

      key2:          [----------] 
      tmp:        [*****-----*****]

      Corollary: tmp.min <= key2.max
    */
    if (eq_tree(tmp->next_key_part,key2->next_key_part))
    {
      // Merge overlapping ranges with equal next_key_part
      if (tmp->is_same(key2))
      {
        /*
          Found exact match of key2 inside key1.
          Use the relevant range in key1.
        */
        tmp->merge_flags(key2);                 // Copy maybe flags
        key2->increment_use_count(-1);          // Free not used tree
      }
      else
      {
        SEL_ARG *last= tmp;
        SEL_ARG *first= tmp;

        /*
          Find the last range in key1 that overlaps key2 and
          where all ranges first...last have the same next_key_part as
          key2.

          key2:  [****----------------------*******]
          key1:     [--]  [----] [---]  [-----] [xxxx]
                    ^                   ^       ^
                    first               last    different next_key_part

          Since key2 covers them, the ranges between first and last
          are merged into one range by deleting first...last-1 from
          the key1 tree. In the figure, this applies to first and the
          two consecutive ranges. The range of last is then extended:
            * last.min: Set to MY_MIN(key2.min, first.min)
            * last.max: If there is a last->next that overlaps key2 (i.e.,
                        last->next has a different next_key_part):
                                        Set adjacent to last->next.min
                        Otherwise:      Set to MY_MAX(key2.max, last.max)

          Result:
          key2:  [****----------------------*******]
                    [--]  [----] [---]                   => deleted from key1
          key1:  [**------------------------***][xxxx]
                 ^                              ^
                 tmp=last                       different next_key_part
        */
        while (last->next && last->next->cmp_min_to_max(key2) <= 0 &&
               eq_tree(last->next->next_key_part,key2->next_key_part))
        {
          /*
            last->next is covered by key2 and has same next_key_part.
            last can be deleted
          */
          SEL_ARG *save=last;
          last=last->next;
          key1=key1->tree_delete(save);
        }
        // Redirect tmp to last which will cover the entire range
        tmp= last;

        /*
          We need the minimum endpoint of first so we can compare it
          with the minimum endpoint of the enclosing key2 range.
        */
        last->copy_min(first);
        bool full_range= last->copy_min(key2);
        if (!full_range)
        {
          if (last->next && key2->cmp_max_to_min(last->next) >= 0)
          {
            /*
              This is the case:
              key2:    [-------------]
              key1:  [***------]  [xxxx]
                     ^            ^
                     last         different next_key_part

              Extend range of last up to last->next:
              key2:    [-------------]
              key1:  [***--------][xxxx]
            */
            last->copy_min_to_max(last->next);
          }
          else
            /*
              This is the case:
              key2:    [--------*****]
              key1:  [***---------]    [xxxx]
                     ^                 ^
                     last              different next_key_part

              Extend range of last up to MY_MAX(last.max, key2.max):
              key2:    [--------*****]
              key1:  [***----------**] [xxxx]
             */
            full_range= last->copy_max(key2);
        }
        if (full_range)
        {                                       // Full range
          key1->free_tree();
          for (; key2 ; key2=key2->next)
            key2->increment_use_count(-1);      // Free not used tree
          if (key1->maybe_flag)
            return new SEL_ARG(SEL_ARG::MAYBE_KEY);
          return 0;
        }
      }
    }

    if (cmp >= 0 && tmp->cmp_min_to_min(key2) < 0)
    {
      /*
        This is the case ("cmp>=0" means that tmp.max >= key2.min):
        key2:              [----]
        tmp:     [------------*****]
      */

      if (!tmp->next_key_part)
      {
        /*
          tmp->next_key_part is empty: cut the range that is covered
          by tmp from key2. 
          Reason: (key2->next_key_part OR tmp->next_key_part) will be
          empty and therefore equal to tmp->next_key_part. Thus, this
          part of the key2 range is completely covered by tmp.
        */
        if (tmp->cmp_max_to_max(key2) >= 0)
        {
          /*
            tmp covers the entire range in key2. 
            key2:              [----]
            tmp:     [-----------------]

            Move on to next range in key2
          */
          key2->increment_use_count(-1); // Free not used tree
          key2=key2->next;
          continue;
        }
        else
        {
          /*
            This is the case:
            key2:           [-------]
            tmp:     [---------]

            Result:
            key2:               [---]
            tmp:     [---------]
          */
          if (key2->use_count)
	  {
	    SEL_ARG *key2_cpy= new SEL_ARG(*key2);
            if (key2_cpy)
              return 0;
            key2= key2_cpy;
	  }
          key2->copy_max_to_min(tmp);
          continue;
        }
      }

      /*
        The ranges are overlapping but have not been merged because
        next_key_part of tmp and key2 differ. 
        key2:              [----]
        tmp:     [------------*****]

        Split tmp in two where key2 starts:
        key2:              [----]
        key1:    [--------][--*****]
                 ^         ^
                 insert    tmp
      */
      SEL_ARG *new_arg=tmp->clone_first(key2);
      if (!new_arg)
        return 0;                               // OOM
      if ((new_arg->next_key_part= tmp->next_key_part))
        new_arg->increment_use_count(key1->use_count+1);
      tmp->copy_min_to_min(key2);
      key1=key1->insert(new_arg);
    } // tmp.min >= key2.min due to this if()

    /*
      Now key2.min <= tmp.min <= key2.max:
      key2:   [---------]
      tmp:    [****---*****]
     */
    SEL_ARG key2_cpy(*key2); // Get copy we can modify
    for (;;)
    {
      if (tmp->cmp_min_to_min(&key2_cpy) > 0)
      {
        /*
          This is the case:
          key2_cpy:    [------------]
          key1:                 [-*****]
                                ^
                                tmp
                             
          Result:
          key2_cpy:             [---]
          key1:        [-------][-*****]
                       ^        ^
                       insert   tmp
         */
        SEL_ARG *new_arg=key2_cpy.clone_first(tmp);
        if (!new_arg)
          return 0; // OOM
        if ((new_arg->next_key_part=key2_cpy.next_key_part))
          new_arg->increment_use_count(key1->use_count+1);
        key1=key1->insert(new_arg);
        key2_cpy.copy_min_to_min(tmp);
      } 
      // Now key2_cpy.min == tmp.min

      if ((cmp= tmp->cmp_max_to_max(&key2_cpy)) <= 0)
      {
        /*
          tmp.max <= key2_cpy.max:
          key2_cpy:   a)  [-------]    or b)     [----]
          tmp:            [----]                 [----]

          Steps:
           1) Update next_key_part of tmp: OR it with key2_cpy->next_key_part.
           2) If case a: Insert range [tmp.max, key2_cpy.max] into key1 using
                         next_key_part of key2_cpy

           Result:
           key1:      a)  [----][-]    or b)     [----]
         */
        tmp->maybe_flag|= key2_cpy.maybe_flag;
        key2_cpy.increment_use_count(key1->use_count+1);
        tmp->next_key_part= key_or(param, tmp->next_key_part,
                                   key2_cpy.next_key_part);

        if (!cmp)
          break;                     // case b: done with this key2 range

        // Make key2_cpy the range [tmp.max, key2_cpy.max]
        key2_cpy.copy_max_to_min(tmp);
        if (!(tmp=tmp->next))
        {
          /*
            No more ranges in key1. Insert key2_cpy and go to "end"
            label to insert remaining ranges in key2 if any.
          */
          SEL_ARG *tmp2= new SEL_ARG(key2_cpy);
          if (!tmp2)
            return 0; // OOM
          key1=key1->insert(tmp2);
          key2=key2->next;
          goto end;
        }
        if (tmp->cmp_min_to_max(&key2_cpy) > 0)
        {
          /*
            The next range in key1 does not overlap with key2_cpy.
            Insert this range into key1 and move on to the next range
            in key2.
          */
          SEL_ARG *tmp2= new SEL_ARG(key2_cpy);
          if (!tmp2)
            return 0;                           // OOM
          key1=key1->insert(tmp2);
          break;
        }
        /*
          key2_cpy overlaps with the next range in key1 and the case
          is now "key2.min <= tmp.min <= key2.max". Go back to for(;;)
          to handle this situation.
        */
        continue;
      }
      else
      {
        /*
          This is the case:
          key2_cpy:   [-------]
          tmp:        [------------]

          Result:
          key1:       [-------][---]
                      ^        ^
                      new_arg  tmp
          Steps:
           0) If tmp->next_key_part is empty: do nothing. Reason:
              (key2_cpy->next_key_part OR tmp->next_key_part) will be
              empty and therefore equal to tmp->next_key_part. Thus,
              the range in key2_cpy is completely covered by tmp
           1) Make new_arg with range [tmp.min, key2_cpy.max].
              new_arg->next_key_part is OR between next_key_part
              of tmp and key2_cpy
           2) Make tmp the range [key2.max, tmp.max]
           3) Insert new_arg into key1
        */
        if (!tmp->next_key_part) // Step 0
        {
          key2_cpy.increment_use_count(-1);     // Free not used tree
          break;
        }
        SEL_ARG *new_arg=tmp->clone_last(&key2_cpy);
        if (!new_arg)
          return 0; // OOM
        tmp->copy_max_to_min(&key2_cpy);
        tmp->increment_use_count(key1->use_count+1);
        /* Increment key count as it may be used for next loop */
        key2_cpy.increment_use_count(1);
        new_arg->next_key_part= key_or(param, tmp->next_key_part,
                                       key2_cpy.next_key_part);
        key1=key1->insert(new_arg);
        break;
      }
    }
    // Move on to next range in key2
    key2=key2->next;                            
  }

end:
  /*
    Add key2 ranges that are non-overlapping with and higher than the
    highest range in key1.
  */
  while (key2)
  {
    SEL_ARG *next=key2->next;
    if (key2_shared)
    {
      SEL_ARG *tmp=new SEL_ARG(*key2);          // Must make copy
      if (!tmp)
        return 0;
      key2->increment_use_count(key1->use_count+1);
      key1=key1->insert(tmp);
    }
    else
      key1=key1->insert(key2);                  // Will destroy key2_root
    key2=next;
  }
  key1->use_count++;

  key1->max_part_no= max_part_no;
  return key1;
}


/* Compare if two trees are equal */

static bool eq_tree(SEL_ARG* a,SEL_ARG *b)
{
  if (a == b)
    return 1;
  if (!a || !b || !a->is_same(b))
    return 0;
  if (a->left != &null_element && b->left != &null_element)
  {
    if (!eq_tree(a->left,b->left))
      return 0;
  }
  else if (a->left != &null_element || b->left != &null_element)
    return 0;
  if (a->right != &null_element && b->right != &null_element)
  {
    if (!eq_tree(a->right,b->right))
      return 0;
  }
  else if (a->right != &null_element || b->right != &null_element)
    return 0;
  if (a->next_key_part != b->next_key_part)
  {						// Sub range
    if (!a->next_key_part != !b->next_key_part ||
	!eq_tree(a->next_key_part, b->next_key_part))
      return 0;
  }
  return 1;
}


SEL_ARG *
SEL_ARG::insert(SEL_ARG *key)
{
  SEL_ARG *element,**UNINIT_VAR(par),*UNINIT_VAR(last_element);

  for (element= this; element != &null_element ; )
  {
    last_element=element;
    if (key->cmp_min_to_min(element) > 0)
    {
      par= &element->right; element= element->right;
    }
    else
    {
      par = &element->left; element= element->left;
    }
  }
  *par=key;
  key->parent=last_element;
	/* Link in list */
  if (par == &last_element->left)
  {
    key->next=last_element;
    if ((key->prev=last_element->prev))
      key->prev->next=key;
    last_element->prev=key;
  }
  else
  {
    if ((key->next=last_element->next))
      key->next->prev=key;
    key->prev=last_element;
    last_element->next=key;
  }
  key->left=key->right= &null_element;
  SEL_ARG *root=rb_insert(key);			// rebalance tree
  root->use_count=this->use_count;		// copy root info
  root->elements= this->elements+1;
  root->maybe_flag=this->maybe_flag;
  return root;
}


/*
** Find best key with min <= given key
** Because the call context this should never return 0 to get_range
*/

SEL_ARG *
SEL_ARG::find_range(SEL_ARG *key)
{
  SEL_ARG *element=this,*found=0;

  for (;;)
  {
    if (element == &null_element)
      return found;
    int cmp=element->cmp_min_to_min(key);
    if (cmp == 0)
      return element;
    if (cmp < 0)
    {
      found=element;
      element=element->right;
    }
    else
      element=element->left;
  }
}


/*
  Remove a element from the tree

  SYNOPSIS
    tree_delete()
    key		Key that is to be deleted from tree (this)

  NOTE
    This also frees all sub trees that is used by the element

  RETURN
    root of new tree (with key deleted)
*/

SEL_ARG *
SEL_ARG::tree_delete(SEL_ARG *key)
{
  enum leaf_color remove_color;
  SEL_ARG *root,*nod,**par,*fix_par;
  DBUG_ENTER("tree_delete");

  root=this;
  this->parent= 0;

  /* Unlink from list */
  if (key->prev)
    key->prev->next=key->next;
  if (key->next)
    key->next->prev=key->prev;
  key->increment_use_count(-1);
  if (!key->parent)
    par= &root;
  else
    par=key->parent_ptr();

  if (key->left == &null_element)
  {
    *par=nod=key->right;
    fix_par=key->parent;
    if (nod != &null_element)
      nod->parent=fix_par;
    remove_color= key->color;
  }
  else if (key->right == &null_element)
  {
    *par= nod=key->left;
    nod->parent=fix_par=key->parent;
    remove_color= key->color;
  }
  else
  {
    SEL_ARG *tmp=key->next;			// next bigger key (exist!)
    nod= *tmp->parent_ptr()= tmp->right;	// unlink tmp from tree
    fix_par=tmp->parent;
    if (nod != &null_element)
      nod->parent=fix_par;
    remove_color= tmp->color;

    tmp->parent=key->parent;			// Move node in place of key
    (tmp->left=key->left)->parent=tmp;
    if ((tmp->right=key->right) != &null_element)
      tmp->right->parent=tmp;
    tmp->color=key->color;
    *par=tmp;
    if (fix_par == key)				// key->right == key->next
      fix_par=tmp;				// new parent of nod
  }

  if (root == &null_element)
    DBUG_RETURN(0);				// Maybe root later
  if (remove_color == BLACK)
    root=rb_delete_fixup(root,nod,fix_par);
  test_rb_tree(root,root->parent);

  root->use_count=this->use_count;		// Fix root counters
  root->elements=this->elements-1;
  root->maybe_flag=this->maybe_flag;
  DBUG_RETURN(root);
}


	/* Functions to fix up the tree after insert and delete */

static void left_rotate(SEL_ARG **root,SEL_ARG *leaf)
{
  SEL_ARG *y=leaf->right;
  leaf->right=y->left;
  if (y->left != &null_element)
    y->left->parent=leaf;
  if (!(y->parent=leaf->parent))
    *root=y;
  else
    *leaf->parent_ptr()=y;
  y->left=leaf;
  leaf->parent=y;
}

static void right_rotate(SEL_ARG **root,SEL_ARG *leaf)
{
  SEL_ARG *y=leaf->left;
  leaf->left=y->right;
  if (y->right != &null_element)
    y->right->parent=leaf;
  if (!(y->parent=leaf->parent))
    *root=y;
  else
    *leaf->parent_ptr()=y;
  y->right=leaf;
  leaf->parent=y;
}


SEL_ARG *
SEL_ARG::rb_insert(SEL_ARG *leaf)
{
  SEL_ARG *y,*par,*par2,*root;
  root= this; root->parent= 0;

  leaf->color=RED;
  while (leaf != root && (par= leaf->parent)->color == RED)
  {					// This can't be root or 1 level under
    if (par == (par2= leaf->parent->parent)->left)
    {
      y= par2->right;
      if (y->color == RED)
      {
	par->color=BLACK;
	y->color=BLACK;
	leaf=par2;
	leaf->color=RED;		/* And the loop continues */
      }
      else
      {
	if (leaf == par->right)
	{
	  left_rotate(&root,leaf->parent);
	  par=leaf;			/* leaf is now parent to old leaf */
	}
	par->color=BLACK;
	par2->color=RED;
	right_rotate(&root,par2);
	break;
      }
    }
    else
    {
      y= par2->left;
      if (y->color == RED)
      {
	par->color=BLACK;
	y->color=BLACK;
	leaf=par2;
	leaf->color=RED;		/* And the loop continues */
      }
      else
      {
	if (leaf == par->left)
	{
	  right_rotate(&root,par);
	  par=leaf;
	}
	par->color=BLACK;
	par2->color=RED;
	left_rotate(&root,par2);
	break;
      }
    }
  }
  root->color=BLACK;
  test_rb_tree(root,root->parent);
  return root;
}


SEL_ARG *rb_delete_fixup(SEL_ARG *root,SEL_ARG *key,SEL_ARG *par)
{
  SEL_ARG *x,*w;
  root->parent=0;

  x= key;
  while (x != root && x->color == SEL_ARG::BLACK)
  {
    if (x == par->left)
    {
      w=par->right;
      if (w->color == SEL_ARG::RED)
      {
	w->color=SEL_ARG::BLACK;
	par->color=SEL_ARG::RED;
	left_rotate(&root,par);
	w=par->right;
      }
      if (w->left->color == SEL_ARG::BLACK && w->right->color == SEL_ARG::BLACK)
      {
	w->color=SEL_ARG::RED;
	x=par;
      }
      else
      {
	if (w->right->color == SEL_ARG::BLACK)
	{
	  w->left->color=SEL_ARG::BLACK;
	  w->color=SEL_ARG::RED;
	  right_rotate(&root,w);
	  w=par->right;
	}
	w->color=par->color;
	par->color=SEL_ARG::BLACK;
	w->right->color=SEL_ARG::BLACK;
	left_rotate(&root,par);
	x=root;
	break;
      }
    }
    else
    {
      w=par->left;
      if (w->color == SEL_ARG::RED)
      {
	w->color=SEL_ARG::BLACK;
	par->color=SEL_ARG::RED;
	right_rotate(&root,par);
	w=par->left;
      }
      if (w->right->color == SEL_ARG::BLACK && w->left->color == SEL_ARG::BLACK)
      {
	w->color=SEL_ARG::RED;
	x=par;
      }
      else
      {
	if (w->left->color == SEL_ARG::BLACK)
	{
	  w->right->color=SEL_ARG::BLACK;
	  w->color=SEL_ARG::RED;
	  left_rotate(&root,w);
	  w=par->left;
	}
	w->color=par->color;
	par->color=SEL_ARG::BLACK;
	w->left->color=SEL_ARG::BLACK;
	right_rotate(&root,par);
	x=root;
	break;
      }
    }
    par=x->parent;
  }
  x->color=SEL_ARG::BLACK;
  return root;
}


	/* Test that the properties for a red-black tree hold */

#ifdef EXTRA_DEBUG
int test_rb_tree(SEL_ARG *element,SEL_ARG *parent)
{
  int count_l,count_r;

  if (element == &null_element)
    return 0;					// Found end of tree
  if (element->parent != parent)
  {
    sql_print_error("Wrong tree: Parent doesn't point at parent");
    return -1;
  }
  if (element->color == SEL_ARG::RED &&
      (element->left->color == SEL_ARG::RED ||
       element->right->color == SEL_ARG::RED))
  {
    sql_print_error("Wrong tree: Found two red in a row");
    return -1;
  }
  if (element->left == element->right && element->left != &null_element)
  {						// Dummy test
    sql_print_error("Wrong tree: Found right == left");
    return -1;
  }
  count_l=test_rb_tree(element->left,element);
  count_r=test_rb_tree(element->right,element);
  if (count_l >= 0 && count_r >= 0)
  {
    if (count_l == count_r)
      return count_l+(element->color == SEL_ARG::BLACK);
    sql_print_error("Wrong tree: Incorrect black-count: %d - %d",
	    count_l,count_r);
  }
  return -1;					// Error, no more warnings
}


/**
  Count how many times SEL_ARG graph "root" refers to its part "key" via
  transitive closure.
  
  @param root  An RB-Root node in a SEL_ARG graph.
  @param key   Another RB-Root node in that SEL_ARG graph.

  The passed "root" node may refer to "key" node via root->next_key_part,
  root->next->n

  This function counts how many times the node "key" is referred (via
  SEL_ARG::next_key_part) by 
  - intervals of RB-tree pointed by "root", 
  - intervals of RB-trees that are pointed by SEL_ARG::next_key_part from 
  intervals of RB-tree pointed by "root",
  - and so on.
    
  Here is an example (horizontal links represent next_key_part pointers, 
  vertical links - next/prev prev pointers):  
    
         +----+               $
         |root|-----------------+
         +----+               $ |
           |                  $ |
           |                  $ |
         +----+       +---+   $ |     +---+    Here the return value
         |    |- ... -|   |---$-+--+->|key|    will be 4.
         +----+       +---+   $ |  |  +---+
           |                  $ |  |
          ...                 $ |  |
           |                  $ |  |
         +----+   +---+       $ |  |
         |    |---|   |---------+  |
         +----+   +---+       $    |
           |        |         $    |
          ...     +---+       $    |
                  |   |------------+
                  +---+       $
  @return 
  Number of links to "key" from nodes reachable from "root".
*/

static ulong count_key_part_usage(SEL_ARG *root, SEL_ARG *key)
{
  ulong count= 0;
  for (root=root->first(); root ; root=root->next)
  {
    if (root->next_key_part)
    {
      if (root->next_key_part == key)
	count++;
      if (root->next_key_part->part < key->part)
	count+=count_key_part_usage(root->next_key_part,key);
    }
  }
  return count;
}


/*
  Check if SEL_ARG::use_count value is correct

  SYNOPSIS
    SEL_ARG::test_use_count()
      root  The root node of the SEL_ARG graph (an RB-tree root node that
            has the least value of sel_arg->part in the entire graph, and
            thus is the "origin" of the graph)

  DESCRIPTION
    Check if SEL_ARG::use_count value is correct. See the definition of
    use_count for what is "correct".
*/

void SEL_ARG::test_use_count(SEL_ARG *root)
{
  uint e_count=0;

  if (this->type != SEL_ARG::KEY_RANGE)
    return;
  for (SEL_ARG *pos=first(); pos ; pos=pos->next)
  {
    e_count++;
    if (pos->next_key_part)
    {
      ulong count=count_key_part_usage(root,pos->next_key_part);
      if (count > pos->next_key_part->use_count)
      {
        sql_print_information("Use_count: Wrong count for key at 0x%lx, %lu "
                              "should be %lu", (long unsigned int)pos,
                              pos->next_key_part->use_count, count);
	return;
      }
      pos->next_key_part->test_use_count(root);
    }
  }
  if (e_count != elements)
    sql_print_warning("Wrong use count: %u (should be %u) for tree at 0x%lx",
                      e_count, elements, (long unsigned int) this);
}
#endif

/*
  Calculate cost and E(#rows) for a given index and intervals tree 

  SYNOPSIS
    check_quick_select()
      param             Parameter from test_quick_select
      idx               Number of index to use in PARAM::key SEL_TREE::key
      index_only        TRUE  - assume only index tuples will be accessed
                        FALSE - assume full table rows will be read
      tree              Transformed selection condition, tree->key[idx] holds
                        the intervals for the given index.
      update_tbl_stats  TRUE <=> update table->quick_* with information
                        about range scan we've evaluated.
      mrr_flags   INOUT MRR access flags
      cost        OUT   Scan cost

  NOTES
    param->is_ror_scan is set to reflect if the key scan is a ROR (see
    is_key_scan_ror function for more info)
    param->table->quick_*, param->range_count (and maybe others) are
    updated with data of given key scan, see quick_range_seq_next for details.

  RETURN
    Estimate # of records to be retrieved.
    HA_POS_ERROR if estimate calculation failed due to table handler problems.
*/

static
ha_rows check_quick_select(PARAM *param, uint idx, bool index_only,
                           SEL_ARG *tree, bool update_tbl_stats, 
                           uint *mrr_flags, uint *bufsize, Cost_estimate *cost)
{
  SEL_ARG_RANGE_SEQ seq;
  RANGE_SEQ_IF seq_if = {NULL, sel_arg_range_seq_init, sel_arg_range_seq_next, 0, 0};
  handler *file= param->table->file;
  ha_rows rows= HA_POS_ERROR;
  uint keynr= param->real_keynr[idx];
  DBUG_ENTER("check_quick_select");
  
  /* Handle cases when we don't have a valid non-empty list of range */
  if (!tree)
    DBUG_RETURN(HA_POS_ERROR);
  if (tree->type == SEL_ARG::IMPOSSIBLE)
    DBUG_RETURN(0L);
  if (tree->type != SEL_ARG::KEY_RANGE || tree->part != 0)
    DBUG_RETURN(HA_POS_ERROR);

  seq.keyno= idx;
  seq.real_keyno= keynr;
  seq.param= param;
  seq.start= tree;

  param->range_count=0;
  param->max_key_part=0;

  param->is_ror_scan= TRUE;
  if (file->index_flags(keynr, 0, TRUE) & HA_KEY_SCAN_NOT_ROR)
    param->is_ror_scan= FALSE;
  
  *mrr_flags= param->force_default_mrr? HA_MRR_USE_DEFAULT_IMPL: 0;
  /*
    Pass HA_MRR_SORTED to see if MRR implementation can handle sorting.
  */
  *mrr_flags|= HA_MRR_NO_ASSOCIATION | HA_MRR_SORTED;

  bool pk_is_clustered= file->primary_key_is_clustered();
  if (index_only && 
      (file->index_flags(keynr, param->max_key_part, 1) & HA_KEYREAD_ONLY) &&
      !(file->index_flags(keynr, param->max_key_part, 1) & HA_CLUSTERED_INDEX))
     *mrr_flags |= HA_MRR_INDEX_ONLY;
  
  if (param->thd->lex->sql_command != SQLCOM_SELECT)
    *mrr_flags |= HA_MRR_USE_DEFAULT_IMPL;

  *bufsize= param->thd->variables.mrr_buff_size;
  /*
    Skip materialized derived table/view result table from MRR check as
    they aren't contain any data yet.
  */
  if (param->table->pos_in_table_list->is_non_derived())
    rows= file->multi_range_read_info_const(keynr, &seq_if, (void*)&seq, 0,
                                            bufsize, mrr_flags, cost);
  if (rows != HA_POS_ERROR)
  {
    param->quick_rows[keynr]= rows;
    param->possible_keys.set_bit(keynr);
    if (update_tbl_stats)
    {
      param->table->quick_keys.set_bit(keynr);
      param->table->quick_key_parts[keynr]= param->max_key_part+1;
      param->table->quick_n_ranges[keynr]= param->range_count;
      param->table->quick_condition_rows=
        MY_MIN(param->table->quick_condition_rows, rows);
      param->table->quick_rows[keynr]= rows;
    }
  }
  /* Figure out if the key scan is ROR (returns rows in ROWID order) or not */
  enum ha_key_alg key_alg= param->table->key_info[seq.real_keyno].algorithm;
  if ((key_alg != HA_KEY_ALG_BTREE) && (key_alg!= HA_KEY_ALG_UNDEF))
  {
    /* 
      All scans are non-ROR scans for those index types.
      TODO: Don't have this logic here, make table engines return 
      appropriate flags instead.
    */
    param->is_ror_scan= FALSE;
  }
  else if (param->table->s->primary_key == keynr && pk_is_clustered)
  {
    /* Clustered PK scan is always a ROR scan (TODO: same as above) */
    param->is_ror_scan= TRUE;
  }
  else if (param->range_count > 1)
  {
    /* 
      Scaning multiple key values in the index: the records are ROR
      for each value, but not between values. E.g, "SELECT ... x IN
      (1,3)" returns ROR order for all records with x=1, then ROR
      order for records with x=3
    */
    param->is_ror_scan= FALSE;
  }

  DBUG_PRINT("exit", ("Records: %lu", (ulong) rows));
  DBUG_RETURN(rows); //psergey-merge:todo: maintain first_null_comp.
}


/*
  Check if key scan on given index with equality conditions on first n key
  parts is a ROR scan.

  SYNOPSIS
    is_key_scan_ror()
      param  Parameter from test_quick_select
      keynr  Number of key in the table. The key must not be a clustered
             primary key.
      nparts Number of first key parts for which equality conditions
             are present.

  NOTES
    ROR (Rowid Ordered Retrieval) key scan is a key scan that produces
    ordered sequence of rowids (ha_xxx::cmp_ref is the comparison function)

    This function is needed to handle a practically-important special case:
    an index scan is a ROR scan if it is done using a condition in form

        "key1_1=c_1 AND ... AND key1_n=c_n"

    where the index is defined on (key1_1, ..., key1_N [,a_1, ..., a_n])

    and the table has a clustered Primary Key defined as 
      PRIMARY KEY(a_1, ..., a_n, b1, ..., b_k) 
    
    i.e. the first key parts of it are identical to uncovered parts ot the 
    key being scanned. This function assumes that the index flags do not
    include HA_KEY_SCAN_NOT_ROR flag (that is checked elsewhere).

    Check (1) is made in quick_range_seq_next()

  RETURN
    TRUE   The scan is ROR-scan
    FALSE  Otherwise
*/

static bool is_key_scan_ror(PARAM *param, uint keynr, uint8 nparts)
{
  KEY *table_key= param->table->key_info + keynr;
  KEY_PART_INFO *key_part= table_key->key_part + nparts;
  KEY_PART_INFO *key_part_end= (table_key->key_part +
                                table_key->user_defined_key_parts);
  uint pk_number;
  
  for (KEY_PART_INFO *kp= table_key->key_part; kp < key_part; kp++)
  {
    uint16 fieldnr= param->table->key_info[keynr].
                    key_part[kp - table_key->key_part].fieldnr - 1;
    if (param->table->field[fieldnr]->key_length() != kp->length)
      return FALSE;
  }
  
  /*
    If there are equalities for all key parts, it is a ROR scan. If there are
    equalities all keyparts and even some of key parts from "Extended Key"
    index suffix, it is a ROR-scan, too.
  */
  if (key_part >= key_part_end)
    return TRUE;

  key_part= table_key->key_part + nparts;
  pk_number= param->table->s->primary_key;
  if (!param->table->file->primary_key_is_clustered() || pk_number == MAX_KEY)
    return FALSE;

  KEY_PART_INFO *pk_part= param->table->key_info[pk_number].key_part;
  KEY_PART_INFO *pk_part_end= pk_part +
                              param->table->key_info[pk_number].user_defined_key_parts;
  for (;(key_part!=key_part_end) && (pk_part != pk_part_end);
       ++key_part, ++pk_part)
  {
    if ((key_part->field != pk_part->field) ||
        (key_part->length != pk_part->length))
      return FALSE;
  }
  return (key_part == key_part_end);
}


/*
  Create a QUICK_RANGE_SELECT from given key and SEL_ARG tree for that key.

  SYNOPSIS
    get_quick_select()
      param
      idx            Index of used key in param->key.
      key_tree       SEL_ARG tree for the used key
      mrr_flags      MRR parameter for quick select
      mrr_buf_size   MRR parameter for quick select
      parent_alloc   If not NULL, use it to allocate memory for
                     quick select data. Otherwise use quick->alloc.
  NOTES
    The caller must call QUICK_SELECT::init for returned quick select.

    CAUTION! This function may change thd->mem_root to a MEM_ROOT which will be
    deallocated when the returned quick select is deleted.

  RETURN
    NULL on error
    otherwise created quick select
*/

QUICK_RANGE_SELECT *
get_quick_select(PARAM *param,uint idx,SEL_ARG *key_tree, uint mrr_flags,
                 uint mrr_buf_size, MEM_ROOT *parent_alloc)
{
  QUICK_RANGE_SELECT *quick;
  bool create_err= FALSE;
  DBUG_ENTER("get_quick_select");

  if (param->table->key_info[param->real_keynr[idx]].flags & HA_SPATIAL)
    quick=new QUICK_RANGE_SELECT_GEOM(param->thd, param->table,
                                      param->real_keynr[idx],
                                      MY_TEST(parent_alloc),
                                      parent_alloc, &create_err);
  else
    quick=new QUICK_RANGE_SELECT(param->thd, param->table,
                                 param->real_keynr[idx],
                                 MY_TEST(parent_alloc), NULL, &create_err);

  if (quick)
  {
    if (create_err ||
	get_quick_keys(param,quick,param->key[idx],key_tree,param->min_key,0,
		       param->max_key,0))
    {
      delete quick;
      quick=0;
    }
    else
    {
      KEY *keyinfo= param->table->key_info+param->real_keynr[idx];
      quick->mrr_flags= mrr_flags;
      quick->mrr_buf_size= mrr_buf_size;
      quick->key_parts=(KEY_PART*)
        memdup_root(parent_alloc? parent_alloc : &quick->alloc,
                    (char*) param->key[idx],
                    sizeof(KEY_PART)*
                    param->table->actual_n_key_parts(keyinfo));
    }
  }
  DBUG_RETURN(quick);
}


/*
** Fix this to get all possible sub_ranges
*/
bool
get_quick_keys(PARAM *param,QUICK_RANGE_SELECT *quick,KEY_PART *key,
	       SEL_ARG *key_tree, uchar *min_key,uint min_key_flag,
	       uchar *max_key, uint max_key_flag)
{
  QUICK_RANGE *range;
  uint flag;
  int min_part= key_tree->part-1, // # of keypart values in min_key buffer
      max_part= key_tree->part-1; // # of keypart values in max_key buffer

  if (key_tree->left != &null_element)
  {
    if (get_quick_keys(param,quick,key,key_tree->left,
		       min_key,min_key_flag, max_key, max_key_flag))
      return 1;
  }
  uchar *tmp_min_key=min_key,*tmp_max_key=max_key;
  min_part+= key_tree->store_min(key[key_tree->part].store_length,
                                 &tmp_min_key,min_key_flag);
  max_part+= key_tree->store_max(key[key_tree->part].store_length,
                                 &tmp_max_key,max_key_flag);

  if (key_tree->next_key_part &&
      key_tree->next_key_part->type == SEL_ARG::KEY_RANGE &&
      key_tree->next_key_part->part == key_tree->part+1)
  {						  // const key as prefix
    if ((tmp_min_key - min_key) == (tmp_max_key - max_key) &&
         memcmp(min_key, max_key, (uint)(tmp_max_key - max_key))==0 &&
	 key_tree->min_flag==0 && key_tree->max_flag==0)
    {
      if (get_quick_keys(param,quick,key,key_tree->next_key_part,
			 tmp_min_key, min_key_flag | key_tree->min_flag,
			 tmp_max_key, max_key_flag | key_tree->max_flag))
	return 1;
      goto end;					// Ugly, but efficient
    }
    {
      uint tmp_min_flag=key_tree->min_flag,tmp_max_flag=key_tree->max_flag;
      if (!tmp_min_flag)
        min_part+= key_tree->next_key_part->store_min_key(key,
                                                          &tmp_min_key,
                                                          &tmp_min_flag,
                                                          MAX_KEY);
      if (!tmp_max_flag)
        max_part+= key_tree->next_key_part->store_max_key(key,
                                                          &tmp_max_key,
                                                          &tmp_max_flag,
                                                          MAX_KEY);
      flag=tmp_min_flag | tmp_max_flag;
    }
  }
  else
  {
    flag = (key_tree->min_flag & GEOM_FLAG) ?
      key_tree->min_flag : key_tree->min_flag | key_tree->max_flag;
  }

  /*
    Ensure that some part of min_key and max_key are used.  If not,
    regard this as no lower/upper range
  */
  if ((flag & GEOM_FLAG) == 0)
  {
    if (tmp_min_key != param->min_key)
      flag&= ~NO_MIN_RANGE;
    else
      flag|= NO_MIN_RANGE;
    if (tmp_max_key != param->max_key)
      flag&= ~NO_MAX_RANGE;
    else
      flag|= NO_MAX_RANGE;
  }
  if (flag == 0)
  {
    uint length= (uint) (tmp_min_key - param->min_key);
    if (length == (uint) (tmp_max_key - param->max_key) &&
	!memcmp(param->min_key,param->max_key,length))
    {
      KEY *table_key=quick->head->key_info+quick->index;
      flag=EQ_RANGE;
      if ((table_key->flags & HA_NOSAME) &&
          key_tree->part == table_key->user_defined_key_parts-1)
      {
        if ((table_key->flags & HA_NULL_PART_KEY) &&
            null_part_in_key(key,
                             param->min_key,
                             (uint) (tmp_min_key - param->min_key)))
          flag|= NULL_RANGE;
        else
          flag|= UNIQUE_RANGE;
      }
    }
  }

  /* Get range for retrieving rows in QUICK_SELECT::get_next */
  if (!(range= new QUICK_RANGE(param->min_key,
			       (uint) (tmp_min_key - param->min_key),
                               min_part >=0 ? make_keypart_map(min_part) : 0,
			       param->max_key,
			       (uint) (tmp_max_key - param->max_key),
                               max_part >=0 ? make_keypart_map(max_part) : 0,
			       flag)))
    return 1;			// out of memory

  set_if_bigger(quick->max_used_key_length, range->min_length);
  set_if_bigger(quick->max_used_key_length, range->max_length);
  set_if_bigger(quick->used_key_parts, (uint) key_tree->part+1);
  if (insert_dynamic(&quick->ranges, (uchar*) &range))
    return 1;

 end:
  if (key_tree->right != &null_element)
    return get_quick_keys(param,quick,key,key_tree->right,
			  min_key,min_key_flag,
			  max_key,max_key_flag);
  return 0;
}

/*
  Return 1 if there is only one range and this uses the whole unique key
*/

bool QUICK_RANGE_SELECT::unique_key_range()
{
  if (ranges.elements == 1)
  {
    QUICK_RANGE *tmp= *((QUICK_RANGE**)ranges.buffer);
    if ((tmp->flag & (EQ_RANGE | NULL_RANGE)) == EQ_RANGE)
    {
      KEY *key=head->key_info+index;
      return (key->flags & HA_NOSAME) && key->key_length == tmp->min_length;
    }
  }
  return 0;
}



/*
  Return TRUE if any part of the key is NULL

  SYNOPSIS
    null_part_in_key()    
      key_part  Array of key parts (index description)
      key       Key values tuple
      length    Length of key values tuple in bytes.

  RETURN
    TRUE   The tuple has at least one "keypartX is NULL"
    FALSE  Otherwise
*/

static bool null_part_in_key(KEY_PART *key_part, const uchar *key, uint length)
{
  for (const uchar *end=key+length ;
       key < end;
       key+= key_part++->store_length)
  {
    if (key_part->null_bit && *key)
      return 1;
  }
  return 0;
}


bool QUICK_SELECT_I::is_keys_used(const MY_BITMAP *fields)
{
  return is_key_used(head, index, fields);
}

bool QUICK_INDEX_SORT_SELECT::is_keys_used(const MY_BITMAP *fields)
{
  QUICK_RANGE_SELECT *quick;
  List_iterator_fast<QUICK_RANGE_SELECT> it(quick_selects);
  while ((quick= it++))
  {
    if (is_key_used(head, quick->index, fields))
      return 1;
  }
  return 0;
}

bool QUICK_ROR_INTERSECT_SELECT::is_keys_used(const MY_BITMAP *fields)
{
  QUICK_SELECT_WITH_RECORD *qr;
  List_iterator_fast<QUICK_SELECT_WITH_RECORD> it(quick_selects);
  while ((qr= it++))
  {
    if (is_key_used(head, qr->quick->index, fields))
      return 1;
  }
  return 0;
}

bool QUICK_ROR_UNION_SELECT::is_keys_used(const MY_BITMAP *fields)
{
  QUICK_SELECT_I *quick;
  List_iterator_fast<QUICK_SELECT_I> it(quick_selects);
  while ((quick= it++))
  {
    if (quick->is_keys_used(fields))
      return 1;
  }
  return 0;
}


FT_SELECT *get_ft_select(THD *thd, TABLE *table, uint key)
{
  bool create_err= FALSE;
  FT_SELECT *fts= new FT_SELECT(thd, table, key, &create_err);
  if (create_err)
  {
    delete fts;
    return NULL;
  }
  else
    return fts;
}

/*
  Create quick select from ref/ref_or_null scan.

  SYNOPSIS
    get_quick_select_for_ref()
      thd      Thread handle
      table    Table to access
      ref      ref[_or_null] scan parameters
      records  Estimate of number of records (needed only to construct
               quick select)
  NOTES
    This allocates things in a new memory root, as this may be called many
    times during a query.

  RETURN
    Quick select that retrieves the same rows as passed ref scan
    NULL on error.
*/

QUICK_RANGE_SELECT *get_quick_select_for_ref(THD *thd, TABLE *table,
                                             TABLE_REF *ref, ha_rows records)
{
  MEM_ROOT *old_root, *alloc;
  QUICK_RANGE_SELECT *quick;
  KEY *key_info = &table->key_info[ref->key];
  KEY_PART *key_part;
  QUICK_RANGE *range;
  uint part;
  bool create_err= FALSE;
  Cost_estimate cost;

  old_root= thd->mem_root;
  /* The following call may change thd->mem_root */
  quick= new QUICK_RANGE_SELECT(thd, table, ref->key, 0, 0, &create_err);
  /* save mem_root set by QUICK_RANGE_SELECT constructor */
  alloc= thd->mem_root;
  /*
    return back default mem_root (thd->mem_root) changed by
    QUICK_RANGE_SELECT constructor
  */
  thd->mem_root= old_root;

  if (!quick || create_err)
    return 0;			/* no ranges found */
  if (quick->init())
    goto err;
  quick->records= records;

  if ((cp_buffer_from_ref(thd, table, ref) && thd->is_fatal_error) ||
      !(range= new(alloc) QUICK_RANGE()))
    goto err;                                   // out of memory

  range->min_key= range->max_key= ref->key_buff;
  range->min_length= range->max_length= ref->key_length;
  range->min_keypart_map= range->max_keypart_map=
    make_prev_keypart_map(ref->key_parts);
  range->flag= (ref->key_length == key_info->key_length ? EQ_RANGE : 0);

  if (!(quick->key_parts=key_part=(KEY_PART *)
	alloc_root(&quick->alloc,sizeof(KEY_PART)*ref->key_parts)))
    goto err;

  for (part=0 ; part < ref->key_parts ;part++,key_part++)
  {
    key_part->part=part;
    key_part->field=        key_info->key_part[part].field;
    key_part->length=       key_info->key_part[part].length;
    key_part->store_length= key_info->key_part[part].store_length;
    key_part->null_bit=     key_info->key_part[part].null_bit;
    key_part->flag=         (uint8) key_info->key_part[part].key_part_flag;
  }
  if (insert_dynamic(&quick->ranges,(uchar*)&range))
    goto err;

  /*
     Add a NULL range if REF_OR_NULL optimization is used.
     For example:
       if we have "WHERE A=2 OR A IS NULL" we created the (A=2) range above
       and have ref->null_ref_key set. Will create a new NULL range here.
  */
  if (ref->null_ref_key)
  {
    QUICK_RANGE *null_range;

    *ref->null_ref_key= 1;		// Set null byte then create a range
    if (!(null_range= new (alloc)
          QUICK_RANGE(ref->key_buff, ref->key_length,
                      make_prev_keypart_map(ref->key_parts),
                      ref->key_buff, ref->key_length,
                      make_prev_keypart_map(ref->key_parts), EQ_RANGE)))
      goto err;
    *ref->null_ref_key= 0;		// Clear null byte
    if (insert_dynamic(&quick->ranges,(uchar*)&null_range))
      goto err;
  }

  /* Call multi_range_read_info() to get the MRR flags and buffer size */
  quick->mrr_flags= HA_MRR_NO_ASSOCIATION | 
                    (table->key_read ? HA_MRR_INDEX_ONLY : 0);
  if (thd->lex->sql_command != SQLCOM_SELECT)
    quick->mrr_flags |= HA_MRR_USE_DEFAULT_IMPL;

  quick->mrr_buf_size= thd->variables.mrr_buff_size;
  if (table->file->multi_range_read_info(quick->index, 1, (uint)records,
                                         ~0, 
                                         &quick->mrr_buf_size,
                                         &quick->mrr_flags, &cost))
    goto err;

  return quick;
err:
  delete quick;
  return 0;
}


/*
  Perform key scans for all used indexes (except CPK), get rowids and merge 
  them into an ordered non-recurrent sequence of rowids.
  
  The merge/duplicate removal is performed using Unique class. We put all
  rowids into Unique, get the sorted sequence and destroy the Unique.
  
  If table has a clustered primary key that covers all rows (TRUE for bdb
  and innodb currently) and one of the index_merge scans is a scan on PK,
  then rows that will be retrieved by PK scan are not put into Unique and 
  primary key scan is not performed here, it is performed later separately.

  RETURN
    0     OK
    other error
*/

int read_keys_and_merge_scans(THD *thd,
                              TABLE *head,
                              List<QUICK_RANGE_SELECT> quick_selects,
                              QUICK_RANGE_SELECT *pk_quick_select,
                              READ_RECORD *read_record,
                              bool intersection,
                              key_map *filtered_scans,
                              Unique **unique_ptr)
{
  List_iterator_fast<QUICK_RANGE_SELECT> cur_quick_it(quick_selects);
  QUICK_RANGE_SELECT* cur_quick;
  int result;
  Unique *unique= *unique_ptr;
  handler *file= head->file;
  bool with_cpk_filter= pk_quick_select != NULL;
  bool enabled_keyread= 0;
  DBUG_ENTER("read_keys_and_merge");

  /* We're going to just read rowids. */
  if (!head->key_read)
  {
    enabled_keyread= 1;
    head->enable_keyread();
  }
  head->prepare_for_position();

  cur_quick_it.rewind();
  cur_quick= cur_quick_it++;
  bool first_quick= TRUE;
  DBUG_ASSERT(cur_quick != 0);
  
  /*
    We reuse the same instance of handler so we need to call both init and 
    reset here.
  */
  if (cur_quick->init() || cur_quick->reset())
    goto err;

  if (unique == NULL)
  {
    DBUG_EXECUTE_IF("index_merge_may_not_create_a_Unique", DBUG_ABORT(); );
    DBUG_EXECUTE_IF("only_one_Unique_may_be_created", 
                    DBUG_SET("+d,index_merge_may_not_create_a_Unique"); );

    unique= new Unique(refpos_order_cmp, (void *)file,
                       file->ref_length,
                       thd->variables.sortbuff_size,
		       intersection ? quick_selects.elements : 0);                     
    if (!unique)
      goto err;
    *unique_ptr= unique;
  }
  else
  {
    unique->reset();
    filesort_free_buffers(head, false);
  }

  DBUG_ASSERT(file->ref_length == unique->get_size());
  DBUG_ASSERT(thd->variables.sortbuff_size == unique->get_max_in_memory_size());

  for (;;)
  {
    while ((result= cur_quick->get_next()) == HA_ERR_END_OF_FILE)
    {
      if (intersection)
        with_cpk_filter= filtered_scans->is_set(cur_quick->index);
      if (first_quick)
      {
        first_quick= FALSE;
        if (intersection && unique->is_in_memory())
          unique->close_for_expansion();
      }
      cur_quick->range_end();
      cur_quick= cur_quick_it++;
      if (!cur_quick)
        break;

      if (cur_quick->file->inited != handler::NONE) 
        cur_quick->file->ha_index_end();
      if (cur_quick->init() || cur_quick->reset())
        goto err;
    }

    if (result)
    {
      if (result != HA_ERR_END_OF_FILE)
      {
        cur_quick->range_end();
        goto err;
      }
      break;
    }

    if (thd->killed)
      goto err;

    if (with_cpk_filter &&
        pk_quick_select->row_in_ranges() != intersection )
      continue;

    cur_quick->file->position(cur_quick->record);
    if (unique->unique_add((char*)cur_quick->file->ref))
      goto err;
  }

  /*
    Ok all rowids are in the Unique now. The next call will initialize
    head->sort structure so it can be used to iterate through the rowids
    sequence.
  */
  result= unique->get(head);
  /*
    index merge currently doesn't support "using index" at all
  */
  if (enabled_keyread)
    head->disable_keyread();
  if (init_read_record(read_record, thd, head, (SQL_SELECT*) 0, 1 , 1, TRUE))
    result= 1;
 DBUG_RETURN(result);

err:
  if (enabled_keyread)
    head->disable_keyread();
  DBUG_RETURN(1);
}


int QUICK_INDEX_MERGE_SELECT::read_keys_and_merge()

{
  int result;
  DBUG_ENTER("QUICK_INDEX_MERGE_SELECT::read_keys_and_merge");
  result= read_keys_and_merge_scans(thd, head, quick_selects, pk_quick_select,
                                    &read_record, FALSE, NULL, &unique);
  doing_pk_scan= FALSE;
  DBUG_RETURN(result);
}

/*
  Get next row for index_merge.
  NOTES
    The rows are read from
      1. rowids stored in Unique.
      2. QUICK_RANGE_SELECT with clustered primary key (if any).
    The sets of rows retrieved in 1) and 2) are guaranteed to be disjoint.
*/

int QUICK_INDEX_MERGE_SELECT::get_next()
{
  int result;
  DBUG_ENTER("QUICK_INDEX_MERGE_SELECT::get_next");

  if (doing_pk_scan)
    DBUG_RETURN(pk_quick_select->get_next());

  if ((result= read_record.read_record(&read_record)) == -1)
  {
    result= HA_ERR_END_OF_FILE;
    end_read_record(&read_record);
    free_io_cache(head);
    /* All rows from Unique have been retrieved, do a clustered PK scan */
    if (pk_quick_select)
    {
      doing_pk_scan= TRUE;
      if ((result= pk_quick_select->init()) ||
          (result= pk_quick_select->reset()))
        DBUG_RETURN(result);
      DBUG_RETURN(pk_quick_select->get_next());
    }
  }

  DBUG_RETURN(result);
}

int QUICK_INDEX_INTERSECT_SELECT::read_keys_and_merge()

{
  int result;
  DBUG_ENTER("QUICK_INDEX_INTERSECT_SELECT::read_keys_and_merge");
  result= read_keys_and_merge_scans(thd, head, quick_selects, pk_quick_select,
                                    &read_record, TRUE, &filtered_scans,
                                    &unique);
  DBUG_RETURN(result);
}

int QUICK_INDEX_INTERSECT_SELECT::get_next()
{
  int result;
  DBUG_ENTER("QUICK_INDEX_INTERSECT_SELECT::get_next");

  if ((result= read_record.read_record(&read_record)) == -1)
  {
    result= HA_ERR_END_OF_FILE;
    end_read_record(&read_record);
    free_io_cache(head);
  }

  DBUG_RETURN(result);
}


/*
  Retrieve next record.
  SYNOPSIS
     QUICK_ROR_INTERSECT_SELECT::get_next()

  NOTES
    Invariant on enter/exit: all intersected selects have retrieved all index
    records with rowid <= some_rowid_val and no intersected select has
    retrieved any index records with rowid > some_rowid_val.
    We start fresh and loop until we have retrieved the same rowid in each of
    the key scans or we got an error.

    If a Clustered PK scan is present, it is used only to check if row
    satisfies its condition (and never used for row retrieval).

    Locking: to ensure that exclusive locks are only set on records that
    are included in the final result we must release the lock
    on all rows we read but do not include in the final result. This
    must be done on each index that reads the record and the lock
    must be released using the same handler (the same quick object) as
    used when reading the record.

  RETURN
   0     - Ok
   other - Error code if any error occurred.
*/

int QUICK_ROR_INTERSECT_SELECT::get_next()
{
  List_iterator_fast<QUICK_SELECT_WITH_RECORD> quick_it(quick_selects);
  QUICK_SELECT_WITH_RECORD *qr;
  QUICK_RANGE_SELECT* quick;

  /* quick that reads the given rowid first. This is needed in order
  to be able to unlock the row using the same handler object that locked
  it */
  QUICK_RANGE_SELECT* quick_with_last_rowid;

  int error, cmp;
  uint last_rowid_count=0;
  DBUG_ENTER("QUICK_ROR_INTERSECT_SELECT::get_next");

  do
  {
    /* Get a rowid for first quick and save it as a 'candidate' */
    qr= quick_it++;
    quick= qr->quick;
    error= quick->get_next();
    if (cpk_quick)
    {
      while (!error && !cpk_quick->row_in_ranges())
      {
        quick->file->unlock_row(); /* row not in range; unlock */
        error= quick->get_next();
      }
    }
    if (error)
      DBUG_RETURN(error);

    /* Save the read key tuple */
    key_copy(qr->key_tuple, record, head->key_info + quick->index,
             quick->max_used_key_length);

    quick->file->position(quick->record);
    memcpy(last_rowid, quick->file->ref, head->file->ref_length);
    last_rowid_count= 1;
    quick_with_last_rowid= quick;

    while (last_rowid_count < quick_selects.elements)
    {
      if (!(qr= quick_it++))
      {
        quick_it.rewind();
        qr= quick_it++;
      }
      quick= qr->quick;

      do
      {
        DBUG_EXECUTE_IF("innodb_quick_report_deadlock",
                        DBUG_SET("+d,innodb_report_deadlock"););
        if ((error= quick->get_next()))
        {
          /* On certain errors like deadlock, trx might be rolled back.*/
          if (!current_thd->transaction_rollback_request)
            quick_with_last_rowid->file->unlock_row();
          DBUG_RETURN(error);
        }
        quick->file->position(quick->record);
        cmp= head->file->cmp_ref(quick->file->ref, last_rowid);
        if (cmp < 0)
        {
          /* This row is being skipped.  Release lock on it. */
          quick->file->unlock_row();
        }
      } while (cmp < 0);

      key_copy(qr->key_tuple, record, head->key_info + quick->index,
               quick->max_used_key_length);

      /* Ok, current select 'caught up' and returned ref >= cur_ref */
      if (cmp > 0)
      {
        /* Found a row with ref > cur_ref. Make it a new 'candidate' */
        if (cpk_quick)
        {
          while (!cpk_quick->row_in_ranges())
          {
            quick->file->unlock_row(); /* row not in range; unlock */
            if ((error= quick->get_next()))
            {
              /* On certain errors like deadlock, trx might be rolled back.*/
              if (!current_thd->transaction_rollback_request)
                quick_with_last_rowid->file->unlock_row();
              DBUG_RETURN(error);
            }
          }
          quick->file->position(quick->record);
        }
        memcpy(last_rowid, quick->file->ref, head->file->ref_length);
        quick_with_last_rowid->file->unlock_row();
        last_rowid_count= 1;
        quick_with_last_rowid= quick;

        //save the fields here
        key_copy(qr->key_tuple, record, head->key_info + quick->index,
                 quick->max_used_key_length);
      }
      else
      {
        /* current 'candidate' row confirmed by this select */
        last_rowid_count++;
      }
    }

    /* We get here if we got the same row ref in all scans. */
    if (need_to_fetch_row)
      error= head->file->ha_rnd_pos(head->record[0], last_rowid);
  } while (error == HA_ERR_RECORD_DELETED);

  if (!need_to_fetch_row)
  {
    /* Restore the columns we've read/saved with other quick selects */
    quick_it.rewind();
    while ((qr= quick_it++))
    {
      if (qr->quick != quick)
      {
        key_restore(record, qr->key_tuple, head->key_info + qr->quick->index,
                    qr->quick->max_used_key_length);
      }
    }
  }

  DBUG_RETURN(error);
}


/*
  Retrieve next record.
  SYNOPSIS
    QUICK_ROR_UNION_SELECT::get_next()

  NOTES
    Enter/exit invariant:
    For each quick select in the queue a {key,rowid} tuple has been
    retrieved but the corresponding row hasn't been passed to output.

  RETURN
   0     - Ok
   other - Error code if any error occurred.
*/

int QUICK_ROR_UNION_SELECT::get_next()
{
  int error, dup_row;
  QUICK_SELECT_I *quick;
  uchar *tmp;
  DBUG_ENTER("QUICK_ROR_UNION_SELECT::get_next");

  do
  {
    do
    {
      if (!queue.elements)
        DBUG_RETURN(HA_ERR_END_OF_FILE);
      /* Ok, we have a queue with >= 1 scans */

      quick= (QUICK_SELECT_I*)queue_top(&queue);
      memcpy(cur_rowid, quick->last_rowid, rowid_length);

      /* put into queue rowid from the same stream as top element */
      if ((error= quick->get_next()))
      {
        if (error != HA_ERR_END_OF_FILE)
          DBUG_RETURN(error);
        queue_remove_top(&queue);
      }
      else
      {
        quick->save_last_pos();
        queue_replace_top(&queue);
      }

      if (!have_prev_rowid)
      {
        /* No rows have been returned yet */
        dup_row= FALSE;
        have_prev_rowid= TRUE;
      }
      else
        dup_row= !head->file->cmp_ref(cur_rowid, prev_rowid);
    } while (dup_row);

    tmp= cur_rowid;
    cur_rowid= prev_rowid;
    prev_rowid= tmp;

    error= head->file->ha_rnd_pos(quick->record, prev_rowid);
  } while (error == HA_ERR_RECORD_DELETED);
  DBUG_RETURN(error);
}


int QUICK_RANGE_SELECT::reset()
{
  uint  buf_size;
  uchar *mrange_buff;
  int   error;
  HANDLER_BUFFER empty_buf;
  MY_BITMAP * const save_read_set= head->read_set;
  MY_BITMAP * const save_write_set= head->write_set;
  DBUG_ENTER("QUICK_RANGE_SELECT::reset");
  last_range= NULL;
  cur_range= (QUICK_RANGE**) ranges.buffer;
  RANGE_SEQ_IF seq_funcs= {NULL, quick_range_seq_init, quick_range_seq_next, 0, 0};
  
  if (file->inited == handler::RND)
  {
    /* Handler could be left in this state by MRR */
    if ((error= file->ha_rnd_end()))
      DBUG_RETURN(error);
  }

  if (in_ror_merged_scan)
    head->column_bitmaps_set_no_signal(&column_bitmap, &column_bitmap);

  if (file->inited == handler::NONE)
  {
    DBUG_EXECUTE_IF("bug14365043_2",
                    DBUG_SET("+d,ha_index_init_fail"););
    if ((error= file->ha_index_init(index,1)))
    {
        file->print_error(error, MYF(0));
        goto err;
    }
  }

  /* Allocate buffer if we need one but haven't allocated it yet */
  if (mrr_buf_size && !mrr_buf_desc)
  {
    buf_size= mrr_buf_size;
    while (buf_size && !my_multi_malloc(MYF(MY_WME),
                                        &mrr_buf_desc, sizeof(*mrr_buf_desc),
                                        &mrange_buff, buf_size,
                                        NullS))
    {
      /* Try to shrink the buffers until both are 0. */
      buf_size/= 2;
    }
    if (!mrr_buf_desc)
      DBUG_RETURN(HA_ERR_OUT_OF_MEM);

    /* Initialize the handler buffer. */
    mrr_buf_desc->buffer= mrange_buff;
    mrr_buf_desc->buffer_end= mrange_buff + buf_size;
    mrr_buf_desc->end_of_used_area= mrange_buff;
#ifdef HAVE_valgrind
    /*
      We need this until ndb will use the buffer efficiently
      (Now ndb stores  complete row in here, instead of only the used fields
      which gives us valgrind warnings in compare_record[])
    */
    bzero((char*) mrange_buff, buf_size);
#endif
  }

  if (!mrr_buf_desc)
    empty_buf.buffer= empty_buf.buffer_end= empty_buf.end_of_used_area= NULL;
 
  error= file->multi_range_read_init(&seq_funcs, (void*)this, ranges.elements,
                                     mrr_flags, mrr_buf_desc? mrr_buf_desc: 
                                                              &empty_buf);
err:
  /* Restore bitmaps set on entry */
  if (in_ror_merged_scan)
    head->column_bitmaps_set_no_signal(save_read_set, save_write_set);

  DBUG_RETURN(error);
}


/*
  Get next possible record using quick-struct.

  SYNOPSIS
    QUICK_RANGE_SELECT::get_next()

  NOTES
    Record is read into table->record[0]

  RETURN
    0			Found row
    HA_ERR_END_OF_FILE	No (more) rows in range
    #			Error code
*/

int QUICK_RANGE_SELECT::get_next()
{
  range_id_t dummy;
  MY_BITMAP * const save_read_set= head->read_set;
  MY_BITMAP * const save_write_set= head->write_set;

  DBUG_ENTER("QUICK_RANGE_SELECT::get_next");
  if (in_ror_merged_scan)
  {
    /*
      We don't need to signal the bitmap change as the bitmap is always the
      same for this head->file
    */
    head->column_bitmaps_set_no_signal(&column_bitmap, &column_bitmap);
  }

  int result= file->multi_range_read_next(&dummy);

  if (in_ror_merged_scan)
  {
    /* Restore bitmaps set on entry */
    head->column_bitmaps_set_no_signal(save_read_set, save_write_set);
  }
  DBUG_RETURN(result);
}


/*
  Get the next record with a different prefix.

  @param prefix_length   length of cur_prefix
  @param group_key_parts The number of key parts in the group prefix
  @param cur_prefix      prefix of a key to be searched for

  Each subsequent call to the method retrieves the first record that has a
  prefix with length prefix_length and which is different from cur_prefix,
  such that the record with the new prefix is within the ranges described by
  this->ranges. The record found is stored into the buffer pointed by
  this->record. The method is useful for GROUP-BY queries with range
  conditions to discover the prefix of the next group that satisfies the range
  conditions.

  @todo

    This method is a modified copy of QUICK_RANGE_SELECT::get_next(), so both
    methods should be unified into a more general one to reduce code
    duplication.

  @retval 0                  on success
  @retval HA_ERR_END_OF_FILE if returned all keys
  @retval other              if some error occurred
*/

int QUICK_RANGE_SELECT::get_next_prefix(uint prefix_length,
                                        uint group_key_parts,
                                        uchar *cur_prefix)
{
  DBUG_ENTER("QUICK_RANGE_SELECT::get_next_prefix");
  const key_part_map keypart_map= make_prev_keypart_map(group_key_parts);

  for (;;)
  {
    int result;
    if (last_range)
    {
      /* Read the next record in the same range with prefix after cur_prefix. */
      DBUG_ASSERT(cur_prefix != NULL);
      result= file->ha_index_read_map(record, cur_prefix, keypart_map,
                                      HA_READ_AFTER_KEY);
      if (result || last_range->max_keypart_map == 0)
        DBUG_RETURN(result);

      key_range previous_endpoint;
      last_range->make_max_endpoint(&previous_endpoint, prefix_length, keypart_map);
      if (file->compare_key(&previous_endpoint) <= 0)
        DBUG_RETURN(0);
    }

    uint count= ranges.elements - (cur_range - (QUICK_RANGE**) ranges.buffer);
    if (count == 0)
    {
      /* Ranges have already been used up before. None is left for read. */
      last_range= 0;
      DBUG_RETURN(HA_ERR_END_OF_FILE);
    }
    last_range= *(cur_range++);

    key_range start_key, end_key;
    last_range->make_min_endpoint(&start_key, prefix_length, keypart_map);
    last_range->make_max_endpoint(&end_key, prefix_length, keypart_map);

    result= file->read_range_first(last_range->min_keypart_map ? &start_key : 0,
				   last_range->max_keypart_map ? &end_key : 0,
                                   MY_TEST(last_range->flag & EQ_RANGE),
				   TRUE);
    if (last_range->flag == (UNIQUE_RANGE | EQ_RANGE))
      last_range= 0;			// Stop searching

    if (result != HA_ERR_END_OF_FILE)
      DBUG_RETURN(result);
    last_range= 0;			// No matching rows; go to next range
  }
}


/* Get next for geometrical indexes */

int QUICK_RANGE_SELECT_GEOM::get_next()
{
  DBUG_ENTER("QUICK_RANGE_SELECT_GEOM::get_next");

  for (;;)
  {
    int result;
    if (last_range)
    {
      // Already read through key
      result= file->ha_index_next_same(record, last_range->min_key,
                                       last_range->min_length);
      if (result != HA_ERR_END_OF_FILE)
	DBUG_RETURN(result);
    }

    uint count= ranges.elements - (cur_range - (QUICK_RANGE**) ranges.buffer);
    if (count == 0)
    {
      /* Ranges have already been used up before. None is left for read. */
      last_range= 0;
      DBUG_RETURN(HA_ERR_END_OF_FILE);
    }
    last_range= *(cur_range++);

    result= file->ha_index_read_map(record, last_range->min_key,
                                    last_range->min_keypart_map,
                                    (ha_rkey_function)(last_range->flag ^
                                                       GEOM_FLAG));
    if (result != HA_ERR_KEY_NOT_FOUND && result != HA_ERR_END_OF_FILE)
      DBUG_RETURN(result);
    last_range= 0;				// Not found, to next range
  }
}


/*
  Check if current row will be retrieved by this QUICK_RANGE_SELECT

  NOTES
    It is assumed that currently a scan is being done on another index
    which reads all necessary parts of the index that is scanned by this
    quick select.
    The implementation does a binary search on sorted array of disjoint
    ranges, without taking size of range into account.

    This function is used to filter out clustered PK scan rows in
    index_merge quick select.

  RETURN
    TRUE  if current row will be retrieved by this quick select
    FALSE if not
*/

bool QUICK_RANGE_SELECT::row_in_ranges()
{
  QUICK_RANGE *res;
  uint min= 0;
  uint max= ranges.elements - 1;
  uint mid= (max + min)/2;

  while (min != max)
  {
    if (cmp_next(*(QUICK_RANGE**)dynamic_array_ptr(&ranges, mid)))
    {
      /* current row value > mid->max */
      min= mid + 1;
    }
    else
      max= mid;
    mid= (min + max) / 2;
  }
  res= *(QUICK_RANGE**)dynamic_array_ptr(&ranges, mid);
  return (!cmp_next(res) && !cmp_prev(res));
}

/*
  This is a hack: we inherit from QUICK_RANGE_SELECT so that we can use the
  get_next() interface, but we have to hold a pointer to the original
  QUICK_RANGE_SELECT because its data are used all over the place. What
  should be done is to factor out the data that is needed into a base
  class (QUICK_SELECT), and then have two subclasses (_ASC and _DESC)
  which handle the ranges and implement the get_next() function.  But
  for now, this seems to work right at least.
 */

QUICK_SELECT_DESC::QUICK_SELECT_DESC(QUICK_RANGE_SELECT *q,
                                     uint used_key_parts_arg)
 :QUICK_RANGE_SELECT(*q), rev_it(rev_ranges),
  used_key_parts (used_key_parts_arg)
{
  QUICK_RANGE *r;
  /* 
    Use default MRR implementation for reverse scans. No table engine
    currently can do an MRR scan with output in reverse index order.
  */
  mrr_buf_desc= NULL;
  mrr_flags |= HA_MRR_USE_DEFAULT_IMPL;
  mrr_buf_size= 0;

  QUICK_RANGE **pr= (QUICK_RANGE**)ranges.buffer;
  QUICK_RANGE **end_range= pr + ranges.elements;
  for (; pr!=end_range; pr++)
    rev_ranges.push_front(*pr);

  /* Remove EQ_RANGE flag for keys that are not using the full key */
  for (r = rev_it++; r; r = rev_it++)
  {
    if ((r->flag & EQ_RANGE) &&
	head->key_info[index].key_length != r->max_length)
      r->flag&= ~EQ_RANGE;
  }
  rev_it.rewind();
  q->dont_free=1;				// Don't free shared mem
}


int QUICK_SELECT_DESC::get_next()
{
  DBUG_ENTER("QUICK_SELECT_DESC::get_next");

  /* The max key is handled as follows:
   *   - if there is NO_MAX_RANGE, start at the end and move backwards
   *   - if it is an EQ_RANGE, which means that max key covers the entire
   *     key, go directly to the key and read through it (sorting backwards is
   *     same as sorting forwards)
   *   - if it is NEAR_MAX, go to the key or next, step back once, and
   *     move backwards
   *   - otherwise (not NEAR_MAX == include the key), go after the key,
   *     step back once, and move backwards
   */

  for (;;)
  {
    int result;
    if (last_range)
    {						// Already read through key
      result = ((last_range->flag & EQ_RANGE && 
                 used_key_parts <= head->key_info[index].user_defined_key_parts) ? 
                file->ha_index_next_same(record, last_range->min_key,
                                      last_range->min_length) :
                file->ha_index_prev(record));
      if (!result)
      {
	if (cmp_prev(*rev_it.ref()) == 0)
	  DBUG_RETURN(0);
      }
      else if (result != HA_ERR_END_OF_FILE)
	DBUG_RETURN(result);
    }

    if (!(last_range= rev_it++))
      DBUG_RETURN(HA_ERR_END_OF_FILE);		// All ranges used

    key_range       start_key;
    start_key.key=    (const uchar*) last_range->min_key;
    start_key.length= last_range->min_length;
    start_key.flag=   ((last_range->flag & NEAR_MIN) ? HA_READ_AFTER_KEY :
                       (last_range->flag & EQ_RANGE) ?
                       HA_READ_KEY_EXACT : HA_READ_KEY_OR_NEXT);
    start_key.keypart_map= last_range->min_keypart_map;
    key_range       end_key;
    end_key.key=      (const uchar*) last_range->max_key;
    end_key.length=   last_range->max_length;
    end_key.flag=     (last_range->flag & NEAR_MAX ? HA_READ_BEFORE_KEY :
                       HA_READ_AFTER_KEY);
    end_key.keypart_map= last_range->max_keypart_map;
    result= file->prepare_range_scan((last_range->flag & NO_MIN_RANGE) ? NULL : &start_key,
                                     (last_range->flag & NO_MAX_RANGE) ? NULL : &end_key);
    if (result)
    {
      DBUG_RETURN(result);
    }

    if (last_range->flag & NO_MAX_RANGE)        // Read last record
    {
      int local_error;
      if ((local_error= file->ha_index_last(record)))
	DBUG_RETURN(local_error);		// Empty table
      if (cmp_prev(last_range) == 0)
	DBUG_RETURN(0);
      last_range= 0;                            // No match; go to next range
      continue;
    }

    if (last_range->flag & EQ_RANGE &&
        used_key_parts <= head->key_info[index].user_defined_key_parts)

    {
      result= file->ha_index_read_map(record, last_range->max_key,
                                      last_range->max_keypart_map,
                                      HA_READ_KEY_EXACT);
    }
    else
    {
      DBUG_ASSERT(last_range->flag & NEAR_MAX ||
                  (last_range->flag & EQ_RANGE && 
                   used_key_parts > head->key_info[index].user_defined_key_parts) ||
                  range_reads_after_key(last_range));
      result= file->ha_index_read_map(record, last_range->max_key,
                                      last_range->max_keypart_map,
                                      ((last_range->flag & NEAR_MAX) ?
                                       HA_READ_BEFORE_KEY :
                                       HA_READ_PREFIX_LAST_OR_PREV));
    }
    if (result)
    {
      if (result != HA_ERR_KEY_NOT_FOUND && result != HA_ERR_END_OF_FILE)
	DBUG_RETURN(result);
      last_range= 0;                            // Not found, to next range
      continue;
    }
    if (cmp_prev(last_range) == 0)
    {
      if (last_range->flag == (UNIQUE_RANGE | EQ_RANGE))
	last_range= 0;				// Stop searching
      DBUG_RETURN(0);				// Found key is in range
    }
    last_range= 0;                              // To next range
  }
}


/**
  Create a compatible quick select with the result ordered in an opposite way

  @param used_key_parts_arg  Number of used key parts

  @retval NULL in case of errors (OOM etc)
  @retval pointer to a newly created QUICK_SELECT_DESC if success
*/

QUICK_SELECT_I *QUICK_RANGE_SELECT::make_reverse(uint used_key_parts_arg)
{
  QUICK_SELECT_DESC *new_quick= new QUICK_SELECT_DESC(this, used_key_parts_arg);
  if (new_quick == NULL)
  {
    delete new_quick;
    return NULL;
  }
  return new_quick;
}


/*
  Compare if found key is over max-value
  Returns 0 if key <= range->max_key
  TODO: Figure out why can't this function be as simple as cmp_prev(). 
*/

int QUICK_RANGE_SELECT::cmp_next(QUICK_RANGE *range_arg)
{
  if (range_arg->flag & NO_MAX_RANGE)
    return 0;                                   /* key can't be to large */

  KEY_PART *key_part=key_parts;
  uint store_length;

  for (uchar *key=range_arg->max_key, *end=key+range_arg->max_length;
       key < end;
       key+= store_length, key_part++)
  {
    int cmp;
    store_length= key_part->store_length;
    if (key_part->null_bit)
    {
      if (*key)
      {
        if (!key_part->field->is_null())
          return 1;
        continue;
      }
      else if (key_part->field->is_null())
        return 0;
      key++;					// Skip null byte
      store_length--;
    }
    if ((cmp=key_part->field->key_cmp(key, key_part->length)) < 0)
      return 0;
    if (cmp > 0)
      return 1;
  }
  return (range_arg->flag & NEAR_MAX) ? 1 : 0;          // Exact match
}


/*
  Returns 0 if found key is inside range (found key >= range->min_key).
*/

int QUICK_RANGE_SELECT::cmp_prev(QUICK_RANGE *range_arg)
{
  int cmp;
  if (range_arg->flag & NO_MIN_RANGE)
    return 0;					/* key can't be to small */

  cmp= key_cmp(key_part_info, range_arg->min_key,
               range_arg->min_length);
  if (cmp > 0 || (cmp == 0 && !(range_arg->flag & NEAR_MIN)))
    return 0;
  return 1;                                     // outside of range
}


/*
 * TRUE if this range will require using HA_READ_AFTER_KEY
   See comment in get_next() about this
 */

bool QUICK_SELECT_DESC::range_reads_after_key(QUICK_RANGE *range_arg)
{
  return ((range_arg->flag & (NO_MAX_RANGE | NEAR_MAX)) ||
	  !(range_arg->flag & EQ_RANGE) ||
	  head->key_info[index].key_length != range_arg->max_length) ? 1 : 0;
}


void QUICK_SELECT_I::add_key_name(String *str, bool *first)
{
  KEY *key_info= head->key_info + index;

  if (*first)
    *first= FALSE;
  else
    str->append(',');
  str->append(key_info->name);
}
 

Explain_quick_select* QUICK_RANGE_SELECT::get_explain(MEM_ROOT *alloc)
{
  Explain_quick_select *res;
  if ((res= new (alloc) Explain_quick_select(QS_TYPE_RANGE)))
    res->range.set(alloc, head->key_info[index].name, max_used_key_length);
  return res;
}


Explain_quick_select* QUICK_GROUP_MIN_MAX_SELECT::get_explain(MEM_ROOT *alloc)
{
  Explain_quick_select *res;
  if ((res= new (alloc) Explain_quick_select(QS_TYPE_GROUP_MIN_MAX)))
    res->range.set(alloc, head->key_info[index].name, max_used_key_length);
  return res;
}


Explain_quick_select* QUICK_INDEX_SORT_SELECT::get_explain(MEM_ROOT *alloc)
{
  Explain_quick_select *res;
  if (!(res= new (alloc) Explain_quick_select(get_type())))
    return NULL;

  QUICK_RANGE_SELECT *quick;
  Explain_quick_select *child_explain;
  List_iterator_fast<QUICK_RANGE_SELECT> it(quick_selects);
  while ((quick= it++))
  {
    if ((child_explain= quick->get_explain(alloc)))
      res->children.push_back(child_explain);
    else
      return NULL;
  }

  if (pk_quick_select)
  {
    if ((child_explain= pk_quick_select->get_explain(alloc)))
      res->children.push_back(child_explain);
    else
      return NULL;
  }
  return res;
}


/*
  Same as QUICK_INDEX_SORT_SELECT::get_explain(), but primary key is printed
  first
*/

Explain_quick_select* QUICK_INDEX_INTERSECT_SELECT::get_explain(MEM_ROOT *alloc)
{
  Explain_quick_select *res;
  Explain_quick_select *child_explain;

  if (!(res= new (alloc) Explain_quick_select(get_type())))
    return NULL;

  if (pk_quick_select)
  {
    if ((child_explain= pk_quick_select->get_explain(alloc)))
      res->children.push_back(child_explain);
    else
      return NULL;
  }

  QUICK_RANGE_SELECT *quick;
  List_iterator_fast<QUICK_RANGE_SELECT> it(quick_selects);
  while ((quick= it++))
  {
    if ((child_explain= quick->get_explain(alloc)))
      res->children.push_back(child_explain);
    else
      return NULL;
  }
  return res;
}


Explain_quick_select* QUICK_ROR_INTERSECT_SELECT::get_explain(MEM_ROOT *alloc)
{
  Explain_quick_select *res;
  Explain_quick_select *child_explain;

  if (!(res= new (alloc) Explain_quick_select(get_type())))
    return NULL;

  QUICK_SELECT_WITH_RECORD *qr;
  List_iterator_fast<QUICK_SELECT_WITH_RECORD> it(quick_selects);
  while ((qr= it++))
  {
    if ((child_explain= qr->quick->get_explain(alloc)))
      res->children.push_back(child_explain);
    else
      return NULL;
  }

  if (cpk_quick)
  {
    if ((child_explain= cpk_quick->get_explain(alloc)))
      res->children.push_back(child_explain);
    else
      return NULL;
  }
  return res;
}


Explain_quick_select* QUICK_ROR_UNION_SELECT::get_explain(MEM_ROOT *alloc)
{
  Explain_quick_select *res;
  Explain_quick_select *child_explain;

  if (!(res= new (alloc) Explain_quick_select(get_type())))
    return NULL;

  QUICK_SELECT_I *quick;
  List_iterator_fast<QUICK_SELECT_I> it(quick_selects);
  while ((quick= it++))
  {
    if ((child_explain= quick->get_explain(alloc)))
      res->children.push_back(child_explain);
    else
      return NULL;
  }

  return res;
}


void QUICK_SELECT_I::add_key_and_length(String *key_names,
                                        String *used_lengths,
                                        bool *first)
{
  char buf[64];
  uint length;
  KEY *key_info= head->key_info + index;

  if (*first)
    *first= FALSE;
  else
  {
    key_names->append(',');
    used_lengths->append(',');
  }
  key_names->append(key_info->name);
  length= longlong10_to_str(max_used_key_length, buf, 10) - buf;
  used_lengths->append(buf, length);
}


void QUICK_RANGE_SELECT::add_keys_and_lengths(String *key_names,
                                              String *used_lengths)
{
  bool first= TRUE;

  add_key_and_length(key_names, used_lengths, &first);
}

void QUICK_INDEX_MERGE_SELECT::add_keys_and_lengths(String *key_names,
                                                    String *used_lengths)
{
  QUICK_RANGE_SELECT *quick;
  bool first= TRUE;

  List_iterator_fast<QUICK_RANGE_SELECT> it(quick_selects);

  while ((quick= it++))
  {
    quick->add_key_and_length(key_names, used_lengths, &first);
  }

  if (pk_quick_select)
    pk_quick_select->add_key_and_length(key_names, used_lengths, &first);
}


void QUICK_INDEX_INTERSECT_SELECT::add_keys_and_lengths(String *key_names,
                                                        String *used_lengths)
{
  QUICK_RANGE_SELECT *quick;
  bool first= TRUE;

  List_iterator_fast<QUICK_RANGE_SELECT> it(quick_selects);

  if (pk_quick_select)
    pk_quick_select->add_key_and_length(key_names, used_lengths, &first);

  while ((quick= it++))
  {
    quick->add_key_and_length(key_names, used_lengths, &first);
  }
}

void QUICK_ROR_INTERSECT_SELECT::add_keys_and_lengths(String *key_names,
                                                      String *used_lengths)
{
  QUICK_SELECT_WITH_RECORD *qr;
  bool first= TRUE;

  List_iterator_fast<QUICK_SELECT_WITH_RECORD> it(quick_selects);

  while ((qr= it++))
  {
    qr->quick->add_key_and_length(key_names, used_lengths, &first);
  }
  if (cpk_quick)
    cpk_quick->add_key_and_length(key_names, used_lengths, &first);
}

void QUICK_ROR_UNION_SELECT::add_keys_and_lengths(String *key_names,
                                                  String *used_lengths)
{
  QUICK_SELECT_I *quick;
  bool first= TRUE;

  List_iterator_fast<QUICK_SELECT_I> it(quick_selects);

  while ((quick= it++))
  {
    if (first)
      first= FALSE;
    else
    {
      used_lengths->append(',');
      key_names->append(',');
    }
    quick->add_keys_and_lengths(key_names, used_lengths);
  }
}


/*******************************************************************************
* Implementation of QUICK_GROUP_MIN_MAX_SELECT
*******************************************************************************/

static inline uint get_field_keypart(KEY *index, Field *field);
static inline SEL_ARG * get_index_range_tree(uint index, SEL_TREE* range_tree,
                                             PARAM *param, uint *param_idx);
static bool get_constant_key_infix(KEY *index_info, SEL_ARG *index_range_tree,
                       KEY_PART_INFO *first_non_group_part,
                       KEY_PART_INFO *min_max_arg_part,
                       KEY_PART_INFO *last_part, THD *thd,
                       uchar *key_infix, uint *key_infix_len,
                       KEY_PART_INFO **first_non_infix_part);
static bool
check_group_min_max_predicates(Item *cond, Item_field *min_max_arg_item,
                               Field::imagetype image_type,
                               bool *has_min_max_fld, bool *has_other_fld);

static void
cost_group_min_max(TABLE* table, KEY *index_info, uint used_key_parts,
                   uint group_key_parts, SEL_TREE *range_tree,
                   SEL_ARG *index_tree, ha_rows quick_prefix_records,
                   bool have_min, bool have_max,
                   double *read_cost, ha_rows *records);


/**
  Test if this access method is applicable to a GROUP query with MIN/MAX
  functions, and if so, construct a new TRP object.

  DESCRIPTION
    Test whether a query can be computed via a QUICK_GROUP_MIN_MAX_SELECT.
    Queries computable via a QUICK_GROUP_MIN_MAX_SELECT must satisfy the
    following conditions:
    A) Table T has at least one compound index I of the form:
       I = <A_1, ...,A_k, [B_1,..., B_m], C, [D_1,...,D_n]>
    B) Query conditions:
    B0. Q is over a single table T.
    B1. The attributes referenced by Q are a subset of the attributes of I.
    B2. All attributes QA in Q can be divided into 3 overlapping groups:
        - SA = {S_1, ..., S_l, [C]} - from the SELECT clause, where C is
          referenced by any number of MIN and/or MAX functions if present.
        - WA = {W_1, ..., W_p} - from the WHERE clause
        - GA = <G_1, ..., G_k> - from the GROUP BY clause (if any)
             = SA              - if Q is a DISTINCT query (based on the
                                 equivalence of DISTINCT and GROUP queries.
        - NGA = QA - (GA union C) = {NG_1, ..., NG_m} - the ones not in
          GROUP BY and not referenced by MIN/MAX functions.
        with the following properties specified below.
    B3. If Q has a GROUP BY WITH ROLLUP clause the access method is not 
        applicable.

    SA1. There is at most one attribute in SA referenced by any number of
         MIN and/or MAX functions which, which if present, is denoted as C.
    SA2. The position of the C attribute in the index is after the last A_k.
    SA3. The attribute C can be referenced in the WHERE clause only in
         predicates of the forms:
         - (C {< | <= | > | >= | =} const)
         - (const {< | <= | > | >= | =} C)
         - (C between const_i and const_j)
         - C IS NULL
         - C IS NOT NULL
         - C != const
    SA4. If Q has a GROUP BY clause, there are no other aggregate functions
         except MIN and MAX. For queries with DISTINCT, aggregate functions
         are allowed.
    SA5. The select list in DISTINCT queries should not contain expressions.
    SA6. Clustered index can not be used by GROUP_MIN_MAX quick select
         for AGG_FUNC(DISTINCT ...) optimization because cursor position is
         never stored after a unique key lookup in the clustered index and
         furhter index_next/prev calls can not be used. So loose index scan
         optimization can not be used in this case.
    GA1. If Q has a GROUP BY clause, then GA is a prefix of I. That is, if
         G_i = A_j => i = j.
    GA2. If Q has a DISTINCT clause, then there is a permutation of SA that
         forms a prefix of I. This permutation is used as the GROUP clause
         when the DISTINCT query is converted to a GROUP query.
    GA3. The attributes in GA may participate in arbitrary predicates, divided
         into two groups:
         - RNG(G_1,...,G_q ; where q <= k) is a range condition over the
           attributes of a prefix of GA
         - PA(G_i1,...G_iq) is an arbitrary predicate over an arbitrary subset
           of GA. Since P is applied to only GROUP attributes it filters some
           groups, and thus can be applied after the grouping.
    GA4. There are no expressions among G_i, just direct column references.
    NGA1.If in the index I there is a gap between the last GROUP attribute G_k,
         and the MIN/MAX attribute C, then NGA must consist of exactly the
         index attributes that constitute the gap. As a result there is a
         permutation of NGA, BA=<B_1,...,B_m>, that coincides with the gap
         in the index.
    NGA2.If BA <> {}, then the WHERE clause must contain a conjunction EQ of
         equality conditions for all NG_i of the form (NG_i = const) or
         (const = NG_i), such that each NG_i is referenced in exactly one
         conjunct. Informally, the predicates provide constants to fill the
         gap in the index.
    NGA3.If BA <> {}, there can only be one range. TODO: This is a code
         limitation and is not strictly needed. See BUG#15947433
    WA1. There are no other attributes in the WHERE clause except the ones
         referenced in predicates RNG, PA, PC, EQ defined above. Therefore
         WA is subset of (GA union NGA union C) for GA,NGA,C that pass the
         above tests. By transitivity then it also follows that each WA_i
         participates in the index I (if this was already tested for GA, NGA
         and C).

    C) Overall query form:
       SELECT EXPR([A_1,...,A_k], [B_1,...,B_m], [MIN(C)], [MAX(C)])
         FROM T
        WHERE [RNG(A_1,...,A_p ; where p <= k)]
         [AND EQ(B_1,...,B_m)]
         [AND PC(C)]
         [AND PA(A_i1,...,A_iq)]
       GROUP BY A_1,...,A_k
       [HAVING PH(A_1, ..., B_1,..., C)]
    where EXPR(...) is an arbitrary expression over some or all SELECT fields,
    or:
       SELECT DISTINCT A_i1,...,A_ik
         FROM T
        WHERE [RNG(A_1,...,A_p ; where p <= k)]
         [AND PA(A_i1,...,A_iq)];

  NOTES
    If the current query satisfies the conditions above, and if
    (mem_root! = NULL), then the function constructs and returns a new TRP
    object, that is later used to construct a new QUICK_GROUP_MIN_MAX_SELECT.
    If (mem_root == NULL), then the function only tests whether the current
    query satisfies the conditions above, and, if so, sets
    is_applicable = TRUE.

    Queries with DISTINCT for which index access can be used are transformed
    into equivalent group-by queries of the form:

    SELECT A_1,...,A_k FROM T
     WHERE [RNG(A_1,...,A_p ; where p <= k)]
      [AND PA(A_i1,...,A_iq)]
    GROUP BY A_1,...,A_k;

    The group-by list is a permutation of the select attributes, according
    to their order in the index.

  TODO
  - What happens if the query groups by the MIN/MAX field, and there is no
    other field as in: "select MY_MIN(a) from t1 group by a" ?
  - We assume that the general correctness of the GROUP-BY query was checked
    before this point. Is this correct, or do we have to check it completely?
  - Lift the limitation in condition (B3), that is, make this access method 
    applicable to ROLLUP queries.

 @param  param     Parameter from test_quick_select
 @param  sel_tree  Range tree generated by get_mm_tree
 @param  read_time Best read time so far (=table/index scan time)
 @return table read plan
   @retval NULL  Loose index scan not applicable or mem_root == NULL
   @retval !NULL Loose index scan table read plan
*/

static TRP_GROUP_MIN_MAX *
get_best_group_min_max(PARAM *param, SEL_TREE *tree, double read_time)
{
  THD *thd= param->thd;
  JOIN *join= thd->lex->current_select->join;
  TABLE *table= param->table;
  bool have_min= FALSE;              /* TRUE if there is a MIN function. */
  bool have_max= FALSE;              /* TRUE if there is a MAX function. */
  Item_field *min_max_arg_item= NULL; // The argument of all MIN/MAX functions
  KEY_PART_INFO *min_max_arg_part= NULL; /* The corresponding keypart. */
  uint group_prefix_len= 0; /* Length (in bytes) of the key prefix. */
  KEY *index_info= NULL;    /* The index chosen for data access. */
  uint index= 0;            /* The id of the chosen index. */
  uint group_key_parts= 0;  // Number of index key parts in the group prefix.
  uint used_key_parts= 0;   /* Number of index key parts used for access. */
  uchar key_infix[MAX_KEY_LENGTH]; /* Constants from equality predicates.*/
  uint key_infix_len= 0;          /* Length of key_infix. */
  TRP_GROUP_MIN_MAX *read_plan= NULL; /* The eventually constructed TRP. */
  uint key_part_nr;
  ORDER *tmp_group;
  Item *item;
  Item_field *item_field;
  bool is_agg_distinct;
  List<Item_field> agg_distinct_flds;

  DBUG_ENTER("get_best_group_min_max");

  /* Perform few 'cheap' tests whether this access method is applicable. */
  if (!join)
    DBUG_RETURN(NULL);        /* This is not a select statement. */
  if ((join->table_count != 1) ||  /* The query must reference one table. */
      (join->select_lex->olap == ROLLUP_TYPE)) /* Check (B3) for ROLLUP */
    DBUG_RETURN(NULL);
  if (table->s->keys == 0)        /* There are no indexes to use. */
    DBUG_RETURN(NULL);
  if (join->conds && join->conds->used_tables() & OUTER_REF_TABLE_BIT)
    DBUG_RETURN(NULL); /* Cannot execute with correlated conditions. */

  /* Check (SA1,SA4) and store the only MIN/MAX argument - the C attribute.*/
  if (join->make_sum_func_list(join->all_fields, join->fields_list, 1))
    DBUG_RETURN(NULL);

  List_iterator<Item> select_items_it(join->fields_list);
  is_agg_distinct = is_indexed_agg_distinct(join, &agg_distinct_flds);

  if ((!join->group_list) && /* Neither GROUP BY nor a DISTINCT query. */
      (!join->select_distinct) &&
      !is_agg_distinct)
    DBUG_RETURN(NULL);
  /* Analyze the query in more detail. */

  if (join->sum_funcs[0])
  {
    Item_sum *min_max_item;
    Item_sum **func_ptr= join->sum_funcs;
    while ((min_max_item= *(func_ptr++)))
    {
      if (min_max_item->sum_func() == Item_sum::MIN_FUNC)
        have_min= TRUE;
      else if (min_max_item->sum_func() == Item_sum::MAX_FUNC)
        have_max= TRUE;
      else if (is_agg_distinct &&
               (min_max_item->sum_func() == Item_sum::COUNT_DISTINCT_FUNC ||
                min_max_item->sum_func() == Item_sum::SUM_DISTINCT_FUNC ||
                min_max_item->sum_func() == Item_sum::AVG_DISTINCT_FUNC))
        continue;
      else
        DBUG_RETURN(NULL);

      /* The argument of MIN/MAX. */
      Item *expr= min_max_item->get_arg(0)->real_item();
      if (expr->type() == Item::FIELD_ITEM) /* Is it an attribute? */
      {
        if (! min_max_arg_item)
          min_max_arg_item= (Item_field*) expr;
        else if (! min_max_arg_item->eq(expr, 1))
          DBUG_RETURN(NULL);
      }
      else
        DBUG_RETURN(NULL);
    }
  }
  /* Check (SA5). */
  if (join->select_distinct)
  {
    while ((item= select_items_it++))
    {
      if (item->real_item()->type() != Item::FIELD_ITEM)
        DBUG_RETURN(NULL);
    }
  }

  /* Check (GA4) - that there are no expressions among the group attributes. */
  for (tmp_group= join->group_list; tmp_group; tmp_group= tmp_group->next)
  {
    if ((*tmp_group->item)->real_item()->type() != Item::FIELD_ITEM)
      DBUG_RETURN(NULL);
  }

  /*
    Check that table has at least one compound index such that the conditions
    (GA1,GA2) are all TRUE. If there is more than one such index, select the
    first one. Here we set the variables: group_prefix_len and index_info.
  */
  KEY *cur_index_info= table->key_info;
  KEY *cur_index_info_end= cur_index_info + table->s->keys;
  /* Cost-related variables for the best index so far. */
  double best_read_cost= DBL_MAX;
  ha_rows best_records= 0;
  SEL_ARG *best_index_tree= NULL;
  ha_rows best_quick_prefix_records= 0;
  uint best_param_idx= 0;

  const uint pk= param->table->s->primary_key;
  uint max_key_part;  
  SEL_ARG *cur_index_tree= NULL;
  ha_rows cur_quick_prefix_records= 0;
  uint cur_param_idx=MAX_KEY;

  for (uint cur_index= 0 ; cur_index_info != cur_index_info_end ;
       cur_index_info++, cur_index++)
  {
    KEY_PART_INFO *cur_part;
    KEY_PART_INFO *end_part; /* Last part for loops. */
    /* Last index part. */
    KEY_PART_INFO *last_part;
    KEY_PART_INFO *first_non_group_part;
    KEY_PART_INFO *first_non_infix_part;
    uint key_parts;
    uint key_infix_parts;
    uint cur_group_key_parts= 0;
    uint cur_group_prefix_len= 0;
    double cur_read_cost;
    ha_rows cur_records;
    key_map used_key_parts_map;
    uint cur_key_infix_len= 0;
    uchar cur_key_infix[MAX_KEY_LENGTH];
    uint cur_used_key_parts;
    
    /*
      Check (B1) - if current index is covering. Exclude UNIQUE indexes, because
      loose scan may still be chosen for them due to imperfect cost calculations.
    */
    if (!table->covering_keys.is_set(cur_index) ||
        cur_index_info->flags & HA_NOSAME)
      goto next_index;

    /*
      Unless extended keys can be used for cur_index:
      If the current storage manager is such that it appends the primary key to
      each index, then the above condition is insufficient to check if the
      index is covering. In such cases it may happen that some fields are
      covered by the PK index, but not by the current index. Since we can't
      use the concatenation of both indexes for index lookup, such an index
      does not qualify as covering in our case. If this is the case, below
      we check that all query fields are indeed covered by 'cur_index'.
    */
    if (cur_index_info->user_defined_key_parts == table->actual_n_key_parts(cur_index_info)
        && pk < MAX_KEY && cur_index != pk &&
        (table->file->ha_table_flags() & HA_PRIMARY_KEY_IN_READ_INDEX))
    {
      /* For each table field */
      for (uint i= 0; i < table->s->fields; i++)
      {
        Field *cur_field= table->field[i];
        /*
          If the field is used in the current query ensure that it's
          part of 'cur_index'
        */
        if (bitmap_is_set(table->read_set, cur_field->field_index) &&
            !cur_field->part_of_key_not_clustered.is_set(cur_index))
          goto next_index;                  // Field was not part of key
      }
    }

    max_key_part= 0;
    used_key_parts_map.clear_all();

    /*
      Check (GA1) for GROUP BY queries.
    */
    if (join->group_list)
    {
      cur_part= cur_index_info->key_part;
      end_part= cur_part + table->actual_n_key_parts(cur_index_info);
      /* Iterate in parallel over the GROUP list and the index parts. */
      for (tmp_group= join->group_list; tmp_group && (cur_part != end_part);
           tmp_group= tmp_group->next, cur_part++)
      {
        /*
          TODO:
          tmp_group::item is an array of Item, is it OK to consider only the
          first Item? If so, then why? What is the array for?
        */
        /* Above we already checked that all group items are fields. */
        DBUG_ASSERT((*tmp_group->item)->real_item()->type() == Item::FIELD_ITEM);
        Item_field *group_field= (Item_field *) (*tmp_group->item)->real_item();
        if (group_field->field->eq(cur_part->field))
        {
          cur_group_prefix_len+= cur_part->store_length;
          ++cur_group_key_parts;
          max_key_part= cur_part - cur_index_info->key_part + 1;
          used_key_parts_map.set_bit(max_key_part);
        }
        else
          goto next_index;
      }
      /*
        This function is called on the precondition that the index is covering.
        Therefore if the GROUP BY list contains more elements than the index,
        these are duplicates. The GROUP BY list cannot be a prefix of the index.
      */
      if (cur_part == end_part && tmp_group)
        goto next_index;
    }
    /*
      Check (GA2) if this is a DISTINCT query.
      If GA2, then Store a new ORDER object in group_fields_array at the
      position of the key part of item_field->field. Thus we get the ORDER
      objects for each field ordered as the corresponding key parts.
      Later group_fields_array of ORDER objects is used to convert the query
      to a GROUP query.
    */
    if ((!join->group_list && join->select_distinct) ||
             is_agg_distinct)
    {
      if (!is_agg_distinct)
      {
        select_items_it.rewind();
      }

      List_iterator<Item_field> agg_distinct_flds_it (agg_distinct_flds);
      while (NULL != (item = (is_agg_distinct ?
             (Item *) agg_distinct_flds_it++ : select_items_it++)))
      {
        /* (SA5) already checked above. */
        item_field= (Item_field*) item->real_item(); 
        DBUG_ASSERT(item->real_item()->type() == Item::FIELD_ITEM);

        /* not doing loose index scan for derived tables */
        if (!item_field->field)
          goto next_index;

        /* Find the order of the key part in the index. */
        key_part_nr= get_field_keypart(cur_index_info, item_field->field);
        /*
          Check if this attribute was already present in the select list.
          If it was present, then its corresponding key part was alredy used.
        */
        if (used_key_parts_map.is_set(key_part_nr))
          continue;
        if (key_part_nr < 1 ||
            (!is_agg_distinct && key_part_nr > join->fields_list.elements))
          goto next_index;
        cur_part= cur_index_info->key_part + key_part_nr - 1;
        cur_group_prefix_len+= cur_part->store_length;
        used_key_parts_map.set_bit(key_part_nr);
        ++cur_group_key_parts;
        max_key_part= MY_MAX(max_key_part,key_part_nr);
      }
      /*
        Check that used key parts forms a prefix of the index.
        To check this we compare bits in all_parts and cur_parts.
        all_parts have all bits set from 0 to (max_key_part-1).
        cur_parts have bits set for only used keyparts.
      */
      ulonglong all_parts, cur_parts;
      all_parts= (1ULL << max_key_part) - 1;
      cur_parts= used_key_parts_map.to_ulonglong() >> 1;
      if (all_parts != cur_parts)
        goto next_index;
    }

    /* Check (SA2). */
    if (min_max_arg_item)
    {
      key_part_nr= get_field_keypart(cur_index_info, min_max_arg_item->field);
      if (key_part_nr <= cur_group_key_parts)
        goto next_index;
      min_max_arg_part= cur_index_info->key_part + key_part_nr - 1;
    }

    /*
      Check (NGA1, NGA2) and extract a sequence of constants to be used as part
      of all search keys.
    */

    /*
      If there is MIN/MAX, each keypart between the last group part and the
      MIN/MAX part must participate in one equality with constants, and all
      keyparts after the MIN/MAX part must not be referenced in the query.

      If there is no MIN/MAX, the keyparts after the last group part can be
      referenced only in equalities with constants, and the referenced keyparts
      must form a sequence without any gaps that starts immediately after the
      last group keypart.
    */
    key_parts= table->actual_n_key_parts(cur_index_info);
    last_part= cur_index_info->key_part + key_parts;
    first_non_group_part= (cur_group_key_parts < key_parts) ?
                          cur_index_info->key_part + cur_group_key_parts :
                          NULL;
    first_non_infix_part= min_max_arg_part ?
                          (min_max_arg_part < last_part) ?
                             min_max_arg_part :
                             NULL :
                           NULL;
    if (first_non_group_part &&
        (!min_max_arg_part || (min_max_arg_part - first_non_group_part > 0)))
    {
      if (tree)
      {
        uint dummy;
        SEL_ARG *index_range_tree= get_index_range_tree(cur_index, tree, param,
                                                        &dummy);
        if (!get_constant_key_infix(cur_index_info, index_range_tree,
                                    first_non_group_part, min_max_arg_part,
                                    last_part, thd, cur_key_infix, 
                                    &cur_key_infix_len,
                                    &first_non_infix_part))
          goto next_index;
      }
      else if (min_max_arg_part &&
               (min_max_arg_part - first_non_group_part > 0))
      {
        /*
          There is a gap but no range tree, thus no predicates at all for the
          non-group keyparts.
        */
        goto next_index;
      }
      else if (first_non_group_part && join->conds)
      {
        /*
          If there is no MIN/MAX function in the query, but some index
          key part is referenced in the WHERE clause, then this index
          cannot be used because the WHERE condition over the keypart's
          field cannot be 'pushed' to the index (because there is no
          range 'tree'), and the WHERE clause must be evaluated before
          GROUP BY/DISTINCT.
        */
        /*
          Store the first and last keyparts that need to be analyzed
          into one array that can be passed as parameter.
        */
        KEY_PART_INFO *key_part_range[2];
        key_part_range[0]= first_non_group_part;
        key_part_range[1]= last_part;

        /* Check if cur_part is referenced in the WHERE clause. */
        if (join->conds->walk(&Item::find_item_in_field_list_processor, 0,
                              (uchar*) key_part_range))
          goto next_index;
      }
    }

    /*
      Test (WA1) partially - that no other keypart after the last infix part is
      referenced in the query.
    */
    if (first_non_infix_part)
    {
      cur_part= first_non_infix_part +
                (min_max_arg_part && (min_max_arg_part < last_part));
      for (; cur_part != last_part; cur_part++)
      {
        if (bitmap_is_set(table->read_set, cur_part->field->field_index))
          goto next_index;
      }
    }

    /* If we got to this point, cur_index_info passes the test. */
    key_infix_parts= cur_key_infix_len ? (uint) 
                     (first_non_infix_part - first_non_group_part) : 0;
    cur_used_key_parts= cur_group_key_parts + key_infix_parts;

    /* Compute the cost of using this index. */
    if (tree)
    {
      /* Find the SEL_ARG sub-tree that corresponds to the chosen index. */
      cur_index_tree= get_index_range_tree(cur_index, tree, param,
                                           &cur_param_idx);
      /* Check if this range tree can be used for prefix retrieval. */
      Cost_estimate dummy_cost;
      uint mrr_flags= HA_MRR_USE_DEFAULT_IMPL;
      uint mrr_bufsize=0;
      cur_quick_prefix_records= check_quick_select(param, cur_param_idx,
                                                   FALSE /*don't care*/,
                                                   cur_index_tree, TRUE,
                                                   &mrr_flags, &mrr_bufsize,
                                                   &dummy_cost);
    }
    cost_group_min_max(table, cur_index_info, cur_used_key_parts,
                       cur_group_key_parts, tree, cur_index_tree,
                       cur_quick_prefix_records, have_min, have_max,
                       &cur_read_cost, &cur_records);
    /*
      If cur_read_cost is lower than best_read_cost use cur_index.
      Do not compare doubles directly because they may have different
      representations (64 vs. 80 bits).
    */
    if (cur_read_cost < best_read_cost - (DBL_EPSILON * cur_read_cost))
    {
      index_info= cur_index_info;
      index= cur_index;
      best_read_cost= cur_read_cost;
      best_records= cur_records;
      best_index_tree= cur_index_tree;
      best_quick_prefix_records= cur_quick_prefix_records;
      best_param_idx= cur_param_idx;
      group_key_parts= cur_group_key_parts;
      group_prefix_len= cur_group_prefix_len;
      key_infix_len= cur_key_infix_len;
      if (key_infix_len)
        memcpy (key_infix, cur_key_infix, sizeof (key_infix));
      used_key_parts= cur_used_key_parts;
    }

  next_index:;
  }
  if (!index_info) /* No usable index found. */
    DBUG_RETURN(NULL);

  /* Check (SA3) for the where clause. */
  bool has_min_max_fld= false, has_other_fld= false;
  if (join->conds && min_max_arg_item &&
      !check_group_min_max_predicates(join->conds, min_max_arg_item,
                                      (index_info->flags & HA_SPATIAL) ?
                                      Field::itMBR : Field::itRAW,
                                      &has_min_max_fld, &has_other_fld))
    DBUG_RETURN(NULL);

  /*
    Check (SA6) if clustered key is used
  */
  if (is_agg_distinct && index == table->s->primary_key &&
      table->file->primary_key_is_clustered())
    DBUG_RETURN(NULL);

  /* The query passes all tests, so construct a new TRP object. */
  read_plan= new (param->mem_root)
                 TRP_GROUP_MIN_MAX(have_min, have_max, is_agg_distinct,
                                   min_max_arg_part,
                                   group_prefix_len, used_key_parts,
                                   group_key_parts, index_info, index,
                                   key_infix_len,
                                   (key_infix_len > 0) ? key_infix : NULL,
                                   tree, best_index_tree, best_param_idx,
                                   best_quick_prefix_records);
  if (read_plan)
  {
    if (tree && read_plan->quick_prefix_records == 0)
      DBUG_RETURN(NULL);

    read_plan->read_cost= best_read_cost;
    read_plan->records=   best_records;
    if (read_time < best_read_cost && is_agg_distinct)
    {
      read_plan->read_cost= 0;
      read_plan->use_index_scan();
    }

    DBUG_PRINT("info",
               ("Returning group min/max plan: cost: %g, records: %lu",
                read_plan->read_cost, (ulong) read_plan->records));
  }

  DBUG_RETURN(read_plan);
}


/*
  Check that the MIN/MAX attribute participates only in range predicates
  with constants.

  SYNOPSIS
    check_group_min_max_predicates()
    cond        [in]  the expression tree being analyzed
    min_max_arg [in]  the field referenced by the MIN/MAX function(s)
    image_type  [in]
    has_min_max_arg [out] true if the subtree being analyzed references min_max_arg
    has_other_arg   [out] true if the subtree being analyzed references a column
                          other min_max_arg

  DESCRIPTION
    The function walks recursively over the cond tree representing a WHERE
    clause, and checks condition (SA3) - if a field is referenced by a MIN/MAX
    aggregate function, it is referenced only by one of the following
    predicates $FUNC$:
    {=, !=, <, <=, >, >=, between, is [not] null, multiple equal}.
    In addition the function checks that the WHERE condition is equivalent to
    "cond1 AND cond2" where :
    cond1 - does not use min_max_column at all.
    cond2 - is an AND/OR tree with leaves in form
    "$FUNC$(min_max_column[, const])".

  RETURN
    TRUE  if cond passes the test
    FALSE o/w
*/

static bool
check_group_min_max_predicates(Item *cond, Item_field *min_max_arg_item,
                               Field::imagetype image_type,
                               bool *has_min_max_arg, bool *has_other_arg)
{
  DBUG_ENTER("check_group_min_max_predicates");
  DBUG_ASSERT(cond && min_max_arg_item);

  cond= cond->real_item();
  Item::Type cond_type= cond->real_type();
  if (cond_type == Item::COND_ITEM) /* 'AND' or 'OR' */
  {
    DBUG_PRINT("info", ("Analyzing: %s", ((Item_func*) cond)->func_name()));
    List_iterator_fast<Item> li(*((Item_cond*) cond)->argument_list());
    Item *and_or_arg;
    Item_func::Functype func_type= ((Item_cond*) cond)->functype();
    bool has_min_max= false, has_other= false;
    while ((and_or_arg= li++))
    {
      /*
        The WHERE clause doesn't pass the condition if:
        (1) any subtree doesn't pass the condition or
        (2) the subtree passes the test, but it is an OR and it references both
            the min/max argument and other columns.
      */
      if (!check_group_min_max_predicates(and_or_arg, min_max_arg_item,      //1
                                          image_type,
                                          &has_min_max, &has_other) ||
          (func_type == Item_func::COND_OR_FUNC && has_min_max && has_other))//2
        DBUG_RETURN(FALSE);
    }
    *has_min_max_arg= has_min_max || *has_min_max_arg;
    *has_other_arg= has_other || *has_other_arg;
    DBUG_RETURN(TRUE);
  }

  /*
    Disallow loose index scan if the MIN/MAX argument field is referenced by
    a subquery in the WHERE clause.
  */

  if (cond_type == Item::SUBSELECT_ITEM)
  {
    Item_subselect *subs_cond= (Item_subselect*) cond;
    if (subs_cond->is_correlated)
    {
      DBUG_ASSERT(subs_cond->upper_refs.elements > 0);
      List_iterator_fast<Item_subselect::Ref_to_outside>
        li(subs_cond->upper_refs);
      Item_subselect::Ref_to_outside *dep;
      while ((dep= li++))
      {
        if (dep->item->eq(min_max_arg_item, FALSE))
          DBUG_RETURN(FALSE);
      }
    }
    DBUG_RETURN(TRUE);
  }

  /*
    Condition of the form 'field' is equivalent to 'field <> 0' and thus
    satisfies the SA3 condition.
  */
  if (cond_type == Item::FIELD_ITEM)
  {
    DBUG_PRINT("info", ("Analyzing: %s", cond->full_name()));
    if (min_max_arg_item->eq((Item_field*)cond, 1))
      *has_min_max_arg= true;
    else
      *has_other_arg= true;
    DBUG_RETURN(TRUE);
  }

  /* We presume that at this point there are no other Items than functions. */
  DBUG_ASSERT(cond_type == Item::FUNC_ITEM);

  /* Test if cond references only group-by or non-group fields. */
  Item_func *pred= (Item_func*) cond;
  Item_func::Functype pred_type= pred->functype();
  DBUG_PRINT("info", ("Analyzing: %s", pred->func_name()));
  if (pred_type == Item_func::MULT_EQUAL_FUNC)
  {
    /*
      Check that each field in a multiple equality is either a constant or
      it is a reference to the min/max argument, or it doesn't contain the
      min/max argument at all.
    */
    Item_equal_fields_iterator eq_it(*((Item_equal*)pred));
    Item *eq_item;
    bool has_min_max= false, has_other= false;
    while ((eq_item= eq_it++))
    {
      if (min_max_arg_item->eq(eq_item->real_item(), 1))
        has_min_max= true;
      else
        has_other= true;
    }
    *has_min_max_arg= has_min_max || *has_min_max_arg;
    *has_other_arg= has_other || *has_other_arg;
    DBUG_RETURN(!(has_min_max && has_other));
  }

  Item **arguments= pred->arguments();
  Item *cur_arg;
  bool has_min_max= false, has_other= false;
  for (uint arg_idx= 0; arg_idx < pred->argument_count (); arg_idx++)
  {
    cur_arg= arguments[arg_idx]->real_item();
    DBUG_PRINT("info", ("cur_arg: %s", cur_arg->full_name()));
    if (cur_arg->type() == Item::FIELD_ITEM)
    {
      if (min_max_arg_item->eq(cur_arg, 1)) 
      {
        has_min_max= true;
        /*
          If pred references the MIN/MAX argument, check whether pred is a range
          condition that compares the MIN/MAX argument with a constant.
        */
        if (pred_type != Item_func::EQUAL_FUNC     &&
            pred_type != Item_func::LT_FUNC        &&
            pred_type != Item_func::LE_FUNC        &&
            pred_type != Item_func::GT_FUNC        &&
            pred_type != Item_func::GE_FUNC        &&
            pred_type != Item_func::BETWEEN        &&
            pred_type != Item_func::ISNULL_FUNC    &&
            pred_type != Item_func::ISNOTNULL_FUNC &&
            pred_type != Item_func::EQ_FUNC        &&
            pred_type != Item_func::NE_FUNC)
          DBUG_RETURN(FALSE);

        /* Check that pred compares min_max_arg_item with a constant. */
        Item *args[3];
        bzero(args, 3 * sizeof(Item*));
        bool inv;
        /* Test if this is a comparison of a field and a constant. */
        if (!simple_pred(pred, args, &inv))
          DBUG_RETURN(FALSE);

        /* Check for compatible string comparisons - similar to get_mm_leaf. */
        if (args[0] && args[1] && !args[2] && // this is a binary function
            min_max_arg_item->result_type() == STRING_RESULT &&
            /*
              Don't use an index when comparing strings of different collations.
            */
            ((args[1]->result_type() == STRING_RESULT &&
              image_type == Field::itRAW &&
              min_max_arg_item->field->charset() !=
              pred->compare_collation())
             ||
             /*
               We can't always use indexes when comparing a string index to a
               number.
             */
             (args[1]->result_type() != STRING_RESULT &&
              min_max_arg_item->field->cmp_type() != args[1]->result_type())))
          DBUG_RETURN(FALSE);
      }
      else
        has_other= true;
    }
    else if (cur_arg->type() == Item::FUNC_ITEM)
    {
      if (!check_group_min_max_predicates(cur_arg, min_max_arg_item, image_type,
                                          &has_min_max, &has_other))
        DBUG_RETURN(FALSE);
    }
    else if (cur_arg->const_item() && !cur_arg->is_expensive())
    {
      /*
        For predicates of the form "const OP expr" we also have to check 'expr'
        to make a decision.
      */
      continue;
    }
    else
      DBUG_RETURN(FALSE);
    if(has_min_max && has_other)
      DBUG_RETURN(FALSE);
  }
  *has_min_max_arg= has_min_max || *has_min_max_arg;
  *has_other_arg= has_other || *has_other_arg;

  DBUG_RETURN(TRUE);
}


/*
  Get SEL_ARG tree, if any, for the keypart covering non grouping
  attribute (NGA) field 'nga_field'.

  This function enforces the NGA3 test: If 'keypart_tree' contains a
  condition for 'nga_field', there can only be one range. In the
  opposite case, this function returns with error and 'cur_range'
  should not be used.

  Note that the NGA1 and NGA2 requirements, like whether or not the
  range predicate for 'nga_field' is equality, is not tested by this
  function.

  @param[in]   nga_field      The NGA field we want the SEL_ARG tree for
  @param[in]   keypart_tree   Root node of the SEL_ARG* tree for the index
  @param[out]  cur_range      The SEL_ARG tree, if any, for the keypart
                              covering field 'keypart_field'
  @retval true   'keypart_tree' contained a predicate for 'nga_field' but
                  multiple ranges exists. 'cur_range' should not be used.
  @retval false  otherwise
*/

static bool
get_sel_arg_for_keypart(Field *nga_field,
                        SEL_ARG *keypart_tree,
                        SEL_ARG **cur_range)
{
  if(keypart_tree == NULL)
    return false;
  if(keypart_tree->field->eq(nga_field))
  {
    /*
      Enforce NGA3: If a condition for nga_field has been found, only
      a single range is allowed.
    */
  if (keypart_tree->prev || keypart_tree->next)
      return true; // There are multiple ranges

    *cur_range= keypart_tree;
    return false;
  }

  SEL_ARG *found_tree= NULL;
  SEL_ARG *first_kp=  keypart_tree->first();

  for (SEL_ARG *cur_kp= first_kp; cur_kp && !found_tree;
       cur_kp= cur_kp->next)
  {
    if (cur_kp->next_key_part)
    {
      if (get_sel_arg_for_keypart(nga_field,
                                  cur_kp->next_key_part,
                                  &found_tree))
        return true;

    }
    /*
       Enforce NGA3: If a condition for nga_field has been found,only
       a single range is allowed.
    */
    if (found_tree && first_kp->next)
      return true; // There are multiple ranges
  }
  *cur_range= found_tree;
  return false;
}


/*
  Extract a sequence of constants from a conjunction of equality predicates.

  SYNOPSIS
    get_constant_key_infix()
    index_info             [in]  Descriptor of the chosen index.
    index_range_tree       [in]  Range tree for the chosen index
    first_non_group_part   [in]  First index part after group attribute parts
    min_max_arg_part       [in]  The keypart of the MIN/MAX argument if any
    last_part              [in]  Last keypart of the index
    thd                    [in]  Current thread
    key_infix              [out] Infix of constants to be used for index lookup
    key_infix_len          [out] Lenghth of the infix
    first_non_infix_part   [out] The first keypart after the infix (if any)

  DESCRIPTION
    Test conditions (NGA1, NGA2, NGA3) from get_best_group_min_max(). Namely,
    for each keypart field NG_i not in GROUP-BY, check that there is exactly one
    constant equality predicate among conds with the form (NG_i = const_ci) or
    (const_ci = NG_i).. In addition, there can only be one range when there is
    such a gap.
    Thus all the NGF_i attributes must fill the 'gap' between the last group-by
    attribute and the MIN/MAX attribute in the index (if present). If these
    conditions hold, copy each constant from its corresponding predicate into
    key_infix, in the order its NG_i attribute appears in the index, and update
    key_infix_len with the total length of the key parts in key_infix.

  RETURN
    TRUE  if the index passes the test
    FALSE o/w
*/

static bool
get_constant_key_infix(KEY *index_info, SEL_ARG *index_range_tree,
                       KEY_PART_INFO *first_non_group_part,
                       KEY_PART_INFO *min_max_arg_part,
                       KEY_PART_INFO *last_part, THD *thd,
                       uchar *key_infix, uint *key_infix_len,
                       KEY_PART_INFO **first_non_infix_part)
{
  SEL_ARG       *cur_range;
  KEY_PART_INFO *cur_part;
  /* End part for the first loop below. */
  KEY_PART_INFO *end_part= min_max_arg_part ? min_max_arg_part : last_part;

  *key_infix_len= 0;
  uchar *key_ptr= key_infix;
  for (cur_part= first_non_group_part; cur_part != end_part; cur_part++)
  {
    cur_range= NULL;
    /*
      Find the range tree for the current keypart. We assume that
      index_range_tree points to the first keypart in the index.
    */
    if(get_sel_arg_for_keypart(cur_part->field, index_range_tree, &cur_range))
      return false;

    if (!cur_range || cur_range->type != SEL_ARG::KEY_RANGE)
    {
      if (min_max_arg_part)
        return FALSE; /* The current keypart has no range predicates at all. */
      else
      {
        *first_non_infix_part= cur_part;
        return TRUE;
      }
    }

    if ((cur_range->min_flag & NO_MIN_RANGE) ||
        (cur_range->max_flag & NO_MAX_RANGE) ||
        (cur_range->min_flag & NEAR_MIN) || (cur_range->max_flag & NEAR_MAX))
      return FALSE;

    uint field_length= cur_part->store_length;
    if (cur_range->maybe_null &&
         cur_range->min_value[0] && cur_range->max_value[0])
    { 
      /*
        cur_range specifies 'IS NULL'. In this case the argument points
        to a "null value" (is_null_string) that may not always be long
        enough for a direct memcpy to a field.
      */
      DBUG_ASSERT (field_length > 0);
      *key_ptr= 1;
      bzero(key_ptr+1,field_length-1);
      key_ptr+= field_length;
      *key_infix_len+= field_length;
    }
    else if (memcmp(cur_range->min_value, cur_range->max_value, field_length) == 0)
    { /* cur_range specifies an equality condition. */
      memcpy(key_ptr, cur_range->min_value, field_length);
      key_ptr+= field_length;
      *key_infix_len+= field_length;
    }
    else
      return FALSE;
  }

  if (!min_max_arg_part && (cur_part == last_part))
    *first_non_infix_part= last_part;

  return TRUE;
}


/*
  Find the key part referenced by a field.

  SYNOPSIS
    get_field_keypart()
    index  descriptor of an index
    field  field that possibly references some key part in index

  NOTES
    The return value can be used to get a KEY_PART_INFO pointer by
    part= index->key_part + get_field_keypart(...) - 1;

  RETURN
    Positive number which is the consecutive number of the key part, or
    0 if field does not reference any index field.
*/

static inline uint
get_field_keypart(KEY *index, Field *field)
{
  KEY_PART_INFO *part, *end;

  for (part= index->key_part,
         end= part + field->table->actual_n_key_parts(index);
       part < end; part++)
  {
    if (field->eq(part->field))
      return part - index->key_part + 1;
  }
  return 0;
}


/*
  Find the SEL_ARG sub-tree that corresponds to the chosen index.

  SYNOPSIS
    get_index_range_tree()
    index     [in]  The ID of the index being looked for
    range_tree[in]  Tree of ranges being searched
    param     [in]  PARAM from SQL_SELECT::test_quick_select
    param_idx [out] Index in the array PARAM::key that corresponds to 'index'

  DESCRIPTION

    A SEL_TREE contains range trees for all usable indexes. This procedure
    finds the SEL_ARG sub-tree for 'index'. The members of a SEL_TREE are
    ordered in the same way as the members of PARAM::key, thus we first find
    the corresponding index in the array PARAM::key. This index is returned
    through the variable param_idx, to be used later as argument of
    check_quick_select().

  RETURN
    Pointer to the SEL_ARG subtree that corresponds to index.
*/

SEL_ARG * get_index_range_tree(uint index, SEL_TREE* range_tree, PARAM *param,
                               uint *param_idx)
{
  uint idx= 0; /* Index nr in param->key_parts */
  while (idx < param->keys)
  {
    if (index == param->real_keynr[idx])
      break;
    idx++;
  }
  *param_idx= idx;
  return(range_tree->keys[idx]);
}


/*
  Compute the cost of a quick_group_min_max_select for a particular index.

  SYNOPSIS
    cost_group_min_max()
    table                [in] The table being accessed
    index_info           [in] The index used to access the table
    used_key_parts       [in] Number of key parts used to access the index
    group_key_parts      [in] Number of index key parts in the group prefix
    range_tree           [in] Tree of ranges for all indexes
    index_tree           [in] The range tree for the current index
    quick_prefix_records [in] Number of records retrieved by the internally
			      used quick range select if any
    have_min             [in] True if there is a MIN function
    have_max             [in] True if there is a MAX function
    read_cost           [out] The cost to retrieve rows via this quick select
    records             [out] The number of rows retrieved

  DESCRIPTION
    This method computes the access cost of a TRP_GROUP_MIN_MAX instance and
    the number of rows returned. It updates this->read_cost and this->records.

  NOTES
    The cost computation distinguishes several cases:
    1) No equality predicates over non-group attributes (thus no key_infix).
       If groups are bigger than blocks on the average, then we assume that it
       is very unlikely that block ends are aligned with group ends, thus even
       if we look for both MIN and MAX keys, all pairs of neighbor MIN/MAX
       keys, except for the first MIN and the last MAX keys, will be in the
       same block.  If groups are smaller than blocks, then we are going to
       read all blocks.
    2) There are equality predicates over non-group attributes.
       In this case the group prefix is extended by additional constants, and
       as a result the min/max values are inside sub-groups of the original
       groups. The number of blocks that will be read depends on whether the
       ends of these sub-groups will be contained in the same or in different
       blocks. We compute the probability for the two ends of a subgroup to be
       in two different blocks as the ratio of:
       - the number of positions of the left-end of a subgroup inside a group,
         such that the right end of the subgroup is past the end of the buffer
         containing the left-end, and
       - the total number of possible positions for the left-end of the
         subgroup, which is the number of keys in the containing group.
       We assume it is very unlikely that two ends of subsequent subgroups are
       in the same block.
    3) The are range predicates over the group attributes.
       Then some groups may be filtered by the range predicates. We use the
       selectivity of the range predicates to decide how many groups will be
       filtered.

  TODO
     - Take into account the optional range predicates over the MIN/MAX
       argument.
     - Check if we have a PK index and we use all cols - then each key is a
       group, and it will be better to use an index scan.

  RETURN
    None
*/

void cost_group_min_max(TABLE* table, KEY *index_info, uint used_key_parts,
                        uint group_key_parts, SEL_TREE *range_tree,
                        SEL_ARG *index_tree, ha_rows quick_prefix_records,
                        bool have_min, bool have_max,
                        double *read_cost, ha_rows *records)
{
  ha_rows table_records;
  ha_rows num_groups;
  ha_rows num_blocks;
  uint    keys_per_block;
  ha_rows keys_per_group;
  ha_rows keys_per_subgroup; /* Average number of keys in sub-groups */
                          /* formed by a key infix. */
  double p_overlap; /* Probability that a sub-group overlaps two blocks. */
  double quick_prefix_selectivity;
  double io_cost;
  double cpu_cost= 0; /* TODO: CPU cost of index_read calls? */
  DBUG_ENTER("cost_group_min_max");

  table_records= table->stat_records();
  keys_per_block= (uint) (table->file->stats.block_size / 2 /
                          (index_info->key_length + table->file->ref_length)
                          + 1);
  num_blocks= (ha_rows)(table_records / keys_per_block) + 1;

  /* Compute the number of keys in a group. */
  keys_per_group= (ha_rows) index_info->actual_rec_per_key(group_key_parts - 1);
  if (keys_per_group == 0) /* If there is no statistics try to guess */
    /* each group contains 10% of all records */
    keys_per_group= (table_records / 10) + 1;
  num_groups= (table_records / keys_per_group) + 1;

  /* Apply the selectivity of the quick select for group prefixes. */
  if (range_tree && (quick_prefix_records != HA_POS_ERROR))
  {
    quick_prefix_selectivity= (double) quick_prefix_records /
                              (double) table_records;
    num_groups= (ha_rows) rint(num_groups * quick_prefix_selectivity);
    set_if_bigger(num_groups, 1);
  }

  if (used_key_parts > group_key_parts)
  { /*
      Compute the probability that two ends of a subgroup are inside
      different blocks.
    */
    keys_per_subgroup= (ha_rows) index_info->actual_rec_per_key(used_key_parts - 1);
    if (keys_per_subgroup >= keys_per_block) /* If a subgroup is bigger than */
      p_overlap= 1.0;       /* a block, it will overlap at least two blocks. */
    else
    {
      double blocks_per_group= (double) num_blocks / (double) num_groups;
      p_overlap= (blocks_per_group * (keys_per_subgroup - 1)) / keys_per_group;
      p_overlap= MY_MIN(p_overlap, 1.0);
    }
    io_cost= (double) MY_MIN(num_groups * (1 + p_overlap), num_blocks);
  }
  else
    io_cost= (keys_per_group > keys_per_block) ?
             (have_min && have_max) ? (double) (num_groups + 1) :
                                      (double) num_groups :
             (double) num_blocks;

  /*
    TODO: If there is no WHERE clause and no other expressions, there should be
    no CPU cost. We leave it here to make this cost comparable to that of index
    scan as computed in SQL_SELECT::test_quick_select().
  */
  cpu_cost= (double) num_groups / TIME_FOR_COMPARE;

  *read_cost= io_cost + cpu_cost;
  *records= num_groups;

  DBUG_PRINT("info",
             ("table rows: %lu  keys/block: %u  keys/group: %lu  result rows: %lu  blocks: %lu",
              (ulong)table_records, keys_per_block, (ulong) keys_per_group, 
              (ulong) *records, (ulong) num_blocks));
  DBUG_VOID_RETURN;
}


/*
  Construct a new quick select object for queries with group by with min/max.

  SYNOPSIS
    TRP_GROUP_MIN_MAX::make_quick()
    param              Parameter from test_quick_select
    retrieve_full_rows ignored
    parent_alloc       Memory pool to use, if any.

  NOTES
    Make_quick ignores the retrieve_full_rows parameter because
    QUICK_GROUP_MIN_MAX_SELECT always performs 'index only' scans.
    The other parameter are ignored as well because all necessary
    data to create the QUICK object is computed at this TRP creation
    time.

  RETURN
    New QUICK_GROUP_MIN_MAX_SELECT object if successfully created,
    NULL otherwise.
*/

QUICK_SELECT_I *
TRP_GROUP_MIN_MAX::make_quick(PARAM *param, bool retrieve_full_rows,
                              MEM_ROOT *parent_alloc)
{
  QUICK_GROUP_MIN_MAX_SELECT *quick;
  DBUG_ENTER("TRP_GROUP_MIN_MAX::make_quick");

  quick= new QUICK_GROUP_MIN_MAX_SELECT(param->table,
                                        param->thd->lex->current_select->join,
                                        have_min, have_max, 
                                        have_agg_distinct, min_max_arg_part,
                                        group_prefix_len, group_key_parts,
                                        used_key_parts, index_info, index,
                                        read_cost, records, key_infix_len,
                                        key_infix, parent_alloc, is_index_scan);
  if (!quick)
    DBUG_RETURN(NULL);

  if (quick->init())
  {
    delete quick;
    DBUG_RETURN(NULL);
  }

  if (range_tree)
  {
    DBUG_ASSERT(quick_prefix_records > 0);
    if (quick_prefix_records == HA_POS_ERROR)
      quick->quick_prefix_select= NULL; /* Can't construct a quick select. */
    else
      /* Make a QUICK_RANGE_SELECT to be used for group prefix retrieval. */
      quick->quick_prefix_select= get_quick_select(param, param_idx,
                                                   index_tree,
                                                   HA_MRR_USE_DEFAULT_IMPL, 0,
                                                   &quick->alloc);

    /*
      Extract the SEL_ARG subtree that contains only ranges for the MIN/MAX
      attribute, and create an array of QUICK_RANGES to be used by the
      new quick select.
    */
    if (min_max_arg_part)
    {
      SEL_ARG *min_max_range= index_tree;
      while (min_max_range) /* Find the tree for the MIN/MAX key part. */
      {
        if (min_max_range->field->eq(min_max_arg_part->field))
          break;
        min_max_range= min_max_range->next_key_part;
      }
      /* Scroll to the leftmost interval for the MIN/MAX argument. */
      while (min_max_range && min_max_range->prev)
        min_max_range= min_max_range->prev;
      /* Create an array of QUICK_RANGEs for the MIN/MAX argument. */
      while (min_max_range)
      {
        if (quick->add_range(min_max_range))
        {
          delete quick;
          quick= NULL;
          DBUG_RETURN(NULL);
        }
        min_max_range= min_max_range->next;
      }
    }
  }
  else
    quick->quick_prefix_select= NULL;

  quick->update_key_stat();
  quick->adjust_prefix_ranges();

  DBUG_RETURN(quick);
}


/*
  Construct new quick select for group queries with min/max.

  SYNOPSIS
    QUICK_GROUP_MIN_MAX_SELECT::QUICK_GROUP_MIN_MAX_SELECT()
    table             The table being accessed
    join              Descriptor of the current query
    have_min          TRUE if the query selects a MIN function
    have_max          TRUE if the query selects a MAX function
    min_max_arg_part  The only argument field of all MIN/MAX functions
    group_prefix_len  Length of all key parts in the group prefix
    prefix_key_parts  All key parts in the group prefix
    index_info        The index chosen for data access
    use_index         The id of index_info
    read_cost         Cost of this access method
    records           Number of records returned
    key_infix_len     Length of the key infix appended to the group prefix
    key_infix         Infix of constants from equality predicates
    parent_alloc      Memory pool for this and quick_prefix_select data
    is_index_scan     get the next different key not by jumping on it via
                      index read, but by scanning until the end of the 
                      rows with equal key value.

  RETURN
    None
*/

QUICK_GROUP_MIN_MAX_SELECT::
QUICK_GROUP_MIN_MAX_SELECT(TABLE *table, JOIN *join_arg, bool have_min_arg,
                           bool have_max_arg, bool have_agg_distinct_arg,
                           KEY_PART_INFO *min_max_arg_part_arg,
                           uint group_prefix_len_arg, uint group_key_parts_arg,
                           uint used_key_parts_arg, KEY *index_info_arg,
                           uint use_index, double read_cost_arg,
                           ha_rows records_arg, uint key_infix_len_arg,
                           uchar *key_infix_arg, MEM_ROOT *parent_alloc,
                           bool is_index_scan_arg)
  :file(table->file), join(join_arg), index_info(index_info_arg),
   group_prefix_len(group_prefix_len_arg),
   group_key_parts(group_key_parts_arg), have_min(have_min_arg),
   have_max(have_max_arg), have_agg_distinct(have_agg_distinct_arg),
   seen_first_key(FALSE), doing_key_read(FALSE), min_max_arg_part(min_max_arg_part_arg),
   key_infix(key_infix_arg), key_infix_len(key_infix_len_arg),
   min_functions_it(NULL), max_functions_it(NULL),
   is_index_scan(is_index_scan_arg)
{
  head=       table;
  index=      use_index;
  record=     head->record[0];
  tmp_record= head->record[1];
  read_time= read_cost_arg;
  records= records_arg;
  used_key_parts= used_key_parts_arg;
  real_key_parts= used_key_parts_arg;
  real_prefix_len= group_prefix_len + key_infix_len;
  group_prefix= NULL;
  min_max_arg_len= min_max_arg_part ? min_max_arg_part->store_length : 0;

  /*
    We can't have parent_alloc set as the init function can't handle this case
    yet.
  */
  DBUG_ASSERT(!parent_alloc);
  if (!parent_alloc)
  {
    init_sql_alloc(&alloc, join->thd->variables.range_alloc_block_size, 0,
                   MYF(MY_THREAD_SPECIFIC));
    join->thd->mem_root= &alloc;
  }
  else
    bzero(&alloc, sizeof(MEM_ROOT));            // ensure that it's not used
}


/*
  Do post-constructor initialization.

  SYNOPSIS
    QUICK_GROUP_MIN_MAX_SELECT::init()
  
  DESCRIPTION
    The method performs initialization that cannot be done in the constructor
    such as memory allocations that may fail. It allocates memory for the
    group prefix and inifix buffers, and for the lists of MIN/MAX item to be
    updated during execution.

  RETURN
    0      OK
    other  Error code
*/

int QUICK_GROUP_MIN_MAX_SELECT::init()
{
  if (group_prefix) /* Already initialized. */
    return 0;

  if (!(last_prefix= (uchar*) alloc_root(&alloc, group_prefix_len)))
      return 1;
  /*
    We may use group_prefix to store keys with all select fields, so allocate
    enough space for it.
  */
  if (!(group_prefix= (uchar*) alloc_root(&alloc,
                                         real_prefix_len + min_max_arg_len)))
    return 1;

  if (key_infix_len > 0)
  {
    /*
      The memory location pointed to by key_infix will be deleted soon, so
      allocate a new buffer and copy the key_infix into it.
    */
    uchar *tmp_key_infix= (uchar*) alloc_root(&alloc, key_infix_len);
    if (!tmp_key_infix)
      return 1;
    memcpy(tmp_key_infix, this->key_infix, key_infix_len);
    this->key_infix= tmp_key_infix;
  }

  if (min_max_arg_part)
  {
    if (my_init_dynamic_array(&min_max_ranges, sizeof(QUICK_RANGE*), 16, 16,
                              MYF(MY_THREAD_SPECIFIC)))
      return 1;

    if (have_min)
    {
      if (!(min_functions= new List<Item_sum>))
        return 1;
    }
    else
      min_functions= NULL;
    if (have_max)
    {
      if (!(max_functions= new List<Item_sum>))
        return 1;
    }
    else
      max_functions= NULL;

    Item_sum *min_max_item;
    Item_sum **func_ptr= join->sum_funcs;
    while ((min_max_item= *(func_ptr++)))
    {
      if (have_min && (min_max_item->sum_func() == Item_sum::MIN_FUNC))
        min_functions->push_back(min_max_item);
      else if (have_max && (min_max_item->sum_func() == Item_sum::MAX_FUNC))
        max_functions->push_back(min_max_item);
    }

    if (have_min)
    {
      if (!(min_functions_it= new List_iterator<Item_sum>(*min_functions)))
        return 1;
    }

    if (have_max)
    {
      if (!(max_functions_it= new List_iterator<Item_sum>(*max_functions)))
        return 1;
    }
  }
  else
    min_max_ranges.elements= 0;

  return 0;
}


QUICK_GROUP_MIN_MAX_SELECT::~QUICK_GROUP_MIN_MAX_SELECT()
{
  DBUG_ENTER("QUICK_GROUP_MIN_MAX_SELECT::~QUICK_GROUP_MIN_MAX_SELECT");
  if (file->inited != handler::NONE) 
  {
    DBUG_ASSERT(file == head->file);
    if (doing_key_read)
      head->disable_keyread();
    /*
      There may be a code path when the same table was first accessed by index,
      then the index is closed, and the table is scanned (order by + loose scan).
    */
    file->ha_index_or_rnd_end();
  }
  if (min_max_arg_part)
    delete_dynamic(&min_max_ranges);
  free_root(&alloc,MYF(0));
  delete min_functions_it;
  delete max_functions_it;
  delete quick_prefix_select;
  DBUG_VOID_RETURN; 
}


/*
  Eventually create and add a new quick range object.

  SYNOPSIS
    QUICK_GROUP_MIN_MAX_SELECT::add_range()
    sel_range  Range object from which a 

  NOTES
    Construct a new QUICK_RANGE object from a SEL_ARG object, and
    add it to the array min_max_ranges. If sel_arg is an infinite
    range, e.g. (x < 5 or x > 4), then skip it and do not construct
    a quick range.

  RETURN
    FALSE on success
    TRUE  otherwise
*/

bool QUICK_GROUP_MIN_MAX_SELECT::add_range(SEL_ARG *sel_range)
{
  QUICK_RANGE *range;
  uint range_flag= sel_range->min_flag | sel_range->max_flag;

  /* Skip (-inf,+inf) ranges, e.g. (x < 5 or x > 4). */
  if ((range_flag & NO_MIN_RANGE) && (range_flag & NO_MAX_RANGE))
    return FALSE;

  if (!(sel_range->min_flag & NO_MIN_RANGE) &&
      !(sel_range->max_flag & NO_MAX_RANGE))
  {
    if (sel_range->maybe_null &&
        sel_range->min_value[0] && sel_range->max_value[0])
      range_flag|= NULL_RANGE; /* IS NULL condition */
    else if (memcmp(sel_range->min_value, sel_range->max_value,
                    min_max_arg_len) == 0)
      range_flag|= EQ_RANGE;  /* equality condition */
  }
  range= new QUICK_RANGE(sel_range->min_value, min_max_arg_len,
                         make_keypart_map(sel_range->part),
                         sel_range->max_value, min_max_arg_len,
                         make_keypart_map(sel_range->part),
                         range_flag);
  if (!range)
    return TRUE;
  if (insert_dynamic(&min_max_ranges, (uchar*)&range))
    return TRUE;
  return FALSE;
}


/*
  Opens the ranges if there are more conditions in quick_prefix_select than
  the ones used for jumping through the prefixes.

  SYNOPSIS
    QUICK_GROUP_MIN_MAX_SELECT::adjust_prefix_ranges()

  NOTES
    quick_prefix_select is made over the conditions on the whole key.
    It defines a number of ranges of length x. 
    However when jumping through the prefixes we use only the the first 
    few most significant keyparts in the range key. However if there
    are more keyparts to follow the ones we are using we must make the 
    condition on the key inclusive (because x < "ab" means 
    x[0] < 'a' OR (x[0] == 'a' AND x[1] < 'b').
    To achive the above we must turn off the NEAR_MIN/NEAR_MAX
*/
void QUICK_GROUP_MIN_MAX_SELECT::adjust_prefix_ranges ()
{
  if (quick_prefix_select &&
      group_prefix_len < quick_prefix_select->max_used_key_length)
  {
    DYNAMIC_ARRAY *arr;
    uint inx;

    for (inx= 0, arr= &quick_prefix_select->ranges; inx < arr->elements; inx++)
    {
      QUICK_RANGE *range;

      get_dynamic(arr, (uchar*)&range, inx);
      range->flag &= ~(NEAR_MIN | NEAR_MAX);
    }
  }
}


/*
  Determine the total number and length of the keys that will be used for
  index lookup.

  SYNOPSIS
    QUICK_GROUP_MIN_MAX_SELECT::update_key_stat()

  DESCRIPTION
    The total length of the keys used for index lookup depends on whether
    there are any predicates referencing the min/max argument, and/or if
    the min/max argument field can be NULL.
    This function does an optimistic analysis whether the search key might
    be extended by a constant for the min/max keypart. It is 'optimistic'
    because during actual execution it may happen that a particular range
    is skipped, and then a shorter key will be used. However this is data
    dependent and can't be easily estimated here.

  RETURN
    None
*/

void QUICK_GROUP_MIN_MAX_SELECT::update_key_stat()
{
  max_used_key_length= real_prefix_len;
  if (min_max_ranges.elements > 0)
  {
    QUICK_RANGE *cur_range;
    if (have_min)
    { /* Check if the right-most range has a lower boundary. */
      get_dynamic(&min_max_ranges, (uchar*)&cur_range,
                  min_max_ranges.elements - 1);
      if (!(cur_range->flag & NO_MIN_RANGE))
      {
        max_used_key_length+= min_max_arg_len;
        used_key_parts++;
        return;
      }
    }
    if (have_max)
    { /* Check if the left-most range has an upper boundary. */
      get_dynamic(&min_max_ranges, (uchar*)&cur_range, 0);
      if (!(cur_range->flag & NO_MAX_RANGE))
      {
        max_used_key_length+= min_max_arg_len;
        used_key_parts++;
        return;
      }
    }
  }
  else if (have_min && min_max_arg_part &&
           min_max_arg_part->field->real_maybe_null())
  {
    /*
      If a MIN/MAX argument value is NULL, we can quickly determine
      that we're in the beginning of the next group, because NULLs
      are always < any other value. This allows us to quickly
      determine the end of the current group and jump to the next
      group (see next_min()) and thus effectively increases the
      usable key length.
    */
    max_used_key_length+= min_max_arg_len;
    used_key_parts++;
  }
}


/*
  Initialize a quick group min/max select for key retrieval.

  SYNOPSIS
    QUICK_GROUP_MIN_MAX_SELECT::reset()

  DESCRIPTION
    Initialize the index chosen for access and find and store the prefix
    of the last group. The method is expensive since it performs disk access.

  RETURN
    0      OK
    other  Error code
*/

int QUICK_GROUP_MIN_MAX_SELECT::reset(void)
{
  int result;
  DBUG_ENTER("QUICK_GROUP_MIN_MAX_SELECT::reset");

  seen_first_key= FALSE;
  if (!head->key_read)
  {
    doing_key_read= 1;
    head->enable_keyread(); /* We need only the key attributes */
  }
  if ((result= file->ha_index_init(index,1)))
  {
    head->file->print_error(result, MYF(0));
    DBUG_RETURN(result);
  }
  if (quick_prefix_select && quick_prefix_select->reset())
    DBUG_RETURN(1);
  result= file->ha_index_last(record);
  if (result == HA_ERR_END_OF_FILE)
    DBUG_RETURN(0);
  /* Save the prefix of the last group. */
  key_copy(last_prefix, record, index_info, group_prefix_len);

  DBUG_RETURN(0);
}



/* 
  Get the next key containing the MIN and/or MAX key for the next group.

  SYNOPSIS
    QUICK_GROUP_MIN_MAX_SELECT::get_next()

  DESCRIPTION
    The method finds the next subsequent group of records that satisfies the
    query conditions and finds the keys that contain the MIN/MAX values for
    the key part referenced by the MIN/MAX function(s). Once a group and its
    MIN/MAX values are found, store these values in the Item_sum objects for
    the MIN/MAX functions. The rest of the values in the result row are stored
    in the Item_field::result_field of each select field. If the query does
    not contain MIN and/or MAX functions, then the function only finds the
    group prefix, which is a query answer itself.

  NOTES
    If both MIN and MAX are computed, then we use the fact that if there is
    no MIN key, there can't be a MAX key as well, so we can skip looking
    for a MAX key in this case.

  RETURN
    0                  on success
    HA_ERR_END_OF_FILE if returned all keys
    other              if some error occurred
*/

int QUICK_GROUP_MIN_MAX_SELECT::get_next()
{
  int min_res= 0;
  int max_res= 0;
#ifdef HPUX11
  /*
    volatile is required by a bug in the HP compiler due to which the
    last test of result fails.
  */
  volatile int result;
#else
  int result;
#endif
  int is_last_prefix= 0;

  DBUG_ENTER("QUICK_GROUP_MIN_MAX_SELECT::get_next");

  /*
    Loop until a group is found that satisfies all query conditions or the last
    group is reached.
  */
  do
  {
    result= next_prefix();
    /*
      Check if this is the last group prefix. Notice that at this point
      this->record contains the current prefix in record format.
    */
    if (!result)
    {
      is_last_prefix= key_cmp(index_info->key_part, last_prefix,
                              group_prefix_len);
      DBUG_ASSERT(is_last_prefix <= 0);
    }
    else 
    {
      if (result == HA_ERR_KEY_NOT_FOUND)
        continue;
      break;
    }

    if (have_min)
    {
      min_res= next_min();
      if (min_res == 0)
        update_min_result();
    }
    /* If there is no MIN in the group, there is no MAX either. */
    if ((have_max && !have_min) ||
        (have_max && have_min && (min_res == 0)))
    {
      max_res= next_max();
      if (max_res == 0)
        update_max_result();
      /* If a MIN was found, a MAX must have been found as well. */
      DBUG_ASSERT((have_max && !have_min) ||
                  (have_max && have_min && (max_res == 0)));
    }
    /*
      If this is just a GROUP BY or DISTINCT without MIN or MAX and there
      are equality predicates for the key parts after the group, find the
      first sub-group with the extended prefix.
    */
    if (!have_min && !have_max && key_infix_len > 0)
      result= file->ha_index_read_map(record, group_prefix,
                                      make_prev_keypart_map(real_key_parts),
                                      HA_READ_KEY_EXACT);

    result= have_min ? min_res : have_max ? max_res : result;
  } while ((result == HA_ERR_KEY_NOT_FOUND || result == HA_ERR_END_OF_FILE) &&
           is_last_prefix != 0);

  if (result == HA_ERR_KEY_NOT_FOUND)
    result= HA_ERR_END_OF_FILE;

  DBUG_RETURN(result);
}


/*
  Retrieve the minimal key in the next group.

  SYNOPSIS
    QUICK_GROUP_MIN_MAX_SELECT::next_min()

  DESCRIPTION
    Find the minimal key within this group such that the key satisfies the query
    conditions and NULL semantics. The found key is loaded into this->record.

  IMPLEMENTATION
    Depending on the values of min_max_ranges.elements, key_infix_len, and
    whether there is a  NULL in the MIN field, this function may directly
    return without any data access. In this case we use the key loaded into
    this->record by the call to this->next_prefix() just before this call.

  RETURN
    0                    on success
    HA_ERR_KEY_NOT_FOUND if no MIN key was found that fulfills all conditions.
    HA_ERR_END_OF_FILE   - "" -
    other                if some error occurred
*/

int QUICK_GROUP_MIN_MAX_SELECT::next_min()
{
  int result= 0;
  DBUG_ENTER("QUICK_GROUP_MIN_MAX_SELECT::next_min");

  /* Find the MIN key using the eventually extended group prefix. */
  if (min_max_ranges.elements > 0)
  {
    if ((result= next_min_in_range()))
      DBUG_RETURN(result);
  }
  else
  {
    /* Apply the constant equality conditions to the non-group select fields */
    if (key_infix_len > 0)
    {
      if ((result=
           file->ha_index_read_map(record, group_prefix,
                                   make_prev_keypart_map(real_key_parts),
                                   HA_READ_KEY_EXACT)))
        DBUG_RETURN(result);
    }

    /*
      If the min/max argument field is NULL, skip subsequent rows in the same
      group with NULL in it. Notice that:
      - if the first row in a group doesn't have a NULL in the field, no row
      in the same group has (because NULL < any other value),
      - min_max_arg_part->field->ptr points to some place in 'record'.
    */
    if (min_max_arg_part && min_max_arg_part->field->is_null())
    {
      uchar *tmp_key_buff= (uchar*)my_alloca(max_used_key_length);
      /* Find the first subsequent record without NULL in the MIN/MAX field. */
      key_copy(tmp_key_buff, record, index_info, max_used_key_length);
      result= file->ha_index_read_map(record, tmp_key_buff,
                                      make_keypart_map(real_key_parts),
                                      HA_READ_AFTER_KEY);
      /*
        Check if the new record belongs to the current group by comparing its
        prefix with the group's prefix. If it is from the next group, then the
        whole group has NULLs in the MIN/MAX field, so use the first record in
        the group as a result.
        TODO:
        It is possible to reuse this new record as the result candidate for the
        next call to next_min(), and to save one lookup in the next call. For
        this add a new member 'this->next_group_prefix'.
      */
      if (!result)
      {
        if (key_cmp(index_info->key_part, group_prefix, real_prefix_len))
          key_restore(record, tmp_key_buff, index_info, 0);
      }
      else if (result == HA_ERR_KEY_NOT_FOUND || result == HA_ERR_END_OF_FILE)
        result= 0; /* There is a result in any case. */
      my_afree(tmp_key_buff);
    }
  }

  /*
    If the MIN attribute is non-nullable, this->record already contains the
    MIN key in the group, so just return.
  */
  DBUG_RETURN(result);
}


/* 
  Retrieve the maximal key in the next group.

  SYNOPSIS
    QUICK_GROUP_MIN_MAX_SELECT::next_max()

  DESCRIPTION
    Lookup the maximal key of the group, and store it into this->record.

  RETURN
    0                    on success
    HA_ERR_KEY_NOT_FOUND if no MAX key was found that fulfills all conditions.
    HA_ERR_END_OF_FILE	 - "" -
    other                if some error occurred
*/

int QUICK_GROUP_MIN_MAX_SELECT::next_max()
{
  int result;

  DBUG_ENTER("QUICK_GROUP_MIN_MAX_SELECT::next_max");

  /* Get the last key in the (possibly extended) group. */
  if (min_max_ranges.elements > 0)
    result= next_max_in_range();
  else
    result= file->ha_index_read_map(record, group_prefix,
                                    make_prev_keypart_map(real_key_parts),
                                    HA_READ_PREFIX_LAST);
  DBUG_RETURN(result);
}


/** 
  Find the next different key value by skiping all the rows with the same key 
  value.

  Implements a specialized loose index access method for queries 
  containing aggregate functions with distinct of the form:
    SELECT [SUM|COUNT|AVG](DISTINCT a,...) FROM t
  This method comes to replace the index scan + Unique class 
  (distinct selection) for loose index scan that visits all the rows of a 
  covering index instead of jumping in the begining of each group.
  TODO: Placeholder function. To be replaced by a handler API call

  @param is_index_scan     hint to use index scan instead of random index read 
                           to find the next different value.
  @param file              table handler
  @param key_part          group key to compare
  @param record            row data
  @param group_prefix      current key prefix data
  @param group_prefix_len  length of the current key prefix data
  @param group_key_parts   number of the current key prefix columns
  @return status
    @retval  0  success
    @retval !0  failure
*/

static int index_next_different (bool is_index_scan, handler *file, 
                                KEY_PART_INFO *key_part, uchar * record, 
                                const uchar * group_prefix,
                                uint group_prefix_len, 
                                uint group_key_parts)
{
  if (is_index_scan)
  {
    int result= 0;

    while (!key_cmp (key_part, group_prefix, group_prefix_len))
    {
      result= file->ha_index_next(record);
      if (result)
        return(result);
    }
    return result;
  }
  else
    return file->ha_index_read_map(record, group_prefix,
                                make_prev_keypart_map(group_key_parts),
                                HA_READ_AFTER_KEY);
}


/*
  Determine the prefix of the next group.

  SYNOPSIS
    QUICK_GROUP_MIN_MAX_SELECT::next_prefix()

  DESCRIPTION
    Determine the prefix of the next group that satisfies the query conditions.
    If there is a range condition referencing the group attributes, use a
    QUICK_RANGE_SELECT object to retrieve the *first* key that satisfies the
    condition. If there is a key infix of constants, append this infix
    immediately after the group attributes. The possibly extended prefix is
    stored in this->group_prefix. The first key of the found group is stored in
    this->record, on which relies this->next_min().

  RETURN
    0                    on success
    HA_ERR_KEY_NOT_FOUND if there is no key with the formed prefix
    HA_ERR_END_OF_FILE   if there are no more keys
    other                if some error occurred
*/
int QUICK_GROUP_MIN_MAX_SELECT::next_prefix()
{
  int result;
  DBUG_ENTER("QUICK_GROUP_MIN_MAX_SELECT::next_prefix");

  if (quick_prefix_select)
  {
    uchar *cur_prefix= seen_first_key ? group_prefix : NULL;
    if ((result= quick_prefix_select->get_next_prefix(group_prefix_len,
                                                      group_key_parts, 
                                                      cur_prefix)))
      DBUG_RETURN(result);
    seen_first_key= TRUE;
  }
  else
  {
    if (!seen_first_key)
    {
      result= file->ha_index_first(record);
      if (result)
        DBUG_RETURN(result);
      seen_first_key= TRUE;
    }
    else
    {
      /* Load the first key in this group into record. */
      result= index_next_different (is_index_scan, file, index_info->key_part,
                            record, group_prefix, group_prefix_len, 
                            group_key_parts);
      if (result)
        DBUG_RETURN(result);
    }
  }

  /* Save the prefix of this group for subsequent calls. */
  key_copy(group_prefix, record, index_info, group_prefix_len);
  /* Append key_infix to group_prefix. */
  if (key_infix_len > 0)
    memcpy(group_prefix + group_prefix_len,
           key_infix, key_infix_len);

  DBUG_RETURN(0);
}


/*
  Find the minimal key in a group that satisfies some range conditions for the
  min/max argument field.

  SYNOPSIS
    QUICK_GROUP_MIN_MAX_SELECT::next_min_in_range()

  DESCRIPTION
    Given the sequence of ranges min_max_ranges, find the minimal key that is
    in the left-most possible range. If there is no such key, then the current
    group does not have a MIN key that satisfies the WHERE clause. If a key is
    found, its value is stored in this->record.

  RETURN
    0                    on success
    HA_ERR_KEY_NOT_FOUND if there is no key with the given prefix in any of
                         the ranges
    HA_ERR_END_OF_FILE   - "" -
    other                if some error
*/

int QUICK_GROUP_MIN_MAX_SELECT::next_min_in_range()
{
  ha_rkey_function find_flag;
  key_part_map keypart_map;
  QUICK_RANGE *cur_range;
  bool found_null= FALSE;
  int result= HA_ERR_KEY_NOT_FOUND;

  DBUG_ASSERT(min_max_ranges.elements > 0);

  for (uint range_idx= 0; range_idx < min_max_ranges.elements; range_idx++)
  { /* Search from the left-most range to the right. */
    get_dynamic(&min_max_ranges, (uchar*)&cur_range, range_idx);

    /*
      If the current value for the min/max argument is bigger than the right
      boundary of cur_range, there is no need to check this range.
    */
    if (range_idx != 0 && !(cur_range->flag & NO_MAX_RANGE) &&
        (key_cmp(min_max_arg_part, (const uchar*) cur_range->max_key,
                 min_max_arg_len) == 1))
      continue;

    if (cur_range->flag & NO_MIN_RANGE)
    {
      keypart_map= make_prev_keypart_map(real_key_parts);
      find_flag= HA_READ_KEY_EXACT;
    }
    else
    {
      /* Extend the search key with the lower boundary for this range. */
      memcpy(group_prefix + real_prefix_len, cur_range->min_key,
             cur_range->min_length);
      keypart_map= make_keypart_map(real_key_parts);
      find_flag= (cur_range->flag & (EQ_RANGE | NULL_RANGE)) ?
                 HA_READ_KEY_EXACT : (cur_range->flag & NEAR_MIN) ?
                 HA_READ_AFTER_KEY : HA_READ_KEY_OR_NEXT;
    }

    result= file->ha_index_read_map(record, group_prefix, keypart_map,
                                    find_flag);
    if (result)
    {
      if ((result == HA_ERR_KEY_NOT_FOUND || result == HA_ERR_END_OF_FILE) &&
          (cur_range->flag & (EQ_RANGE | NULL_RANGE)))
        continue; /* Check the next range. */

      /*
        In all other cases (HA_ERR_*, HA_READ_KEY_EXACT with NO_MIN_RANGE,
        HA_READ_AFTER_KEY, HA_READ_KEY_OR_NEXT) if the lookup failed for this
        range, it can't succeed for any other subsequent range.
      */
      break;
    }

    /* A key was found. */
    if (cur_range->flag & EQ_RANGE)
      break; /* No need to perform the checks below for equal keys. */

    if (cur_range->flag & NULL_RANGE)
    {
      /*
        Remember this key, and continue looking for a non-NULL key that
        satisfies some other condition.
      */
      memcpy(tmp_record, record, head->s->rec_buff_length);
      found_null= TRUE;
      continue;
    }

    /* Check if record belongs to the current group. */
    if (key_cmp(index_info->key_part, group_prefix, real_prefix_len))
    {
      result= HA_ERR_KEY_NOT_FOUND;
      continue;
    }

    /* If there is an upper limit, check if the found key is in the range. */
    if ( !(cur_range->flag & NO_MAX_RANGE) )
    {
      /* Compose the MAX key for the range. */
      uchar *max_key= (uchar*) my_alloca(real_prefix_len + min_max_arg_len);
      memcpy(max_key, group_prefix, real_prefix_len);
      memcpy(max_key + real_prefix_len, cur_range->max_key,
             cur_range->max_length);
      /* Compare the found key with max_key. */
      int cmp_res= key_cmp(index_info->key_part, max_key,
                           real_prefix_len + min_max_arg_len);
      my_afree(max_key);
      /*
        The key is outside of the range if: 
        the interval is open and the key is equal to the maximum boundry
        or
        the key is greater than the maximum
      */
      if (((cur_range->flag & NEAR_MAX) && cmp_res == 0) ||
          cmp_res > 0)
      {
        result= HA_ERR_KEY_NOT_FOUND;
        continue;
      }
    }
    /* If we got to this point, the current key qualifies as MIN. */
    DBUG_ASSERT(result == 0);
    break;
  }
  /*
    If there was a key with NULL in the MIN/MAX field, and there was no other
    key without NULL from the same group that satisfies some other condition,
    then use the key with the NULL.
  */
  if (found_null && result)
  {
    memcpy(record, tmp_record, head->s->rec_buff_length);
    result= 0;
  }
  return result;
}


/*
  Find the maximal key in a group that satisfies some range conditions for the
  min/max argument field.

  SYNOPSIS
    QUICK_GROUP_MIN_MAX_SELECT::next_max_in_range()

  DESCRIPTION
    Given the sequence of ranges min_max_ranges, find the maximal key that is
    in the right-most possible range. If there is no such key, then the current
    group does not have a MAX key that satisfies the WHERE clause. If a key is
    found, its value is stored in this->record.

  RETURN
    0                    on success
    HA_ERR_KEY_NOT_FOUND if there is no key with the given prefix in any of
                         the ranges
    HA_ERR_END_OF_FILE   - "" -
    other                if some error
*/

int QUICK_GROUP_MIN_MAX_SELECT::next_max_in_range()
{
  ha_rkey_function find_flag;
  key_part_map keypart_map;
  QUICK_RANGE *cur_range;
  int result;

  DBUG_ASSERT(min_max_ranges.elements > 0);

  for (uint range_idx= min_max_ranges.elements; range_idx > 0; range_idx--)
  { /* Search from the right-most range to the left. */
    get_dynamic(&min_max_ranges, (uchar*)&cur_range, range_idx - 1);

    /*
      If the current value for the min/max argument is smaller than the left
      boundary of cur_range, there is no need to check this range.
    */
    if (range_idx != min_max_ranges.elements &&
        !(cur_range->flag & NO_MIN_RANGE) &&
        (key_cmp(min_max_arg_part, (const uchar*) cur_range->min_key,
                 min_max_arg_len) == -1))
      continue;

    if (cur_range->flag & NO_MAX_RANGE)
    {
      keypart_map= make_prev_keypart_map(real_key_parts);
      find_flag= HA_READ_PREFIX_LAST;
    }
    else
    {
      /* Extend the search key with the upper boundary for this range. */
      memcpy(group_prefix + real_prefix_len, cur_range->max_key,
             cur_range->max_length);
      keypart_map= make_keypart_map(real_key_parts);
      find_flag= (cur_range->flag & EQ_RANGE) ?
                 HA_READ_KEY_EXACT : (cur_range->flag & NEAR_MAX) ?
                 HA_READ_BEFORE_KEY : HA_READ_PREFIX_LAST_OR_PREV;
    }

    result= file->ha_index_read_map(record, group_prefix, keypart_map,
                                    find_flag);

    if (result)
    {
      if ((result == HA_ERR_KEY_NOT_FOUND || result == HA_ERR_END_OF_FILE) &&
          (cur_range->flag & EQ_RANGE))
        continue; /* Check the next range. */

      /*
        In no key was found with this upper bound, there certainly are no keys
        in the ranges to the left.
      */
      return result;
    }
    /* A key was found. */
    if (cur_range->flag & EQ_RANGE)
      return 0; /* No need to perform the checks below for equal keys. */

    /* Check if record belongs to the current group. */
    if (key_cmp(index_info->key_part, group_prefix, real_prefix_len))
      continue;                                 // Row not found

    /* If there is a lower limit, check if the found key is in the range. */
    if ( !(cur_range->flag & NO_MIN_RANGE) )
    {
      /* Compose the MIN key for the range. */
      uchar *min_key= (uchar*) my_alloca(real_prefix_len + min_max_arg_len);
      memcpy(min_key, group_prefix, real_prefix_len);
      memcpy(min_key + real_prefix_len, cur_range->min_key,
             cur_range->min_length);
      /* Compare the found key with min_key. */
      int cmp_res= key_cmp(index_info->key_part, min_key,
                           real_prefix_len + min_max_arg_len);
      my_afree(min_key);
      /*
        The key is outside of the range if: 
        the interval is open and the key is equal to the minimum boundry
        or
        the key is less than the minimum
      */
      if (((cur_range->flag & NEAR_MIN) && cmp_res == 0) ||
          cmp_res < 0)
        continue;
    }
    /* If we got to this point, the current key qualifies as MAX. */
    return result;
  }
  return HA_ERR_KEY_NOT_FOUND;
}


/*
  Update all MIN function results with the newly found value.

  SYNOPSIS
    QUICK_GROUP_MIN_MAX_SELECT::update_min_result()

  DESCRIPTION
    The method iterates through all MIN functions and updates the result value
    of each function by calling Item_sum::reset(), which in turn picks the new
    result value from this->head->record[0], previously updated by
    next_min(). The updated value is stored in a member variable of each of the
    Item_sum objects, depending on the value type.

  IMPLEMENTATION
    The update must be done separately for MIN and MAX, immediately after
    next_min() was called and before next_max() is called, because both MIN and
    MAX take their result value from the same buffer this->head->record[0]
    (i.e.  this->record).

  RETURN
    None
*/

void QUICK_GROUP_MIN_MAX_SELECT::update_min_result()
{
  Item_sum *min_func;

  min_functions_it->rewind();
  while ((min_func= (*min_functions_it)++))
    min_func->reset_and_add();
}


/*
  Update all MAX function results with the newly found value.

  SYNOPSIS
    QUICK_GROUP_MIN_MAX_SELECT::update_max_result()

  DESCRIPTION
    The method iterates through all MAX functions and updates the result value
    of each function by calling Item_sum::reset(), which in turn picks the new
    result value from this->head->record[0], previously updated by
    next_max(). The updated value is stored in a member variable of each of the
    Item_sum objects, depending on the value type.

  IMPLEMENTATION
    The update must be done separately for MIN and MAX, immediately after
    next_max() was called, because both MIN and MAX take their result value
    from the same buffer this->head->record[0] (i.e.  this->record).

  RETURN
    None
*/

void QUICK_GROUP_MIN_MAX_SELECT::update_max_result()
{
  Item_sum *max_func;

  max_functions_it->rewind();
  while ((max_func= (*max_functions_it)++))
    max_func->reset_and_add();
}


/*
  Append comma-separated list of keys this quick select uses to key_names;
  append comma-separated list of corresponding used lengths to used_lengths.

  SYNOPSIS
    QUICK_GROUP_MIN_MAX_SELECT::add_keys_and_lengths()
    key_names    [out] Names of used indexes
    used_lengths [out] Corresponding lengths of the index names

  DESCRIPTION
    This method is used by select_describe to extract the names of the
    indexes used by a quick select.

*/

void QUICK_GROUP_MIN_MAX_SELECT::add_keys_and_lengths(String *key_names,
                                                      String *used_lengths)
{
  bool first= TRUE;

  add_key_and_length(key_names, used_lengths, &first);
}


#ifndef DBUG_OFF

static void print_sel_tree(PARAM *param, SEL_TREE *tree, key_map *tree_map,
                           const char *msg)
{
  SEL_ARG **key,**end;
  int idx;
  char buff[1024];
  DBUG_ENTER("print_sel_tree");

  String tmp(buff,sizeof(buff),&my_charset_bin);
  tmp.length(0);
  for (idx= 0,key=tree->keys, end=key+param->keys ;
       key != end ;
       key++,idx++)
  {
    if (tree_map->is_set(idx))
    {
      uint keynr= param->real_keynr[idx];
      if (tmp.length())
        tmp.append(',');
      tmp.append(param->table->key_info[keynr].name);
    }
  }
  if (!tmp.length())
    tmp.append(STRING_WITH_LEN("(empty)"));

  DBUG_PRINT("info", ("SEL_TREE: 0x%lx (%s)  scans: %s", (long) tree, msg,
                      tmp.c_ptr_safe()));

  DBUG_VOID_RETURN;
}


static void print_ror_scans_arr(TABLE *table, const char *msg,
                                struct st_ror_scan_info **start,
                                struct st_ror_scan_info **end)
{
  DBUG_ENTER("print_ror_scans_arr");

  char buff[1024];
  String tmp(buff,sizeof(buff),&my_charset_bin);
  tmp.length(0);
  for (;start != end; start++)
  {
    if (tmp.length())
      tmp.append(',');
    tmp.append(table->key_info[(*start)->keynr].name);
  }
  if (!tmp.length())
    tmp.append(STRING_WITH_LEN("(empty)"));
  DBUG_PRINT("info", ("ROR key scans (%s): %s", msg, tmp.c_ptr()));
  DBUG_VOID_RETURN;
}


/*****************************************************************************
** Print a quick range for debugging
** TODO:
** This should be changed to use a String to store each row instead
** of locking the DEBUG stream !
*****************************************************************************/

static void
print_key(KEY_PART *key_part, const uchar *key, uint used_length)
{
  char buff[1024];
  const uchar *key_end= key+used_length;
  uint store_length;
  TABLE *table= key_part->field->table;
  my_bitmap_map *old_sets[2];

  dbug_tmp_use_all_columns(table, old_sets, table->read_set, table->write_set);

  for (; key < key_end; key+=store_length, key_part++)
  {
    String tmp(buff,sizeof(buff),&my_charset_bin);
    Field *field=      key_part->field;
    store_length= key_part->store_length;

    if (field->real_maybe_null())
    {
      if (*key)
      {
	fwrite("NULL",sizeof(char),4,DBUG_FILE);
	continue;
      }
      key++;					// Skip null byte
      store_length--;
    }
    field->set_key_image(key, key_part->length);
    if (field->type() == MYSQL_TYPE_BIT)
      (void) field->val_int_as_str(&tmp, 1);
    else
      field->val_str(&tmp);
    fwrite(tmp.ptr(),sizeof(char),tmp.length(),DBUG_FILE);
    if (key+store_length < key_end)
      fputc('/',DBUG_FILE);
  }
  dbug_tmp_restore_column_maps(table->read_set, table->write_set, old_sets);
}


static void print_quick(QUICK_SELECT_I *quick, const key_map *needed_reg)
{
  char buf[MAX_KEY/8+1];
  TABLE *table;
  my_bitmap_map *old_sets[2];
  DBUG_ENTER("print_quick");
  if (!quick)
    DBUG_VOID_RETURN;
  DBUG_LOCK_FILE;

  table= quick->head;
  dbug_tmp_use_all_columns(table, old_sets, table->read_set, table->write_set);
  quick->dbug_dump(0, TRUE);
  dbug_tmp_restore_column_maps(table->read_set, table->write_set, old_sets);

  fprintf(DBUG_FILE,"other_keys: 0x%s:\n", needed_reg->print(buf));

  DBUG_UNLOCK_FILE;
  DBUG_VOID_RETURN;
}


void QUICK_RANGE_SELECT::dbug_dump(int indent, bool verbose)
{
  /* purecov: begin inspected */
  fprintf(DBUG_FILE, "%*squick range select, key %s, length: %d\n",
	  indent, "", head->key_info[index].name, max_used_key_length);

  if (verbose)
  {
    QUICK_RANGE *range;
    QUICK_RANGE **pr= (QUICK_RANGE**)ranges.buffer;
    QUICK_RANGE **end_range= pr + ranges.elements;
    for (; pr != end_range; ++pr)
    {
      fprintf(DBUG_FILE, "%*s", indent + 2, "");
      range= *pr;
      if (!(range->flag & NO_MIN_RANGE))
      {
        print_key(key_parts, range->min_key, range->min_length);
        if (range->flag & NEAR_MIN)
	  fputs(" < ",DBUG_FILE);
        else
	  fputs(" <= ",DBUG_FILE);
      }
      fputs("X",DBUG_FILE);

      if (!(range->flag & NO_MAX_RANGE))
      {
        if (range->flag & NEAR_MAX)
	  fputs(" < ",DBUG_FILE);
        else
	  fputs(" <= ",DBUG_FILE);
        print_key(key_parts, range->max_key, range->max_length);
      }
      fputs("\n",DBUG_FILE);
    }
  }
  /* purecov: end */    
}

void QUICK_INDEX_SORT_SELECT::dbug_dump(int indent, bool verbose)
{
  List_iterator_fast<QUICK_RANGE_SELECT> it(quick_selects);
  QUICK_RANGE_SELECT *quick;
  fprintf(DBUG_FILE, "%*squick index_merge select\n", indent, "");
  fprintf(DBUG_FILE, "%*smerged scans {\n", indent, "");
  while ((quick= it++))
    quick->dbug_dump(indent+2, verbose);
  if (pk_quick_select)
  {
    fprintf(DBUG_FILE, "%*sclustered PK quick:\n", indent, "");
    pk_quick_select->dbug_dump(indent+2, verbose);
  }
  fprintf(DBUG_FILE, "%*s}\n", indent, "");
}

void QUICK_ROR_INTERSECT_SELECT::dbug_dump(int indent, bool verbose)
{
  List_iterator_fast<QUICK_SELECT_WITH_RECORD> it(quick_selects);
  QUICK_SELECT_WITH_RECORD *qr;
  fprintf(DBUG_FILE, "%*squick ROR-intersect select, %scovering\n",
          indent, "", need_to_fetch_row? "":"non-");
  fprintf(DBUG_FILE, "%*smerged scans {\n", indent, "");
  while ((qr= it++))
    qr->quick->dbug_dump(indent+2, verbose);
  if (cpk_quick)
  {
    fprintf(DBUG_FILE, "%*sclustered PK quick:\n", indent, "");
    cpk_quick->dbug_dump(indent+2, verbose);
  }
  fprintf(DBUG_FILE, "%*s}\n", indent, "");
}

void QUICK_ROR_UNION_SELECT::dbug_dump(int indent, bool verbose)
{
  List_iterator_fast<QUICK_SELECT_I> it(quick_selects);
  QUICK_SELECT_I *quick;
  fprintf(DBUG_FILE, "%*squick ROR-union select\n", indent, "");
  fprintf(DBUG_FILE, "%*smerged scans {\n", indent, "");
  while ((quick= it++))
    quick->dbug_dump(indent+2, verbose);
  fprintf(DBUG_FILE, "%*s}\n", indent, "");
}


/*
  Print quick select information to DBUG_FILE.

  SYNOPSIS
    QUICK_GROUP_MIN_MAX_SELECT::dbug_dump()
    indent  Indentation offset
    verbose If TRUE show more detailed output.

  DESCRIPTION
    Print the contents of this quick select to DBUG_FILE. The method also
    calls dbug_dump() for the used quick select if any.

  IMPLEMENTATION
    Caller is responsible for locking DBUG_FILE before this call and unlocking
    it afterwards.

  RETURN
    None
*/

void QUICK_GROUP_MIN_MAX_SELECT::dbug_dump(int indent, bool verbose)
{
  fprintf(DBUG_FILE,
          "%*squick_group_min_max_select: index %s (%d), length: %d\n",
	  indent, "", index_info->name, index, max_used_key_length);
  if (key_infix_len > 0)
  {
    fprintf(DBUG_FILE, "%*susing key_infix with length %d:\n",
            indent, "", key_infix_len);
  }
  if (quick_prefix_select)
  {
    fprintf(DBUG_FILE, "%*susing quick_range_select:\n", indent, "");
    quick_prefix_select->dbug_dump(indent + 2, verbose);
  }
  if (min_max_ranges.elements > 0)
  {
    fprintf(DBUG_FILE, "%*susing %d quick_ranges for MIN/MAX:\n",
            indent, "", min_max_ranges.elements);
  }
}


#endif /* !DBUG_OFF */
<|MERGE_RESOLUTION|>--- conflicted
+++ resolved
@@ -7967,12 +7967,8 @@
       value= cond_func->arg_count > 1 ? cond_func->arguments()[1] : NULL;
       if (value && value->is_expensive())
         DBUG_RETURN(0);
-<<<<<<< HEAD
-      ftree= get_full_func_mm_tree(param, cond_func, field_item, value, inv);
-=======
       if (!cond_func->arguments()[0]->real_item()->const_item())
         ftree= get_full_func_mm_tree(param, cond_func, field_item, value, inv);
->>>>>>> 3fc927df
     }
     /*
       Even if get_full_func_mm_tree() was executed above and did not
@@ -7997,12 +7993,8 @@
       value= cond_func->arguments()[0];
       if (value && value->is_expensive())
         DBUG_RETURN(0);
-<<<<<<< HEAD
-      ftree= get_full_func_mm_tree(param, cond_func, field_item, value, inv);
-=======
       if (!cond_func->arguments()[1]->real_item()->const_item())
         ftree= get_full_func_mm_tree(param, cond_func, field_item, value, inv);
->>>>>>> 3fc927df
     }
   }
 
