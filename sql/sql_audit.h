--- conflicted
+++ resolved
@@ -149,16 +149,16 @@
   }
 }
 
-<<<<<<< HEAD
 static inline
 void mysql_audit_notify_connection_connect(THD *thd)
 {
   if (mysql_audit_connection_enabled())
   {
     const Security_context *sctx= thd->security_ctx;
+    Diagnostics_area *da= thd->get_stmt_da();
     mysql_audit_notify(thd, MYSQL_AUDIT_CONNECTION_CLASS,
                        MYSQL_AUDIT_CONNECTION_CONNECT,
-                       thd->stmt_da->is_error() ? thd->stmt_da->sql_errno() : 0,
+                       da->is_error() ? da->sql_errno() : 0,
                        thd->thread_id,
                        sctx->user, sctx->user ? strlen(sctx->user) : 0,
                        sctx->priv_user, strlen(sctx->priv_user),
@@ -189,9 +189,10 @@
   if (mysql_audit_connection_enabled())
   {
     const Security_context *sctx= thd->security_ctx;
+    Diagnostics_area *da= thd->get_stmt_da();
     mysql_audit_notify(thd, MYSQL_AUDIT_CONNECTION_CLASS,
                        MYSQL_AUDIT_CONNECTION_CHANGE_USER,
-                       thd->stmt_da->is_error() ? thd->stmt_da->sql_errno() : 0,
+                       da->is_error() ? da->sql_errno() : 0,
                        thd->thread_id,
                        sctx->user, sctx->user ? strlen(sctx->user) : 0,
                        sctx->priv_user, strlen(sctx->priv_user),
@@ -286,43 +287,5 @@
                        0,0,0,0);
   }
 }
-=======
-#define MYSQL_AUDIT_NOTIFY_CONNECTION_CONNECT(thd) mysql_audit_notify(\
-  (thd), MYSQL_AUDIT_CONNECTION_CLASS, MYSQL_AUDIT_CONNECTION_CONNECT,\
-  (thd)->get_stmt_da()->is_error() ? (thd)->get_stmt_da()->sql_errno() : 0,\
-  (thd)->thread_id, (thd)->security_ctx->user,\
-  (thd)->security_ctx->user ? strlen((thd)->security_ctx->user) : 0,\
-  (thd)->security_ctx->priv_user, strlen((thd)->security_ctx->priv_user),\
-  (thd)->security_ctx->external_user,\
-  (thd)->security_ctx->external_user ?\
-    strlen((thd)->security_ctx->external_user) : 0,\
-  (thd)->security_ctx->proxy_user, strlen((thd)->security_ctx->proxy_user),\
-  (thd)->security_ctx->host,\
-  (thd)->security_ctx->host ? strlen((thd)->security_ctx->host) : 0,\
-  (thd)->security_ctx->ip,\
-  (thd)->security_ctx->ip ? strlen((thd)->security_ctx->ip) : 0,\
-  (thd)->db, (thd)->db ? strlen((thd)->db) : 0)
-
-#define MYSQL_AUDIT_NOTIFY_CONNECTION_DISCONNECT(thd, errcode)\
-  mysql_audit_notify(\
-  (thd), MYSQL_AUDIT_CONNECTION_CLASS, MYSQL_AUDIT_CONNECTION_DISCONNECT,\
-  (errcode), (thd)->thread_id, 0, 0, 0, 0, 0, 0, 0, 0, 0, 0, 0, 0, 0, 0)
-
-#define MYSQL_AUDIT_NOTIFY_CONNECTION_CHANGE_USER(thd) mysql_audit_notify(\
-  (thd), MYSQL_AUDIT_CONNECTION_CLASS, MYSQL_AUDIT_CONNECTION_CHANGE_USER,\
-  (thd)->get_stmt_da()->is_error() ? (thd)->get_stmt_da()->sql_errno() : 0,\
-  (thd)->thread_id, (thd)->security_ctx->user,\
-  (thd)->security_ctx->user ? strlen((thd)->security_ctx->user) : 0,\
-  (thd)->security_ctx->priv_user, strlen((thd)->security_ctx->priv_user),\
-  (thd)->security_ctx->external_user,\
-  (thd)->security_ctx->external_user ?\
-    strlen((thd)->security_ctx->external_user) : 0,\
-  (thd)->security_ctx->proxy_user, strlen((thd)->security_ctx->proxy_user),\
-  (thd)->security_ctx->host,\
-  (thd)->security_ctx->host ? strlen((thd)->security_ctx->host) : 0,\
-  (thd)->security_ctx->ip,\
-  (thd)->security_ctx->ip ? strlen((thd)->security_ctx->ip) : 0,\
-  (thd)->db, (thd)->db ? strlen((thd)->db) : 0)
->>>>>>> c1d6a2d7
 
 #endif /* SQL_AUDIT_INCLUDED */