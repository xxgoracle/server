/* Copyright (c) 2007, 2012, Oracle and/or its affiliates.

   This program is free software; you can redistribute it and/or modify
   it under the terms of the GNU General Public License as published by
   the Free Software Foundation; version 2 of the License.

   This program is distributed in the hope that it will be useful,
   but WITHOUT ANY WARRANTY; without even the implied warranty of
   MERCHANTABILITY or FITNESS FOR A PARTICULAR PURPOSE.  See the
   GNU General Public License for more details.

   You should have received a copy of the GNU General Public License
   along with this program; if not, write to the Free Software Foundation,
   51 Franklin Street, Suite 500, Boston, MA 02110-1335 USA */


#include "sql_class.h"
#include "debug_sync.h"
#include "sql_array.h"
#include <hash.h>
#include <mysqld_error.h>
#include <mysql/plugin.h>
#include <mysql/service_thd_wait.h>
<<<<<<< HEAD
#include <mysql/psi/mysql_stage.h>

=======
>>>>>>> 71d1f358
#ifdef WITH_WSREP
#include "wsrep_mysqld.h"
#include "wsrep_thd.h"
extern "C" my_thread_id wsrep_thd_thread_id(THD *thd);
extern "C" char *wsrep_thd_query(THD *thd);
void sql_print_information(const char *format, ...)
  ATTRIBUTE_FORMAT(printf, 1, 2);

extern bool
wsrep_grant_mdl_exception(MDL_context *requestor_ctx,
                           MDL_ticket *ticket);
#endif /* WITH_WSREP */
#ifdef HAVE_PSI_INTERFACE
static PSI_mutex_key key_MDL_map_mutex;
static PSI_mutex_key key_MDL_wait_LOCK_wait_status;

static PSI_mutex_info all_mdl_mutexes[]=
{
  { &key_MDL_map_mutex, "MDL_map::mutex", 0},
  { &key_MDL_wait_LOCK_wait_status, "MDL_wait::LOCK_wait_status", 0}
};

static PSI_rwlock_key key_MDL_lock_rwlock;
static PSI_rwlock_key key_MDL_context_LOCK_waiting_for;

static PSI_rwlock_info all_mdl_rwlocks[]=
{
  { &key_MDL_lock_rwlock, "MDL_lock::rwlock", 0},
  { &key_MDL_context_LOCK_waiting_for, "MDL_context::LOCK_waiting_for", 0}
};

static PSI_cond_key key_MDL_wait_COND_wait_status;

static PSI_cond_info all_mdl_conds[]=
{
  { &key_MDL_wait_COND_wait_status, "MDL_context::COND_wait_status", 0}
};

/**
  Initialise all the performance schema instrumentation points
  used by the MDL subsystem.
*/
static void init_mdl_psi_keys(void)
{
  int count;

  count= array_elements(all_mdl_mutexes);
  mysql_mutex_register("sql", all_mdl_mutexes, count);

  count= array_elements(all_mdl_rwlocks);
  mysql_rwlock_register("sql", all_mdl_rwlocks, count);

  count= array_elements(all_mdl_conds);
  mysql_cond_register("sql", all_mdl_conds, count);

  MDL_key::init_psi_keys();
}
#endif /* HAVE_PSI_INTERFACE */


/**
  Thread state names to be used in case when we have to wait on resource
  belonging to certain namespace.
*/

PSI_stage_info MDL_key::m_namespace_to_wait_state_name[NAMESPACE_END]=
{
  {0, "Waiting for global read lock", 0},
  {0, "Waiting for schema metadata lock", 0},
  {0, "Waiting for table metadata lock", 0},
  {0, "Waiting for stored function metadata lock", 0},
  {0, "Waiting for stored procedure metadata lock", 0},
  {0, "Waiting for trigger metadata lock", 0},
  {0, "Waiting for event metadata lock", 0},
  {0, "Waiting for commit lock", 0},
  {0, "User lock", 0} /* Be compatible with old status. */
};

#ifdef HAVE_PSI_INTERFACE
void MDL_key::init_psi_keys()
{
  int i;
  int count;
  PSI_stage_info *info __attribute__((unused));

  count= array_elements(MDL_key::m_namespace_to_wait_state_name);
  for (i= 0; i<count; i++)
  {
    /* mysql_stage_register wants an array of pointers, registering 1 by 1. */
    info= & MDL_key::m_namespace_to_wait_state_name[i];
    mysql_stage_register("sql", &info, 1);
  }
}
#endif

static bool mdl_initialized= 0;


class MDL_object_lock;
class MDL_object_lock_cache_adapter;


/**
  A partition in a collection of all MDL locks.
  MDL_map is partitioned for scalability reasons.
  Maps MDL_key to MDL_lock instances.
*/

class MDL_map_partition
{
public:
  MDL_map_partition();
  ~MDL_map_partition();
  inline MDL_lock *find_or_insert(const MDL_key *mdl_key);
  unsigned long get_lock_owner(const MDL_key *key);
  inline void remove(MDL_lock *lock);
private:
  bool move_from_hash_to_lock_mutex(MDL_lock *lock);
  /** A partition of all acquired locks in the server. */
  HASH m_locks;
  /* Protects access to m_locks hash. */
  mysql_mutex_t m_mutex;
  /**
    Cache of (unused) MDL_lock objects available for re-use.

    On some systems (e.g. Windows XP) constructing/destructing
    MDL_lock objects can be fairly expensive. We use this cache
    to avoid these costs in scenarios in which they can have
    significant negative effect on performance. For example, when
    there is only one thread constantly executing statements in
    auto-commit mode and thus constantly causing creation/
    destruction of MDL_lock objects for the tables it uses.

    Note that this cache contains only MDL_object_lock objects.

    Protected by m_mutex mutex.
  */
  typedef I_P_List<MDL_object_lock, MDL_object_lock_cache_adapter,
                   I_P_List_counter>
          Lock_cache;
  Lock_cache m_unused_locks_cache;
  friend int mdl_iterate(int (*)(MDL_ticket *, void *), void *);
};


/**
  Start-up parameter for the number of partitions of the MDL_lock hash.
*/
ulong mdl_locks_hash_partitions;

/**
  A collection of all MDL locks. A singleton,
  there is only one instance of the map in the server.
  Contains instances of MDL_map_partition
*/

class MDL_map
{
public:
  void init();
  void destroy();
  MDL_lock *find_or_insert(const MDL_key *key);
  unsigned long get_lock_owner(const MDL_key *key);
  void remove(MDL_lock *lock);
private:
  /** Array of partitions where the locks are actually stored. */
  Dynamic_array<MDL_map_partition *> m_partitions;
  /** Pre-allocated MDL_lock object for GLOBAL namespace. */
  MDL_lock *m_global_lock;
  /** Pre-allocated MDL_lock object for COMMIT namespace. */
  MDL_lock *m_commit_lock;
  friend int mdl_iterate(int (*)(MDL_ticket *, void *), void *);
};


/**
  A context of the recursive traversal through all contexts
  in all sessions in search for deadlock.
*/

class Deadlock_detection_visitor: public MDL_wait_for_graph_visitor
{
public:
  Deadlock_detection_visitor(MDL_context *start_node_arg)
    : m_start_node(start_node_arg),
      m_victim(NULL),
      m_current_search_depth(0),
      m_found_deadlock(FALSE)
  {}
  virtual bool enter_node(MDL_context *node);
  virtual void leave_node(MDL_context *node);

  virtual bool inspect_edge(MDL_context *dest);

  MDL_context *get_victim() const { return m_victim; }
private:
  /**
    Change the deadlock victim to a new one if it has lower deadlock
    weight.
  */
  void opt_change_victim_to(MDL_context *new_victim);
private:
  /**
    The context which has initiated the search. There
    can be multiple searches happening in parallel at the same time.
  */
  MDL_context *m_start_node;
  /** If a deadlock is found, the context that identifies the victim. */
  MDL_context *m_victim;
  /** Set to the 0 at start. Increased whenever
    we descend into another MDL context (aka traverse to the next
    wait-for graph node). When MAX_SEARCH_DEPTH is reached, we
    assume that a deadlock is found, even if we have not found a
    loop.
  */
  uint m_current_search_depth;
  /** TRUE if we found a deadlock. */
  bool m_found_deadlock;
  /**
    Maximum depth for deadlock searches. After this depth is
    achieved we will unconditionally declare that there is a
    deadlock.

    @note This depth should be small enough to avoid stack
          being exhausted by recursive search algorithm.

    TODO: Find out what is the optimal value for this parameter.
          Current value is safe, but probably sub-optimal,
          as there is an anecdotal evidence that real-life
          deadlocks are even shorter typically.
  */
  static const uint MAX_SEARCH_DEPTH= 32;
};


/**
  Enter a node of a wait-for graph. After
  a node is entered, inspect_edge() will be called
  for all wait-for destinations of this node. Then
  leave_node() will be called.
  We call "enter_node()" for all nodes we inspect,
  including the starting node.

  @retval  TRUE  Maximum search depth exceeded.
  @retval  FALSE OK.
*/

bool Deadlock_detection_visitor::enter_node(MDL_context *node)
{
  m_found_deadlock= ++m_current_search_depth >= MAX_SEARCH_DEPTH;
  if (m_found_deadlock)
  {
    DBUG_ASSERT(! m_victim);
    opt_change_victim_to(node);
  }
  return m_found_deadlock;
}


/**
  Done inspecting this node. Decrease the search
  depth. If a deadlock is found, and we are
  backtracking to the start node, optionally
  change the deadlock victim to one with lower
  deadlock weight.
*/

void Deadlock_detection_visitor::leave_node(MDL_context *node)
{
  --m_current_search_depth;
  if (m_found_deadlock)
    opt_change_victim_to(node);
}


/**
  Inspect a wait-for graph edge from one MDL context to another.

  @retval TRUE   A loop is found.
  @retval FALSE  No loop is found.
*/

bool Deadlock_detection_visitor::inspect_edge(MDL_context *node)
{
  m_found_deadlock= node == m_start_node;
  return m_found_deadlock;
}


/**
  Change the deadlock victim to a new one if it has lower deadlock
  weight.

  @retval new_victim  Victim is not changed.
  @retval !new_victim New victim became the current.
*/

void
Deadlock_detection_visitor::opt_change_victim_to(MDL_context *new_victim)
{
  if (m_victim == NULL ||
      m_victim->get_deadlock_weight() >= new_victim->get_deadlock_weight())
  {
    /* Swap victims, unlock the old one. */
    MDL_context *tmp= m_victim;
    m_victim= new_victim;
    m_victim->lock_deadlock_victim();
    if (tmp)
      tmp->unlock_deadlock_victim();
  }
}


/**
  Get a bit corresponding to enum_mdl_type value in a granted/waiting bitmaps
  and compatibility matrices.
*/

#define MDL_BIT(A) static_cast<MDL_lock::bitmap_t>(1U << A)

/**
  The lock context. Created internally for an acquired lock.
  For a given name, there exists only one MDL_lock instance,
  and it exists only when the lock has been granted.
  Can be seen as an MDL subsystem's version of TABLE_SHARE.

  This is an abstract class which lacks information about
  compatibility rules for lock types. They should be specified
  in its descendants.
*/

class MDL_lock
{
public:
  typedef unsigned short bitmap_t;

  class Ticket_list
  {
  public:
    typedef I_P_List<MDL_ticket,
                     I_P_List_adapter<MDL_ticket,
                                      &MDL_ticket::next_in_lock,
                                      &MDL_ticket::prev_in_lock>,
                     I_P_List_null_counter,
                     I_P_List_fast_push_back<MDL_ticket> >
            List;
    operator const List &() const { return m_list; }
    Ticket_list() :m_bitmap(0) {}

    void add_ticket(MDL_ticket *ticket);
    void remove_ticket(MDL_ticket *ticket);
    bool is_empty() const { return m_list.is_empty(); }
    bitmap_t bitmap() const { return m_bitmap; }
  private:
    void clear_bit_if_not_in_list(enum_mdl_type type);
  private:
    /** List of tickets. */
    List m_list;
    /** Bitmap of types of tickets in this list. */
    bitmap_t m_bitmap;
  };

  typedef Ticket_list::List::Iterator Ticket_iterator;

public:
  /** The key of the object (data) being protected. */
  MDL_key key;
  /**
    Read-write lock protecting this lock context.

    @note The fact that we use read-write lock prefers readers here is
          important as deadlock detector won't work correctly otherwise.

          For example, imagine that we have following waiters graph:

                       ctxA -> obj1 -> ctxB -> obj1 -|
                        ^                            |
                        |----------------------------|

          and both ctxA and ctxB start deadlock detection process:

            ctxA read-locks obj1             ctxB read-locks obj2
            ctxA goes deeper                 ctxB goes deeper

          Now ctxC comes in who wants to start waiting on obj1, also
          ctxD comes in who wants to start waiting on obj2.

            ctxC tries to write-lock obj1   ctxD tries to write-lock obj2
            ctxC is blocked                 ctxD is blocked

          Now ctxA and ctxB resume their search:

            ctxA tries to read-lock obj2    ctxB tries to read-lock obj1

          If m_rwlock prefers writes (or fair) both ctxA and ctxB would be
          blocked because of pending write locks from ctxD and ctxC
          correspondingly. Thus we will get a deadlock in deadlock detector.
          If m_wrlock prefers readers (actually ignoring pending writers is
          enough) ctxA and ctxB will continue and no deadlock will occur.
  */
  mysql_prlock_t m_rwlock;

  bool is_empty() const
  {
    return (m_granted.is_empty() && m_waiting.is_empty());
  }

  virtual const bitmap_t *incompatible_granted_types_bitmap() const = 0;
  virtual const bitmap_t *incompatible_waiting_types_bitmap() const = 0;

  bool has_pending_conflicting_lock(enum_mdl_type type);

  bool can_grant_lock(enum_mdl_type type, MDL_context *requstor_ctx,
                      bool ignore_lock_priority) const;

  inline static MDL_lock *create(const MDL_key *key,
                                 MDL_map_partition *map_part);

  inline unsigned long get_lock_owner() const;

  void reschedule_waiters();

  void remove_ticket(Ticket_list MDL_lock::*queue, MDL_ticket *ticket);

  bool visit_subgraph(MDL_ticket *waiting_ticket,
                      MDL_wait_for_graph_visitor *gvisitor);

  virtual bool needs_notification(const MDL_ticket *ticket) const = 0;
  virtual void notify_conflicting_locks(MDL_context *ctx) = 0;

  virtual bitmap_t hog_lock_types_bitmap() const = 0;

  /** List of granted tickets for this lock. */
  Ticket_list m_granted;
  /** Tickets for contexts waiting to acquire a lock. */
  Ticket_list m_waiting;

  /**
    Number of times high priority lock requests have been granted while
    low priority lock requests were waiting.
  */
  ulong m_hog_lock_count;

public:

  MDL_lock(const MDL_key *key_arg, MDL_map_partition *map_part)
  : key(key_arg),
    m_hog_lock_count(0),
    m_ref_usage(0),
    m_ref_release(0),
    m_is_destroyed(FALSE),
    m_version(0),
    m_map_part(map_part)
  {
    mysql_prlock_init(key_MDL_lock_rwlock, &m_rwlock);
  }

  virtual ~MDL_lock()
  {
    mysql_prlock_destroy(&m_rwlock);
  }
  inline static void destroy(MDL_lock *lock);
public:
  /**
    These three members are used to make it possible to separate
    the MDL_map_partition::m_mutex mutex and MDL_lock::m_rwlock in
    MDL_map::find_or_insert() for increased scalability.
    The 'm_is_destroyed' member is only set by destroyers that
    have both the MDL_map_partition::m_mutex and MDL_lock::m_rwlock, thus
    holding any of the mutexes is sufficient to read it.
    The 'm_ref_usage; is incremented under protection by
    MDL_map_partition::m_mutex, but when 'm_is_destroyed' is set to TRUE, this
    member is moved to be protected by the MDL_lock::m_rwlock.
    This means that the MDL_map::find_or_insert() which only
    holds the MDL_lock::m_rwlock can compare it to 'm_ref_release'
    without acquiring MDL_map_partition::m_mutex again and if equal
    it can also destroy the lock object safely.
    The 'm_ref_release' is incremented under protection by
    MDL_lock::m_rwlock.
    Note since we are only interested in equality of these two
    counters we don't have to worry about overflows as long as
    their size is big enough to hold maximum number of concurrent
    threads on the system.
  */
  uint m_ref_usage;
  uint m_ref_release;
  bool m_is_destroyed;
  /**
    We use the same idea and an additional version counter to support
    caching of unused MDL_lock object for further re-use.
    This counter is incremented while holding both MDL_map_partition::m_mutex
    and MDL_lock::m_rwlock locks each time when a MDL_lock is moved from
    the partitioned hash to the paritioned unused objects list (or destroyed).
    A thread, which has found a MDL_lock object for the key in the hash
    and then released the MDL_map_partition::m_mutex before acquiring the
    MDL_lock::m_rwlock, can determine that this object was moved to the
    unused objects list (or destroyed) while it held no locks by comparing
    the version value which it read while holding the MDL_map_partition::m_mutex
    with the value read after acquiring the MDL_lock::m_rwlock.
    Note that since it takes several years to overflow this counter such
    theoretically possible overflows should not have any practical effects.
  */
  ulonglong m_version;
  /**
    Partition of MDL_map where the lock is stored.
  */
  MDL_map_partition *m_map_part;
};


/**
  An implementation of the scoped metadata lock. The only locking modes
  which are supported at the moment are SHARED and INTENTION EXCLUSIVE
  and EXCLUSIVE
*/

class MDL_scoped_lock : public MDL_lock
{
public:
  MDL_scoped_lock(const MDL_key *key_arg, MDL_map_partition *map_part)
    : MDL_lock(key_arg, map_part)
  { }

  virtual const bitmap_t *incompatible_granted_types_bitmap() const
  {
    return m_granted_incompatible;
  }
  virtual const bitmap_t *incompatible_waiting_types_bitmap() const
  {
    return m_waiting_incompatible;
  }
  virtual bool needs_notification(const MDL_ticket *ticket) const
  {
    return (ticket->get_type() == MDL_SHARED);
  }
  virtual void notify_conflicting_locks(MDL_context *ctx);

  /*
    In scoped locks, only IX lock request would starve because of X/S. But that
    is practically very rare case. So just return 0 from this function.
  */
  virtual bitmap_t hog_lock_types_bitmap() const
  {
    return 0;
  }

private:
  static const bitmap_t m_granted_incompatible[MDL_TYPE_END];
  static const bitmap_t m_waiting_incompatible[MDL_TYPE_END];
};


/**
  An implementation of a per-object lock. Supports SHARED, SHARED_UPGRADABLE,
  SHARED HIGH PRIORITY and EXCLUSIVE locks.
*/

class MDL_object_lock : public MDL_lock
{
public:
  MDL_object_lock(const MDL_key *key_arg, MDL_map_partition *map_part)
    : MDL_lock(key_arg, map_part)
  { }

  /**
    Reset unused MDL_object_lock object to represent the lock context for a
    different object.
  */
  void reset(const MDL_key *new_key)
  {
    /* We need to change only object's key. */
    key.mdl_key_init(new_key);
    /* m_granted and m_waiting should be already in the empty/initial state. */
    DBUG_ASSERT(is_empty());
    /* Object should not be marked as destroyed. */
    DBUG_ASSERT(! m_is_destroyed);
    /*
      Values of the rest of the fields should be preserved between old and
      new versions of the object. E.g., m_version and m_ref_usage/release
      should be kept intact to properly handle possible remaining references
      to the old version of the object.
    */
  }

  virtual const bitmap_t *incompatible_granted_types_bitmap() const
  {
    return m_granted_incompatible;
  }
  virtual const bitmap_t *incompatible_waiting_types_bitmap() const
  {
    return m_waiting_incompatible;
  }
  virtual bool needs_notification(const MDL_ticket *ticket) const
  {
    return (ticket->get_type() >= MDL_SHARED_NO_WRITE);
  }
  virtual void notify_conflicting_locks(MDL_context *ctx);

  /*
    To prevent starvation, these lock types that are only granted
    max_write_lock_count times in a row while other lock types are
    waiting.
  */
  virtual bitmap_t hog_lock_types_bitmap() const
  {
    return (MDL_BIT(MDL_SHARED_NO_WRITE) |
            MDL_BIT(MDL_SHARED_NO_READ_WRITE) |
            MDL_BIT(MDL_EXCLUSIVE));
  }

private:
  static const bitmap_t m_granted_incompatible[MDL_TYPE_END];
  static const bitmap_t m_waiting_incompatible[MDL_TYPE_END];

public:
  /** Members for linking the object into the list of unused objects. */
  MDL_object_lock *next_in_cache, **prev_in_cache;
};


/**
  Helper class for linking MDL_object_lock objects into the unused objects list.
*/
class MDL_object_lock_cache_adapter :
      public I_P_List_adapter<MDL_object_lock, &MDL_object_lock::next_in_cache,
                              &MDL_object_lock::prev_in_cache>
{
};


static MDL_map mdl_locks;
/**
  Start-up parameter for the maximum size of the unused MDL_lock objects cache.
*/
ulong mdl_locks_cache_size;


extern "C"
{
static uchar *
mdl_locks_key(const uchar *record, size_t *length,
              my_bool not_used __attribute__((unused)))
{
  MDL_lock *lock=(MDL_lock*) record;
  *length= lock->key.length();
  return (uchar*) lock->key.ptr();
}
} /* extern "C" */


/**
  Initialize the metadata locking subsystem.

  This function is called at server startup.

  In particular, initializes the new global mutex and
  the associated condition variable: LOCK_mdl and COND_mdl.
  These locking primitives are implementation details of the MDL
  subsystem and are private to it.
*/

void mdl_init()
{
  DBUG_ASSERT(! mdl_initialized);
  mdl_initialized= TRUE;

#ifdef HAVE_PSI_INTERFACE
  init_mdl_psi_keys();
#endif

  mdl_locks.init();
}


/**
  Release resources of metadata locking subsystem.

  Destroys the global mutex and the condition variable.
  Called at server shutdown.
*/

void mdl_destroy()
{
  if (mdl_initialized)
  {
    mdl_initialized= FALSE;
    mdl_locks.destroy();
  }
}


static inline int mdl_iterate_lock(MDL_lock *lock,
                                   int (*callback)(MDL_ticket *ticket, void *arg),
                                   void *arg)
{
  MDL_lock::Ticket_iterator ticket_it(lock->m_granted);
  MDL_ticket *ticket;
  int res= 0;
  mysql_prlock_rdlock(&lock->m_rwlock);
  while ((ticket= ticket_it++) && !(res= callback(ticket, arg))) /* no-op */;
  mysql_prlock_unlock(&lock->m_rwlock);
  return res;
}


int mdl_iterate(int (*callback)(MDL_ticket *ticket, void *arg), void *arg)
{
  DYNAMIC_ARRAY locks;
  uint i, j;
  int res;
  DBUG_ENTER("mdl_iterate");

  if ((res= mdl_iterate_lock(mdl_locks.m_global_lock, callback, arg)) ||
      (res= mdl_iterate_lock(mdl_locks.m_commit_lock, callback, arg)))
    DBUG_RETURN(res);

  my_init_dynamic_array(&locks, sizeof(MDL_lock*), 512, 1, MYF(0));

  for (i= 0; i < mdl_locks.m_partitions.elements(); i++)
  {
    MDL_map_partition *part= mdl_locks.m_partitions.at(i);
    /* Collect all locks first */
    mysql_mutex_lock(&part->m_mutex);
    if (allocate_dynamic(&locks, part->m_locks.records))
    {
      res= 1;
      mysql_mutex_unlock(&part->m_mutex);
      break;
    }
    reset_dynamic(&locks);
    for (j= 0; j < part->m_locks.records; j++)
    {
      MDL_lock *lock= (MDL_lock*) my_hash_element(&part->m_locks, j);
      lock->m_ref_usage++;
      insert_dynamic(&locks, &lock);
    }
    mysql_mutex_unlock(&part->m_mutex);

    /* Now show them */
    for (j= 0; j < locks.elements; j++)
    {
      MDL_lock *lock= (MDL_lock*) *dynamic_element(&locks, j, MDL_lock**);
      res= mdl_iterate_lock(lock, callback, arg);

      mysql_prlock_wrlock(&lock->m_rwlock);
      uint ref_usage= lock->m_ref_usage;
      uint ref_release= ++lock->m_ref_release;
      bool is_destroyed= lock->m_is_destroyed;
      mysql_prlock_unlock(&lock->m_rwlock);

      if (unlikely(is_destroyed && ref_usage == ref_release))
        MDL_lock::destroy(lock);

      if (res)
        break;
    }
  }
  delete_dynamic(&locks);
  DBUG_RETURN(res);
}


/** Initialize the container for all MDL locks. */

void MDL_map::init()
{
  MDL_key global_lock_key(MDL_key::GLOBAL, "", "");
  MDL_key commit_lock_key(MDL_key::COMMIT, "", "");

  m_global_lock= MDL_lock::create(&global_lock_key, NULL);
  m_commit_lock= MDL_lock::create(&commit_lock_key, NULL);

  for (uint i= 0; i < mdl_locks_hash_partitions; i++)
  {
    MDL_map_partition *part= new (std::nothrow) MDL_map_partition();
    m_partitions.append(part);
  }
}


my_hash_value_type mdl_hash_function(const CHARSET_INFO *cs,
                                     const uchar *key, size_t length)
{
  MDL_key *mdl_key= (MDL_key*) (key - offsetof(MDL_key, m_ptr));
  return mdl_key->hash_value();
}


/** Initialize the partition in the container with all MDL locks. */

MDL_map_partition::MDL_map_partition()
{
  mysql_mutex_init(key_MDL_map_mutex, &m_mutex, NULL);
  my_hash_init2(&m_locks, 0, &my_charset_bin, 16 /* FIXME */, 0, 0,
                mdl_locks_key, mdl_hash_function, 0, 0);
};


/**
  Destroy the container for all MDL locks.
  @pre It must be empty.
*/

void MDL_map::destroy()
{
  MDL_lock::destroy(m_global_lock);
  MDL_lock::destroy(m_commit_lock);

  while (m_partitions.elements() > 0)
  {
    MDL_map_partition *part= m_partitions.pop();
    delete part;
  }
}


/**
  Destroy the partition in container for all MDL locks.
  @pre It must be empty.
*/

MDL_map_partition::~MDL_map_partition()
{
  DBUG_ASSERT(!m_locks.records);
  mysql_mutex_destroy(&m_mutex);
  my_hash_free(&m_locks);

  MDL_object_lock *lock;
  while ((lock= m_unused_locks_cache.pop_front()))
    MDL_lock::destroy(lock);
}


/**
  Find MDL_lock object corresponding to the key, create it
  if it does not exist.

  @retval non-NULL - Success. MDL_lock instance for the key with
                     locked MDL_lock::m_rwlock.
  @retval NULL     - Failure (OOM).
*/

MDL_lock* MDL_map::find_or_insert(const MDL_key *mdl_key)
{
  MDL_lock *lock;

  if (mdl_key->mdl_namespace() == MDL_key::GLOBAL ||
      mdl_key->mdl_namespace() == MDL_key::COMMIT)
  {
    /*
      Avoid locking any m_mutex when lock for GLOBAL or COMMIT namespace is
      requested. Return pointer to pre-allocated MDL_lock instance instead.
      Such an optimization allows to save one mutex lock/unlock for any
      statement changing data.

      It works since these namespaces contain only one element so keys
      for them look like '<namespace-id>\0\0'.
    */
    DBUG_ASSERT(mdl_key->length() == 3);

    lock= (mdl_key->mdl_namespace() == MDL_key::GLOBAL) ? m_global_lock :
                                                          m_commit_lock;

    mysql_prlock_wrlock(&lock->m_rwlock);

    return lock;
  }

  uint part_id= mdl_key->hash_value() % mdl_locks_hash_partitions;
  MDL_map_partition *part= m_partitions.at(part_id);

  return part->find_or_insert(mdl_key);
}


/**
  Find MDL_lock object corresponding to the key and hash value in
  MDL_map partition, create it if it does not exist.

  @retval non-NULL - Success. MDL_lock instance for the key with
                     locked MDL_lock::m_rwlock.
  @retval NULL     - Failure (OOM).
*/

MDL_lock* MDL_map_partition::find_or_insert(const MDL_key *mdl_key)
{
  MDL_lock *lock;

retry:
  mysql_mutex_lock(&m_mutex);
  if (!(lock= (MDL_lock*) my_hash_search_using_hash_value(&m_locks,
                                                          mdl_key->hash_value(),
                                                          mdl_key->ptr(),
                                                          mdl_key->length())))
  {
    MDL_object_lock *unused_lock= NULL;

    /*
      No lock object found so we need to create a new one
      or reuse an existing unused object.
    */
    if (mdl_key->mdl_namespace() != MDL_key::SCHEMA &&
        m_unused_locks_cache.elements())
    {
      /*
        We need a MDL_object_lock type of object and the unused objects
        cache has some. Get the first object from the cache and set a new
        key for it.
      */
      DBUG_ASSERT(mdl_key->mdl_namespace() != MDL_key::GLOBAL &&
                  mdl_key->mdl_namespace() != MDL_key::COMMIT);

      unused_lock= m_unused_locks_cache.pop_front();
      unused_lock->reset(mdl_key);

      lock= unused_lock;
    }
    else
    {
      lock= MDL_lock::create(mdl_key, this);
    }

    if (!lock || my_hash_insert(&m_locks, (uchar*)lock))
    {
      if (unused_lock)
      {
        /*
          Note that we can't easily destroy an object from cache here as it
          still might be referenced by other threads. So we simply put it
          back into the cache.
        */
        m_unused_locks_cache.push_front(unused_lock);
      }
      else
      {
        MDL_lock::destroy(lock);
      }
      mysql_mutex_unlock(&m_mutex);
      return NULL;
    }
  }

  if (move_from_hash_to_lock_mutex(lock))
    goto retry;

  return lock;
}


/**
  Release MDL_map_partition::m_mutex mutex and lock MDL_lock::m_rwlock for lock
  object from the hash. Handle situation when object was released
  while we held no locks.

  @retval FALSE - Success.
  @retval TRUE  - Object was released while we held no mutex, caller
                  should re-try looking up MDL_lock object in the hash.
*/

bool MDL_map_partition::move_from_hash_to_lock_mutex(MDL_lock *lock)
{
  ulonglong version;

  DBUG_ASSERT(! lock->m_is_destroyed);
  mysql_mutex_assert_owner(&m_mutex);

  /*
    We increment m_ref_usage which is a reference counter protected by
    MDL_map_partition::m_mutex under the condition it is present in the hash
    and m_is_destroyed is FALSE.
  */
  lock->m_ref_usage++;
  /* Read value of the version counter under protection of m_mutex lock. */
  version= lock->m_version;
  mysql_mutex_unlock(&m_mutex);

  mysql_prlock_wrlock(&lock->m_rwlock);
  lock->m_ref_release++;

  if (unlikely(lock->m_version != version))
  {
    /*
      If the current value of version differs from one that was read while
      we held m_mutex mutex, this MDL_lock object was moved to the unused
      objects list or destroyed while we held no locks.
      We should retry our search. But first we should destroy the MDL_lock
      object if necessary.
    */
    if (unlikely(lock->m_is_destroyed))
    {
      /*
        Object was released while we held no locks, we need to
        release it if no others hold references to it, while our own
        reference count ensured that the object as such haven't got
        its memory released yet. We can also safely compare
        m_ref_usage and m_ref_release since the object is no longer
        present in the hash (or unused objects list) so no one will
        be able to find it and increment m_ref_usage anymore.
      */
      uint ref_usage= lock->m_ref_usage;
      uint ref_release= lock->m_ref_release;
      mysql_prlock_unlock(&lock->m_rwlock);
      if (ref_usage == ref_release)
        MDL_lock::destroy(lock);
    }
    else
    {
      /*
        Object was not destroyed but its version has changed.
        This means that it was moved to the unused objects list
        (and even might be already re-used). So now it might
        correspond to a different key, therefore we should simply
        retry our search.
      */
      mysql_prlock_unlock(&lock->m_rwlock);
    }
    return TRUE;
  }
  return FALSE;
}


/**
 * Return thread id of the owner of the lock, if it is owned.
 */

unsigned long
MDL_map::get_lock_owner(const MDL_key *mdl_key)
{
  MDL_lock *lock;
  unsigned long res= 0;

  if (mdl_key->mdl_namespace() == MDL_key::GLOBAL ||
      mdl_key->mdl_namespace() == MDL_key::COMMIT)
  {
    lock= (mdl_key->mdl_namespace() == MDL_key::GLOBAL) ? m_global_lock :
                                                          m_commit_lock;
    mysql_prlock_rdlock(&lock->m_rwlock);
    res= lock->get_lock_owner();
    mysql_prlock_unlock(&lock->m_rwlock);
  }
  else
  {
    uint part_id= mdl_key->hash_value() % mdl_locks_hash_partitions;
    MDL_map_partition *part= m_partitions.at(part_id);
    res= part->get_lock_owner(mdl_key);
  }
  return res;
}



unsigned long
MDL_map_partition::get_lock_owner(const MDL_key *mdl_key)
{
  MDL_lock *lock;
  unsigned long res= 0;

  mysql_mutex_lock(&m_mutex);
  lock= (MDL_lock*) my_hash_search_using_hash_value(&m_locks,
                                                  mdl_key->hash_value(),
                                                  mdl_key->ptr(),
                                                  mdl_key->length());
  if (lock)
    res= lock->get_lock_owner();
  mysql_mutex_unlock(&m_mutex);

  return res;
}


/**
  Destroy MDL_lock object or delegate this responsibility to
  whatever thread that holds the last outstanding reference to
  it.
*/

void MDL_map::remove(MDL_lock *lock)
{
  if (lock->key.mdl_namespace() == MDL_key::GLOBAL ||
      lock->key.mdl_namespace() == MDL_key::COMMIT)
  {
    /*
      Never destroy pre-allocated MDL_lock objects for GLOBAL and
      COMMIT namespaces.
    */
    mysql_prlock_unlock(&lock->m_rwlock);
    return;
  }

  lock->m_map_part->remove(lock);
}


/**
  Destroy MDL_lock object belonging to specific MDL_map
  partition or delegate this responsibility to whatever
  thread that holds the last outstanding reference to it.
*/

void MDL_map_partition::remove(MDL_lock *lock)
{
  mysql_mutex_lock(&m_mutex);
  my_hash_delete(&m_locks, (uchar*) lock);
  /*
    To let threads holding references to the MDL_lock object know that it was
    moved to the list of unused objects or destroyed, we increment the version
    counter under protection of both MDL_map_partition::m_mutex and
    MDL_lock::m_rwlock locks. This allows us to read the version value while
    having either one of those locks.
  */
  lock->m_version++;

  if ((lock->key.mdl_namespace() != MDL_key::SCHEMA) &&
      (m_unused_locks_cache.elements() <
       mdl_locks_cache_size/mdl_locks_hash_partitions))
  {
    /*
      This is an object of MDL_object_lock type and the cache of unused
      objects has not reached its maximum size yet. So instead of destroying
      object we move it to the list of unused objects to allow its later
      re-use with possibly different key. Any threads holding references to
      this object (owning MDL_map_partition::m_mutex or MDL_lock::m_rwlock)
      will notice this thanks to the fact that we have changed the
      MDL_lock::m_version counter.
    */
    DBUG_ASSERT(lock->key.mdl_namespace() != MDL_key::GLOBAL &&
                lock->key.mdl_namespace() != MDL_key::COMMIT);

    m_unused_locks_cache.push_front((MDL_object_lock*)lock);
    mysql_mutex_unlock(&m_mutex);
    mysql_prlock_unlock(&lock->m_rwlock);
  }
  else
  {
    /*
      Destroy the MDL_lock object, but ensure that anyone that is
      holding a reference to the object is not remaining, if so he
      has the responsibility to release it.

      Setting of m_is_destroyed to TRUE while holding _both_
      MDL_map_partition::m_mutex and MDL_lock::m_rwlock mutexes transfers
      the protection of m_ref_usage from MDL_map_partition::m_mutex to
      MDL_lock::m_rwlock while removal of the object from the hash
      (and cache of unused objects) makes it read-only. Therefore
      whoever acquires MDL_lock::m_rwlock next will see the most up
      to date version of m_ref_usage.

      This means that when m_is_destroyed is TRUE and we hold the
      MDL_lock::m_rwlock we can safely read the m_ref_usage
      member.
    */
    uint ref_usage, ref_release;

    lock->m_is_destroyed= TRUE;
    ref_usage= lock->m_ref_usage;
    ref_release= lock->m_ref_release;
    mysql_mutex_unlock(&m_mutex);
    mysql_prlock_unlock(&lock->m_rwlock);
    if (ref_usage == ref_release)
      MDL_lock::destroy(lock);
  }
}


/**
  Initialize a metadata locking context.

  This is to be called when a new server connection is created.
*/

MDL_context::MDL_context()
  :
  m_owner(NULL),
  m_needs_thr_lock_abort(FALSE),
  m_waiting_for(NULL)
{
  mysql_prlock_init(key_MDL_context_LOCK_waiting_for, &m_LOCK_waiting_for);
}


/**
  Destroy metadata locking context.

  Assumes and asserts that there are no active or pending locks
  associated with this context at the time of the destruction.

  Currently does nothing. Asserts that there are no pending
  or satisfied lock requests. The pending locks must be released
  prior to destruction. This is a new way to express the assertion
  that all tables are closed before a connection is destroyed.
*/

void MDL_context::destroy()
{
  DBUG_ASSERT(m_tickets[MDL_STATEMENT].is_empty());
  DBUG_ASSERT(m_tickets[MDL_TRANSACTION].is_empty());
  DBUG_ASSERT(m_tickets[MDL_EXPLICIT].is_empty());

  mysql_prlock_destroy(&m_LOCK_waiting_for);
}


/**
  Initialize a lock request.

  This is to be used for every lock request.

  Note that initialization and allocation are split into two
  calls. This is to allow flexible memory management of lock
  requests. Normally a lock request is stored in statement memory
  (e.g. is a member of struct TABLE_LIST), but we would also like
  to allow allocation of lock requests in other memory roots,
  for example in the grant subsystem, to lock privilege tables.

  The MDL subsystem does not own or manage memory of lock requests.

  @param  mdl_namespace  Id of namespace of object to be locked
  @param  db             Name of database to which the object belongs
  @param  name           Name of of the object
  @param  mdl_type       The MDL lock type for the request.
*/

void MDL_request::init(MDL_key::enum_mdl_namespace mdl_namespace,
                       const char *db_arg,
                       const char *name_arg,
                       enum_mdl_type mdl_type_arg,
                       enum_mdl_duration mdl_duration_arg)
{
  key.mdl_key_init(mdl_namespace, db_arg, name_arg);
  type= mdl_type_arg;
  duration= mdl_duration_arg;
  ticket= NULL;
}


/**
  Initialize a lock request using pre-built MDL_key.

  @sa MDL_request::init(namespace, db, name, type).

  @param key_arg       The pre-built MDL key for the request.
  @param mdl_type_arg  The MDL lock type for the request.
*/

void MDL_request::init(const MDL_key *key_arg,
                       enum_mdl_type mdl_type_arg,
                       enum_mdl_duration mdl_duration_arg)
{
  key.mdl_key_init(key_arg);
  type= mdl_type_arg;
  duration= mdl_duration_arg;
  ticket= NULL;
}


/**
  Auxiliary functions needed for creation/destruction of MDL_lock objects.

  @note Also chooses an MDL_lock descendant appropriate for object namespace.
*/

inline MDL_lock *MDL_lock::create(const MDL_key *mdl_key,
                                  MDL_map_partition *map_part)
{
  switch (mdl_key->mdl_namespace())
  {
    case MDL_key::GLOBAL:
    case MDL_key::SCHEMA:
    case MDL_key::COMMIT:
      return new (std::nothrow) MDL_scoped_lock(mdl_key, map_part);
    default:
      return new (std::nothrow) MDL_object_lock(mdl_key, map_part);
  }
}


void MDL_lock::destroy(MDL_lock *lock)
{
  delete lock;
}


/**
  Auxiliary functions needed for creation/destruction of MDL_ticket
  objects.

  @todo This naive implementation should be replaced with one that saves
        on memory allocation by reusing released objects.
*/

MDL_ticket *MDL_ticket::create(MDL_context *ctx_arg, enum_mdl_type type_arg
#ifndef DBUG_OFF
                               , enum_mdl_duration duration_arg
#endif
                               )
{
  return new (std::nothrow)
             MDL_ticket(ctx_arg, type_arg
#ifndef DBUG_OFF
                        , duration_arg
#endif
                        );
}


void MDL_ticket::destroy(MDL_ticket *ticket)
{
  delete ticket;
}


/**
  Return the 'weight' of this ticket for the
  victim selection algorithm. Requests with 
  lower weight are preferred to requests
  with higher weight when choosing a victim.
*/

uint MDL_ticket::get_deadlock_weight() const
{
  return (m_lock->key.mdl_namespace() == MDL_key::GLOBAL ||
          m_type >= MDL_SHARED_UPGRADABLE ?
          DEADLOCK_WEIGHT_DDL : DEADLOCK_WEIGHT_DML);
}


/** Construct an empty wait slot. */

MDL_wait::MDL_wait()
  :m_wait_status(EMPTY)
{
  mysql_mutex_init(key_MDL_wait_LOCK_wait_status, &m_LOCK_wait_status, NULL);
  mysql_cond_init(key_MDL_wait_COND_wait_status, &m_COND_wait_status, NULL);
}


/** Destroy system resources. */

MDL_wait::~MDL_wait()
{
  mysql_mutex_destroy(&m_LOCK_wait_status);
  mysql_cond_destroy(&m_COND_wait_status);
}


/**
  Set the status unless it's already set. Return FALSE if set,
  TRUE otherwise.
*/

bool MDL_wait::set_status(enum_wait_status status_arg)
{
  bool was_occupied= TRUE;
  mysql_mutex_lock(&m_LOCK_wait_status);
  if (m_wait_status == EMPTY)
  {
    was_occupied= FALSE;
    m_wait_status= status_arg;
    mysql_cond_signal(&m_COND_wait_status);
  }
  mysql_mutex_unlock(&m_LOCK_wait_status);
  return was_occupied;
}


/** Query the current value of the wait slot. */

MDL_wait::enum_wait_status MDL_wait::get_status()
{
  enum_wait_status result;
  mysql_mutex_lock(&m_LOCK_wait_status);
  result= m_wait_status;
  mysql_mutex_unlock(&m_LOCK_wait_status);
  return result;
}


/** Clear the current value of the wait slot. */

void MDL_wait::reset_status()
{
  mysql_mutex_lock(&m_LOCK_wait_status);
  m_wait_status= EMPTY;
  mysql_mutex_unlock(&m_LOCK_wait_status);
}


/**
  Wait for the status to be assigned to this wait slot.

  @param owner           MDL context owner.
  @param abs_timeout     Absolute time after which waiting should stop.
  @param set_status_on_timeout TRUE  - If in case of timeout waiting
                                       context should close the wait slot by
                                       sending TIMEOUT to itself.
                               FALSE - Otherwise.
  @param wait_state_name  Thread state name to be set for duration of wait.

  @returns Signal posted.
*/

MDL_wait::enum_wait_status
MDL_wait::timed_wait(MDL_context_owner *owner, struct timespec *abs_timeout,
                     bool set_status_on_timeout,
                     const PSI_stage_info *wait_state_name)
{
  PSI_stage_info old_stage;
  enum_wait_status result;
  int wait_result= 0;
  DBUG_ENTER("MDL_wait::timed_wait");

  mysql_mutex_lock(&m_LOCK_wait_status);

  owner->ENTER_COND(&m_COND_wait_status, &m_LOCK_wait_status,
                    wait_state_name, & old_stage);
  thd_wait_begin(NULL, THD_WAIT_META_DATA_LOCK);
  while (!m_wait_status && !owner->is_killed() &&
         wait_result != ETIMEDOUT && wait_result != ETIME)
  {
#ifdef WITH_WSREP
    if (wsrep_thd_is_BF(thd, true))
    {
      wait_result= mysql_cond_wait(&m_COND_wait_status, &m_LOCK_wait_status);
    }
    else
#endif
    wait_result= mysql_cond_timedwait(&m_COND_wait_status, &m_LOCK_wait_status,
                                      abs_timeout);
  }
  thd_wait_end(NULL);

  if (m_wait_status == EMPTY)
  {
    /*
      Wait has ended not due to a status being set from another
      thread but due to this connection/statement being killed or a
      time out.
      To avoid races, which may occur if another thread sets
      GRANTED status before the code which calls this method
      processes the abort/timeout, we assign the status under
      protection of the m_LOCK_wait_status, within the critical
      section. An exception is when set_status_on_timeout is
      false, which means that the caller intends to restart the
      wait.
    */
    if (owner->is_killed())
      m_wait_status= KILLED;
    else if (set_status_on_timeout)
      m_wait_status= TIMEOUT;
  }
  result= m_wait_status;

  owner->EXIT_COND(& old_stage);

  DBUG_RETURN(result);
}


/**
  Clear bit corresponding to the type of metadata lock in bitmap representing
  set of such types if list of tickets does not contain ticket with such type.

  @param[in,out]  bitmap  Bitmap representing set of types of locks.
  @param[in]      list    List to inspect.
  @param[in]      type    Type of metadata lock to look up in the list.
*/

void MDL_lock::Ticket_list::clear_bit_if_not_in_list(enum_mdl_type type)
{
  MDL_lock::Ticket_iterator it(m_list);
  const MDL_ticket *ticket;

  while ((ticket= it++))
    if (ticket->get_type() == type)
      return;
  m_bitmap&= ~ MDL_BIT(type);
}


/**
  Add ticket to MDL_lock's list of waiting requests and
  update corresponding bitmap of lock types.
*/

void MDL_lock::Ticket_list::add_ticket(MDL_ticket *ticket)
{
  /*
    Ticket being added to the list must have MDL_ticket::m_lock set,
    since for such tickets methods accessing this member might be
    called by other threads.
  */
  DBUG_ASSERT(ticket->get_lock());
#ifdef WITH_WSREP
  if ((this == &(ticket->get_lock()->m_waiting)) &&
<<<<<<< HEAD
      wsrep_thd_is_BF((void *)(ticket->get_ctx()->wsrep_get_thd()), false))
=======
      wsrep_thd_is_BF((void *)(ticket->get_ctx()->get_thd()), false))
>>>>>>> 71d1f358
  {
    Ticket_iterator itw(ticket->get_lock()->m_waiting);
    Ticket_iterator itg(ticket->get_lock()->m_granted);

    MDL_ticket *waiting, *granted;
    MDL_ticket *prev=NULL;
    bool added= false;

    while ((waiting= itw++) && !added)
    {
<<<<<<< HEAD
      if (!wsrep_thd_is_BF((void *)(waiting->get_ctx()->wsrep_get_thd()), true))
      {
        WSREP_DEBUG("MDL add_ticket inserted before: %lu %s",
                    wsrep_thd_thread_id(waiting->get_ctx()->wsrep_get_thd()),
                    wsrep_thd_query(waiting->get_ctx()->wsrep_get_thd()));
=======
      if (!wsrep_thd_is_BF((void *)(waiting->get_ctx()->get_thd()), true))
      {
        WSREP_DEBUG("MDL add_ticket inserted before: %lu %s", 
                    wsrep_thd_thread_id(waiting->get_ctx()->get_thd()), 
                    wsrep_thd_query(waiting->get_ctx()->get_thd()));
        /* Insert the ticket before the first non-BF waiting thd. */
>>>>>>> 71d1f358
        m_list.insert_after(prev, ticket);
        added= true;
      }
      prev= waiting;
    }
<<<<<<< HEAD
    if (!added)   m_list.push_back(ticket);
=======

    /* Otherwise, insert the ticket at the back of the waiting list. */
    if (!added) m_list.push_back(ticket);
>>>>>>> 71d1f358

    while ((granted= itg++))
    {
      if (granted->get_ctx() != ticket->get_ctx() &&
          granted->is_incompatible_when_granted(ticket->get_type()))
      {
        if (!wsrep_grant_mdl_exception(ticket->get_ctx(), granted))
        {
          WSREP_DEBUG("MDL victim killed at add_ticket");
        }
      }
    }
  }
  else
  {
#endif /* WITH_WSREP */
  /*
    Add ticket to the *back* of the queue to ensure fairness
    among requests with the same priority.
  */
  m_list.push_back(ticket);
#ifdef WITH_WSREP
  }
#endif /* WITH_WSREP */
  m_bitmap|= MDL_BIT(ticket->get_type());
}


/**
  Remove ticket from MDL_lock's list of requests and
  update corresponding bitmap of lock types.
*/

void MDL_lock::Ticket_list::remove_ticket(MDL_ticket *ticket)
{
  m_list.remove(ticket);
  /*
    Check if waiting queue has another ticket with the same type as
    one which was removed. If there is no such ticket, i.e. we have
    removed last ticket of particular type, then we need to update
    bitmap of waiting ticket's types.
    Note that in most common case, i.e. when shared lock is removed
    from waiting queue, we are likely to find ticket of the same
    type early without performing full iteration through the list.
    So this method should not be too expensive.
  */
  clear_bit_if_not_in_list(ticket->get_type());
}


/**
  Determine waiting contexts which requests for the lock can be
  satisfied, grant lock to them and wake them up.

  @note Together with MDL_lock::add_ticket() this method implements
        fair scheduling among requests with the same priority.
        It tries to grant lock from the head of waiters list, while
        add_ticket() adds new requests to the back of this list.

*/

void MDL_lock::reschedule_waiters()
{
  MDL_lock::Ticket_iterator it(m_waiting);
  MDL_ticket *ticket;
  bool skip_high_priority= false;
  bitmap_t hog_lock_types= hog_lock_types_bitmap();

  if (m_hog_lock_count >= max_write_lock_count)
  {
    /*
      If number of successively granted high-prio, strong locks has exceeded
      max_write_lock_count give a way to low-prio, weak locks to avoid their
      starvation.
    */

    if ((m_waiting.bitmap() & ~hog_lock_types) != 0)
    {
      /*
        Even though normally when m_hog_lock_count is non-0 there is
        some pending low-prio lock, we still can encounter situation
        when m_hog_lock_count is non-0 and there are no pending low-prio
        locks. This, for example, can happen when a ticket for pending
        low-prio lock was removed from waiters list due to timeout,
        and reschedule_waiters() is called after that to update the
        waiters queue. m_hog_lock_count will be reset to 0 at the
        end of this call in such case.

        Note that it is not an issue if we fail to wake up any pending
        waiters for weak locks in the loop below. This would mean that
        all of them are either killed, timed out or chosen as a victim
        by deadlock resolver, but have not managed to remove ticket
        from the waiters list yet. After tickets will be removed from
        the waiters queue there will be another call to
        reschedule_waiters() with pending bitmap updated to reflect new
        state of waiters queue.
      */
      skip_high_priority= true;
    }
  }

  /*
    Find the first (and hence the oldest) waiting request which
    can be satisfied (taking into account priority). Grant lock to it.
    Repeat the process for the remainder of waiters.
    Note we don't need to re-start iteration from the head of the
    list after satisfying the first suitable request as in our case
    all compatible types of requests have the same priority.

    TODO/FIXME: We should:
                - Either switch to scheduling without priorities
                  which will allow to stop iteration through the
                  list of waiters once we found the first ticket
                  which can't be  satisfied
                - Or implement some check using bitmaps which will
                  allow to stop iteration in cases when, e.g., we
                  grant SNRW lock and there are no pending S or
                  SH locks.
  */
  while ((ticket= it++))
  {
    /*
      Skip high-prio, strong locks if earlier we have decided to give way to
      low-prio, weaker locks.
    */
    if (skip_high_priority &&
        ((MDL_BIT(ticket->get_type()) & hog_lock_types) != 0))
      continue;

    if (can_grant_lock(ticket->get_type(), ticket->get_ctx(),
                       skip_high_priority))
    {
      if (! ticket->get_ctx()->m_wait.set_status(MDL_wait::GRANTED))
      {
        /*
          Satisfy the found request by updating lock structures.
          It is OK to do so even after waking up the waiter since any
          session which tries to get any information about the state of
          this lock has to acquire MDL_lock::m_rwlock first and thus,
          when manages to do so, already sees an updated state of the
          MDL_lock object.
        */
        m_waiting.remove_ticket(ticket);
        m_granted.add_ticket(ticket);

        /*
          Increase counter of successively granted high-priority strong locks,
          if we have granted one.
        */
        if ((MDL_BIT(ticket->get_type()) & hog_lock_types) != 0)
          m_hog_lock_count++;
      }
      /*
        If we could not update the wait slot of the waiter,
        it can be due to fact that its connection/statement was
        killed or it has timed out (i.e. the slot is not empty).
        Since in all such cases the waiter assumes that the lock was
        not been granted, we should keep the request in the waiting
        queue and look for another request to reschedule.
      */
    }
  }

  if ((m_waiting.bitmap() & ~hog_lock_types) == 0)
  {
    /*
      Reset number of successively granted high-prio, strong locks
      if there are no pending low-prio, weak locks.
      This ensures:
      - That m_hog_lock_count is correctly reset after strong lock
      is released and weak locks are granted (or there are no
      other lock requests).
      - That situation when SNW lock is granted along with some SR
      locks, but SW locks are still blocked are handled correctly.
      - That m_hog_lock_count is zero in most cases when there are no pending
      weak locks (see comment at the start of this method for example of
      exception). This allows to save on checks at the start of this method.
    */
    m_hog_lock_count= 0;
  }
}


/**
  Compatibility (or rather "incompatibility") matrices for scoped metadata
  lock. Arrays of bitmaps which elements specify which granted/waiting locks
  are incompatible with type of lock being requested.

  The first array specifies if particular type of request can be satisfied
  if there is granted scoped lock of certain type.

             | Type of active   |
     Request |   scoped lock    |
      type   | IS(*)  IX   S  X |
    ---------+------------------+
    IS       |  +      +   +  + |
    IX       |  +      +   -  - |
    S        |  +      -   +  - |
    X        |  +      -   -  - |

  The second array specifies if particular type of request can be satisfied
  if there is already waiting request for the scoped lock of certain type.
  I.e. it specifies what is the priority of different lock types.

             |    Pending      |
     Request |  scoped lock    |
      type   | IS(*)  IX  S  X |
    ---------+-----------------+
    IS       |  +      +  +  + |
    IX       |  +      +  -  - |
    S        |  +      +  +  - |
    X        |  +      +  +  + |

  Here: "+" -- means that request can be satisfied
        "-" -- means that request can't be satisfied and should wait

  (*)  Since intention shared scoped locks are compatible with all other
       type of locks we don't even have any accounting for them.

  Note that relation between scoped locks and objects locks requested
  by statement is not straightforward and is therefore fully defined
  by SQL-layer.
  For example, in order to support global read lock implementation
  SQL-layer acquires IX lock in GLOBAL namespace for each statement
  that can modify metadata or data (i.e. for each statement that
  needs SW, SU, SNW, SNRW or X object locks). OTOH, to ensure that
  DROP DATABASE works correctly with concurrent DDL, IX metadata locks
  in SCHEMA namespace are acquired for DDL statements which can update
  metadata in the schema (i.e. which acquire SU, SNW, SNRW and X locks
  on schema objects) and aren't acquired for DML.
*/

const MDL_lock::bitmap_t MDL_scoped_lock::m_granted_incompatible[MDL_TYPE_END] =
{
  MDL_BIT(MDL_EXCLUSIVE) | MDL_BIT(MDL_SHARED),
  MDL_BIT(MDL_EXCLUSIVE) | MDL_BIT(MDL_INTENTION_EXCLUSIVE), 0, 0, 0, 0, 0, 0,
  MDL_BIT(MDL_EXCLUSIVE) | MDL_BIT(MDL_SHARED) | MDL_BIT(MDL_INTENTION_EXCLUSIVE)
};

const MDL_lock::bitmap_t MDL_scoped_lock::m_waiting_incompatible[MDL_TYPE_END] =
{
  MDL_BIT(MDL_EXCLUSIVE) | MDL_BIT(MDL_SHARED),
  MDL_BIT(MDL_EXCLUSIVE), 0, 0, 0, 0, 0, 0, 0
};


/**
  Compatibility (or rather "incompatibility") matrices for per-object
  metadata lock. Arrays of bitmaps which elements specify which granted/
  waiting locks are incompatible with type of lock being requested.

  The first array specifies if particular type of request can be satisfied
  if there is granted lock of certain type.

     Request  |  Granted requests for lock       |
      type    | S  SH  SR  SW  SU  SNW  SNRW  X  |
    ----------+----------------------------------+
    S         | +   +   +   +   +   +    +    -  |
    SH        | +   +   +   +   +   +    +    -  |
    SR        | +   +   +   +   +   +    -    -  |
    SW        | +   +   +   +   +   -    -    -  |
    SU        | +   +   +   +   -   -    -    -  |
    SNW       | +   +   +   -   -   -    -    -  |
    SNRW      | +   +   -   -   -   -    -    -  |
    X         | -   -   -   -   -   -    -    -  |
    SU -> X   | -   -   -   -   0   0    0    0  |
    SNW -> X  | -   -   -   0   0   0    0    0  |
    SNRW -> X | -   -   0   0   0   0    0    0  |

  The second array specifies if particular type of request can be satisfied
  if there is waiting request for the same lock of certain type. In other
  words it specifies what is the priority of different lock types.

     Request  |  Pending requests for lock      |
      type    | S  SH  SR  SW  SU  SNW  SNRW  X |
    ----------+---------------------------------+
    S         | +   +   +   +   +   +     +   - |
    SH        | +   +   +   +   +   +     +   + |
    SR        | +   +   +   +   +   +     -   - |
    SW        | +   +   +   +   +   -     -   - |
    SU        | +   +   +   +   +   +     +   - |
    SNW       | +   +   +   +   +   +     +   - |
    SNRW      | +   +   +   +   +   +     +   - |
    X         | +   +   +   +   +   +     +   + |
    SU -> X   | +   +   +   +   +   +     +   + |
    SNW -> X  | +   +   +   +   +   +     +   + |
    SNRW -> X | +   +   +   +   +   +     +   + |

  Here: "+" -- means that request can be satisfied
        "-" -- means that request can't be satisfied and should wait
        "0" -- means impossible situation which will trigger assert

  @note In cases then current context already has "stronger" type
        of lock on the object it will be automatically granted
        thanks to usage of the MDL_context::find_ticket() method.

  @note IX locks are excluded since they are not used for per-object
        metadata locks.
*/

const MDL_lock::bitmap_t
MDL_object_lock::m_granted_incompatible[MDL_TYPE_END] =
{
  0,
  MDL_BIT(MDL_EXCLUSIVE),
  MDL_BIT(MDL_EXCLUSIVE),
  MDL_BIT(MDL_EXCLUSIVE) | MDL_BIT(MDL_SHARED_NO_READ_WRITE),
  MDL_BIT(MDL_EXCLUSIVE) | MDL_BIT(MDL_SHARED_NO_READ_WRITE) |
    MDL_BIT(MDL_SHARED_NO_WRITE),
  MDL_BIT(MDL_EXCLUSIVE) | MDL_BIT(MDL_SHARED_NO_READ_WRITE) |
    MDL_BIT(MDL_SHARED_NO_WRITE) | MDL_BIT(MDL_SHARED_UPGRADABLE),
  MDL_BIT(MDL_EXCLUSIVE) | MDL_BIT(MDL_SHARED_NO_READ_WRITE) |
    MDL_BIT(MDL_SHARED_NO_WRITE) | MDL_BIT(MDL_SHARED_UPGRADABLE) |
    MDL_BIT(MDL_SHARED_WRITE),
  MDL_BIT(MDL_EXCLUSIVE) | MDL_BIT(MDL_SHARED_NO_READ_WRITE) |
    MDL_BIT(MDL_SHARED_NO_WRITE) | MDL_BIT(MDL_SHARED_UPGRADABLE) |
    MDL_BIT(MDL_SHARED_WRITE) | MDL_BIT(MDL_SHARED_READ),
  MDL_BIT(MDL_EXCLUSIVE) | MDL_BIT(MDL_SHARED_NO_READ_WRITE) |
    MDL_BIT(MDL_SHARED_NO_WRITE) | MDL_BIT(MDL_SHARED_UPGRADABLE) |
    MDL_BIT(MDL_SHARED_WRITE) | MDL_BIT(MDL_SHARED_READ) |
    MDL_BIT(MDL_SHARED_HIGH_PRIO) | MDL_BIT(MDL_SHARED)
};


const MDL_lock::bitmap_t
MDL_object_lock::m_waiting_incompatible[MDL_TYPE_END] =
{
  0,
  MDL_BIT(MDL_EXCLUSIVE),
  0,
  MDL_BIT(MDL_EXCLUSIVE) | MDL_BIT(MDL_SHARED_NO_READ_WRITE),
  MDL_BIT(MDL_EXCLUSIVE) | MDL_BIT(MDL_SHARED_NO_READ_WRITE) |
    MDL_BIT(MDL_SHARED_NO_WRITE),
  MDL_BIT(MDL_EXCLUSIVE),
  MDL_BIT(MDL_EXCLUSIVE),
  MDL_BIT(MDL_EXCLUSIVE),
  0
};

/**
  Check if request for the metadata lock can be satisfied given its
  current state.

  @param  type_arg             The requested lock type.
  @param  requestor_ctx        The MDL context of the requestor.
  @param  ignore_lock_priority Ignore lock priority.

  @retval TRUE   Lock request can be satisfied
  @retval FALSE  There is some conflicting lock.

  @note In cases then current context already has "stronger" type
        of lock on the object it will be automatically granted
        thanks to usage of the MDL_context::find_ticket() method.
*/

bool
MDL_lock::can_grant_lock(enum_mdl_type type_arg,
                         MDL_context *requestor_ctx,
                         bool ignore_lock_priority) const
{
  bool can_grant= FALSE;
  bitmap_t waiting_incompat_map= incompatible_waiting_types_bitmap()[type_arg];
  bitmap_t granted_incompat_map= incompatible_granted_types_bitmap()[type_arg];
#ifdef WITH_WSREP
  bool  wsrep_can_grant= TRUE;
#endif /* WITH_WSREP */

  /*
    New lock request can be satisfied iff:
    - There are no incompatible types of satisfied requests
    in other contexts
    - There are no waiting requests which have higher priority
    than this request when priority was not ignored.
  */
  if (ignore_lock_priority || !(m_waiting.bitmap() & waiting_incompat_map))
  {
    if (! (m_granted.bitmap() & granted_incompat_map))
      can_grant= TRUE;
    else
    {
      Ticket_iterator it(m_granted);
      MDL_ticket *ticket;

      /* Check that the incompatible lock belongs to some other context. */
      while ((ticket= it++))
      {
        if (ticket->get_ctx() != requestor_ctx &&
            ticket->is_incompatible_when_granted(type_arg))
#ifdef WITH_WSREP
        {
<<<<<<< HEAD
          if (wsrep_thd_is_BF((void *)(requestor_ctx->wsrep_get_thd()),false) &&
              key.mdl_namespace() == MDL_key::GLOBAL)
          {
            WSREP_DEBUG("global lock granted for BF: %lu %s",
                        wsrep_thd_thread_id(requestor_ctx->wsrep_get_thd()), 
                        wsrep_thd_query(requestor_ctx->wsrep_get_thd()));
=======
          if (wsrep_thd_is_BF((void *)(requestor_ctx->get_thd()), false) &&
              key.mdl_namespace() == MDL_key::GLOBAL)
          {
            WSREP_DEBUG("global lock granted for BF: %lu %s",
                        wsrep_thd_thread_id(requestor_ctx->get_thd()), 
                        wsrep_thd_query(requestor_ctx->get_thd()));
>>>>>>> 71d1f358
            can_grant = true;
          }
          else if (!wsrep_grant_mdl_exception(requestor_ctx, ticket))
          {
            wsrep_can_grant= FALSE;
	    if (wsrep_log_conflicts) 
	    {
	      MDL_lock * lock = ticket->get_lock();
	      WSREP_INFO(
                "MDL conflict db=%s table=%s ticket=%d solved by %s",
                lock->key.db_name(), lock->key.name(), ticket->get_type(), "abort"
       	      );
            }
          }
          else
          {	  
            can_grant= TRUE;
          }
        }
#else
          break;
#endif /* WITH_WSREP */
      }
#ifdef WITH_WSREP
      if ((ticket == NULL) && wsrep_can_grant)
#else
      if (ticket == NULL)             /* Incompatible locks are our own. */
#endif /* WITH_WSREP */

        can_grant= TRUE;
    }
  }
#ifdef WITH_WSREP
  else
  {
<<<<<<< HEAD
    if (wsrep_thd_is_BF((void *)(requestor_ctx->wsrep_get_thd()), false) &&
	key.mdl_namespace() == MDL_key::GLOBAL)
    {
      WSREP_DEBUG("global lock granted for BF (waiting queue): %lu %s",
		  wsrep_thd_thread_id(requestor_ctx->wsrep_get_thd()), 
		  wsrep_thd_query(requestor_ctx->wsrep_get_thd()));
=======
    if (wsrep_thd_is_BF((void *)(requestor_ctx->get_thd()), false) &&
	key.mdl_namespace() == MDL_key::GLOBAL)
    {
      WSREP_DEBUG("global lock granted for BF (waiting queue): %lu %s",
		  wsrep_thd_thread_id(requestor_ctx->get_thd()), 
		  wsrep_thd_query(requestor_ctx->get_thd()));
>>>>>>> 71d1f358
      can_grant = true;
    }
  }
#endif /* WITH_WSREP */
  return can_grant;
}


/**
  Return thread id of the thread to which the first ticket was
  granted.
*/

inline unsigned long
MDL_lock::get_lock_owner() const
{
  Ticket_iterator it(m_granted);
  MDL_ticket *ticket;

  if ((ticket= it++))
    return ticket->get_ctx()->get_thread_id();
  return 0;
}


/** Remove a ticket from waiting or pending queue and wakeup up waiters. */

void MDL_lock::remove_ticket(Ticket_list MDL_lock::*list, MDL_ticket *ticket)
{
  mysql_prlock_wrlock(&m_rwlock);
  (this->*list).remove_ticket(ticket);
  if (is_empty())
    mdl_locks.remove(this);
  else
  {
    /*
      There can be some contexts waiting to acquire a lock
      which now might be able to do it. Grant the lock to
      them and wake them up!

      We always try to reschedule locks, since there is no easy way
      (i.e. by looking at the bitmaps) to find out whether it is
      required or not.
      In a general case, even when the queue's bitmap is not changed
      after removal of the ticket, there is a chance that some request
      can be satisfied (due to the fact that a granted request
      reflected in the bitmap might belong to the same context as a
      pending request).
    */
    reschedule_waiters();
    mysql_prlock_unlock(&m_rwlock);
  }
}


/**
  Check if we have any pending locks which conflict with existing
  shared lock.

  @pre The ticket must match an acquired lock.

  @return TRUE if there is a conflicting lock request, FALSE otherwise.
*/

bool MDL_lock::has_pending_conflicting_lock(enum_mdl_type type)
{
  bool result;

  mysql_prlock_rdlock(&m_rwlock);
  result= (m_waiting.bitmap() & incompatible_granted_types_bitmap()[type]);
  mysql_prlock_unlock(&m_rwlock);
  return result;
}


MDL_wait_for_graph_visitor::~MDL_wait_for_graph_visitor()
{
}


MDL_wait_for_subgraph::~MDL_wait_for_subgraph()
{
}

/**
  Check if ticket represents metadata lock of "stronger" or equal type
  than specified one. I.e. if metadata lock represented by ticket won't
  allow any of locks which are not allowed by specified type of lock.

  @return TRUE  if ticket has stronger or equal type
          FALSE otherwise.
*/

bool MDL_ticket::has_stronger_or_equal_type(enum_mdl_type type) const
{
  const MDL_lock::bitmap_t *
    granted_incompat_map= m_lock->incompatible_granted_types_bitmap();

  return ! (granted_incompat_map[type] & ~(granted_incompat_map[m_type]));
}


bool MDL_ticket::is_incompatible_when_granted(enum_mdl_type type) const
{
  return (MDL_BIT(m_type) &
          m_lock->incompatible_granted_types_bitmap()[type]);
}


bool MDL_ticket::is_incompatible_when_waiting(enum_mdl_type type) const
{
  return (MDL_BIT(m_type) &
          m_lock->incompatible_waiting_types_bitmap()[type]);
}


/**
  Check whether the context already holds a compatible lock ticket
  on an object.
  Start searching from list of locks for the same duration as lock
  being requested. If not look at lists for other durations.

  @param mdl_request  Lock request object for lock to be acquired
  @param[out] result_duration  Duration of lock which was found.

  @note Tickets which correspond to lock types "stronger" than one
        being requested are also considered compatible.

  @return A pointer to the lock ticket for the object or NULL otherwise.
*/

MDL_ticket *
MDL_context::find_ticket(MDL_request *mdl_request,
                         enum_mdl_duration *result_duration)
{
  MDL_ticket *ticket;
  int i;

  for (i= 0; i < MDL_DURATION_END; i++)
  {
    enum_mdl_duration duration= (enum_mdl_duration)((mdl_request->duration+i) %
                                                    MDL_DURATION_END);
    Ticket_iterator it(m_tickets[duration]);

    while ((ticket= it++))
    {
      if (mdl_request->key.is_equal(&ticket->m_lock->key) &&
          ticket->has_stronger_or_equal_type(mdl_request->type))
      {
        DBUG_PRINT("info", ("Adding mdl lock %d to %d",
                            mdl_request->type, ticket->m_type));
        *result_duration= duration;
        return ticket;
      }
    }
  }
  return NULL;
}


/**
  Try to acquire one lock.

  Unlike exclusive locks, shared locks are acquired one by
  one. This is interface is chosen to simplify introduction of
  the new locking API to the system. MDL_context::try_acquire_lock()
  is currently used from open_table(), and there we have only one
  table to work with.

  This function may also be used to try to acquire an exclusive
  lock on a destination table, by ALTER TABLE ... RENAME.

  Returns immediately without any side effect if encounters a lock
  conflict. Otherwise takes the lock.

  FIXME: Compared to lock_table_name_if_not_cached() (from 5.1)
         it gives slightly more false negatives.

  @param mdl_request [in/out] Lock request object for lock to be acquired

  @retval  FALSE   Success. The lock may have not been acquired.
                   Check the ticket, if it's NULL, a conflicting lock
                   exists.
  @retval  TRUE    Out of resources, an error has been reported.
*/

bool
MDL_context::try_acquire_lock(MDL_request *mdl_request)
{
  MDL_ticket *ticket;

  if (try_acquire_lock_impl(mdl_request, &ticket))
    return TRUE;

  if (! mdl_request->ticket)
  {
    /*
      Our attempt to acquire lock without waiting has failed.
      Let us release resources which were acquired in the process.
      We can't get here if we allocated a new lock object so there
      is no need to release it.
    */
    DBUG_ASSERT(! ticket->m_lock->is_empty());
    mysql_prlock_unlock(&ticket->m_lock->m_rwlock);
    MDL_ticket::destroy(ticket);
  }

  return FALSE;
}


/**
  Auxiliary method for acquiring lock without waiting.

  @param mdl_request [in/out] Lock request object for lock to be acquired
  @param out_ticket  [out]    Ticket for the request in case when lock
                              has not been acquired.

  @retval  FALSE   Success. The lock may have not been acquired.
                   Check MDL_request::ticket, if it's NULL, a conflicting
                   lock exists. In this case "out_ticket" out parameter
                   points to ticket which was constructed for the request.
                   MDL_ticket::m_lock points to the corresponding MDL_lock
                   object and MDL_lock::m_rwlock write-locked.
  @retval  TRUE    Out of resources, an error has been reported.
*/

bool
MDL_context::try_acquire_lock_impl(MDL_request *mdl_request,
                                   MDL_ticket **out_ticket)
{
  MDL_lock *lock;
  MDL_key *key= &mdl_request->key;
  MDL_ticket *ticket;
  enum_mdl_duration found_duration;

  DBUG_ASSERT(mdl_request->type != MDL_EXCLUSIVE ||
              is_lock_owner(MDL_key::GLOBAL, "", "", MDL_INTENTION_EXCLUSIVE));
  DBUG_ASSERT(mdl_request->ticket == NULL);

  /* Don't take chances in production. */
  mdl_request->ticket= NULL;

  /*
    Check whether the context already holds a shared lock on the object,
    and if so, grant the request.
  */
  if ((ticket= find_ticket(mdl_request, &found_duration)))
  {
    DBUG_ASSERT(ticket->m_lock);
    DBUG_ASSERT(ticket->has_stronger_or_equal_type(mdl_request->type));
    /*
      If the request is for a transactional lock, and we found
      a transactional lock, just reuse the found ticket.

      It's possible that we found a transactional lock,
      but the request is for a HANDLER lock. In that case HANDLER
      code will clone the ticket (see below why it's needed).

      If the request is for a transactional lock, and we found
      a HANDLER lock, create a copy, to make sure that when user
      does HANDLER CLOSE, the transactional lock is not released.

      If the request is for a handler lock, and we found a
      HANDLER lock, also do the clone. HANDLER CLOSE for one alias
      should not release the lock on the table HANDLER opened through
      a different alias.
    */
    mdl_request->ticket= ticket;
    if ((found_duration != mdl_request->duration ||
         mdl_request->duration == MDL_EXPLICIT) &&
        clone_ticket(mdl_request))
    {
      /* Clone failed. */
      mdl_request->ticket= NULL;
      return TRUE;
    }
    return FALSE;
  }

  if (!(ticket= MDL_ticket::create(this, mdl_request->type
#ifndef DBUG_OFF
                                   , mdl_request->duration
#endif
                                   )))
    return TRUE;

  /* The below call implicitly locks MDL_lock::m_rwlock on success. */
  if (!(lock= mdl_locks.find_or_insert(key)))
  {
    MDL_ticket::destroy(ticket);
    return TRUE;
  }

  ticket->m_lock= lock;

  if (lock->can_grant_lock(mdl_request->type, this, false))
  {
    lock->m_granted.add_ticket(ticket);

    mysql_prlock_unlock(&lock->m_rwlock);

    m_tickets[mdl_request->duration].push_front(ticket);

    mdl_request->ticket= ticket;
  }
  else
    *out_ticket= ticket;

  return FALSE;
}


/**
  Create a copy of a granted ticket.
  This is used to make sure that HANDLER ticket
  is never shared with a ticket that belongs to
  a transaction, so that when we HANDLER CLOSE,
  we don't release a transactional ticket, and
  vice versa -- when we COMMIT, we don't mistakenly
  release a ticket for an open HANDLER.

  @retval TRUE   Out of memory.
  @retval FALSE  Success.
*/

bool
MDL_context::clone_ticket(MDL_request *mdl_request)
{
  MDL_ticket *ticket;

  /*
    By submitting mdl_request->type to MDL_ticket::create()
    we effectively downgrade the cloned lock to the level of
    the request.
  */
  if (!(ticket= MDL_ticket::create(this, mdl_request->type
#ifndef DBUG_OFF
                                   , mdl_request->duration
#endif
                                   )))
    return TRUE;

  /* clone() is not supposed to be used to get a stronger lock. */
  DBUG_ASSERT(mdl_request->ticket->has_stronger_or_equal_type(ticket->m_type));

  ticket->m_lock= mdl_request->ticket->m_lock;
  mdl_request->ticket= ticket;

  mysql_prlock_wrlock(&ticket->m_lock->m_rwlock);
  ticket->m_lock->m_granted.add_ticket(ticket);
  mysql_prlock_unlock(&ticket->m_lock->m_rwlock);

  m_tickets[mdl_request->duration].push_front(ticket);

  return FALSE;
}


/**
  Notify threads holding a shared metadata locks on object which
  conflict with a pending X, SNW or SNRW lock.

  @param  ctx  MDL_context for current thread.
*/

void MDL_object_lock::notify_conflicting_locks(MDL_context *ctx)
{
  Ticket_iterator it(m_granted);
  MDL_ticket *conflicting_ticket;

  while ((conflicting_ticket= it++))
  {
    /* Only try to abort locks on which we back off. */
    if (conflicting_ticket->get_ctx() != ctx &&
        conflicting_ticket->get_type() < MDL_SHARED_UPGRADABLE)

    {
      MDL_context *conflicting_ctx= conflicting_ticket->get_ctx();

      /*
        If thread which holds conflicting lock is waiting on table-level
        lock or some other non-MDL resource we might need to wake it up
        by calling code outside of MDL.
      */
      ctx->get_owner()->
        notify_shared_lock(conflicting_ctx->get_owner(),
                           conflicting_ctx->get_needs_thr_lock_abort());
    }
  }
}


/**
  Notify threads holding scoped IX locks which conflict with a pending S lock.

  @param  ctx  MDL_context for current thread.
*/

void MDL_scoped_lock::notify_conflicting_locks(MDL_context *ctx)
{
  Ticket_iterator it(m_granted);
  MDL_ticket *conflicting_ticket;

  while ((conflicting_ticket= it++))
  {
    if (conflicting_ticket->get_ctx() != ctx &&
        conflicting_ticket->get_type() == MDL_INTENTION_EXCLUSIVE)

    {
      MDL_context *conflicting_ctx= conflicting_ticket->get_ctx();

      /*
        Thread which holds global IX lock can be a handler thread for
        insert delayed. We need to kill such threads in order to get
        global shared lock. We do this my calling code outside of MDL.
      */
      ctx->get_owner()->
        notify_shared_lock(conflicting_ctx->get_owner(),
                           conflicting_ctx->get_needs_thr_lock_abort());
    }
  }
}


/**
  Acquire one lock with waiting for conflicting locks to go away if needed.

  @param mdl_request [in/out] Lock request object for lock to be acquired

  @param lock_wait_timeout [in] Seconds to wait before timeout.

  @retval  FALSE   Success. MDL_request::ticket points to the ticket
                   for the lock.
  @retval  TRUE    Failure (Out of resources or waiting is aborted),
*/

bool
MDL_context::acquire_lock(MDL_request *mdl_request, ulong lock_wait_timeout)
{
  MDL_lock *lock;
  MDL_ticket *ticket;
  struct timespec abs_timeout;
  MDL_wait::enum_wait_status wait_status;
  DBUG_ENTER("MDL_context::acquire_lock");
  DBUG_PRINT("enter", ("lock_type: %d", mdl_request->type));

  /* Do some work outside the critical section. */
  set_timespec(abs_timeout, lock_wait_timeout);

  if (try_acquire_lock_impl(mdl_request, &ticket))
    DBUG_RETURN(TRUE);

  if (mdl_request->ticket)
  {
    /*
      We have managed to acquire lock without waiting.
      MDL_lock, MDL_context and MDL_request were updated
      accordingly, so we can simply return success.
    */
    DBUG_PRINT("info", ("Got lock without waiting"));
    DBUG_RETURN(FALSE);
  }

  /*
    Our attempt to acquire lock without waiting has failed.
    As a result of this attempt we got MDL_ticket with m_lock
    member pointing to the corresponding MDL_lock object which
    has MDL_lock::m_rwlock write-locked.
  */
  lock= ticket->m_lock;

  lock->m_waiting.add_ticket(ticket);

  /*
    Once we added a pending ticket to the waiting queue,
    we must ensure that our wait slot is empty, so
    that our lock request can be scheduled. Do that in the
    critical section formed by the acquired write lock on MDL_lock.
  */
  m_wait.reset_status();

  /*
    Don't break conflicting locks if timeout is 0 as 0 is used
    To check if there is any conflicting locks...
  */
  if (lock->needs_notification(ticket) && lock_wait_timeout)
    lock->notify_conflicting_locks(this);

  mysql_prlock_unlock(&lock->m_rwlock);

  will_wait_for(ticket);

  /* There is a shared or exclusive lock on the object. */
  DEBUG_SYNC(get_thd(), "mdl_acquire_lock_wait");

  find_deadlock();

  struct timespec abs_shortwait;
  set_timespec(abs_shortwait, 1);
  wait_status= MDL_wait::EMPTY;

  while (cmp_timespec(abs_shortwait, abs_timeout) <= 0)
  {
    /* abs_timeout is far away. Wait a short while and notify locks. */
    wait_status= m_wait.timed_wait(m_owner, &abs_shortwait, FALSE,
                                   mdl_request->key.get_wait_state_name());

    if (wait_status != MDL_wait::EMPTY)
      break;
    /* Check if the client is gone while we were waiting. */
    if (! thd_is_connected(m_owner->get_thd()))
    {
      /*
       * The client is disconnected. Don't wait forever:
       * assume it's the same as a wait timeout, this
       * ensures all error handling is correct.
       */
      wait_status= MDL_wait::TIMEOUT;
      break;
    }

    mysql_prlock_wrlock(&lock->m_rwlock);
    if (lock->needs_notification(ticket))
      lock->notify_conflicting_locks(this);
    mysql_prlock_unlock(&lock->m_rwlock);
    set_timespec(abs_shortwait, 1);
  }
  if (wait_status == MDL_wait::EMPTY)
    wait_status= m_wait.timed_wait(m_owner, &abs_timeout, TRUE,
                                   mdl_request->key.get_wait_state_name());

  done_waiting_for();

  if (wait_status != MDL_wait::GRANTED)
  {
    lock->remove_ticket(&MDL_lock::m_waiting, ticket);
    MDL_ticket::destroy(ticket);
    switch (wait_status)
    {
    case MDL_wait::VICTIM:
      my_error(ER_LOCK_DEADLOCK, MYF(0));
      break;
    case MDL_wait::TIMEOUT:
      my_error(ER_LOCK_WAIT_TIMEOUT, MYF(0));
      break;
    case MDL_wait::KILLED:
      get_thd()->send_kill_message();
      break;
    default:
      DBUG_ASSERT(0);
      break;
    }
    DBUG_RETURN(TRUE);
  }

  /*
    We have been granted our request.
    State of MDL_lock object is already being appropriately updated by a
    concurrent thread (@sa MDL_lock:reschedule_waiters()).
    So all we need to do is to update MDL_context and MDL_request objects.
  */
  DBUG_ASSERT(wait_status == MDL_wait::GRANTED);

  m_tickets[mdl_request->duration].push_front(ticket);

  mdl_request->ticket= ticket;

  DBUG_RETURN(FALSE);
}


extern "C" int mdl_request_ptr_cmp(const void* ptr1, const void* ptr2)
{
  MDL_request *req1= *(MDL_request**)ptr1;
  MDL_request *req2= *(MDL_request**)ptr2;
  return req1->key.cmp(&req2->key);
}


/**
  Acquire exclusive locks. There must be no granted locks in the
  context.

  This is a replacement of lock_table_names(). It is used in
  RENAME, DROP and other DDL SQL statements.

  @param  mdl_requests  List of requests for locks to be acquired.

  @param lock_wait_timeout  Seconds to wait before timeout.

  @note The list of requests should not contain non-exclusive lock requests.
        There should not be any acquired locks in the context.

  @note Assumes that one already owns scoped intention exclusive lock.

  @retval FALSE  Success
  @retval TRUE   Failure
*/

bool MDL_context::acquire_locks(MDL_request_list *mdl_requests,
                                ulong lock_wait_timeout)
{
  MDL_request_list::Iterator it(*mdl_requests);
  MDL_request **sort_buf, **p_req;
  MDL_savepoint mdl_svp= mdl_savepoint();
  ssize_t req_count= static_cast<ssize_t>(mdl_requests->elements());
  DBUG_ENTER("MDL_context::acquire_locks");

  if (req_count == 0)
    DBUG_RETURN(FALSE);

  /* Sort requests according to MDL_key. */
  if (! (sort_buf= (MDL_request **)my_malloc(req_count *
                                             sizeof(MDL_request*),
                                             MYF(MY_WME))))
    DBUG_RETURN(TRUE);

  for (p_req= sort_buf; p_req < sort_buf + req_count; p_req++)
    *p_req= it++;

  my_qsort(sort_buf, req_count, sizeof(MDL_request*),
           mdl_request_ptr_cmp);

  for (p_req= sort_buf; p_req < sort_buf + req_count; p_req++)
  {
    if (acquire_lock(*p_req, lock_wait_timeout))
      goto err;
  }
  my_free(sort_buf);
  DBUG_RETURN(FALSE);

err:
  /*
    Release locks we have managed to acquire so far.
    Use rollback_to_savepoint() since there may be duplicate
    requests that got assigned the same ticket.
  */
  rollback_to_savepoint(mdl_svp);
  /* Reset lock requests back to its initial state. */
  for (req_count= p_req - sort_buf, p_req= sort_buf;
       p_req < sort_buf + req_count; p_req++)
  {
    (*p_req)->ticket= NULL;
  }
  my_free(sort_buf);
  DBUG_RETURN(TRUE);
}


/**
  Upgrade a shared metadata lock.

  Used in ALTER TABLE.

  @param mdl_ticket         Lock to upgrade.
  @param new_type           Lock type to upgrade to.
  @param lock_wait_timeout  Seconds to wait before timeout.

  @note In case of failure to upgrade lock (e.g. because upgrader
        was killed) leaves lock in its original state (locked in
        shared mode).

  @note There can be only one upgrader for a lock or we will have deadlock.
        This invariant is ensured by the fact that upgradeable locks SU, SNW
        and SNRW are not compatible with each other and themselves.

  @retval FALSE  Success
  @retval TRUE   Failure (thread was killed)
*/

bool
MDL_context::upgrade_shared_lock(MDL_ticket *mdl_ticket,
                                 enum_mdl_type new_type,
                                 ulong lock_wait_timeout)
{
  MDL_request mdl_xlock_request;
  MDL_savepoint mdl_svp= mdl_savepoint();
  bool is_new_ticket;
  DBUG_ENTER("MDL_context::upgrade_shared_lock");
  DBUG_PRINT("enter",("new_type: %d  lock_wait_timeout: %lu", new_type,
                      lock_wait_timeout));
  DEBUG_SYNC(get_thd(), "mdl_upgrade_lock");

  /*
    Do nothing if already upgraded. Used when we FLUSH TABLE under
    LOCK TABLES and a table is listed twice in LOCK TABLES list.
  */
  if (mdl_ticket->has_stronger_or_equal_type(new_type))
    DBUG_RETURN(FALSE);

  /* Only allow upgrades from SHARED_UPGRADABLE/NO_WRITE/NO_READ_WRITE */
  DBUG_ASSERT(mdl_ticket->m_type == MDL_SHARED_UPGRADABLE ||
              mdl_ticket->m_type == MDL_SHARED_NO_WRITE ||
              mdl_ticket->m_type == MDL_SHARED_NO_READ_WRITE);

  mdl_xlock_request.init(&mdl_ticket->m_lock->key, new_type,
                         MDL_TRANSACTION);

  if (acquire_lock(&mdl_xlock_request, lock_wait_timeout))
    DBUG_RETURN(TRUE);

  is_new_ticket= ! has_lock(mdl_svp, mdl_xlock_request.ticket);

  /* Merge the acquired and the original lock. @todo: move to a method. */
  mysql_prlock_wrlock(&mdl_ticket->m_lock->m_rwlock);
  if (is_new_ticket)
    mdl_ticket->m_lock->m_granted.remove_ticket(mdl_xlock_request.ticket);
  /*
    Set the new type of lock in the ticket. To update state of
    MDL_lock object correctly we need to temporarily exclude
    ticket from the granted queue and then include it back.
  */
  mdl_ticket->m_lock->m_granted.remove_ticket(mdl_ticket);
  mdl_ticket->m_type= new_type;
  mdl_ticket->m_lock->m_granted.add_ticket(mdl_ticket);

  mysql_prlock_unlock(&mdl_ticket->m_lock->m_rwlock);

  if (is_new_ticket)
  {
    m_tickets[MDL_TRANSACTION].remove(mdl_xlock_request.ticket);
    MDL_ticket::destroy(mdl_xlock_request.ticket);
  }

  DBUG_RETURN(FALSE);
}


/**
  A fragment of recursive traversal of the wait-for graph
  in search for deadlocks. Direct the deadlock visitor to all
  contexts that own the lock the current node in the wait-for
  graph is waiting for.
  As long as the initial node is remembered in the visitor,
  a deadlock is found when the same node is seen twice.
*/

bool MDL_lock::visit_subgraph(MDL_ticket *waiting_ticket,
                              MDL_wait_for_graph_visitor *gvisitor)
{
  MDL_ticket *ticket;
  MDL_context *src_ctx= waiting_ticket->get_ctx();
  bool result= TRUE;

  mysql_prlock_rdlock(&m_rwlock);

  /* Must be initialized after taking a read lock. */
  Ticket_iterator granted_it(m_granted);
  Ticket_iterator waiting_it(m_waiting);

  /*
    MDL_lock's waiting and granted queues and MDL_context::m_waiting_for
    member are updated by different threads when the lock is granted
    (see MDL_context::acquire_lock() and MDL_lock::reschedule_waiters()).
    As a result, here we may encounter a situation when MDL_lock data
    already reflects the fact that the lock was granted but
    m_waiting_for member has not been updated yet.

    For example, imagine that:

    thread1: Owns SNW lock on table t1.
    thread2: Attempts to acquire SW lock on t1,
             but sees an active SNW lock.
             Thus adds the ticket to the waiting queue and
             sets m_waiting_for to point to the ticket.
    thread1: Releases SNW lock, updates MDL_lock object to
             grant SW lock to thread2 (moves the ticket for
             SW from waiting to the active queue).
             Attempts to acquire a new SNW lock on t1,
             sees an active SW lock (since it is present in the
             active queue), adds ticket for SNW lock to the waiting
             queue, sets m_waiting_for to point to this ticket.

    At this point deadlock detection algorithm run by thread1 will see that:
    - Thread1 waits for SNW lock on t1 (since m_waiting_for is set).
    - SNW lock is not granted, because it conflicts with active SW lock
      owned by thread 2 (since ticket for SW is present in granted queue).
    - Thread2 waits for SW lock (since its m_waiting_for has not been
      updated yet!).
    - SW lock is not granted because there is pending SNW lock from thread1.
      Therefore deadlock should exist [sic!].

    To avoid detection of such false deadlocks we need to check the "actual"
    status of the ticket being waited for, before analyzing its blockers.
    We do this by checking the wait status of the context which is waiting
    for it. To avoid races this has to be done under protection of
    MDL_lock::m_rwlock lock.
  */
  if (src_ctx->m_wait.get_status() != MDL_wait::EMPTY)
  {
    result= FALSE;
    goto end;
  }

  /*
    To avoid visiting nodes which were already marked as victims of
    deadlock detection (or whose requests were already satisfied) we
    enter the node only after peeking at its wait status.
    This is necessary to avoid active waiting in a situation
    when previous searches for a deadlock already selected the
    node we're about to enter as a victim (see the comment
    in MDL_context::find_deadlock() for explanation why several searches
    can be performed for the same wait).
    There is no guarantee that the node isn't chosen a victim while we
    are visiting it but this is OK: in the worst case we might do some
    extra work and one more context might be chosen as a victim.
  */
  if (gvisitor->enter_node(src_ctx))
    goto end;

  /*
    We do a breadth-first search first -- that is, inspect all
    edges of the current node, and only then follow up to the next
    node. In workloads that involve wait-for graph loops this
    has proven to be a more efficient strategy [citation missing].
  */
  while ((ticket= granted_it++))
  {
    /* Filter out edges that point to the same node. */
    if (ticket->get_ctx() != src_ctx &&
        ticket->is_incompatible_when_granted(waiting_ticket->get_type()) &&
        gvisitor->inspect_edge(ticket->get_ctx()))
    {
      goto end_leave_node;
    }
  }

  while ((ticket= waiting_it++))
  {
    /* Filter out edges that point to the same node. */
    if (ticket->get_ctx() != src_ctx &&
        ticket->is_incompatible_when_waiting(waiting_ticket->get_type()) &&
        gvisitor->inspect_edge(ticket->get_ctx()))
    {
      goto end_leave_node;
    }
  }

  /* Recurse and inspect all adjacent nodes. */
  granted_it.rewind();
  while ((ticket= granted_it++))
  {
    if (ticket->get_ctx() != src_ctx &&
        ticket->is_incompatible_when_granted(waiting_ticket->get_type()) &&
        ticket->get_ctx()->visit_subgraph(gvisitor))
    {
      goto end_leave_node;
    }
  }

  waiting_it.rewind();
  while ((ticket= waiting_it++))
  {
    if (ticket->get_ctx() != src_ctx &&
        ticket->is_incompatible_when_waiting(waiting_ticket->get_type()) &&
        ticket->get_ctx()->visit_subgraph(gvisitor))
    {
      goto end_leave_node;
    }
  }

  result= FALSE;

end_leave_node:
  gvisitor->leave_node(src_ctx);

end:
  mysql_prlock_unlock(&m_rwlock);
  return result;
}


/**
  Traverse a portion of wait-for graph which is reachable
  through the edge represented by this ticket and search
  for deadlocks.

  @retval TRUE  A deadlock is found. A pointer to deadlock
                 victim is saved in the visitor.
  @retval FALSE
*/

bool MDL_ticket::accept_visitor(MDL_wait_for_graph_visitor *gvisitor)
{
  return m_lock->visit_subgraph(this, gvisitor);
}


/**
  A fragment of recursive traversal of the wait-for graph of
  MDL contexts in the server in search for deadlocks.
  Assume this MDL context is a node in the wait-for graph,
  and direct the visitor to all adjacent nodes. As long
  as the starting node is remembered in the visitor, a
  deadlock is found when the same node is visited twice.
  One MDL context is connected to another in the wait-for
  graph if it waits on a resource that is held by the other
  context.

  @retval TRUE  A deadlock is found. A pointer to deadlock
                victim is saved in the visitor.
  @retval FALSE
*/

bool MDL_context::visit_subgraph(MDL_wait_for_graph_visitor *gvisitor)
{
  bool result= FALSE;

  mysql_prlock_rdlock(&m_LOCK_waiting_for);

  if (m_waiting_for)
    result= m_waiting_for->accept_visitor(gvisitor);

  mysql_prlock_unlock(&m_LOCK_waiting_for);

  return result;
}


/**
  Try to find a deadlock. This function produces no errors.

  @note If during deadlock resolution context which performs deadlock
        detection is chosen as a victim it will be informed about the
        fact by setting VICTIM status to its wait slot.
*/

void MDL_context::find_deadlock()
{
  while (1)
  {
    /*
      The fact that we use fresh instance of gvisitor for each
      search performed by find_deadlock() below is important,
      the code responsible for victim selection relies on this.
    */
    Deadlock_detection_visitor dvisitor(this);
    MDL_context *victim;

    if (! visit_subgraph(&dvisitor))
    {
      /* No deadlocks are found! */
      break;
    }

    victim= dvisitor.get_victim();

    /*
      Failure to change status of the victim is OK as it means
      that the victim has received some other message and is
      about to stop its waiting/to break deadlock loop.
      Even when the initiator of the deadlock search is
      chosen the victim, we need to set the respective wait
      result in order to "close" it for any attempt to
      schedule the request.
      This is needed to avoid a possible race during
      cleanup in case when the lock request on which the
      context was waiting is concurrently satisfied.
    */
    (void) victim->m_wait.set_status(MDL_wait::VICTIM);
    victim->unlock_deadlock_victim();

    if (victim == this)
      break;
    /*
      After adding a new edge to the waiting graph we found that it
      creates a loop (i.e. there is a deadlock). We decided to destroy
      this loop by removing an edge, but not the one that we added.
      Since this doesn't guarantee that all loops created by addition
      of the new edge are destroyed, we have to repeat the search.
    */
  }
}


/**
  Release lock.

  @param duration Lock duration.
  @param ticket   Ticket for lock to be released.

*/

void MDL_context::release_lock(enum_mdl_duration duration, MDL_ticket *ticket)
{
  MDL_lock *lock= ticket->m_lock;
  DBUG_ENTER("MDL_context::release_lock");
  DBUG_PRINT("enter", ("db: '%s' name: '%s'",
                       lock->key.db_name(), lock->key.name()));

  DBUG_ASSERT(this == ticket->get_ctx());

  lock->remove_ticket(&MDL_lock::m_granted, ticket);

  m_tickets[duration].remove(ticket);
  MDL_ticket::destroy(ticket);

  DBUG_VOID_RETURN;
}


/**
  Release lock with explicit duration.

  @param ticket   Ticket for lock to be released.

*/

void MDL_context::release_lock(MDL_ticket *ticket)
{
  DBUG_ASSERT(ticket->m_duration == MDL_EXPLICIT);

  release_lock(MDL_EXPLICIT, ticket);
}


/**
  Release all locks associated with the context. If the sentinel
  is not NULL, do not release locks stored in the list after and
  including the sentinel.

  Statement and transactional locks are added to the beginning of
  the corresponding lists, i.e. stored in reverse temporal order.
  This allows to employ this function to:
  - back off in case of a lock conflict.
  - release all locks in the end of a statement or transaction
  - rollback to a savepoint.
*/

void MDL_context::release_locks_stored_before(enum_mdl_duration duration,
                                              MDL_ticket *sentinel)
{
  MDL_ticket *ticket;
  Ticket_iterator it(m_tickets[duration]);
  DBUG_ENTER("MDL_context::release_locks_stored_before");

  if (m_tickets[duration].is_empty())
    DBUG_VOID_RETURN;

  while ((ticket= it++) && ticket != sentinel)
  {
    DBUG_PRINT("info", ("found lock to release ticket=%p", ticket));
    release_lock(duration, ticket);
  }

  DBUG_VOID_RETURN;
}

#ifdef WITH_WSREP
void MDL_context::release_explicit_locks()
{
  release_locks_stored_before(MDL_EXPLICIT, NULL);
}
#endif
/**
  Release all explicit locks in the context which correspond to the
  same name/object as this lock request.

  @param ticket    One of the locks for the name/object for which all
                   locks should be released.
*/

void MDL_context::release_all_locks_for_name(MDL_ticket *name)
{
  /* Use MDL_ticket::m_lock to identify other locks for the same object. */
  MDL_lock *lock= name->m_lock;

  /* Remove matching lock tickets from the context. */
  MDL_ticket *ticket;
  Ticket_iterator it_ticket(m_tickets[MDL_EXPLICIT]);

  while ((ticket= it_ticket++))
  {
    DBUG_ASSERT(ticket->m_lock);
    if (ticket->m_lock == lock)
      release_lock(MDL_EXPLICIT, ticket);
  }
}


/**
  Downgrade an EXCLUSIVE or SHARED_NO_WRITE lock to shared metadata lock.

  @param type  Type of lock to which exclusive lock should be downgraded.
*/

void MDL_ticket::downgrade_lock(enum_mdl_type type)
{
  /*
    Do nothing if already downgraded. Used when we FLUSH TABLE under
    LOCK TABLES and a table is listed twice in LOCK TABLES list.
    Note that this code might even try to "downgrade" a weak lock
    (e.g. SW) to a stronger one (e.g SNRW). So we can't even assert
    here that target lock is weaker than existing lock.
  */
  if (m_type == type || !has_stronger_or_equal_type(type))
    return;

  /* Only allow downgrade from EXCLUSIVE and SHARED_NO_WRITE. */
  DBUG_ASSERT(m_type == MDL_EXCLUSIVE ||
              m_type == MDL_SHARED_NO_WRITE);

  mysql_prlock_wrlock(&m_lock->m_rwlock);
  /*
    To update state of MDL_lock object correctly we need to temporarily
    exclude ticket from the granted queue and then include it back.
  */
  m_lock->m_granted.remove_ticket(this);
  m_type= type;
  m_lock->m_granted.add_ticket(this);
  m_lock->reschedule_waiters();
  mysql_prlock_unlock(&m_lock->m_rwlock);
}


/**
  Auxiliary function which allows to check if we have some kind of lock on
  a object. Returns TRUE if we have a lock of a given or stronger type.

  @param mdl_namespace Id of object namespace
  @param db            Name of the database
  @param name          Name of the object
  @param mdl_type      Lock type. Pass in the weakest type to find
                       out if there is at least some lock.

  @return TRUE if current context contains satisfied lock for the object,
          FALSE otherwise.
*/

bool
MDL_context::is_lock_owner(MDL_key::enum_mdl_namespace mdl_namespace,
                           const char *db, const char *name,
                           enum_mdl_type mdl_type)
{
  MDL_request mdl_request;
  enum_mdl_duration not_unused;
  /* We don't care about exact duration of lock here. */
  mdl_request.init(mdl_namespace, db, name, mdl_type, MDL_TRANSACTION);
  MDL_ticket *ticket= find_ticket(&mdl_request, &not_unused);

  DBUG_ASSERT(ticket == NULL || ticket->m_lock);

  return ticket;
}


/**
  Return thread id of the owner of the lock or 0 if
  there is no owner.
  @note: Lock type is not considered at all, the function
  simply checks that there is some lock for the given key.

  @return  thread id of the owner of the lock or 0
*/

unsigned long
MDL_context::get_lock_owner(MDL_key *key)
{
  return mdl_locks.get_lock_owner(key);
}


/**
  Check if we have any pending locks which conflict with existing shared lock.

  @pre The ticket must match an acquired lock.

  @return TRUE if there is a conflicting lock request, FALSE otherwise.
*/

bool MDL_ticket::has_pending_conflicting_lock() const
{
  return m_lock->has_pending_conflicting_lock(m_type);
}

/** Return a key identifying this lock. */
MDL_key *MDL_ticket::get_key() const
{
        return &m_lock->key;
}

/**
  Releases metadata locks that were acquired after a specific savepoint.

  @note Used to release tickets acquired during a savepoint unit.
  @note It's safe to iterate and unlock any locks after taken after this
        savepoint because other statements that take other special locks
        cause a implicit commit (ie LOCK TABLES).
*/

void MDL_context::rollback_to_savepoint(const MDL_savepoint &mdl_savepoint)
{
  DBUG_ENTER("MDL_context::rollback_to_savepoint");

  /* If savepoint is NULL, it is from the start of the transaction. */
  release_locks_stored_before(MDL_STATEMENT, mdl_savepoint.m_stmt_ticket);
  release_locks_stored_before(MDL_TRANSACTION, mdl_savepoint.m_trans_ticket);

  DBUG_VOID_RETURN;
}


/**
  Release locks acquired by normal statements (SELECT, UPDATE,
  DELETE, etc) in the course of a transaction. Do not release
  HANDLER locks, if there are any.

  This method is used at the end of a transaction, in
  implementation of COMMIT (implicit or explicit) and ROLLBACK.
*/

void MDL_context::release_transactional_locks()
{
  DBUG_ENTER("MDL_context::release_transactional_locks");
  release_locks_stored_before(MDL_STATEMENT, NULL);
  release_locks_stored_before(MDL_TRANSACTION, NULL);
  DBUG_VOID_RETURN;
}


void MDL_context::release_statement_locks()
{
  DBUG_ENTER("MDL_context::release_transactional_locks");
  release_locks_stored_before(MDL_STATEMENT, NULL);
  DBUG_VOID_RETURN;
}


/**
  Does this savepoint have this lock?

  @retval TRUE  The ticket is older than the savepoint or
                is an LT, HA or GLR ticket. Thus it belongs
                to the savepoint or has explicit duration.
  @retval FALSE The ticket is newer than the savepoint.
                and is not an LT, HA or GLR ticket.
*/

bool MDL_context::has_lock(const MDL_savepoint &mdl_savepoint,
                           MDL_ticket *mdl_ticket)
{
  MDL_ticket *ticket;
  /* Start from the beginning, most likely mdl_ticket's been just acquired. */
  MDL_context::Ticket_iterator s_it(m_tickets[MDL_STATEMENT]);
  MDL_context::Ticket_iterator t_it(m_tickets[MDL_TRANSACTION]);

  while ((ticket= s_it++) && ticket != mdl_savepoint.m_stmt_ticket)
  {
    if (ticket == mdl_ticket)
      return FALSE;
  }

  while ((ticket= t_it++) && ticket != mdl_savepoint.m_trans_ticket)
  {
    if (ticket == mdl_ticket)
      return FALSE;
  }
  return TRUE;
}


/**
  Change lock duration for transactional lock.

  @param ticket   Ticket representing lock.
  @param duration Lock duration to be set.

  @note This method only supports changing duration of
        transactional lock to some other duration.
*/

void MDL_context::set_lock_duration(MDL_ticket *mdl_ticket,
                                    enum_mdl_duration duration)
{
  DBUG_ASSERT(mdl_ticket->m_duration == MDL_TRANSACTION &&
              duration != MDL_TRANSACTION);

  m_tickets[MDL_TRANSACTION].remove(mdl_ticket);
  m_tickets[duration].push_front(mdl_ticket);
#ifndef DBUG_OFF
  mdl_ticket->m_duration= duration;
#endif
}


/**
  Set explicit duration for all locks in the context.
*/

void MDL_context::set_explicit_duration_for_all_locks()
{
  int i;
  MDL_ticket *ticket;

  /*
    In the most common case when this function is called list
    of transactional locks is bigger than list of locks with
    explicit duration. So we start by swapping these two lists
    and then move elements from new list of transactional
    locks and list of statement locks to list of locks with
    explicit duration.
  */

  m_tickets[MDL_EXPLICIT].swap(m_tickets[MDL_TRANSACTION]);

  for (i= 0; i < MDL_EXPLICIT; i++)
  {
    Ticket_iterator it_ticket(m_tickets[i]);

    while ((ticket= it_ticket++))
    {
      m_tickets[i].remove(ticket);
      m_tickets[MDL_EXPLICIT].push_front(ticket);
    }
  }

#ifndef DBUG_OFF
  Ticket_iterator exp_it(m_tickets[MDL_EXPLICIT]);

  while ((ticket= exp_it++))
    ticket->m_duration= MDL_EXPLICIT;
#endif
}


/**
  Set transactional duration for all locks in the context.
*/

void MDL_context::set_transaction_duration_for_all_locks()
{
  MDL_ticket *ticket;

  /*
    In the most common case when this function is called list
    of explicit locks is bigger than two other lists (in fact,
    list of statement locks is always empty). So we start by
    swapping list of explicit and transactional locks and then
    move contents of new list of explicit locks to list of
    locks with transactional duration.
  */

  DBUG_ASSERT(m_tickets[MDL_STATEMENT].is_empty());

  m_tickets[MDL_TRANSACTION].swap(m_tickets[MDL_EXPLICIT]);

  Ticket_iterator it_ticket(m_tickets[MDL_EXPLICIT]);

  while ((ticket= it_ticket++))
  {
    m_tickets[MDL_EXPLICIT].remove(ticket);
    m_tickets[MDL_TRANSACTION].push_front(ticket);
  }

#ifndef DBUG_OFF
  Ticket_iterator trans_it(m_tickets[MDL_TRANSACTION]);

  while ((ticket= trans_it++))
    ticket->m_duration= MDL_TRANSACTION;
#endif
}
#ifdef WITH_WSREP
void MDL_ticket::wsrep_report(bool debug)
{
<<<<<<< HEAD
  if (debug)
  {
      const PSI_stage_info *psi_stage = m_lock->key.get_wait_state_name();

=======
  if (debug) 
    {
>>>>>>> 71d1f358
      WSREP_DEBUG("MDL ticket: type: %s space: %s db: %s name: %s (%s)",
       	 (get_type()  == MDL_INTENTION_EXCLUSIVE)  ? "intention exclusive"  :
       	 ((get_type() == MDL_SHARED)               ? "shared"               :
       	 ((get_type() == MDL_SHARED_HIGH_PRIO      ? "shared high prio"     :
       	 ((get_type() == MDL_SHARED_READ)          ? "shared read"          :
       	 ((get_type() == MDL_SHARED_WRITE)         ? "shared write"         :
       	 ((get_type() == MDL_SHARED_NO_WRITE)      ? "shared no write"      :
         ((get_type() == MDL_SHARED_NO_READ_WRITE) ? "shared no read write" :
       	 ((get_type() == MDL_EXCLUSIVE)            ? "exclusive"            :
          "UNKNOWN")))))))),
         (m_lock->key.mdl_namespace()  == MDL_key::GLOBAL) ? "GLOBAL"       :
         ((m_lock->key.mdl_namespace() == MDL_key::SCHEMA) ? "SCHEMA"       :
         ((m_lock->key.mdl_namespace() == MDL_key::TABLE)  ? "TABLE"        :
         ((m_lock->key.mdl_namespace() == MDL_key::TABLE)  ? "FUNCTION"     :
         ((m_lock->key.mdl_namespace() == MDL_key::TABLE)  ? "PROCEDURE"    :
         ((m_lock->key.mdl_namespace() == MDL_key::TABLE)  ? "TRIGGER"      :
         ((m_lock->key.mdl_namespace() == MDL_key::TABLE)  ? "EVENT"        :
         ((m_lock->key.mdl_namespace() == MDL_key::COMMIT) ? "COMMIT"       :
         (char *)"UNKNOWN"))))))),
         m_lock->key.db_name(),
<<<<<<< HEAD
       	 m_lock->key.name(),
         psi_stage->m_name);
=======
         m_lock->key.name(),
         m_lock->key.get_wait_state_name());
>>>>>>> 71d1f358
    }
}
#endif /* WITH_WSREP */<|MERGE_RESOLUTION|>--- conflicted
+++ resolved
@@ -21,11 +21,8 @@
 #include <mysqld_error.h>
 #include <mysql/plugin.h>
 #include <mysql/service_thd_wait.h>
-<<<<<<< HEAD
 #include <mysql/psi/mysql_stage.h>
 
-=======
->>>>>>> 71d1f358
 #ifdef WITH_WSREP
 #include "wsrep_mysqld.h"
 #include "wsrep_thd.h"
@@ -1447,7 +1444,7 @@
          wait_result != ETIMEDOUT && wait_result != ETIME)
   {
 #ifdef WITH_WSREP
-    if (wsrep_thd_is_BF(thd, true))
+    if (wsrep_thd_is_BF(owner->get_thd(), true))
     {
       wait_result= mysql_cond_wait(&m_COND_wait_status, &m_LOCK_wait_status);
     }
@@ -1521,11 +1518,7 @@
   DBUG_ASSERT(ticket->get_lock());
 #ifdef WITH_WSREP
   if ((this == &(ticket->get_lock()->m_waiting)) &&
-<<<<<<< HEAD
       wsrep_thd_is_BF((void *)(ticket->get_ctx()->wsrep_get_thd()), false))
-=======
-      wsrep_thd_is_BF((void *)(ticket->get_ctx()->get_thd()), false))
->>>>>>> 71d1f358
   {
     Ticket_iterator itw(ticket->get_lock()->m_waiting);
     Ticket_iterator itg(ticket->get_lock()->m_granted);
@@ -1536,32 +1529,20 @@
 
     while ((waiting= itw++) && !added)
     {
-<<<<<<< HEAD
       if (!wsrep_thd_is_BF((void *)(waiting->get_ctx()->wsrep_get_thd()), true))
       {
         WSREP_DEBUG("MDL add_ticket inserted before: %lu %s",
                     wsrep_thd_thread_id(waiting->get_ctx()->wsrep_get_thd()),
                     wsrep_thd_query(waiting->get_ctx()->wsrep_get_thd()));
-=======
-      if (!wsrep_thd_is_BF((void *)(waiting->get_ctx()->get_thd()), true))
-      {
-        WSREP_DEBUG("MDL add_ticket inserted before: %lu %s", 
-                    wsrep_thd_thread_id(waiting->get_ctx()->get_thd()), 
-                    wsrep_thd_query(waiting->get_ctx()->get_thd()));
         /* Insert the ticket before the first non-BF waiting thd. */
->>>>>>> 71d1f358
         m_list.insert_after(prev, ticket);
         added= true;
       }
       prev= waiting;
     }
-<<<<<<< HEAD
-    if (!added)   m_list.push_back(ticket);
-=======
 
     /* Otherwise, insert the ticket at the back of the waiting list. */
     if (!added) m_list.push_back(ticket);
->>>>>>> 71d1f358
 
     while ((granted= itg++))
     {
@@ -1952,21 +1933,12 @@
             ticket->is_incompatible_when_granted(type_arg))
 #ifdef WITH_WSREP
         {
-<<<<<<< HEAD
           if (wsrep_thd_is_BF((void *)(requestor_ctx->wsrep_get_thd()),false) &&
               key.mdl_namespace() == MDL_key::GLOBAL)
           {
             WSREP_DEBUG("global lock granted for BF: %lu %s",
                         wsrep_thd_thread_id(requestor_ctx->wsrep_get_thd()), 
                         wsrep_thd_query(requestor_ctx->wsrep_get_thd()));
-=======
-          if (wsrep_thd_is_BF((void *)(requestor_ctx->get_thd()), false) &&
-              key.mdl_namespace() == MDL_key::GLOBAL)
-          {
-            WSREP_DEBUG("global lock granted for BF: %lu %s",
-                        wsrep_thd_thread_id(requestor_ctx->get_thd()), 
-                        wsrep_thd_query(requestor_ctx->get_thd()));
->>>>>>> 71d1f358
             can_grant = true;
           }
           else if (!wsrep_grant_mdl_exception(requestor_ctx, ticket))
@@ -2002,21 +1974,12 @@
 #ifdef WITH_WSREP
   else
   {
-<<<<<<< HEAD
     if (wsrep_thd_is_BF((void *)(requestor_ctx->wsrep_get_thd()), false) &&
 	key.mdl_namespace() == MDL_key::GLOBAL)
     {
       WSREP_DEBUG("global lock granted for BF (waiting queue): %lu %s",
 		  wsrep_thd_thread_id(requestor_ctx->wsrep_get_thd()), 
 		  wsrep_thd_query(requestor_ctx->wsrep_get_thd()));
-=======
-    if (wsrep_thd_is_BF((void *)(requestor_ctx->get_thd()), false) &&
-	key.mdl_namespace() == MDL_key::GLOBAL)
-    {
-      WSREP_DEBUG("global lock granted for BF (waiting queue): %lu %s",
-		  wsrep_thd_thread_id(requestor_ctx->get_thd()), 
-		  wsrep_thd_query(requestor_ctx->get_thd()));
->>>>>>> 71d1f358
       can_grant = true;
     }
   }
@@ -3382,15 +3345,10 @@
 #ifdef WITH_WSREP
 void MDL_ticket::wsrep_report(bool debug)
 {
-<<<<<<< HEAD
   if (debug)
   {
       const PSI_stage_info *psi_stage = m_lock->key.get_wait_state_name();
 
-=======
-  if (debug) 
-    {
->>>>>>> 71d1f358
       WSREP_DEBUG("MDL ticket: type: %s space: %s db: %s name: %s (%s)",
        	 (get_type()  == MDL_INTENTION_EXCLUSIVE)  ? "intention exclusive"  :
        	 ((get_type() == MDL_SHARED)               ? "shared"               :
@@ -3411,13 +3369,8 @@
          ((m_lock->key.mdl_namespace() == MDL_key::COMMIT) ? "COMMIT"       :
          (char *)"UNKNOWN"))))))),
          m_lock->key.db_name(),
-<<<<<<< HEAD
        	 m_lock->key.name(),
          psi_stage->m_name);
-=======
-         m_lock->key.name(),
-         m_lock->key.get_wait_state_name());
->>>>>>> 71d1f358
     }
 }
 #endif /* WITH_WSREP */