/* Copyright (C) 1995-2002 MySQL AB

   This program is free software; you can redistribute it and/or modify
   it under the terms of the GNU General Public License as published by
   the Free Software Foundation; version 2 of the License.

   This program is distributed in the hope that it will be useful,
   but WITHOUT ANY WARRANTY; without even the implied warranty of
   MERCHANTABILITY or FITNESS FOR A PARTICULAR PURPOSE.  See the
   GNU General Public License for more details.

   You should have received a copy of the GNU General Public License
   along with this program; if not, write to the Free Software
   Foundation, Inc., 59 Temple Place, Suite 330, Boston, MA  02111-1307 USA */

/**********************************************************************
This file contains the implementation of prepared statements.

When one prepares a statement:

  - Server gets the query from client with command 'COM_STMT_PREPARE';
    in the following format:
    [COM_STMT_PREPARE:1] [query]
  - Parse the query and recognize any parameter markers '?' and
    store its information list in lex->param_list
  - Allocate a new statement for this prepare; and keep this in
    'thd->stmt_map'.
  - Without executing the query, return back to client the total
    number of parameters along with result-set metadata information
    (if any) in the following format:
    [STMT_ID:4]
    [Column_count:2]
    [Param_count:2]
    [Params meta info (stubs only for now)]  (if Param_count > 0)
    [Columns meta info] (if Column_count > 0)

When one executes a statement:

  - Server gets the command 'COM_STMT_EXECUTE' to execute the
    previously prepared query. If there are any parameter markers, then the
    client will send the data in the following format:
    [COM_STMT_EXECUTE:1]
    [STMT_ID:4]
    [NULL_BITS:(param_count+7)/8)]
    [TYPES_SUPPLIED_BY_CLIENT(0/1):1]
    [[length]data]
    [[length]data] .. [[length]data].
    (Note: Except for string/binary types; all other types will not be
    supplied with length field)
  - If it is a first execute or types of parameters were altered by client,
    then setup the conversion routines.
  - Assign parameter items from the supplied data.
  - Execute the query without re-parsing and send back the results
    to client

When one supplies long data for a placeholder:

  - Server gets the long data in pieces with command type
    'COM_STMT_SEND_LONG_DATA'.
  - The packet recieved will have the format as:
    [COM_STMT_SEND_LONG_DATA:1][STMT_ID:4][parameter_number:2][data]
  - data from the packet is appended to the long data value buffer for this
    placeholder.
  - It's up to the client to stop supplying data chunks at any point. The
    server doesn't care; also, the server doesn't notify the client whether
    it got the data or not; if there is any error, then it will be returned
    at statement execute.

***********************************************************************/

#include "mysql_priv.h"
#include "sql_select.h" // for JOIN
#include "sql_cursor.h"
#include "sp_head.h"
#include "sp.h"
#include "sp_cache.h"
#ifdef EMBEDDED_LIBRARY
/* include MYSQL_BIND headers */
#include <mysql.h>
#else
#include <mysql_com.h>
#endif

/* A result class used to send cursor rows using the binary protocol. */

class Select_fetch_protocol_prep: public select_send
{
  Protocol_prep protocol;
public:
  Select_fetch_protocol_prep(THD *thd);
  virtual bool send_fields(List<Item> &list, uint flags);
  virtual bool send_data(List<Item> &items);
  virtual bool send_eof();
#ifdef EMBEDDED_LIBRARY
  void begin_dataset()
  {
    protocol.begin_dataset();
  }
#endif
};

/****************************************************************************/

/**
  @class Prepared_statement
  @brief Prepared_statement: a statement that can contain placeholders
*/

class Prepared_statement: public Statement
{
public:
  enum flag_values
  {
    IS_IN_USE= 1
  };

  THD *thd;
  Select_fetch_protocol_prep result;
  Protocol *protocol;
  Item_param **param_array;
  uint param_count;
  uint last_errno;
  uint flags;
  char last_error[MYSQL_ERRMSG_SIZE];
#ifndef EMBEDDED_LIBRARY
  bool (*set_params)(Prepared_statement *st, uchar *data, uchar *data_end,
                     uchar *read_pos, String *expanded_query);
#else
  bool (*set_params_data)(Prepared_statement *st, String *expanded_query);
#endif
  bool (*set_params_from_vars)(Prepared_statement *stmt,
                               List<LEX_STRING>& varnames,
                               String *expanded_query);
public:
  Prepared_statement(THD *thd_arg, Protocol *protocol_arg);
  virtual ~Prepared_statement();
  void setup_set_params();
  virtual Query_arena::Type type() const;
  virtual void cleanup_stmt();
  bool set_name(LEX_STRING *name);
  inline void close_cursor() { delete cursor; cursor= 0; }

  bool prepare(const char *packet, uint packet_length);
  bool execute(String *expanded_query, bool open_cursor);
  /* Destroy this statement */
  bool deallocate();
private:
  /**
    Store the parsed tree of a prepared statement here.
  */
  LEX main_lex;
  /**
    The memory root to allocate parsed tree elements (instances of Item,
    SELECT_LEX and other classes).
  */
  MEM_ROOT main_mem_root;
};


/******************************************************************************
  Implementation
******************************************************************************/


inline bool is_param_null(const uchar *pos, ulong param_no)
{
  return pos[param_no/8] & (1 << (param_no & 7));
}

/*
  Find a prepared statement in the statement map by id.

  SYNOPSIS
    find_prepared_statement()
      thd                thread handle
      id                 statement id
      where              the place from which this function is called (for
                         error reporting).

  DESCRIPTION
    Try to find a prepared statement and set THD error if it's not found.

  RETURN VALUE
    0 if the statement was not found, a pointer otherwise.
*/

static Prepared_statement *
find_prepared_statement(THD *thd, ulong id, const char *where)
{
  /*
    To strictly separate namespaces of SQL prepared statements and C API
    prepared statements find() will return 0 if there is a named prepared
    statement with such id.
  */
  Statement *stmt= thd->stmt_map.find(id);

  if (stmt == 0 || stmt->type() != Query_arena::PREPARED_STATEMENT)
  {
    char llbuf[22];
    my_error(ER_UNKNOWN_STMT_HANDLER, MYF(0), sizeof(llbuf), llstr(id, llbuf),
             where);
    return 0;
  }
  return (Prepared_statement *) stmt;
}


/*
  Send prepared statement id and metadata to the client after prepare.

  SYNOPSIS
    send_prep_stmt()

  RETURN VALUE
    0 in case of success, 1 otherwise
*/

#ifndef EMBEDDED_LIBRARY
static bool send_prep_stmt(Prepared_statement *stmt, uint columns)
{
  NET *net= &stmt->thd->net;
  char buff[12];
  uint tmp;
  DBUG_ENTER("send_prep_stmt");

  buff[0]= 0;                                   /* OK packet indicator */
  int4store(buff+1, stmt->id);
  int2store(buff+5, columns);
  int2store(buff+7, stmt->param_count);
  buff[9]= 0;                                   // Guard against a 4.1 client
  tmp= min(stmt->thd->total_warn_count, 65535);
  int2store(buff+10, tmp);

  /*
    Send types and names of placeholders to the client
    XXX: fix this nasty upcast from List<Item_param> to List<Item>
  */
  DBUG_RETURN(my_net_write(net, buff, sizeof(buff)) ||
              (stmt->param_count &&
               stmt->thd->protocol_simple.send_fields((List<Item> *)
                                                      &stmt->lex->param_list,
                                                      Protocol::SEND_EOF)));
}
#else
static bool send_prep_stmt(Prepared_statement *stmt,
                           uint columns __attribute__((unused)))
{
  THD *thd= stmt->thd;

  thd->client_stmt_id= stmt->id;
  thd->client_param_count= stmt->param_count;
  thd->clear_error();

  return 0;
}
#endif /*!EMBEDDED_LIBRARY*/


/*
  Read the length of the parameter data and return it back to
  the caller.

  SYNOPSIS
    get_param_length()
      packet             a pointer to the data
      len                remaining packet length

  DESCRIPTION
    Read data length, position the packet to the first byte after it,
    and return the length to the caller.

  RETURN VALUE
    Length of data piece.
*/

#ifndef EMBEDDED_LIBRARY
static ulong get_param_length(uchar **packet, ulong len)
{
  reg1 uchar *pos= *packet;
  if (len < 1)
    return 0;
  if (*pos < 251)
  {
    (*packet)++;
    return (ulong) *pos;
  }
  if (len < 3)
    return 0;
  if (*pos == 252)
  {
    (*packet)+=3;
    return (ulong) uint2korr(pos+1);
  }
  if (len < 4)
    return 0;
  if (*pos == 253)
  {
    (*packet)+=4;
    return (ulong) uint3korr(pos+1);
  }
  if (len < 5)
    return 0;
  (*packet)+=9; // Must be 254 when here
  /*
    In our client-server protocol all numbers bigger than 2^24
    stored as 8 bytes with uint8korr. Here we always know that
    parameter length is less than 2^4 so don't look at the second
    4 bytes. But still we need to obey the protocol hence 9 in the
    assignment above.
  */
  return (ulong) uint4korr(pos+1);
}
#else
#define get_param_length(packet, len) len
#endif /*!EMBEDDED_LIBRARY*/

 /*
   Data conversion routines.

   SYNOPSIS
     set_param_xx()
       param             parameter item
       pos               input data buffer
       len               length of data in the buffer

  DESCRIPTION
    All these functions read the data from pos, convert it to requested
    type and assign to param; pos is advanced to predefined length.

    Make a note that the NULL handling is examined at first execution
    (i.e. when input types altered) and for all subsequent executions
    we don't read any values for this.

  RETURN VALUE
    none
*/

static void set_param_tiny(Item_param *param, uchar **pos, ulong len)
{
#ifndef EMBEDDED_LIBRARY
  if (len < 1)
    return;
#endif
  int8 value= (int8) **pos;
  param->set_int(param->unsigned_flag ? (longlong) ((uint8) value) :
                                        (longlong) value, 4);
  *pos+= 1;
}

static void set_param_short(Item_param *param, uchar **pos, ulong len)
{
  int16 value;
#ifndef EMBEDDED_LIBRARY
  if (len < 2)
    return;
  value= sint2korr(*pos);
#else
  shortget(value, *pos);
#endif
  param->set_int(param->unsigned_flag ? (longlong) ((uint16) value) :
                                        (longlong) value, 6);
  *pos+= 2;
}

static void set_param_int32(Item_param *param, uchar **pos, ulong len)
{
  int32 value;
#ifndef EMBEDDED_LIBRARY
  if (len < 4)
    return;
  value= sint4korr(*pos);
#else
  longget(value, *pos);
#endif
  param->set_int(param->unsigned_flag ? (longlong) ((uint32) value) :
                                        (longlong) value, 11);
  *pos+= 4;
}

static void set_param_int64(Item_param *param, uchar **pos, ulong len)
{
  longlong value;
#ifndef EMBEDDED_LIBRARY
  if (len < 8)
    return;
  value= (longlong) sint8korr(*pos);
#else
  longlongget(value, *pos);
#endif
  param->set_int(value, 21);
  *pos+= 8;
}

static void set_param_float(Item_param *param, uchar **pos, ulong len)
{
  float data;
#ifndef EMBEDDED_LIBRARY
  if (len < 4)
    return;
  float4get(data,*pos);
#else
  floatget(data, *pos);
#endif
  param->set_double((double) data);
  *pos+= 4;
}

static void set_param_double(Item_param *param, uchar **pos, ulong len)
{
  double data;
#ifndef EMBEDDED_LIBRARY
  if (len < 8)
    return;
  float8get(data,*pos);
#else
  doubleget(data, *pos);
#endif
  param->set_double((double) data);
  *pos+= 8;
}

static void set_param_decimal(Item_param *param, uchar **pos, ulong len)
{
  ulong length= get_param_length(pos, len);
  param->set_decimal((char*)*pos, length);
  *pos+= length;
}

#ifndef EMBEDDED_LIBRARY

/*
  Read date/time/datetime parameter values from network (binary
  protocol). See writing counterparts of these functions in
  libmysql.c (store_param_{time,date,datetime}).
*/

static void set_param_time(Item_param *param, uchar **pos, ulong len)
{
  MYSQL_TIME tm;
  ulong length= get_param_length(pos, len);

  if (length >= 8)
  {
    uchar *to= *pos;
    uint day;

    tm.neg= (bool) to[0];
    day= (uint) sint4korr(to+1);
    tm.hour=   (uint) to[5] + day * 24;
    tm.minute= (uint) to[6];
    tm.second= (uint) to[7];
    tm.second_part= (length > 8) ? (ulong) sint4korr(to+8) : 0;
    if (tm.hour > 838)
    {
      /* TODO: add warning 'Data truncated' here */
      tm.hour= 838;
      tm.minute= 59;
      tm.second= 59;
    }
    tm.day= tm.year= tm.month= 0;
  }
  else
    set_zero_time(&tm, MYSQL_TIMESTAMP_TIME);
  param->set_time(&tm, MYSQL_TIMESTAMP_TIME,
                  MAX_TIME_WIDTH * MY_CHARSET_BIN_MB_MAXLEN);
  *pos+= length;
}

static void set_param_datetime(Item_param *param, uchar **pos, ulong len)
{
  MYSQL_TIME tm;
  ulong length= get_param_length(pos, len);

  if (length >= 4)
  {
    uchar *to= *pos;

    tm.neg=    0;
    tm.year=   (uint) sint2korr(to);
    tm.month=  (uint) to[2];
    tm.day=    (uint) to[3];
    if (length > 4)
    {
      tm.hour=   (uint) to[4];
      tm.minute= (uint) to[5];
      tm.second= (uint) to[6];
    }
    else
      tm.hour= tm.minute= tm.second= 0;

    tm.second_part= (length > 7) ? (ulong) sint4korr(to+7) : 0;
  }
  else
    set_zero_time(&tm, MYSQL_TIMESTAMP_DATETIME);
  param->set_time(&tm, MYSQL_TIMESTAMP_DATETIME,
                  MAX_DATETIME_WIDTH * MY_CHARSET_BIN_MB_MAXLEN);
  *pos+= length;
}


static void set_param_date(Item_param *param, uchar **pos, ulong len)
{
  MYSQL_TIME tm;
  ulong length= get_param_length(pos, len);

  if (length >= 4)
  {
    uchar *to= *pos;

    tm.year=  (uint) sint2korr(to);
    tm.month=  (uint) to[2];
    tm.day= (uint) to[3];

    tm.hour= tm.minute= tm.second= 0;
    tm.second_part= 0;
    tm.neg= 0;
  }
  else
    set_zero_time(&tm, MYSQL_TIMESTAMP_DATE);
  param->set_time(&tm, MYSQL_TIMESTAMP_DATE,
                  MAX_DATE_WIDTH * MY_CHARSET_BIN_MB_MAXLEN);
  *pos+= length;
}

#else/*!EMBEDDED_LIBRARY*/
void set_param_time(Item_param *param, uchar **pos, ulong len)
{
  MYSQL_TIME tm= *((MYSQL_TIME*)*pos);
  tm.hour+= tm.day * 24;
  tm.day= tm.year= tm.month= 0;
  if (tm.hour > 838)
  {
    /* TODO: add warning 'Data truncated' here */
    tm.hour= 838;
    tm.minute= 59;
    tm.second= 59;
  }
  param->set_time(&tm, MYSQL_TIMESTAMP_TIME,
                  MAX_TIME_WIDTH * MY_CHARSET_BIN_MB_MAXLEN);

}

void set_param_datetime(Item_param *param, uchar **pos, ulong len)
{
  MYSQL_TIME tm= *((MYSQL_TIME*)*pos);
  tm.neg= 0;

  param->set_time(&tm, MYSQL_TIMESTAMP_DATETIME,
                  MAX_DATETIME_WIDTH * MY_CHARSET_BIN_MB_MAXLEN);
}

void set_param_date(Item_param *param, uchar **pos, ulong len)
{
  MYSQL_TIME *to= (MYSQL_TIME*)*pos;

  param->set_time(to, MYSQL_TIMESTAMP_DATE,
                  MAX_DATE_WIDTH * MY_CHARSET_BIN_MB_MAXLEN);
}
#endif /*!EMBEDDED_LIBRARY*/


static void set_param_str(Item_param *param, uchar **pos, ulong len)
{
  ulong length= get_param_length(pos, len);
  param->set_str((const char *)*pos, length);
  *pos+= length;
}


#undef get_param_length

static void setup_one_conversion_function(THD *thd, Item_param *param,
                                          uchar param_type)
{
  switch (param_type) {
  case MYSQL_TYPE_TINY:
    param->set_param_func= set_param_tiny;
    param->item_type= Item::INT_ITEM;
    param->item_result_type= INT_RESULT;
    break;
  case MYSQL_TYPE_SHORT:
    param->set_param_func= set_param_short;
    param->item_type= Item::INT_ITEM;
    param->item_result_type= INT_RESULT;
    break;
  case MYSQL_TYPE_LONG:
    param->set_param_func= set_param_int32;
    param->item_type= Item::INT_ITEM;
    param->item_result_type= INT_RESULT;
    break;
  case MYSQL_TYPE_LONGLONG:
    param->set_param_func= set_param_int64;
    param->item_type= Item::INT_ITEM;
    param->item_result_type= INT_RESULT;
    break;
  case MYSQL_TYPE_FLOAT:
    param->set_param_func= set_param_float;
    param->item_type= Item::REAL_ITEM;
    param->item_result_type= REAL_RESULT;
    break;
  case MYSQL_TYPE_DOUBLE:
    param->set_param_func= set_param_double;
    param->item_type= Item::REAL_ITEM;
    param->item_result_type= REAL_RESULT;
    break;
  case MYSQL_TYPE_DECIMAL:
  case MYSQL_TYPE_NEWDECIMAL:
    param->set_param_func= set_param_decimal;
    param->item_type= Item::DECIMAL_ITEM;
    param->item_result_type= DECIMAL_RESULT;
    break;
  case MYSQL_TYPE_TIME:
    param->set_param_func= set_param_time;
    param->item_type= Item::STRING_ITEM;
    param->item_result_type= STRING_RESULT;
    break;
  case MYSQL_TYPE_DATE:
    param->set_param_func= set_param_date;
    param->item_type= Item::STRING_ITEM;
    param->item_result_type= STRING_RESULT;
    break;
  case MYSQL_TYPE_DATETIME:
  case MYSQL_TYPE_TIMESTAMP:
    param->set_param_func= set_param_datetime;
    param->item_type= Item::STRING_ITEM;
    param->item_result_type= STRING_RESULT;
    break;
  case MYSQL_TYPE_TINY_BLOB:
  case MYSQL_TYPE_MEDIUM_BLOB:
  case MYSQL_TYPE_LONG_BLOB:
  case MYSQL_TYPE_BLOB:
    param->set_param_func= set_param_str;
    param->value.cs_info.character_set_of_placeholder= &my_charset_bin;
    param->value.cs_info.character_set_client=
      thd->variables.character_set_client;
    param->value.cs_info.final_character_set_of_str_value= &my_charset_bin;
    param->item_type= Item::STRING_ITEM;
    param->item_result_type= STRING_RESULT;
    break;
  default:
    /*
      The client library ensures that we won't get any other typecodes
      except typecodes above and typecodes for string types. Marking
      label as 'default' lets us to handle malformed packets as well.
    */
    {
      CHARSET_INFO *fromcs= thd->variables.character_set_client;
      CHARSET_INFO *tocs= thd->variables.collation_connection;
      uint32 dummy_offset;

      param->value.cs_info.character_set_of_placeholder= fromcs;
      param->value.cs_info.character_set_client= fromcs;

      /*
        Setup source and destination character sets so that they
        are different only if conversion is necessary: this will
        make later checks easier.
      */
      param->value.cs_info.final_character_set_of_str_value=
        String::needs_conversion(0, fromcs, tocs, &dummy_offset) ?
        tocs : fromcs;
      param->set_param_func= set_param_str;
      /*
        Exact value of max_length is not known unless data is converted to
        charset of connection, so we have to set it later.
      */
      param->item_type= Item::STRING_ITEM;
      param->item_result_type= STRING_RESULT;
    }
  }
  param->param_type= (enum enum_field_types) param_type;
}

#ifndef EMBEDDED_LIBRARY
/*
  Routines to assign parameters from data supplied by the client.

  DESCRIPTION
    Update the parameter markers by reading data from the packet and
    and generate a valid query for logging.

  NOTES
    This function, along with other _withlog functions is called when one of
    binary, slow or general logs is open. Logging of prepared statements in
    all cases is performed by means of conventional queries: if parameter
    data was supplied from C API, each placeholder in the query is
    replaced with its actual value; if we're logging a [Dynamic] SQL
    prepared statement, parameter markers are replaced with variable names.
    Example:
     mysql_stmt_prepare("UPDATE t1 SET a=a*1.25 WHERE a=?")
       --> general logs gets [Prepare] UPDATE t1 SET a*1.25 WHERE a=?"
     mysql_stmt_execute(stmt);
       --> general and binary logs get
                             [Execute] UPDATE t1 SET a*1.25 WHERE a=1"
     If a statement has been prepared using SQL syntax:
     PREPARE stmt FROM "UPDATE t1 SET a=a*1.25 WHERE a=?"
       --> general log gets
                                 [Query]   PREPARE stmt FROM "UPDATE ..."
     EXECUTE stmt USING @a
       --> general log gets
                                 [Query]   EXECUTE stmt USING @a;

  RETURN VALUE
   0 if success, 1 otherwise
*/

static bool insert_params_withlog(Prepared_statement *stmt, uchar *null_array,
                                  uchar *read_pos, uchar *data_end,
                                  String *query)
{
  THD  *thd= stmt->thd;
  Item_param **begin= stmt->param_array;
  Item_param **end= begin + stmt->param_count;
  uint32 length= 0;
  String str;
  const String *res;
  DBUG_ENTER("insert_params_withlog");

  if (query->copy(stmt->query, stmt->query_length, default_charset_info))
    DBUG_RETURN(1);

  for (Item_param **it= begin; it < end; ++it)
  {
    Item_param *param= *it;
    if (param->state != Item_param::LONG_DATA_VALUE)
    {
      if (is_param_null(null_array, it - begin))
        param->set_null();
      else
      {
        if (read_pos >= data_end)
          DBUG_RETURN(1);
        param->set_param_func(param, &read_pos, data_end - read_pos);
      }
    }
    res= param->query_val_str(&str);
    if (param->convert_str_value(thd))
      DBUG_RETURN(1);                           /* out of memory */

    if (query->replace(param->pos_in_query+length, 1, *res))
      DBUG_RETURN(1);

    length+= res->length()-1;
  }
  DBUG_RETURN(0);
}


static bool insert_params(Prepared_statement *stmt, uchar *null_array,
                          uchar *read_pos, uchar *data_end,
                          String *expanded_query)
{
  Item_param **begin= stmt->param_array;
  Item_param **end= begin + stmt->param_count;

  DBUG_ENTER("insert_params");

  for (Item_param **it= begin; it < end; ++it)
  {
    Item_param *param= *it;
    if (param->state != Item_param::LONG_DATA_VALUE)
    {
      if (is_param_null(null_array, it - begin))
        param->set_null();
      else
      {
        if (read_pos >= data_end)
          DBUG_RETURN(1);
        param->set_param_func(param, &read_pos, data_end - read_pos);
      }
    }
    if (param->convert_str_value(stmt->thd))
      DBUG_RETURN(1);                           /* out of memory */
  }
  DBUG_RETURN(0);
}


static bool setup_conversion_functions(Prepared_statement *stmt,
                                       uchar **data, uchar *data_end)
{
  /* skip null bits */
  uchar *read_pos= *data + (stmt->param_count+7) / 8;

  DBUG_ENTER("setup_conversion_functions");

  if (*read_pos++) //types supplied / first execute
  {
    /*
      First execute or types altered by the client, setup the
      conversion routines for all parameters (one time)
    */
    Item_param **it= stmt->param_array;
    Item_param **end= it + stmt->param_count;
    THD *thd= stmt->thd;
    for (; it < end; ++it)
    {
      ushort typecode;
      const uint signed_bit= 1 << 15;

      if (read_pos >= data_end)
        DBUG_RETURN(1);

      typecode= sint2korr(read_pos);
      read_pos+= 2;
      (**it).unsigned_flag= test(typecode & signed_bit);
      setup_one_conversion_function(thd, *it, (uchar) (typecode & ~signed_bit));
    }
  }
  *data= read_pos;
  DBUG_RETURN(0);
}

#else

/*
  Embedded counterparts of parameter assignment routines.

  DESCRIPTION
    The main difference between the embedded library and the server is
    that in embedded case we don't serialize/deserialize parameters data.
    Additionally, for unknown reason, the client-side flag raised for
    changed types of placeholders is ignored and we simply setup conversion
    functions at each execute (TODO: fix).
*/

static bool emb_insert_params(Prepared_statement *stmt, String *expanded_query)
{
  THD *thd= stmt->thd;
  Item_param **it= stmt->param_array;
  Item_param **end= it + stmt->param_count;
  MYSQL_BIND *client_param= stmt->thd->client_params;

  DBUG_ENTER("emb_insert_params");

  for (; it < end; ++it, ++client_param)
  {
    Item_param *param= *it;
    setup_one_conversion_function(thd, param, client_param->buffer_type);
    if (param->state != Item_param::LONG_DATA_VALUE)
    {
      if (*client_param->is_null)
        param->set_null();
      else
      {
        uchar *buff= (uchar*) client_param->buffer;
        param->unsigned_flag= client_param->is_unsigned;
        param->set_param_func(param, &buff,
                              client_param->length ?
                              *client_param->length :
                              client_param->buffer_length);
      }
    }
    if (param->convert_str_value(thd))
      DBUG_RETURN(1);                           /* out of memory */
  }
  DBUG_RETURN(0);
}


static bool emb_insert_params_withlog(Prepared_statement *stmt, String *query)
{
  THD *thd= stmt->thd;
  Item_param **it= stmt->param_array;
  Item_param **end= it + stmt->param_count;
  MYSQL_BIND *client_param= thd->client_params;

  String str;
  const String *res;
  uint32 length= 0;

  DBUG_ENTER("emb_insert_params_withlog");

  if (query->copy(stmt->query, stmt->query_length, default_charset_info))
    DBUG_RETURN(1);

  for (; it < end; ++it, ++client_param)
  {
    Item_param *param= *it;
    setup_one_conversion_function(thd, param, client_param->buffer_type);
    if (param->state != Item_param::LONG_DATA_VALUE)
    {
      if (*client_param->is_null)
        param->set_null();
      else
      {
        uchar *buff= (uchar*)client_param->buffer;
        param->unsigned_flag= client_param->is_unsigned;
        param->set_param_func(param, &buff,
                              client_param->length ?
                              *client_param->length :
                              client_param->buffer_length);
      }
    }
    res= param->query_val_str(&str);
    if (param->convert_str_value(thd))
      DBUG_RETURN(1);                           /* out of memory */

    if (query->replace(param->pos_in_query+length, 1, *res))
      DBUG_RETURN(1);

    length+= res->length()-1;
  }
  DBUG_RETURN(0);
}

#endif /*!EMBEDDED_LIBRARY*/


/*
  Assign prepared statement parameters from user variables.

  SYNOPSIS
    insert_params_from_vars()
      stmt      Statement
      varnames  List of variables. Caller must ensure that number of variables
                in the list is equal to number of statement parameters
      query     Ignored
*/

static bool insert_params_from_vars(Prepared_statement *stmt,
                                    List<LEX_STRING>& varnames,
                                    String *query __attribute__((unused)))
{
  Item_param **begin= stmt->param_array;
  Item_param **end= begin + stmt->param_count;
  user_var_entry *entry;
  LEX_STRING *varname;
  List_iterator<LEX_STRING> var_it(varnames);
  DBUG_ENTER("insert_params_from_vars");

  for (Item_param **it= begin; it < end; ++it)
  {
    Item_param *param= *it;
    varname= var_it++;
    entry= (user_var_entry*)hash_search(&stmt->thd->user_vars,
                                        (byte*) varname->str,
                                         varname->length);
    if (param->set_from_user_var(stmt->thd, entry) ||
        param->convert_str_value(stmt->thd))
      DBUG_RETURN(1);
  }
  DBUG_RETURN(0);
}


/*
  Do the same as insert_params_from_vars but also construct query text for
  binary log.

  SYNOPSIS
    insert_params_from_vars()
      stmt      Prepared statement
      varnames  List of variables. Caller must ensure that number of variables
                in the list is equal to number of statement parameters
      query     The query with parameter markers replaced with corresponding
                user variables that were used to execute the query.
*/

static bool insert_params_from_vars_with_log(Prepared_statement *stmt,
                                             List<LEX_STRING>& varnames,
                                             String *query)
{
  Item_param **begin= stmt->param_array;
  Item_param **end= begin + stmt->param_count;
  user_var_entry *entry;
  LEX_STRING *varname;
  List_iterator<LEX_STRING> var_it(varnames);
  String buf;
  const String *val;
  uint32 length= 0;

  DBUG_ENTER("insert_params_from_vars");

  if (query->copy(stmt->query, stmt->query_length, default_charset_info))
    DBUG_RETURN(1);

  for (Item_param **it= begin; it < end; ++it)
  {
    Item_param *param= *it;
    varname= var_it++;
    if (get_var_with_binlog(stmt->thd, stmt->lex->sql_command,
                            *varname, &entry))
        DBUG_RETURN(1);

    if (param->set_from_user_var(stmt->thd, entry))
      DBUG_RETURN(1);
    /* Insert @'escaped-varname' instead of parameter in the query */
    if (entry)
    {
      char *start, *ptr;
      buf.length(0);
      if (buf.reserve(entry->name.length*2+3))
        DBUG_RETURN(1);

      start= ptr= buf.c_ptr_quick();
      *ptr++= '@';
      *ptr++= '\'';
      ptr+= escape_string_for_mysql(&my_charset_utf8_general_ci,
                                    ptr, 0, entry->name.str,
                                    entry->name.length);
      *ptr++= '\'';
      buf.length(ptr - start);
      val= &buf;
    }
    else
      val= &my_null_string;

    if (param->convert_str_value(stmt->thd))
      DBUG_RETURN(1);                           /* out of memory */

    if (query->replace(param->pos_in_query+length, 1, *val))
      DBUG_RETURN(1);
    length+= val->length()-1;
  }
  DBUG_RETURN(0);
}

/*
  Validate INSERT statement.

  SYNOPSIS
    mysql_test_insert()
      stmt               prepared statement
      tables             global/local table list

  RETURN VALUE
    FALSE                success
    TRUE                 error, error message is set in THD
*/

static bool mysql_test_insert(Prepared_statement *stmt,
                              TABLE_LIST *table_list,
                              List<Item> &fields,
                              List<List_item> &values_list,
                              List<Item> &update_fields,
                              List<Item> &update_values,
                              enum_duplicates duplic)
{
  THD *thd= stmt->thd;
  List_iterator_fast<List_item> its(values_list);
  List_item *values;
  DBUG_ENTER("mysql_test_insert");

  if (insert_precheck(thd, table_list))
    goto error;

  /*
    open temporary memory pool for temporary data allocated by derived
    tables & preparation procedure
    Note that this is done without locks (should not be needed as we will not
    access any data here)
    If we would use locks, then we have to ensure we are not using
    TL_WRITE_DELAYED as having two such locks can cause table corruption.
  */
  if (open_normal_and_derived_tables(thd, table_list, 0))
    goto error;

  if ((values= its++))
  {
    uint value_count;
    ulong counter= 0;
    Item *unused_conds= 0;

    if (table_list->table)
    {
      // don't allocate insert_values
      table_list->table->insert_values=(byte *)1;
    }

    if (mysql_prepare_insert(thd, table_list, table_list->table,
                             fields, values, update_fields, update_values,
                             duplic, &unused_conds, FALSE, FALSE, FALSE))
      goto error;

    value_count= values->elements;
    its.rewind();

    if (table_list->lock_type == TL_WRITE_DELAYED &&
        !(table_list->table->file->table_flags() & HA_CAN_INSERT_DELAYED))
    {
      my_error(ER_ILLEGAL_HA, MYF(0), (table_list->view ?
                                       table_list->view_name.str :
                                       table_list->table_name));
      goto error;
    }
    while ((values= its++))
    {
      counter++;
      if (values->elements != value_count)
      {
        my_error(ER_WRONG_VALUE_COUNT_ON_ROW, MYF(0), counter);
        goto error;
      }
      if (setup_fields(thd, 0, *values, 0, 0, 0))
        goto error;
    }
  }
  DBUG_RETURN(FALSE);

error:
  /* insert_values is cleared in open_table */
  DBUG_RETURN(TRUE);
}


/*
  Validate UPDATE statement

  SYNOPSIS
    mysql_test_update()
      stmt               prepared statement
      tables             list of tables used in this query

  RETURN VALUE
    0                    success
    1                    error, error message is set in THD
    2                    convert to multi_update
*/

static int mysql_test_update(Prepared_statement *stmt,
                              TABLE_LIST *table_list)
{
  int res;
  THD *thd= stmt->thd;
  uint table_count= 0;
  SELECT_LEX *select= &stmt->lex->select_lex;
#ifndef NO_EMBEDDED_ACCESS_CHECKS
  uint          want_privilege;
#endif
  bool need_reopen;
  DBUG_ENTER("mysql_test_update");

  if (update_precheck(thd, table_list))
    goto error;

  for ( ; ; )
  {
    if (open_tables(thd, &table_list, &table_count, 0))
      goto error;

    if (table_list->multitable_view)
    {
      DBUG_ASSERT(table_list->view != 0);
      DBUG_PRINT("info", ("Switch to multi-update"));
      /* pass counter value */
      thd->lex->table_count= table_count;
      /* convert to multiupdate */
      DBUG_RETURN(2);
    }

    if (!lock_tables(thd, table_list, table_count, &need_reopen))
      break;
    if (!need_reopen)
      goto error;
    close_tables_for_reopen(thd, &table_list);
  }

  /*
    thd->fill_derived_tables() is false here for sure (because it is
    preparation of PS, so we even do not check it).
  */
  if (mysql_handle_derived(thd->lex, &mysql_derived_prepare))
    goto error;

#ifndef NO_EMBEDDED_ACCESS_CHECKS
  /* TABLE_LIST contain right privilages request */
  want_privilege= table_list->grant.want_privilege;
#endif

  if (mysql_prepare_update(thd, table_list, &select->where,
                           select->order_list.elements,
                           (ORDER *) select->order_list.first))
    goto error;

#ifndef NO_EMBEDDED_ACCESS_CHECKS
  table_list->grant.want_privilege= want_privilege;
  table_list->table->grant.want_privilege= want_privilege;
  table_list->register_want_access(want_privilege);
#endif
  thd->lex->select_lex.no_wrap_view_item= TRUE;
  res= setup_fields(thd, 0, select->item_list, 1, 0, 0);
  thd->lex->select_lex.no_wrap_view_item= FALSE;
  if (res)
    goto error;
#ifndef NO_EMBEDDED_ACCESS_CHECKS
  /* Check values */
  table_list->grant.want_privilege=
  table_list->table->grant.want_privilege=
    (SELECT_ACL & ~table_list->table->grant.privilege);
  table_list->register_want_access(SELECT_ACL);
#endif
  if (setup_fields(thd, 0, stmt->lex->value_list, 0, 0, 0))
    goto error;
  /* TODO: here we should send types of placeholders to the client. */
  DBUG_RETURN(0);
error:
  DBUG_RETURN(1);
}


/*
  Validate DELETE statement.

  SYNOPSIS
    mysql_test_delete()
      stmt               prepared statement
      tables             list of tables used in this query

  RETURN VALUE
    FALSE                success
    TRUE                 error, error message is set in THD
*/

static bool mysql_test_delete(Prepared_statement *stmt,
                              TABLE_LIST *table_list)
{
  THD *thd= stmt->thd;
  LEX *lex= stmt->lex;
  DBUG_ENTER("mysql_test_delete");

  if (delete_precheck(thd, table_list) ||
      open_and_lock_tables(thd, table_list))
    goto error;

  if (!table_list->table)
  {
    my_error(ER_VIEW_DELETE_MERGE_VIEW, MYF(0),
             table_list->view_db.str, table_list->view_name.str);
    goto error;
  }

  DBUG_RETURN(mysql_prepare_delete(thd, table_list, &lex->select_lex.where));
error:
  DBUG_RETURN(TRUE);
}


/*
  Validate SELECT statement.

  SYNOPSIS
    mysql_test_select()
      stmt               prepared statement
      tables             list of tables used in the query

  DESCRIPTION
    In case of success, if this query is not EXPLAIN, send column list info
    back to the client.

  RETURN VALUE
    0                    success
    1                    error, error message is set in THD
    2                    success, and statement metadata has been sent
*/

static int mysql_test_select(Prepared_statement *stmt,
                             TABLE_LIST *tables, bool text_protocol)
{
  THD *thd= stmt->thd;
  LEX *lex= stmt->lex;
  SELECT_LEX_UNIT *unit= &lex->unit;
  DBUG_ENTER("mysql_test_select");

  lex->select_lex.context.resolve_in_select_list= TRUE;

  ulong privilege= lex->exchange ? SELECT_ACL | FILE_ACL : SELECT_ACL;
  if (tables)
  {
    if (check_table_access(thd, privilege, tables,0))
      goto error;
  }
  else if (check_access(thd, privilege, any_db,0,0,0,0))
    goto error;

  if (!lex->result && !(lex->result= new (stmt->mem_root) select_send))
  {
    my_error(ER_OUTOFMEMORY, MYF(0), sizeof(select_send));
    goto error;
  }

  if (open_and_lock_tables(thd, tables))
    goto error;

  thd->used_tables= 0;                        // Updated by setup_fields

  /*
    JOIN::prepare calls
    It is not SELECT COMMAND for sure, so setup_tables will be called as
    usual, and we pass 0 as setup_tables_done_option
  */
  if (unit->prepare(thd, 0, 0))
    goto error;
  if (!lex->describe && !text_protocol)
  {
    /* Make copy of item list, as change_columns may change it */
    List<Item> fields(lex->select_lex.item_list);

    /* Change columns if a procedure like analyse() */
    if (unit->last_procedure && unit->last_procedure->change_columns(fields))
      goto error;

    /*
      We can use lex->result as it should've been prepared in
      unit->prepare call above.
    */
    if (send_prep_stmt(stmt, lex->result->field_count(fields)) ||
        lex->result->send_fields(fields, Protocol::SEND_EOF) ||
        thd->protocol->flush())
      goto error;
    DBUG_RETURN(2);
  }
  DBUG_RETURN(0);
error:
  DBUG_RETURN(1);
}


/*
  Validate and prepare for execution DO statement expressions.

  SYNOPSIS
    mysql_test_do_fields()
      stmt               prepared statement
      tables             list of tables used in this query
      values             list of expressions

  RETURN VALUE
    FALSE                success
    TRUE                 error, error message is set in THD
*/

static bool mysql_test_do_fields(Prepared_statement *stmt,
                                TABLE_LIST *tables,
                                List<Item> *values)
{
  THD *thd= stmt->thd;

  DBUG_ENTER("mysql_test_do_fields");
  if (tables && check_table_access(thd, SELECT_ACL, tables, 0))
    DBUG_RETURN(TRUE);

  if (open_and_lock_tables(thd, tables))
    DBUG_RETURN(TRUE);
  DBUG_RETURN(setup_fields(thd, 0, *values, 0, 0, 0));
}


/*
  Validate and prepare for execution SET statement expressions

  SYNOPSIS
    mysql_test_set_fields()
      stmt               prepared statement
      tables             list of tables used in this query
      values             list of expressions

  RETURN VALUE
    FALSE                success
    TRUE                 error, error message is set in THD
*/

static bool mysql_test_set_fields(Prepared_statement *stmt,
                                  TABLE_LIST *tables,
                                  List<set_var_base> *var_list)
{
  DBUG_ENTER("mysql_test_set_fields");
  List_iterator_fast<set_var_base> it(*var_list);
  THD *thd= stmt->thd;
  set_var_base *var;

  if (tables && check_table_access(thd, SELECT_ACL, tables, 0) ||
      open_and_lock_tables(thd, tables))
    goto error;

  while ((var= it++))
  {
    if (var->light_check(thd))
      goto error;
  }
  DBUG_RETURN(FALSE);
error:
  DBUG_RETURN(TRUE);
}


/*
  Check internal SELECT of the prepared command

  SYNOPSIS
    select_like_stmt_test()
      stmt                      prepared statement
      specific_prepare          function of command specific prepare
      setup_tables_done_option  options to be passed to LEX::unit.prepare()

  NOTE
    This function won't directly open tables used in select. They should
    be opened either by calling function (and in this case you probably
    should use select_like_stmt_test_with_open_n_lock()) or by
    "specific_prepare" call (like this happens in case of multi-update).

  RETURN VALUE
    FALSE                success
    TRUE                 error, error message is set in THD
*/

static bool select_like_stmt_test(Prepared_statement *stmt,
                                  bool (*specific_prepare)(THD *thd),
                                  ulong setup_tables_done_option)
{
  DBUG_ENTER("select_like_stmt_test");
  THD *thd= stmt->thd;
  LEX *lex= stmt->lex;

  lex->select_lex.context.resolve_in_select_list= TRUE;

  if (specific_prepare && (*specific_prepare)(thd))
    DBUG_RETURN(TRUE);

  thd->used_tables= 0;                        // Updated by setup_fields

  /* Calls JOIN::prepare */
  DBUG_RETURN(lex->unit.prepare(thd, 0, setup_tables_done_option));
}

/*
  Check internal SELECT of the prepared command (with opening and
  locking of used tables).

  SYNOPSIS
    select_like_stmt_test_with_open_n_lock()
      stmt                      prepared statement
      tables                    list of tables to be opened and locked
                                before calling specific_prepare function
      specific_prepare          function of command specific prepare
      setup_tables_done_option  options to be passed to LEX::unit.prepare()

  RETURN VALUE
    FALSE                success
    TRUE                 error
*/

static bool
select_like_stmt_test_with_open_n_lock(Prepared_statement *stmt,
                                       TABLE_LIST *tables,
                                       bool (*specific_prepare)(THD *thd),
                                       ulong setup_tables_done_option)
{
  DBUG_ENTER("select_like_stmt_test_with_open_n_lock");

  /*
    We should not call LEX::unit.cleanup() after this open_and_lock_tables()
    call because we don't allow prepared EXPLAIN yet so derived tables will
    clean up after themself.
  */
  if (open_and_lock_tables(stmt->thd, tables))
    DBUG_RETURN(TRUE);

  DBUG_RETURN(select_like_stmt_test(stmt, specific_prepare,
                                    setup_tables_done_option));
}


/*
  Validate and prepare for execution CREATE TABLE statement

  SYNOPSIS
    mysql_test_create_table()
      stmt               prepared statement
      tables             list of tables used in this query

  RETURN VALUE
    FALSE                success
    TRUE                 error, error message is set in THD
*/

static bool mysql_test_create_table(Prepared_statement *stmt)
{
  DBUG_ENTER("mysql_test_create_table");
  THD *thd= stmt->thd;
  LEX *lex= stmt->lex;
  SELECT_LEX *select_lex= &lex->select_lex;
  bool res= FALSE;
  /* Skip first table, which is the table we are creating */
  bool link_to_local;
  TABLE_LIST *create_table= lex->unlink_first_table(&link_to_local);
  TABLE_LIST *tables= lex->query_tables;

  if (create_table_precheck(thd, tables, create_table))
    DBUG_RETURN(TRUE);

  if (select_lex->item_list.elements)
  {
    select_lex->context.resolve_in_select_list= TRUE;
    res= select_like_stmt_test_with_open_n_lock(stmt, tables, 0, 0);
  }

  /* put tables back for PS rexecuting */
  lex->link_first_table_back(create_table, link_to_local);
  DBUG_RETURN(res);
}


/*
  Validate and prepare for execution a multi update statement.

  SYNOPSIS
    mysql_test_multiupdate()
      stmt               prepared statement
      tables             list of tables used in this query
      converted          converted to multi-update from usual update

  RETURN VALUE
    FALSE                success
    TRUE                 error, error message is set in THD
*/

static bool mysql_test_multiupdate(Prepared_statement *stmt,
                                  TABLE_LIST *tables,
                                  bool converted)
{
  /* if we switched from normal update, rights are checked */
  if (!converted && multi_update_precheck(stmt->thd, tables))
    return TRUE;

  return select_like_stmt_test(stmt, &mysql_multi_update_prepare,
                               OPTION_SETUP_TABLES_DONE);
}


/*
  Validate and prepare for execution a multi delete statement.

  SYNOPSIS
    mysql_test_multidelete()
      stmt               prepared statement
      tables             list of tables used in this query

  RETURN VALUE
    FALSE                success
    TRUE                 error, error message in THD is set.
*/

static bool mysql_test_multidelete(Prepared_statement *stmt,
                                  TABLE_LIST *tables)
{
  stmt->thd->lex->current_select= &stmt->thd->lex->select_lex;
  if (add_item_to_list(stmt->thd, new Item_null()))
  {
    my_error(ER_OUTOFMEMORY, MYF(0), 0);
    goto error;
  }

  if (multi_delete_precheck(stmt->thd, tables) ||
      select_like_stmt_test_with_open_n_lock(stmt, tables,
                                             &mysql_multi_delete_prepare,
                                             OPTION_SETUP_TABLES_DONE))
    goto error;
  if (!tables->table)
  {
    my_error(ER_VIEW_DELETE_MERGE_VIEW, MYF(0),
             tables->view_db.str, tables->view_name.str);
    goto error;
  }
  return FALSE;
error:
  return TRUE;
}


/*
  Wrapper for mysql_insert_select_prepare, to make change of local tables
  after open_and_lock_tables() call.

  SYNOPSIS
    mysql_insert_select_prepare_tester()
      thd                thread handle

  NOTE
    We need to remove the first local table after open_and_lock_tables,
    because mysql_handle_derived uses local tables lists.
*/

static bool mysql_insert_select_prepare_tester(THD *thd)
{
  SELECT_LEX *first_select= &thd->lex->select_lex;
  TABLE_LIST *second_table= ((TABLE_LIST*)first_select->table_list.first)->
    next_local;

  /* Skip first table, which is the table we are inserting in */
  first_select->table_list.first= (byte *) second_table;
  thd->lex->select_lex.context.table_list=
    thd->lex->select_lex.context.first_name_resolution_table= second_table;

  return mysql_insert_select_prepare(thd);
}


/*
  Validate and prepare for execution INSERT ... SELECT statement.

  SYNOPSIS
    mysql_test_insert_select()
      stmt               prepared statement
      tables             list of tables used in this query

  RETURN VALUE
    FALSE                success
    TRUE                 error, error message is set in THD
*/

static bool mysql_test_insert_select(Prepared_statement *stmt,
                                     TABLE_LIST *tables)
{
  int res;
  LEX *lex= stmt->lex;
  TABLE_LIST *first_local_table;

  if (tables->table)
  {
    // don't allocate insert_values
    tables->table->insert_values=(byte *)1;
  }

  if (insert_precheck(stmt->thd, tables))
    return 1;

  /* store it, because mysql_insert_select_prepare_tester change it */
  first_local_table= (TABLE_LIST *)lex->select_lex.table_list.first;
  DBUG_ASSERT(first_local_table != 0);

  res=
    select_like_stmt_test_with_open_n_lock(stmt, tables,
                                           &mysql_insert_select_prepare_tester,
                                           OPTION_SETUP_TABLES_DONE);
  /* revert changes  made by mysql_insert_select_prepare_tester */
  lex->select_lex.table_list.first= (byte*) first_local_table;
  return res;
}


/*
  Perform semantic analysis of the parsed tree and send a response packet
  to the client.

  SYNOPSIS
    check_prepared_statement()
      stmt               prepared statement

  DESCRIPTION
    This function
    - opens all tables and checks access rights
    - validates semantics of statement columns and SQL functions
      by calling fix_fields.

  RETURN VALUE
    FALSE                success, statement metadata is sent to client
    TRUE                 error, error message is set in THD (but not sent)
*/

static bool check_prepared_statement(Prepared_statement *stmt,
                                     bool text_protocol)
{
  THD *thd= stmt->thd;
  LEX *lex= stmt->lex;
  SELECT_LEX *select_lex= &lex->select_lex;
  TABLE_LIST *tables;
  enum enum_sql_command sql_command= lex->sql_command;
  int res= 0;
<<<<<<< HEAD
  DBUG_ENTER("check_prepared_statement");
  DBUG_PRINT("enter",("command: %d, param_count: %u",
=======
  DBUG_ENTER("send_prepare_results");
  DBUG_PRINT("enter",("command: %d  param_count: %u",
>>>>>>> cf697ba6
                      sql_command, stmt->param_count));

  lex->first_lists_tables_same();
  tables= lex->query_tables;

  /* set context for commands which do not use setup_tables */
  lex->select_lex.context.resolve_in_table_list_only(select_lex->
                                                     get_table_list());

  switch (sql_command) {
  case SQLCOM_REPLACE:
  case SQLCOM_INSERT:
    res= mysql_test_insert(stmt, tables, lex->field_list,
                           lex->many_values,
                           lex->update_list, lex->value_list,
                           lex->duplicates);
    break;

  case SQLCOM_UPDATE:
    res= mysql_test_update(stmt, tables);
    /* mysql_test_update returns 2 if we need to switch to multi-update */
    if (res != 2)
      break;

  case SQLCOM_UPDATE_MULTI:
    res= mysql_test_multiupdate(stmt, tables, res == 2);
    break;

  case SQLCOM_DELETE:
    res= mysql_test_delete(stmt, tables);
    break;

  case SQLCOM_SELECT:
    res= mysql_test_select(stmt, tables, text_protocol);
    if (res == 2)
    {
      /* Statement and field info has already been sent */
      DBUG_RETURN(FALSE);
    }
    break;
  case SQLCOM_CREATE_TABLE:
    res= mysql_test_create_table(stmt);
    break;

  case SQLCOM_DO:
    res= mysql_test_do_fields(stmt, tables, lex->insert_list);
    break;

  case SQLCOM_SET_OPTION:
    res= mysql_test_set_fields(stmt, tables, &lex->var_list);
    break;

  case SQLCOM_DELETE_MULTI:
    res= mysql_test_multidelete(stmt, tables);
    break;

  case SQLCOM_INSERT_SELECT:
  case SQLCOM_REPLACE_SELECT:
    res= mysql_test_insert_select(stmt, tables);
    break;

  case SQLCOM_SHOW_DATABASES:
  case SQLCOM_SHOW_PROCESSLIST:
  case SQLCOM_SHOW_STORAGE_ENGINES:
  case SQLCOM_SHOW_PRIVILEGES:
  case SQLCOM_SHOW_COLUMN_TYPES:
  case SQLCOM_SHOW_STATUS:
  case SQLCOM_SHOW_VARIABLES:
  case SQLCOM_SHOW_LOGS:
  case SQLCOM_SHOW_TABLES:
  case SQLCOM_SHOW_OPEN_TABLES:
  case SQLCOM_SHOW_CHARSETS:
  case SQLCOM_SHOW_COLLATIONS:
  case SQLCOM_SHOW_FIELDS:
  case SQLCOM_SHOW_KEYS:
  case SQLCOM_SHOW_CREATE_DB:
  case SQLCOM_SHOW_GRANTS:
  case SQLCOM_DROP_TABLE:
  case SQLCOM_RENAME_TABLE:
  case SQLCOM_ALTER_TABLE:
  case SQLCOM_COMMIT:
  case SQLCOM_CREATE_INDEX:
  case SQLCOM_DROP_INDEX:
  case SQLCOM_ROLLBACK:
  case SQLCOM_TRUNCATE:
  case SQLCOM_CALL:
  case SQLCOM_CREATE_VIEW:
  case SQLCOM_DROP_VIEW:
  case SQLCOM_REPAIR:
  case SQLCOM_ANALYZE:
  case SQLCOM_OPTIMIZE:
    break;

  default:
    /* All other statements are not supported yet. */
    my_message(ER_UNSUPPORTED_PS, ER(ER_UNSUPPORTED_PS), MYF(0));
    goto error;
  }
  if (res == 0)
    DBUG_RETURN(text_protocol? FALSE : (send_prep_stmt(stmt, 0) ||
                                        thd->protocol->flush()));
error:
  DBUG_RETURN(TRUE);
}

/*
  Initialize array of parameters in statement from LEX.
  (We need to have quick access to items by number in mysql_stmt_get_longdata).
  This is to avoid using malloc/realloc in the parser.
*/

static bool init_param_array(Prepared_statement *stmt)
{
  LEX *lex= stmt->lex;
  if ((stmt->param_count= lex->param_list.elements))
  {
    if (stmt->param_count > (uint) UINT_MAX16)
    {
      /* Error code to be defined in 5.0 */
      my_message(ER_PS_MANY_PARAM, ER(ER_PS_MANY_PARAM), MYF(0));
      return TRUE;
    }
    Item_param **to;
    List_iterator<Item_param> param_iterator(lex->param_list);
    /* Use thd->mem_root as it points at statement mem_root */
    stmt->param_array= (Item_param **)
                       alloc_root(stmt->thd->mem_root,
                                  sizeof(Item_param*) * stmt->param_count);
    if (!stmt->param_array)
      return TRUE;
    for (to= stmt->param_array;
         to < stmt->param_array + stmt->param_count;
         ++to)
    {
      *to= param_iterator++;
    }
  }
  return FALSE;
}


/*
  COM_STMT_PREPARE handler.

  SYNOPSIS
    mysql_stmt_prepare()
      packet             query to be prepared
      packet_length      query string length, including ignored
                         trailing NULL or quote char.

  DESCRIPTION
    Given a query string with parameter markers, create a prepared
    statement from it and send PS info back to the client.

  NOTES
    This function parses the query and sends the total number of parameters
    and resultset metadata information back to client (if any), without
    executing the query i.e. without any log/disk writes. This allows the
    queries to be re-executed without re-parsing during execute.

    If parameter markers are found in the query, then store the information
    using Item_param along with maintaining a list in lex->param_array, so
    that a fast and direct retrieval can be made without going through all
    field items.

  RETURN VALUE
    none: in case of success a new statement id and metadata is sent
    to the client, otherwise an error message is set in THD.
*/

void mysql_stmt_prepare(THD *thd, const char *packet, uint packet_length)
{
  Prepared_statement *stmt;
  bool error;
  DBUG_ENTER("mysql_stmt_prepare");

  DBUG_PRINT("prep_query", ("%s", packet));

  /* First of all clear possible warnings from the previous command */
  mysql_reset_thd_for_next_command(thd);

  if (! (stmt= new Prepared_statement(thd, &thd->protocol_prep)))
    DBUG_VOID_RETURN; /* out of memory: error is set in Sql_alloc */

  if (thd->stmt_map.insert(thd, stmt))
  {
    /*
      The error is set in the insert. The statement itself
      will be also deleted there (this is how the hash works).
    */
    DBUG_VOID_RETURN;
  }

  /* Reset warnings from previous command */
  mysql_reset_errors(thd, 0);
  sp_cache_flush_obsolete(&thd->sp_proc_cache);
  sp_cache_flush_obsolete(&thd->sp_func_cache);

  if (!(specialflag & SPECIAL_NO_PRIOR))
    my_pthread_setprio(pthread_self(),QUERY_PRIOR);

  error= stmt->prepare(packet, packet_length);

  if (!(specialflag & SPECIAL_NO_PRIOR))
    my_pthread_setprio(pthread_self(),WAIT_PRIOR);

  if (error)
  {
    /* Statement map deletes statement on erase */
    thd->stmt_map.erase(stmt);
  }
  else
  {
    const char *format= "[%lu] %.*b";
    mysql_log.write(thd, COM_STMT_PREPARE, format, stmt->id,
                    stmt->query_length, stmt->query);

  }
  /* check_prepared_statemnt sends the metadata packet in case of success */
  DBUG_VOID_RETURN;
}

/*
  SYNOPSIS
    get_dynamic_sql_string()
      lex       in      main lex
      query_len out     length of the SQL statement (is set only
                        in case of success)

  DESCRIPTION
    Get an SQL statement text from a user variable or from plain
    text. If the statement is plain text, just assign the
    pointers, otherwise allocate memory in thd->mem_root and copy
    the contents of the variable, possibly with character
    set conversion.

  RETURN VALUE
    non-zero success, 0 in case of error (out of memory)
*/

static const char *get_dynamic_sql_string(LEX *lex, uint *query_len)
{
  THD *thd= lex->thd;
  char *query_str= 0;

  if (lex->prepared_stmt_code_is_varref)
  {
    /* This is PREPARE stmt FROM or EXECUTE IMMEDIATE @var. */
    String str;
    CHARSET_INFO *to_cs= thd->variables.collation_connection;
    bool needs_conversion;
    user_var_entry *entry;
    String *var_value= &str;
    uint32 unused, len;
    /*
      Convert @var contents to string in connection character set. Although
      it is known that int/real/NULL value cannot be a valid query we still
      convert it for error messages to be uniform.
    */
    if ((entry=
         (user_var_entry*)hash_search(&thd->user_vars,
                                      (byte*)lex->prepared_stmt_code.str,
                                      lex->prepared_stmt_code.length))
        && entry->value)
    {
      my_bool is_var_null;
      var_value= entry->val_str(&is_var_null, &str, NOT_FIXED_DEC);
      /*
        NULL value of variable checked early as entry->value so here
        we can't get NULL in normal conditions
      */
      DBUG_ASSERT(!is_var_null);
      if (!var_value)
        goto end;
    }
    else
    {
      /*
        variable absent or equal to NULL, so we need to set variable to
        something reasonable to get a readable error message during parsing
      */
      str.set(STRING_WITH_LEN("NULL"), &my_charset_latin1);
    }

    needs_conversion= String::needs_conversion(var_value->length(),
                                               var_value->charset(), to_cs,
                                               &unused);

    len= (needs_conversion ? var_value->length() * to_cs->mbmaxlen :
          var_value->length());
    if (!(query_str= alloc_root(thd->mem_root, len+1)))
      goto end;

    if (needs_conversion)
    {
      uint dummy_errors;
      len= copy_and_convert(query_str, len, to_cs, var_value->ptr(),
                            var_value->length(), var_value->charset(),
                            &dummy_errors);
    }
    else
      memcpy(query_str, var_value->ptr(), var_value->length());
    query_str[len]= '\0';                       // Safety (mostly for debug)
    *query_len= len;
  }
  else
  {
    query_str= lex->prepared_stmt_code.str;
    *query_len= lex->prepared_stmt_code.length;
  }
end:
  return query_str;
}


/* Init PS/SP specific parse tree members.  */

static void init_stmt_after_parse(LEX *lex)
{
  SELECT_LEX *sl= lex->all_selects_list;
  /*
    Switch off a temporary flag that prevents evaluation of
    subqueries in statement prepare.
  */
  for (; sl; sl= sl->next_select_in_list())
   sl->uncacheable&= ~UNCACHEABLE_PREPARE;
}

/*
  SQLCOM_PREPARE implementation.

  SYNOPSIS
    mysql_sql_stmt_prepare()
      thd     thread handle

  DESCRIPTION
    Prepare an SQL prepared statement. This is called from
    mysql_execute_command and should therefore behave like an
    ordinary query (e.g. should not reset any global THD data).

  RETURN VALUE
    none: in case of success, OK packet is sent to the client,
    otherwise an error message is set in THD
*/

void mysql_sql_stmt_prepare(THD *thd)
{
  LEX *lex= thd->lex;
  LEX_STRING *name= &lex->prepared_stmt_name;
  Prepared_statement *stmt;
  const char *query;
  uint query_len;
  DBUG_ENTER("mysql_sql_stmt_prepare");
  DBUG_ASSERT(thd->protocol == &thd->protocol_simple);
  LINT_INIT(query_len);

  if ((stmt= (Prepared_statement*) thd->stmt_map.find_by_name(name)))
  {
    /*
      If there is a statement with the same name, remove it. It is ok to
      remove old and fail to insert a new one at the same time.
    */
    if (stmt->deallocate())
      DBUG_VOID_RETURN;
  }

  if (! (query= get_dynamic_sql_string(lex, &query_len)) ||
      ! (stmt= new Prepared_statement(thd, &thd->protocol_simple)))
  {
    DBUG_VOID_RETURN;                           /* out of memory */
  }

  /* Set the name first, insert should know that this statement has a name */
  if (stmt->set_name(name))
  {
    delete stmt;
    DBUG_VOID_RETURN;
  }

  if (thd->stmt_map.insert(thd, stmt))
  {
    /* The statement is deleted and an error is set if insert fails */
    DBUG_VOID_RETURN;
  }

  if (stmt->prepare(query, query_len+1))
  {
    /* Statement map deletes the statement on erase */
    thd->stmt_map.erase(stmt);
  }
  else
    send_ok(thd, 0L, 0L, "Statement prepared");

  DBUG_VOID_RETURN;
}

/* Reinit prepared statement/stored procedure before execution */

void reinit_stmt_before_use(THD *thd, LEX *lex)
{
  SELECT_LEX *sl= lex->all_selects_list;
  DBUG_ENTER("reinit_stmt_before_use");

  /*
    We have to update "thd" pointer in LEX, all its units and in LEX::result,
    since statements which belong to trigger body are associated with TABLE
    object and because of this can be used in different threads.
  */
  lex->thd= thd;

  if (lex->empty_field_list_on_rset)
  {
    lex->empty_field_list_on_rset= 0;
    lex->field_list.empty();
  }
  for (; sl; sl= sl->next_select_in_list())
  {
    if (!sl->first_execution)
    {
      /* remove option which was put by mysql_explain_union() */
      sl->options&= ~SELECT_DESCRIBE;

      /* see unique_table() */
      sl->exclude_from_table_unique_test= FALSE;

      /*
        Copy WHERE, HAVING clause pointers to avoid damaging them
        by optimisation
      */
      if (sl->prep_where)
      {
        sl->where= sl->prep_where->copy_andor_structure(thd);
        sl->where->cleanup();
      }
      if (sl->prep_having)
      {
        sl->having= sl->prep_having->copy_andor_structure(thd);
        sl->having->cleanup();
      }
      DBUG_ASSERT(sl->join == 0);
      ORDER *order;
      /* Fix GROUP list */
      for (order= (ORDER *)sl->group_list.first; order; order= order->next)
        order->item= &order->item_ptr;
      /* Fix ORDER list */
      for (order= (ORDER *)sl->order_list.first; order; order= order->next)
        order->item= &order->item_ptr;
    }
    {
      SELECT_LEX_UNIT *unit= sl->master_unit();
      unit->unclean();
      unit->types.empty();
      /* for derived tables & PS (which can't be reset by Item_subquery) */
      unit->reinit_exec_mechanism();
      unit->set_thd(thd);
    }
  }

  /*
    TODO: When the new table structure is ready, then have a status bit
    to indicate the table is altered, and re-do the setup_*
    and open the tables back.
  */
  /*
    NOTE: We should reset whole table list here including all tables added
    by prelocking algorithm (it is not a problem for substatements since
    they have their own table list).
  */
  for (TABLE_LIST *tables= lex->query_tables;
       tables;
       tables= tables->next_global)
  {
    tables->reinit_before_use(thd);
  }
  /*
    Cleanup of the special case of DELETE t1, t2 FROM t1, t2, t3 ...
    (multi-delete).  We do a full clean up, although at the moment all we
    need to clean in the tables of MULTI-DELETE list is 'table' member.
  */
  for (TABLE_LIST *tables= (TABLE_LIST*) lex->auxiliary_table_list.first;
       tables;
       tables= tables->next_global)
  {
    tables->reinit_before_use(thd);
  }
  lex->current_select= &lex->select_lex;

  /* restore original list used in INSERT ... SELECT */
  if (lex->leaf_tables_insert)
    lex->select_lex.leaf_tables= lex->leaf_tables_insert;

  if (lex->result)
  {
    lex->result->cleanup();
    lex->result->set_thd(thd);
  }
  lex->allow_sum_func= 0;
  lex->in_sum_func= NULL;
  DBUG_VOID_RETURN;
}


/*
  Clears parameters from data left from previous execution or long data

  SYNOPSIS
    reset_stmt_params()
      stmt               prepared statement for which parameters should
                         be reset
*/

static void reset_stmt_params(Prepared_statement *stmt)
{
  Item_param **item= stmt->param_array;
  Item_param **end= item + stmt->param_count;
  for (;item < end ; ++item)
    (**item).reset();
}


/*
  COM_STMT_EXECUTE handler: execute a previously prepared statement.

  SYNOPSIS
    mysql_stmt_execute()
      thd                current thread
      packet             parameter types and data, if any
      packet_length      packet length, including the terminator character.

  DESCRIPTION
    If there are any parameters, then replace parameter markers with the
    data supplied from the client, and then execute the statement.
    This function uses binary protocol to send a possible result set
    to the client.

  RETURN VALUE
    none: in case of success OK packet or a result set is sent to the
    client, otherwise an error message is set in THD.
*/

void mysql_stmt_execute(THD *thd, char *packet_arg, uint packet_length)
{
  uchar *packet= (uchar*)packet_arg; // GCC 4.0.1 workaround
  ulong stmt_id= uint4korr(packet);
  ulong flags= (ulong) packet[4];
  /* Query text for binary, general or slow log, if any of them is open */
  String expanded_query;
#ifndef EMBEDDED_LIBRARY
  uchar *packet_end= packet + packet_length - 1;
#endif
  Prepared_statement *stmt;
  bool error;
  DBUG_ENTER("mysql_stmt_execute");

  packet+= 9;                               /* stmt_id + 5 bytes of flags */

  /* First of all clear possible warnings from the previous command */
  mysql_reset_thd_for_next_command(thd);

  if (!(stmt= find_prepared_statement(thd, stmt_id, "mysql_stmt_execute")))
    DBUG_VOID_RETURN;

  DBUG_PRINT("exec_query", ("%s", stmt->query));
  DBUG_PRINT("info",("stmt: %p", stmt));

  sp_cache_flush_obsolete(&thd->sp_proc_cache);
  sp_cache_flush_obsolete(&thd->sp_func_cache);

#ifndef EMBEDDED_LIBRARY
  if (stmt->param_count)
  {
    uchar *null_array= packet;
    if (setup_conversion_functions(stmt, &packet, packet_end) ||
        stmt->set_params(stmt, null_array, packet, packet_end,
                         &expanded_query))
      goto set_params_data_err;
  }
#else
  /*
    In embedded library we re-install conversion routines each time
    we set params, and also we don't need to parse packet.
    So we do it in one function.
  */
  if (stmt->param_count && stmt->set_params_data(stmt, &expanded_query))
    goto set_params_data_err;
#endif
  if (!(specialflag & SPECIAL_NO_PRIOR))
    my_pthread_setprio(pthread_self(),QUERY_PRIOR);

  /*
    If the free_list is not empty, we'll wrongly free some externally
    allocated items when cleaning up after validation of the prepared
    statement.
  */
  DBUG_ASSERT(thd->free_list == NULL);

  error= stmt->execute(&expanded_query,
                       test(flags & (ulong) CURSOR_TYPE_READ_ONLY));
  if (!(specialflag & SPECIAL_NO_PRIOR))
    my_pthread_setprio(pthread_self(), WAIT_PRIOR);
  if (error == 0)
  {
    const char *format= "[%lu] %.*b";
    mysql_log.write(thd, COM_STMT_EXECUTE, format, stmt->id,
                    thd->query_length, thd->query);
  }

  DBUG_VOID_RETURN;

set_params_data_err:
  my_error(ER_WRONG_ARGUMENTS, MYF(0), "mysql_stmt_execute");
  reset_stmt_params(stmt);
  DBUG_VOID_RETURN;
}


/*
  SQLCOM_EXECUTE implementation.

  SYNOPSIS
    mysql_sql_stmt_execute()
      thd                thread handle

  DESCRIPTION
    Execute prepared statement using parameter values from
    lex->prepared_stmt_params and send result to the client using
    text protocol. This is called from mysql_execute_command and
    therefore should behave like an ordinary query (e.g. not change
    global THD data, such as warning count, server status, etc).
    This function uses text protocol to send a possible result set.

  RETURN
    none: in case of success, OK (or result set) packet is sent to the
    client, otherwise an error is set in THD
*/

void mysql_sql_stmt_execute(THD *thd)
{
  LEX *lex= thd->lex;
  Prepared_statement *stmt;
  LEX_STRING *name= &lex->prepared_stmt_name;
  /* Query text for binary, general or slow log, if any of them is open */
  String expanded_query;
  DBUG_ENTER("mysql_sql_stmt_execute");
  DBUG_PRINT("info", ("EXECUTE: %.*s\n", name->length, name->str));

  if (!(stmt= (Prepared_statement*) thd->stmt_map.find_by_name(name)))
  {
    my_error(ER_UNKNOWN_STMT_HANDLER, MYF(0),
             name->length, name->str, "EXECUTE");
    DBUG_VOID_RETURN;
  }

  if (stmt->param_count != lex->prepared_stmt_params.elements)
  {
    my_error(ER_WRONG_ARGUMENTS, MYF(0), "EXECUTE");
    DBUG_VOID_RETURN;
  }

  DBUG_PRINT("info",("stmt: %p", stmt));

  /*
    If the free_list is not empty, we'll wrongly free some externally
    allocated items when cleaning up after validation of the prepared
    statement.
  */
  DBUG_ASSERT(thd->free_list == NULL);

  if (stmt->set_params_from_vars(stmt, lex->prepared_stmt_params,
                                 &expanded_query))
    goto set_params_data_err;

  (void) stmt->execute(&expanded_query, FALSE);

  DBUG_VOID_RETURN;

set_params_data_err:
  my_error(ER_WRONG_ARGUMENTS, MYF(0), "EXECUTE");
  reset_stmt_params(stmt);
  DBUG_VOID_RETURN;
}


/*
  COM_STMT_FETCH handler: fetches requested amount of rows from cursor

  SYNOPSIS
    mysql_stmt_fetch()
      thd                Thread handle
      packet             Packet from client (with stmt_id & num_rows)
      packet_length      Length of packet
*/

void mysql_stmt_fetch(THD *thd, char *packet, uint packet_length)
{
  /* assume there is always place for 8-16 bytes */
  ulong stmt_id= uint4korr(packet);
  ulong num_rows= uint4korr(packet+4);
  Prepared_statement *stmt;
  Statement stmt_backup;
  Server_side_cursor *cursor;
  DBUG_ENTER("mysql_stmt_fetch");

  /* First of all clear possible warnings from the previous command */
  mysql_reset_thd_for_next_command(thd);
  statistic_increment(thd->status_var.com_stmt_fetch, &LOCK_status);
  if (!(stmt= find_prepared_statement(thd, stmt_id, "mysql_stmt_fetch")))
    DBUG_VOID_RETURN;

  cursor= stmt->cursor;
  if (!cursor)
  {
    my_error(ER_STMT_HAS_NO_OPEN_CURSOR, MYF(0), stmt_id);
    DBUG_VOID_RETURN;
  }

  thd->stmt_arena= stmt;
  thd->set_n_backup_statement(stmt, &stmt_backup);

  if (!(specialflag & SPECIAL_NO_PRIOR))
    my_pthread_setprio(pthread_self(), QUERY_PRIOR);

  cursor->fetch(num_rows);

  if (!(specialflag & SPECIAL_NO_PRIOR))
    my_pthread_setprio(pthread_self(), WAIT_PRIOR);

  if (!cursor->is_open())
  {
    stmt->close_cursor();
    thd->cursor= 0;
    reset_stmt_params(stmt);
  }

  thd->restore_backup_statement(stmt, &stmt_backup);
  thd->stmt_arena= thd;

  DBUG_VOID_RETURN;
}


/*
  Reset a prepared statement in case there was a recoverable error.
  SYNOPSIS
    mysql_stmt_reset()
      thd                Thread handle
      packet             Packet with stmt id

  DESCRIPTION
    This function resets statement to the state it was right after prepare.
    It can be used to:
     - clear an error happened during mysql_stmt_send_long_data
     - cancel long data stream for all placeholders without
       having to call mysql_stmt_execute.
     - close an open cursor
    Sends 'OK' packet in case of success (statement was reset)
    or 'ERROR' packet (unrecoverable error/statement not found/etc).
*/

void mysql_stmt_reset(THD *thd, char *packet)
{
  /* There is always space for 4 bytes in buffer */
  ulong stmt_id= uint4korr(packet);
  Prepared_statement *stmt;
  DBUG_ENTER("mysql_stmt_reset");

  /* First of all clear possible warnings from the previous command */
  mysql_reset_thd_for_next_command(thd);

  statistic_increment(thd->status_var.com_stmt_reset, &LOCK_status);
  if (!(stmt= find_prepared_statement(thd, stmt_id, "mysql_stmt_reset")))
    DBUG_VOID_RETURN;

  stmt->close_cursor();

  /*
    Clear parameters from data which could be set by
    mysql_stmt_send_long_data() call.
  */
  reset_stmt_params(stmt);

  stmt->state= Query_arena::PREPARED;

  send_ok(thd);

  DBUG_VOID_RETURN;
}


/*
  Delete a prepared statement from memory.
  Note: we don't send any reply to this command.
*/

void mysql_stmt_close(THD *thd, char *packet)
{
  /* There is always space for 4 bytes in packet buffer */
  ulong stmt_id= uint4korr(packet);
  Prepared_statement *stmt;
  DBUG_ENTER("mysql_stmt_close");

  if (!(stmt= find_prepared_statement(thd, stmt_id, "mysql_stmt_close")))
    DBUG_VOID_RETURN;

  /*
    The only way currently a statement can be deallocated when it's
    in use is from within Dynamic SQL.
  */
  DBUG_ASSERT(! (stmt->flags & (uint) Prepared_statement::IS_IN_USE));
  (void) stmt->deallocate();

  DBUG_VOID_RETURN;
}


/*
  SQLCOM_DEALLOCATE implementation.

  DESCRIPTION
    Close an SQL prepared statement. As this can be called from Dynamic
    SQL, we should be careful to not close a statement that is currently
    being executed.

  RETURN VALUE
    none: OK packet is sent in case of success, otherwise an error
    message is set in THD
*/

void mysql_sql_stmt_close(THD *thd)
{
  Prepared_statement* stmt;
  LEX_STRING *name= &thd->lex->prepared_stmt_name;
  DBUG_PRINT("info", ("DEALLOCATE PREPARE: %.*s\n", name->length, name->str));

  if (! (stmt= (Prepared_statement*) thd->stmt_map.find_by_name(name)))
  {
    my_error(ER_UNKNOWN_STMT_HANDLER, MYF(0),
             name->length, name->str, "DEALLOCATE PREPARE");
    return;
  }

  if (stmt->deallocate() == 0)
    send_ok(thd);
}

/*
  Handle long data in pieces from client.

  SYNOPSIS
    mysql_stmt_get_longdata()
      thd                Thread handle
      packet             String to append
      packet_length      Length of string (including end \0)

  DESCRIPTION
    Get a part of a long data. To make the protocol efficient, we are
    not sending any return packets here. If something goes wrong, then
    we will send the error on 'execute' We assume that the client takes
    care of checking that all parts are sent to the server. (No checking
    that we get a 'end of column' in the server is performed).
*/

void mysql_stmt_get_longdata(THD *thd, char *packet, ulong packet_length)
{
  ulong stmt_id;
  uint param_number;
  Prepared_statement *stmt;
  Item_param *param;
#ifndef EMBEDDED_LIBRARY
  char *packet_end= packet + packet_length - 1;
#endif
  DBUG_ENTER("mysql_stmt_get_longdata");

  statistic_increment(thd->status_var.com_stmt_send_long_data, &LOCK_status);
#ifndef EMBEDDED_LIBRARY
  /* Minimal size of long data packet is 6 bytes */
  if (packet_length <= MYSQL_LONG_DATA_HEADER)
  {
    my_error(ER_WRONG_ARGUMENTS, MYF(0), "mysql_stmt_send_long_data");
    DBUG_VOID_RETURN;
  }
#endif

  stmt_id= uint4korr(packet);
  packet+= 4;

  if (!(stmt=find_prepared_statement(thd, stmt_id,
                                     "mysql_stmt_send_long_data")))
    DBUG_VOID_RETURN;

  param_number= uint2korr(packet);
  packet+= 2;
#ifndef EMBEDDED_LIBRARY
  if (param_number >= stmt->param_count)
  {
    /* Error will be sent in execute call */
    stmt->state= Query_arena::ERROR;
    stmt->last_errno= ER_WRONG_ARGUMENTS;
    sprintf(stmt->last_error, ER(ER_WRONG_ARGUMENTS),
            "mysql_stmt_send_long_data");
    DBUG_VOID_RETURN;
  }
#endif

  param= stmt->param_array[param_number];

#ifndef EMBEDDED_LIBRARY
  if (param->set_longdata(packet, (ulong) (packet_end - packet)))
#else
  if (param->set_longdata(thd->extra_data, thd->extra_length))
#endif
  {
    stmt->state= Query_arena::ERROR;
    stmt->last_errno= ER_OUTOFMEMORY;
    sprintf(stmt->last_error, ER(ER_OUTOFMEMORY), 0);
  }
  DBUG_VOID_RETURN;
}


/***************************************************************************
 Select_fetch_protocol_prep
****************************************************************************/

Select_fetch_protocol_prep::Select_fetch_protocol_prep(THD *thd_arg)
  :protocol(thd_arg)
{}

bool Select_fetch_protocol_prep::send_fields(List<Item> &list, uint flags)
{
  bool rc;
  Protocol *save_protocol= thd->protocol;

  /*
    Protocol::send_fields caches the information about column types:
    this information is later used to send data. Therefore, the same
    dedicated Protocol object must be used for all operations with
    a cursor.
  */
  thd->protocol= &protocol;
  rc= select_send::send_fields(list, flags);
  thd->protocol= save_protocol;

  return rc;
}

bool Select_fetch_protocol_prep::send_eof()
{
  Protocol *save_protocol= thd->protocol;

  thd->protocol= &protocol;
  ::send_eof(thd);
  thd->protocol= save_protocol;
  return FALSE;
}


bool
Select_fetch_protocol_prep::send_data(List<Item> &fields)
{
  Protocol *save_protocol= thd->protocol;
  bool rc;

  thd->protocol= &protocol;
  rc= select_send::send_data(fields);
  thd->protocol= save_protocol;
  return rc;
}

/***************************************************************************
 Prepared_statement
****************************************************************************/

Prepared_statement::Prepared_statement(THD *thd_arg, Protocol *protocol_arg)
  :Statement(&main_lex, &main_mem_root,
             INITIALIZED, ++thd_arg->statement_id_counter),
  thd(thd_arg),
  result(thd_arg),
  protocol(protocol_arg),
  param_array(0),
  param_count(0),
  last_errno(0),
  flags((uint) IS_IN_USE)
{
  init_alloc_root(&main_mem_root, thd_arg->variables.query_alloc_block_size,
                  thd_arg->variables.query_prealloc_size);
  *last_error= '\0';
}


void Prepared_statement::setup_set_params()
{
  /* Setup binary logging */
  if (mysql_bin_log.is_open() && is_update_query(lex->sql_command) ||
      mysql_log.is_open() || mysql_slow_log.is_open())
  {
    set_params_from_vars= insert_params_from_vars_with_log;
#ifndef EMBEDDED_LIBRARY
    set_params= insert_params_withlog;
#else
    set_params_data= emb_insert_params_withlog;
#endif
  }
  else
  {
    set_params_from_vars= insert_params_from_vars;
#ifndef EMBEDDED_LIBRARY
    set_params= insert_params;
#else
    set_params_data= emb_insert_params;
#endif
  }
}


/*
  DESCRIPTION
    Destroy this prepared statement, cleaning up all used memory
    and resources. This is called from ::deallocate() to
    handle COM_STMT_CLOSE and DEALLOCATE PREPARE or when
    THD ends and all prepared statements are freed.
*/

Prepared_statement::~Prepared_statement()
{
  DBUG_ENTER("Prepared_statement::~Prepared_statement");
  DBUG_PRINT("enter",("stmt: %p  cursor: %p", this, cursor));
  delete cursor;
  /*
    We have to call free on the items even if cleanup is called as some items,
    like Item_param, don't free everything until free_items()
  */
  free_items();
  delete lex->result;
  free_root(&main_mem_root, MYF(0));
  DBUG_VOID_RETURN;
}


Query_arena::Type Prepared_statement::type() const
{
  return PREPARED_STATEMENT;
}


void Prepared_statement::cleanup_stmt()
{
  DBUG_ENTER("Prepared_statement::cleanup_stmt");
  DBUG_PRINT("enter",("stmt: %p", this));

  DBUG_ASSERT(lex->sphead == 0);
  /* The order is important */
  lex->unit.cleanup();
  cleanup_items(free_list);
  thd->cleanup_after_query();
  close_thread_tables(thd);
  thd->rollback_item_tree_changes();

  DBUG_VOID_RETURN;
}


bool Prepared_statement::set_name(LEX_STRING *name_arg)
{
  name.length= name_arg->length;
  name.str= memdup_root(mem_root, (char*) name_arg->str, name_arg->length);
  return name.str == 0;
}

/**************************************************************************
  Common parts of mysql_[sql]_stmt_prepare, mysql_[sql]_stmt_execute.
  Essentially, these functions do all the magic of preparing/executing
  a statement, leaving network communication, input data handling and
  global THD state management to the caller.
***************************************************************************/

/*
  Parse statement text, validate the statement, and prepare it for execution.

  SYNOPSIS
    Prepared_statement::prepare()
      packet             statement text
      packet_len

  DESCRIPTION
    You should not change global THD state in this function, if at all
    possible: it may be called from any context, e.g. when executing
    a COM_* command, and SQLCOM_* command, or a stored procedure.

  NOTES
      Precondition.
      -------------
    The caller must ensure that thd->change_list and thd->free_list
    is empty: this function will not back them up but will free
    in the end of its execution.

      Postcondition.
      --------------
    thd->mem_root contains unused memory allocated during validation.
*/

bool Prepared_statement::prepare(const char *packet, uint packet_len)
{
  bool error;
  Statement stmt_backup;
  Query_arena *old_stmt_arena;
  DBUG_ENTER("Prepared_statement::prepare");
  /*
    If this is an SQLCOM_PREPARE, we also increase Com_prepare_sql.
    However, it seems handy if com_stmt_prepare is increased always,
    no matter what kind of prepare is processed.
  */
  statistic_increment(thd->status_var.com_stmt_prepare, &LOCK_status);

  /*
    alloc_query() uses thd->memroot && thd->query, so we should call
    both of backup_statement() and backup_query_arena() here.
  */
  thd->set_n_backup_statement(this, &stmt_backup);
  thd->set_n_backup_active_arena(this, &stmt_backup);

  if (alloc_query(thd, packet, packet_len))
  {
    thd->restore_backup_statement(this, &stmt_backup);
    thd->restore_active_arena(this, &stmt_backup);
    DBUG_RETURN(TRUE);
  }

  old_stmt_arena= thd->stmt_arena;
  thd->stmt_arena= this;
  lex_start(thd, (uchar*) thd->query, thd->query_length);
  lex->safe_to_cache_query= FALSE;
  lex->stmt_prepare_mode= TRUE;

  error= MYSQLparse((void *)thd) || thd->is_fatal_error ||
      thd->net.report_error || init_param_array(this);

  /*
    While doing context analysis of the query (in check_prepared_statement)
    we allocate a lot of additional memory: for open tables, JOINs, derived
    tables, etc.  Let's save a snapshot of current parse tree to the
    statement and restore original THD. In cases when some tree
    transformation can be reused on execute, we set again thd->mem_root from
    stmt->mem_root (see setup_wild for one place where we do that).
  */
  thd->restore_active_arena(this, &stmt_backup);

  /*
    If called from a stored procedure, ensure that we won't rollback
    external changes when cleaning up after validation.
  */
  DBUG_ASSERT(thd->change_list.is_empty());

  /* 
   The only case where we should have items in the thd->free_list is
   after stmt->set_params_from_vars(), which may in some cases create
   Item_null objects.
  */

  if (error == 0)
    error= check_prepared_statement(this, name.str != 0);

  /*
    Currently CREATE PROCEDURE/TRIGGER/EVENT are prohibited in prepared
    statements: ensure we have no memory leak here if by someone tries
    to PREPARE stmt FROM "CREATE PROCEDURE ..."
  */
  DBUG_ASSERT(lex->sphead == NULL || error != 0);
  if (lex->sphead)
  {
    delete lex->sphead;
    lex->sphead= NULL;
  }

  lex_end(lex);
  cleanup_stmt();
  thd->restore_backup_statement(this, &stmt_backup);
  thd->stmt_arena= old_stmt_arena;

  if (error == 0)
  {
    setup_set_params();
    init_stmt_after_parse(lex);
    state= Query_arena::PREPARED;
    flags&= ~ (uint) IS_IN_USE;
  }
  DBUG_RETURN(error);
}

/*
  Execute a prepared statement.

  SYNOPSIS
    Prepared_statement::execute()
      expanded_query     A query for binlogging which has all parameter
                         markers ('?') replaced with their actual values.
      open_cursor        True if an attempt to open a cursor should be made.
                         Currenlty used only in the binary protocol.

  DESCRIPTION
    You should not change global THD state in this function, if at all
    possible: it may be called from any context, e.g. when executing
    a COM_* command, and SQLCOM_* command, or a stored procedure.

  NOTES
      Preconditions, postconditions.
      ------------------------------
      See the comment for Prepared_statement::prepare().

  RETURN
    FALSE		ok
    TRUE		Error
*/

bool Prepared_statement::execute(String *expanded_query, bool open_cursor)
{
  Statement stmt_backup;
  Query_arena *old_stmt_arena;
  bool error= TRUE;

  statistic_increment(thd->status_var.com_stmt_execute, &LOCK_status);

  /* Check if we got an error when sending long data */
  if (state == Query_arena::ERROR)
  {
    my_message(last_errno, last_error, MYF(0));
    return TRUE;
  }
  if (flags & (uint) IS_IN_USE)
  {
    my_error(ER_PS_NO_RECURSION, MYF(0));
    return TRUE;
  }

  /*
    For SHOW VARIABLES lex->result is NULL, as it's a non-SELECT
    command. For such queries we don't return an error and don't
    open a cursor -- the client library will recognize this case and
    materialize the result set.
    For SELECT statements lex->result is created in
    check_prepared_statement. lex->result->simple_select() is FALSE
    in INSERT ... SELECT and similar commands.
  */

  if (open_cursor && lex->result && lex->result->check_simple_select())
  {
    DBUG_PRINT("info",("Cursor asked for not SELECT stmt"));
    return TRUE;
  }

  /* In case the command has a call to SP which re-uses this statement name */
  flags|= IS_IN_USE;

  close_cursor();

  /*
    If the free_list is not empty, we'll wrongly free some externally
    allocated items when cleaning up after execution of this statement.
  */
  DBUG_ASSERT(thd->change_list.is_empty());

  /* 
   The only case where we should have items in the thd->free_list is
   after stmt->set_params_from_vars(), which may in some cases create
   Item_null objects.
  */

  thd->set_n_backup_statement(this, &stmt_backup);
  if (expanded_query->length() &&
      alloc_query(thd, (char*) expanded_query->ptr(),
                  expanded_query->length()+1))
  {
    my_error(ER_OUTOFMEMORY, 0, expanded_query->length());
    goto error;
  }
  /*
    Expanded query is needed for slow logging, so we want thd->query
    to point at it even after we restore from backup. This is ok, as
    expanded query was allocated in thd->mem_root.
  */
  stmt_backup.query= thd->query;
  stmt_backup.query_length= thd->query_length;

  /*
    Save orig_sql_command as we use it to disable slow logging for SHOW
    commands (see log_slow_statement()).
  */
  stmt_backup.lex->orig_sql_command= thd->lex->orig_sql_command;

  /*
    At first execution of prepared statement we may perform logical
    transformations of the query tree. Such changes should be performed
    on the parse tree of current prepared statement and new items should
    be allocated in its memory root. Set the appropriate pointer in THD
    to the arena of the statement.
  */
  old_stmt_arena= thd->stmt_arena;
  thd->stmt_arena= this;
  reinit_stmt_before_use(thd, lex);

  thd->protocol= protocol;                      /* activate stmt protocol */
  error= (open_cursor ?
          mysql_open_cursor(thd, (uint) ALWAYS_MATERIALIZED_CURSOR,
                            &result, &cursor) :
          mysql_execute_command(thd));
  thd->protocol= &thd->protocol_simple;         /* use normal protocol */

  /* Assert that if an error, no cursor is open */
  DBUG_ASSERT(! (error && cursor));

  if (! cursor)
  {
    cleanup_stmt();
    reset_stmt_params(this);
  }

  thd->set_statement(&stmt_backup);
  thd->stmt_arena= old_stmt_arena;

  if (state == Query_arena::PREPARED)
    state= Query_arena::EXECUTED;

error:
  flags&= ~ (uint) IS_IN_USE;
  return error;
}


/* Common part of DEALLOCATE PREPARE and mysql_stmt_close */

bool Prepared_statement::deallocate()
{
  /* We account deallocate in the same manner as mysql_stmt_close */
  statistic_increment(thd->status_var.com_stmt_close, &LOCK_status);
  if (flags & (uint) IS_IN_USE)
  {
    my_error(ER_PS_NO_RECURSION, MYF(0));
    return TRUE;
  }
  /* Statement map calls delete stmt on erase */
  thd->stmt_map.erase(this);
  return FALSE;
}<|MERGE_RESOLUTION|>--- conflicted
+++ resolved
@@ -1667,13 +1667,8 @@
   TABLE_LIST *tables;
   enum enum_sql_command sql_command= lex->sql_command;
   int res= 0;
-<<<<<<< HEAD
   DBUG_ENTER("check_prepared_statement");
-  DBUG_PRINT("enter",("command: %d, param_count: %u",
-=======
-  DBUG_ENTER("send_prepare_results");
   DBUG_PRINT("enter",("command: %d  param_count: %u",
->>>>>>> cf697ba6
                       sql_command, stmt->param_count));
 
   lex->first_lists_tables_same();
