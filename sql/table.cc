/*
   Copyright (c) 2000, 2011, Oracle and/or its affiliates.
   Copyright (c) 2008-2011 Monty Program Ab

   This program is free software; you can redistribute it and/or modify
   it under the terms of the GNU General Public License as published by
   the Free Software Foundation; version 2 of the License.

   This program is distributed in the hope that it will be useful,
   but WITHOUT ANY WARRANTY; without even the implied warranty of
   MERCHANTABILITY or FITNESS FOR A PARTICULAR PURPOSE.  See the
   GNU General Public License for more details.

   You should have received a copy of the GNU General Public License
   along with this program; if not, write to the Free Software
   Foundation, Inc., 51 Franklin St, Fifth Floor, Boston, MA 02110-1301  USA
*/


/* Some general useful functions */

#include "mysql_priv.h"
#include "sql_trigger.h"
#include "create_options.h"
#include <m_ctype.h>
#include "my_md5.h"
#include "my_bit.h"
#include "sql_select.h"

/* INFORMATION_SCHEMA name */
LEX_STRING INFORMATION_SCHEMA_NAME= {C_STRING_WITH_LEN("information_schema")};

/* MYSQL_SCHEMA name */
LEX_STRING MYSQL_SCHEMA_NAME= {C_STRING_WITH_LEN("mysql")};

/* GENERAL_LOG name */
LEX_STRING GENERAL_LOG_NAME= {C_STRING_WITH_LEN("general_log")};

/* SLOW_LOG name */
LEX_STRING SLOW_LOG_NAME= {C_STRING_WITH_LEN("slow_log")};

/* 
  Keyword added as a prefix when parsing the defining expression for a
  virtual column read from the column definition saved in the frm file
*/
LEX_STRING parse_vcol_keyword= { C_STRING_WITH_LEN("PARSE_VCOL_EXPR ") };

	/* Functions defined in this file */

void open_table_error(TABLE_SHARE *share, int error, int db_errno,
                      myf errortype, int errarg);
static int open_binary_frm(THD *thd, TABLE_SHARE *share,
                           uchar *head, File file);
static void fix_type_pointers(const char ***array, TYPELIB *point_to_type,
			      uint types, char **names);
static uint find_field(Field **fields, uchar *record, uint start, uint length);

inline bool is_system_table_name(const char *name, uint length);

static ulong get_form_pos(File file, uchar *head);

/**************************************************************************
  Object_creation_ctx implementation.
**************************************************************************/

Object_creation_ctx *Object_creation_ctx::set_n_backup(THD *thd)
{
  Object_creation_ctx *backup_ctx;
  DBUG_ENTER("Object_creation_ctx::set_n_backup");

  backup_ctx= create_backup_ctx(thd);
  change_env(thd);

  DBUG_RETURN(backup_ctx);
}

void Object_creation_ctx::restore_env(THD *thd, Object_creation_ctx *backup_ctx)
{
  if (!backup_ctx)
    return;

  backup_ctx->change_env(thd);

  delete backup_ctx;
}

/**************************************************************************
  Default_object_creation_ctx implementation.
**************************************************************************/

Default_object_creation_ctx::Default_object_creation_ctx(THD *thd)
  : m_client_cs(thd->variables.character_set_client),
    m_connection_cl(thd->variables.collation_connection)
{ }

Default_object_creation_ctx::Default_object_creation_ctx(
  CHARSET_INFO *client_cs, CHARSET_INFO *connection_cl)
  : m_client_cs(client_cs),
    m_connection_cl(connection_cl)
{ }

Object_creation_ctx *
Default_object_creation_ctx::create_backup_ctx(THD *thd) const
{
  return new Default_object_creation_ctx(thd);
}

void Default_object_creation_ctx::change_env(THD *thd) const
{
  thd->variables.character_set_client= m_client_cs;
  thd->variables.collation_connection= m_connection_cl;

  thd->update_charset();
}

/**************************************************************************
  View_creation_ctx implementation.
**************************************************************************/

View_creation_ctx *View_creation_ctx::create(THD *thd)
{
  View_creation_ctx *ctx= new (thd->mem_root) View_creation_ctx(thd);

  return ctx;
}

/*************************************************************************/

View_creation_ctx * View_creation_ctx::create(THD *thd,
                                              TABLE_LIST *view)
{
  View_creation_ctx *ctx= new (thd->mem_root) View_creation_ctx(thd);

  /* Throw a warning if there is NULL cs name. */

  if (!view->view_client_cs_name.str ||
      !view->view_connection_cl_name.str)
  {
    push_warning_printf(thd, MYSQL_ERROR::WARN_LEVEL_NOTE,
                        ER_VIEW_NO_CREATION_CTX,
                        ER(ER_VIEW_NO_CREATION_CTX),
                        (const char *) view->db,
                        (const char *) view->table_name);

    ctx->m_client_cs= system_charset_info;
    ctx->m_connection_cl= system_charset_info;

    return ctx;
  }

  /* Resolve cs names. Throw a warning if there is unknown cs name. */

  bool invalid_creation_ctx;

  invalid_creation_ctx= resolve_charset(view->view_client_cs_name.str,
                                        system_charset_info,
                                        &ctx->m_client_cs);

  invalid_creation_ctx= resolve_collation(view->view_connection_cl_name.str,
                                          system_charset_info,
                                          &ctx->m_connection_cl) ||
                        invalid_creation_ctx;

  if (invalid_creation_ctx)
  {
    sql_print_warning("View '%s'.'%s': there is unknown charset/collation "
                      "names (client: '%s'; connection: '%s').",
                      (const char *) view->db,
                      (const char *) view->table_name,
                      (const char *) view->view_client_cs_name.str,
                      (const char *) view->view_connection_cl_name.str);

    push_warning_printf(thd, MYSQL_ERROR::WARN_LEVEL_NOTE,
                        ER_VIEW_INVALID_CREATION_CTX,
                        ER(ER_VIEW_INVALID_CREATION_CTX),
                        (const char *) view->db,
                        (const char *) view->table_name);
  }

  return ctx;
}

/*************************************************************************/

/* Get column name from column hash */

static uchar *get_field_name(Field **buff, size_t *length,
                             my_bool not_used __attribute__((unused)))
{
  *length= (uint) strlen((*buff)->field_name);
  return (uchar*) (*buff)->field_name;
}


/*
  Returns pointer to '.frm' extension of the file name.

  SYNOPSIS
    fn_rext()
    name       file name

  DESCRIPTION
    Checks file name part starting with the rightmost '.' character,
    and returns it if it is equal to '.frm'. 

  TODO
    It is a good idea to get rid of this function modifying the code
    to garantee that the functions presently calling fn_rext() always
    get arguments in the same format: either with '.frm' or without '.frm'.

  RETURN VALUES
    Pointer to the '.frm' extension. If there is no extension,
    or extension is not '.frm', pointer at the end of file name.
*/

char *fn_rext(char *name)
{
  char *res= strrchr(name, '.');
  if (res && !strcmp(res, reg_ext))
    return res;
  return name + strlen(name);
}

TABLE_CATEGORY get_table_category(const LEX_STRING *db, const LEX_STRING *name)
{
  DBUG_ASSERT(db != NULL);
  DBUG_ASSERT(name != NULL);

  if (is_schema_db(db->str, db->length))
  {
    return TABLE_CATEGORY_INFORMATION;
  }

  if ((db->length == MYSQL_SCHEMA_NAME.length) &&
      (my_strcasecmp(system_charset_info,
                    MYSQL_SCHEMA_NAME.str,
                    db->str) == 0))
  {
    if (is_system_table_name(name->str, name->length))
    {
      return TABLE_CATEGORY_SYSTEM;
    }

    if ((name->length == GENERAL_LOG_NAME.length) &&
        (my_strcasecmp(system_charset_info,
                      GENERAL_LOG_NAME.str,
                      name->str) == 0))
    {
      return TABLE_CATEGORY_PERFORMANCE;
    }

    if ((name->length == SLOW_LOG_NAME.length) &&
        (my_strcasecmp(system_charset_info,
                      SLOW_LOG_NAME.str,
                      name->str) == 0))
    {
      return TABLE_CATEGORY_PERFORMANCE;
    }
  }

  return TABLE_CATEGORY_USER;
}


/*
  Allocate a setup TABLE_SHARE structure

  SYNOPSIS
    alloc_table_share()
    TABLE_LIST		Take database and table name from there
    key			Table cache key (db \0 table_name \0...)
    key_length		Length of key

  RETURN
    0  Error (out of memory)
    #  Share
*/

TABLE_SHARE *alloc_table_share(TABLE_LIST *table_list, char *key,
                               uint key_length)
{
  MEM_ROOT mem_root;
  TABLE_SHARE *share;
  char *key_buff, *path_buff;
  char path[FN_REFLEN];
  uint path_length;
  DBUG_ENTER("alloc_table_share");
  DBUG_PRINT("enter", ("table: '%s'.'%s'",
                       table_list->db, table_list->table_name));

  path_length= build_table_filename(path, sizeof(path) - 1,
                                    table_list->db,
                                    table_list->table_name, "", 0);
  init_sql_alloc(&mem_root, TABLE_ALLOC_BLOCK_SIZE, 0);
  if (multi_alloc_root(&mem_root,
                       &share, sizeof(*share),
                       &key_buff, key_length,
                       &path_buff, path_length + 1,
                       NULL))
  {
    bzero((char*) share, sizeof(*share));

    share->set_table_cache_key(key_buff, key, key_length);

    share->path.str= path_buff;
    share->path.length= path_length;
    strmov(share->path.str, path);
    share->normalized_path.str=    share->path.str;
    share->normalized_path.length= path_length;

    share->version=       refresh_version;

    /*
      Since alloc_table_share() can be called without any locking (for
      example, ha_create_table... functions), we do not assign a table
      map id here.  Instead we assign a value that is not used
      elsewhere, and then assign a table map id inside open_table()
      under the protection of the LOCK_open mutex.
    */
    share->table_map_id= ~0UL;
    share->cached_row_logging_check= -1;

    memcpy((char*) &share->mem_root, (char*) &mem_root, sizeof(mem_root));
    pthread_mutex_init(&share->mutex, MY_MUTEX_INIT_FAST);
    pthread_cond_init(&share->cond, NULL);
  }
  DBUG_RETURN(share);
}


/*
  Initialize share for temporary tables

  SYNOPSIS
    init_tmp_table_share()
    thd         thread handle
    share	Share to fill
    key		Table_cache_key, as generated from create_table_def_key.
		must start with db name.    
    key_length	Length of key
    table_name	Table name
    path	Path to file (possible in lower case) without .frm

  NOTES
    This is different from alloc_table_share() because temporary tables
    don't have to be shared between threads or put into the table def
    cache, so we can do some things notable simpler and faster

    If table is not put in thd->temporary_tables (happens only when
    one uses OPEN TEMPORARY) then one can specify 'db' as key and
    use key_length= 0 as neither table_cache_key or key_length will be used).
*/

void init_tmp_table_share(THD *thd, TABLE_SHARE *share, const char *key,
                          uint key_length, const char *table_name,
                          const char *path)
{
  DBUG_ENTER("init_tmp_table_share");
  DBUG_PRINT("enter", ("table: '%s'.'%s'", key, table_name));

  bzero((char*) share, sizeof(*share));
  init_sql_alloc(&share->mem_root, TABLE_ALLOC_BLOCK_SIZE, 0);
  share->table_category=         TABLE_CATEGORY_TEMPORARY;
  share->tmp_table=              INTERNAL_TMP_TABLE;
  share->db.str=                 (char*) key;
  share->db.length=		 strlen(key);
  share->table_cache_key.str=    (char*) key;
  share->table_cache_key.length= key_length;
  share->table_name.str=         (char*) table_name;
  share->table_name.length=      strlen(table_name);
  share->path.str=               (char*) path;
  share->normalized_path.str=    (char*) path;
  share->path.length= share->normalized_path.length= strlen(path);
  share->frm_version= 		 FRM_VER_TRUE_VARCHAR;

  share->cached_row_logging_check= -1;

  /*
    table_map_id is also used for MERGE tables to suppress repeated
    compatibility checks.
  */
  share->table_map_id= (ulong) thd->query_id;

  DBUG_VOID_RETURN;
}


/*
  Free table share and memory used by it

  SYNOPSIS
    free_table_share()
    share		Table share

  NOTES
    share->mutex must be locked when we come here if it's not a temp table
*/

void free_table_share(TABLE_SHARE *share)
{
  MEM_ROOT mem_root;
  uint idx;
  KEY *key_info;
  DBUG_ENTER("free_table_share");
  DBUG_PRINT("enter", ("table: %s.%s", share->db.str, share->table_name.str));
  DBUG_ASSERT(share->ref_count == 0);

  /*
    If someone is waiting for this to be deleted, inform it about this.
    Don't do a delete until we know that no one is refering to this anymore.
  */
  if (share->tmp_table == NO_TMP_TABLE)
  {
    /* share->mutex is locked in release_table_share() */
    while (share->waiting_on_cond)
    {
      pthread_cond_broadcast(&share->cond);
      pthread_cond_wait(&share->cond, &share->mutex);
    }
    /* No thread refers to this anymore */
    pthread_mutex_unlock(&share->mutex);
    pthread_mutex_destroy(&share->mutex);
    pthread_cond_destroy(&share->cond);
  }
  hash_free(&share->name_hash);
  
  plugin_unlock(NULL, share->db_plugin);
  share->db_plugin= NULL;

  /* Release fulltext parsers */
  key_info= share->key_info;
  for (idx= share->keys; idx; idx--, key_info++)
  {
    if (key_info->flags & HA_USES_PARSER)
    {
      plugin_unlock(NULL, key_info->parser);
      key_info->flags= 0;
    }
  }
  if (share->ha_data_destroy)
  {
    share->ha_data_destroy(share->ha_data);
    share->ha_data_destroy= NULL;
  }
  /* We must copy mem_root from share because share is allocated through it */
  memcpy((char*) &mem_root, (char*) &share->mem_root, sizeof(mem_root));
  free_root(&mem_root, MYF(0));                 // Free's share
  DBUG_VOID_RETURN;
}


/**
  Return TRUE if a table name matches one of the system table names.
  Currently these are:

  help_category, help_keyword, help_relation, help_topic,
  proc, event
  time_zone, time_zone_leap_second, time_zone_name, time_zone_transition,
  time_zone_transition_type

  This function trades accuracy for speed, so may return false
  positives. Presumably mysql.* database is for internal purposes only
  and should not contain user tables.
*/

inline bool is_system_table_name(const char *name, uint length)
{
  CHARSET_INFO *ci= system_charset_info;

  return (
          /* mysql.proc table */
          (length == 4 &&
           my_tolower(ci, name[0]) == 'p' && 
           my_tolower(ci, name[1]) == 'r' &&
           my_tolower(ci, name[2]) == 'o' &&
           my_tolower(ci, name[3]) == 'c') ||

          (length > 4 &&
           (
            /* one of mysql.help* tables */
            (my_tolower(ci, name[0]) == 'h' &&
             my_tolower(ci, name[1]) == 'e' &&
             my_tolower(ci, name[2]) == 'l' &&
             my_tolower(ci, name[3]) == 'p') ||

            /* one of mysql.time_zone* tables */
            (my_tolower(ci, name[0]) == 't' &&
             my_tolower(ci, name[1]) == 'i' &&
             my_tolower(ci, name[2]) == 'm' &&
             my_tolower(ci, name[3]) == 'e') ||

            /* mysql.event table */
            (my_tolower(ci, name[0]) == 'e' &&
             my_tolower(ci, name[1]) == 'v' &&
             my_tolower(ci, name[2]) == 'e' &&
             my_tolower(ci, name[3]) == 'n' &&
             my_tolower(ci, name[4]) == 't')
            )
           )
         );
}


/**
  Check if a string contains path elements
*/  

static bool has_disabled_path_chars(const char *str)
{
  for (; *str; str++)
  {
    switch (*str) {
      case FN_EXTCHAR:
      case '/':
      case '\\':
      case '~':
      case '@':
        return TRUE;
    }
  }
  return FALSE;
}


/*
  Read table definition from a binary / text based .frm file
  
  SYNOPSIS
  open_table_def()
  thd		Thread handler
  share		Fill this with table definition
  db_flags	Bit mask of the following flags: OPEN_VIEW

  NOTES
    This function is called when the table definition is not cached in
    table_def_cache
    The data is returned in 'share', which is alloced by
    alloc_table_share().. The code assumes that share is initialized.

  RETURN VALUES
   0	ok
   1	Error (see open_table_error)
   2    Error (see open_table_error)
   3    Wrong data in .frm file
   4    Error (see open_table_error)
   5    Error (see open_table_error: charset unavailable)
   6    Unknown .frm version
*/

int open_table_def(THD *thd, TABLE_SHARE *share, uint db_flags)
{
  int error, table_type;
  bool error_given;
  File file;
  uchar head[288];
  char	path[FN_REFLEN];
  MEM_ROOT **root_ptr, *old_root;
  DBUG_ENTER("open_table_def");
  DBUG_PRINT("enter", ("table: '%s'.'%s'  path: '%s'", share->db.str,
                       share->table_name.str, share->normalized_path.str));

  error= 1;
  error_given= 0;

  strxmov(path, share->normalized_path.str, reg_ext, NullS);
  if ((file= my_open(path, O_RDONLY | O_SHARE, MYF(0))) < 0)
  {
    /*
      We don't try to open 5.0 unencoded name, if
      - non-encoded name contains '@' signs, 
        because '@' can be misinterpreted.
        It is not clear if '@' is escape character in 5.1,
        or a normal character in 5.0.
        
      - non-encoded db or table name contain "#mysql50#" prefix.
        This kind of tables must have been opened only by the
        my_open() above.
    */
    if (has_disabled_path_chars(share->table_name.str) ||
        has_disabled_path_chars(share->db.str) ||
        !strncmp(share->db.str, MYSQL50_TABLE_NAME_PREFIX,
                 MYSQL50_TABLE_NAME_PREFIX_LENGTH) ||
        !strncmp(share->table_name.str, MYSQL50_TABLE_NAME_PREFIX,
                 MYSQL50_TABLE_NAME_PREFIX_LENGTH))
      goto err_not_open;

    /* Try unencoded 5.0 name */
    uint length;
    strxnmov(path, sizeof(path)-1,
             mysql_data_home, "/", share->db.str, "/",
             share->table_name.str, reg_ext, NullS);
    length= unpack_filename(path, path) - reg_ext_length;
    /*
      The following is a safety test and should never fail
      as the old file name should never be longer than the new one.
    */
    DBUG_ASSERT(length <= share->normalized_path.length);
    /*
      If the old and the new names have the same length,
      then table name does not have tricky characters,
      so no need to check the old file name.
    */
    if (length == share->normalized_path.length ||
        ((file= my_open(path, O_RDONLY | O_SHARE, MYF(0))) < 0))
      goto err_not_open;

    /* Unencoded 5.0 table name found */
    path[length]= '\0'; // Remove .frm extension
    strmov(share->normalized_path.str, path);
    share->normalized_path.length= length;
  }

  error= 4;
  if (my_read(file, head, 64, MYF(MY_NABP)))
    goto err;

  if (head[0] == (uchar) 254 && head[1] == 1)
  {
    if (head[2] == FRM_VER || head[2] == FRM_VER+1 ||
        (head[2] >= FRM_VER+3 && head[2] <= FRM_VER+4))
    {
      /* Open view only */
      if (db_flags & OPEN_VIEW_ONLY)
      {
        error_given= 1;
        goto err;
      }
      table_type= 1;
    }
    else
    {
      error= 6;                                 // Unkown .frm version
      goto err;
    }
  }
  else if (memcmp(head, STRING_WITH_LEN("TYPE=")) == 0)
  {
    error= 5;
    if (memcmp(head+5,"VIEW",4) == 0)
    {
      share->is_view= 1;
      if (db_flags & OPEN_VIEW)
        error= 0;
    }
    goto err;
  }
  else
    goto err;

  /* No handling of text based files yet */
  if (table_type == 1)
  {
    root_ptr= my_pthread_getspecific_ptr(MEM_ROOT**, THR_MALLOC);
    old_root= *root_ptr;
    *root_ptr= &share->mem_root;
    error= open_binary_frm(thd, share, head, file);
    *root_ptr= old_root;
    error_given= 1;
  }

  share->table_category= get_table_category(& share->db, & share->table_name);

  if (!error)
    thd->status_var.opened_shares++;

err:
  my_close(file, MYF(MY_WME));

err_not_open:
  if (error && !error_given)
  {
    share->error= error;
    open_table_error(share, error, (share->open_errno= my_errno), 0);
  }

  DBUG_RETURN(error);
}


/*
  Read data from a binary .frm file from MySQL 3.23 - 5.0 into TABLE_SHARE
*/

static int open_binary_frm(THD *thd, TABLE_SHARE *share, uchar *head,
                           File file)
{
  int error, errarg= 0;
  uint new_frm_ver, field_pack_length, new_field_pack_flag;
  uint interval_count, interval_parts, read_length, int_length;
  uint db_create_options, keys, key_parts, n_length;
  uint key_info_length, com_length, null_bit_pos;
  uint vcol_screen_length;
  uint extra_rec_buf_length, options_len;
  uint i,j;
  bool use_hash;
  char *keynames, *names, *comment_pos, *vcol_screen_pos;
  uchar *record;
  uchar *disk_buff, *strpos, *null_flags, *null_pos, *options;
  uchar *buff= 0;
  ulong pos, record_offset, *rec_per_key, rec_buff_length;
  handler *handler_file= 0;
  KEY	*keyinfo;
  KEY_PART_INFO *key_part;
  SQL_CRYPT *crypted=0;
  Field  **field_ptr, *reg_field;
  const char **interval_array;
  enum legacy_db_type legacy_db_type;
  my_bitmap_map *bitmaps;
  bool null_bits_are_used;
  DBUG_ENTER("open_binary_frm");

  LINT_INIT(options);
  LINT_INIT(options_len);

  new_field_pack_flag= head[27];
  new_frm_ver= (head[2] - FRM_VER);
  field_pack_length= new_frm_ver < 2 ? 11 : 17;
  disk_buff= 0;

  error= 3;
  /* Position of the form in the form file. */
  if (!(pos= get_form_pos(file, head)))
    goto err;                                   /* purecov: inspected */

  share->frm_version= head[2];
  /*
    Check if .frm file created by MySQL 5.0. In this case we want to
    display CHAR fields as CHAR and not as VARCHAR.
    We do it this way as we want to keep the old frm version to enable
    MySQL 4.1 to read these files.
  */
  if (share->frm_version == FRM_VER_TRUE_VARCHAR -1 && head[33] == 5)
    share->frm_version= FRM_VER_TRUE_VARCHAR;

#ifdef WITH_PARTITION_STORAGE_ENGINE
  if (*(head+61) &&
      !(share->default_part_db_type= 
        ha_checktype(thd, (enum legacy_db_type) (uint) *(head+61), 1, 0)))
    goto err;
  DBUG_PRINT("info", ("default_part_db_type = %u", head[61]));
#endif
  legacy_db_type= (enum legacy_db_type) (uint) *(head+3);
  DBUG_ASSERT(share->db_plugin == NULL);
  /*
    if the storage engine is dynamic, no point in resolving it by its
    dynamically allocated legacy_db_type. We will resolve it later by name.
  */
  if (legacy_db_type > DB_TYPE_UNKNOWN && 
      legacy_db_type < DB_TYPE_FIRST_DYNAMIC)
    share->db_plugin= ha_lock_engine(NULL, 
                                     ha_checktype(thd, legacy_db_type, 0, 0));
  share->db_create_options= db_create_options= uint2korr(head+30);
  share->db_options_in_use= share->db_create_options;
  share->mysql_version= uint4korr(head+51);
  share->null_field_first= 0;
  if (!head[32])				// New frm file in 3.23
  {
    share->avg_row_length= uint4korr(head+34);
    share->transactional= (ha_choice) (head[39] & 3);
    share->page_checksum= (ha_choice) ((head[39] >> 2) & 3);
    share->row_type= (row_type) head[40];
    share->table_charset= get_charset((uint) head[38],MYF(0));
    share->null_field_first= 1;
  }
  if (!share->table_charset)
  {
    /* unknown charset in head[38] or pre-3.23 frm */
    if (use_mb(default_charset_info))
    {
      /* Warn that we may be changing the size of character columns */
      sql_print_warning("'%s' had no or invalid character set, "
                        "and default character set is multi-byte, "
                        "so character column sizes may have changed",
                        share->path.str);
    }
    share->table_charset= default_charset_info;
  }
  share->db_record_offset= 1;
  if (db_create_options & HA_OPTION_LONG_BLOB_PTR)
    share->blob_ptr_size= portable_sizeof_char_ptr;
  error=4;
  share->max_rows= uint4korr(head+18);
  share->min_rows= uint4korr(head+22);

  /* Read keyinformation */
  key_info_length= (uint) uint2korr(head+28);
  VOID(my_seek(file,(ulong) uint2korr(head+6),MY_SEEK_SET,MYF(0)));
  if (read_string(file,(uchar**) &disk_buff,key_info_length))
    goto err;                                   /* purecov: inspected */
  if (disk_buff[0] & 0x80)
  {
    share->keys=      keys=      (disk_buff[1] << 7) | (disk_buff[0] & 0x7f);
    share->key_parts= key_parts= uint2korr(disk_buff+2);
  }
  else
  {
    share->keys=      keys=      disk_buff[0];
    share->key_parts= key_parts= disk_buff[1];
  }
  share->keys_for_keyread.init(0);
  share->keys_in_use.init(keys);

  n_length=keys*sizeof(KEY)+key_parts*sizeof(KEY_PART_INFO);
  if (!(keyinfo = (KEY*) alloc_root(&share->mem_root,
				    n_length + uint2korr(disk_buff+4))))
    goto err;                                   /* purecov: inspected */
  bzero((char*) keyinfo,n_length);
  share->key_info= keyinfo;
  key_part= my_reinterpret_cast(KEY_PART_INFO*) (keyinfo+keys);
  strpos=disk_buff+6;

  if (!(rec_per_key= (ulong*) alloc_root(&share->mem_root,
                                         sizeof(ulong)*key_parts)))
    goto err;

  for (i=0 ; i < keys ; i++, keyinfo++)
  {
    if (new_frm_ver >= 3)
    {
      keyinfo->flags=	   (uint) uint2korr(strpos) ^ HA_NOSAME;
      keyinfo->key_length= (uint) uint2korr(strpos+2);
      keyinfo->key_parts=  (uint) strpos[4];
      keyinfo->algorithm=  (enum ha_key_alg) strpos[5];
      keyinfo->block_size= uint2korr(strpos+6);
      strpos+=8;
    }
    else
    {
      keyinfo->flags=	 ((uint) strpos[0]) ^ HA_NOSAME;
      keyinfo->key_length= (uint) uint2korr(strpos+1);
      keyinfo->key_parts=  (uint) strpos[3];
      keyinfo->algorithm= HA_KEY_ALG_UNDEF;
      strpos+=4;
    }

    keyinfo->key_part=	 key_part;
    keyinfo->rec_per_key= rec_per_key;
    for (j=keyinfo->key_parts ; j-- ; key_part++)
    {
      *rec_per_key++=0;
      key_part->fieldnr=	(uint16) (uint2korr(strpos) & FIELD_NR_MASK);
      key_part->offset= (uint) uint2korr(strpos+2)-1;
      key_part->key_type=	(uint) uint2korr(strpos+5);
      // key_part->field=	(Field*) 0;	// Will be fixed later
      if (new_frm_ver >= 1)
      {
	key_part->key_part_flag= *(strpos+4);
	key_part->length=	(uint) uint2korr(strpos+7);
	strpos+=9;
      }
      else
      {
	key_part->length=	*(strpos+4);
	key_part->key_part_flag=0;
	if (key_part->length > 128)
	{
	  key_part->length&=127;		/* purecov: inspected */
	  key_part->key_part_flag=HA_REVERSE_SORT; /* purecov: inspected */
	}
	strpos+=7;
      }
      key_part->store_length=key_part->length;
    }
  }
  keynames=(char*) key_part;
  strpos+= (strmov(keynames, (char *) strpos) - keynames)+1;

  share->reclength = uint2korr((head+16));
  share->stored_rec_length= share->reclength;
  if (*(head+26) == 1)
    share->system= 1;				/* one-record-database */
#ifdef HAVE_CRYPTED_FRM
  else if (*(head+26) == 2)
  {
    crypted= get_crypt_for_frm();
    share->crypted= 1;
  }
#endif

  record_offset= (ulong) (uint2korr(head+6)+
                          ((uint2korr(head+14) == 0xffff ?
                            uint4korr(head+47) : uint2korr(head+14))));
 
  if ((n_length= uint4korr(head+55)))
  {
    /* Read extra data segment */
    uchar *next_chunk, *buff_end;
    DBUG_PRINT("info", ("extra segment size is %u bytes", n_length));
    if (!(next_chunk= buff= (uchar*) my_malloc(n_length+1, MYF(MY_WME))))
      goto err;
    if (my_pread(file, buff, n_length, record_offset + share->reclength,
                 MYF(MY_NABP)))
    {
      goto free_and_err;
    }
    share->connect_string.length= uint2korr(buff);
    if (!(share->connect_string.str= strmake_root(&share->mem_root,
                                                  (char*) next_chunk + 2,
                                                  share->connect_string.
                                                  length)))
    {
      goto free_and_err;
    }
    next_chunk+= share->connect_string.length + 2;
    buff_end= buff + n_length;
    if (next_chunk + 2 < buff_end)
    {
      uint str_db_type_length= uint2korr(next_chunk);
      LEX_STRING name;
      name.str= (char*) next_chunk + 2;
      name.length= str_db_type_length;

      plugin_ref tmp_plugin= ha_resolve_by_name(thd, &name);
      if (tmp_plugin != NULL && !plugin_equals(tmp_plugin, share->db_plugin))
      {
        if (legacy_db_type > DB_TYPE_UNKNOWN &&
            legacy_db_type < DB_TYPE_FIRST_DYNAMIC &&
            legacy_db_type != ha_legacy_type(
                plugin_data(tmp_plugin, handlerton *)))
        {
          /* bad file, legacy_db_type did not match the name */
          goto free_and_err;
        }
        /*
          tmp_plugin is locked with a local lock.
          we unlock the old value of share->db_plugin before
          replacing it with a globally locked version of tmp_plugin
        */
        plugin_unlock(NULL, share->db_plugin);
        share->db_plugin= my_plugin_lock(NULL, tmp_plugin);
        DBUG_PRINT("info", ("setting dbtype to '%.*s' (%d)",
                            str_db_type_length, next_chunk + 2,
                            ha_legacy_type(share->db_type())));
      }
#ifdef WITH_PARTITION_STORAGE_ENGINE
      else if (str_db_type_length == 9 &&
               !strncmp((char *) next_chunk + 2, "partition", 9))
      {
        /*
          Use partition handler
          tmp_plugin is locked with a local lock.
          we unlock the old value of share->db_plugin before
          replacing it with a globally locked version of tmp_plugin
        */
        /* Check if the partitioning engine is ready */
        if (!plugin_is_ready(&name, MYSQL_STORAGE_ENGINE_PLUGIN))
        {
          error= 8;
          my_error(ER_OPTION_PREVENTS_STATEMENT, MYF(0),
                   "--skip-partition");
          goto free_and_err;
        }
        plugin_unlock(NULL, share->db_plugin);
        share->db_plugin= ha_lock_engine(NULL, partition_hton);
        DBUG_PRINT("info", ("setting dbtype to '%.*s' (%d)",
                            str_db_type_length, next_chunk + 2,
                            ha_legacy_type(share->db_type())));
      }
#endif
      else if (!tmp_plugin)
      {
        /* purecov: begin inspected */
        error= 8;
        name.str[name.length]= 0;
        my_error(ER_UNKNOWN_STORAGE_ENGINE, MYF(0), name.str);
        goto free_and_err;
        /* purecov: end */
      }
      next_chunk+= str_db_type_length + 2;
    }
    if (next_chunk + 5 < buff_end)
    {
      uint32 partition_info_len = uint4korr(next_chunk);
#ifdef WITH_PARTITION_STORAGE_ENGINE
      if ((share->partition_info_buffer_size=
             share->partition_info_len= partition_info_len))
      {
        if (!(share->partition_info= (char*)
              memdup_root(&share->mem_root, next_chunk + 4,
                          partition_info_len + 1)))
        {
          goto free_and_err;
        }
      }
#else
      if (partition_info_len)
      {
        DBUG_PRINT("info", ("WITH_PARTITION_STORAGE_ENGINE is not defined"));
        goto free_and_err;
      }
#endif
      next_chunk+= 5 + partition_info_len;
    }
    if (share->mysql_version >= 50110 && next_chunk < buff_end)
    {
      /* New auto_partitioned indicator introduced in 5.1.11 */
#ifdef WITH_PARTITION_STORAGE_ENGINE
      share->auto_partitioned= *next_chunk;
#endif
      next_chunk++;
    }
    keyinfo= share->key_info;
    for (i= 0; i < keys; i++, keyinfo++)
    {
      if (keyinfo->flags & HA_USES_PARSER)
      {
        LEX_STRING parser_name;
        if (next_chunk >= buff_end)
        {
          DBUG_PRINT("error",
                     ("fulltext key uses parser that is not defined in .frm"));
          goto free_and_err;
        }
        parser_name.str= (char*) next_chunk;
        parser_name.length= strlen((char*) next_chunk);
        next_chunk+= parser_name.length + 1;
        keyinfo->parser= my_plugin_lock_by_name(NULL, &parser_name,
                                                MYSQL_FTPARSER_PLUGIN);
        if (! keyinfo->parser)
        {
          my_error(ER_PLUGIN_IS_NOT_LOADED, MYF(0), parser_name.str);
          goto free_and_err;
        }
      }
    }
    DBUG_ASSERT(next_chunk <= buff_end);
    if (share->db_create_options & HA_OPTION_TEXT_CREATE_OPTIONS)
    {
      /*
        store options position, but skip till the time we will
        know number of fields
      */
      options_len= uint4korr(next_chunk);
      options= next_chunk + 4;
      next_chunk+= options_len + 4;
    }
    DBUG_ASSERT(next_chunk <= buff_end);
  }
  share->key_block_size= uint2korr(head+62);

  error=4;
  extra_rec_buf_length= uint2korr(head+59);
  rec_buff_length= ALIGN_SIZE(share->reclength + 1 + extra_rec_buf_length);
  share->rec_buff_length= rec_buff_length;
  if (!(record= (uchar *) alloc_root(&share->mem_root,
                                     rec_buff_length)))
    goto free_and_err;                          /* purecov: inspected */
  share->default_values= record;
  if (my_pread(file, record, (size_t) share->reclength,
               record_offset, MYF(MY_NABP)))
    goto free_and_err;                          /* purecov: inspected */

  VOID(my_seek(file,pos,MY_SEEK_SET,MYF(0)));
  if (my_read(file, head,288,MYF(MY_NABP)))
    goto free_and_err;
#ifdef HAVE_CRYPTED_FRM
  if (crypted)
  {
    crypted->decode((char*) head+256,288-256);
    if (sint2korr(head+284) != 0)		// Should be 0
      goto free_and_err;                        // Wrong password
  }
#endif

  share->fields= uint2korr(head+258);
  pos= uint2korr(head+260);			/* Length of all screens */
  n_length= uint2korr(head+268);
  interval_count= uint2korr(head+270);
  interval_parts= uint2korr(head+272);
  int_length= uint2korr(head+274);
  share->null_fields= uint2korr(head+282);
  com_length= uint2korr(head+284);
  vcol_screen_length= uint2korr(head+286);
  share->vfields= 0;
  share->stored_fields= share->fields;
  share->comment.length=  (int) (head[46]);
  share->comment.str= strmake_root(&share->mem_root, (char*) head+47,
                                   share->comment.length);

  DBUG_PRINT("info",("i_count: %d  i_parts: %d  index: %d  n_length: %d  int_length: %d  com_length: %d  vcol_screen_length: %d", interval_count,interval_parts, share->keys,n_length,int_length, com_length, vcol_screen_length));


  if (!(field_ptr = (Field **)
	alloc_root(&share->mem_root,
		   (uint) ((share->fields+1)*sizeof(Field*)+
			   interval_count*sizeof(TYPELIB)+
			   (share->fields+interval_parts+
			    keys+3)*sizeof(char *)+
			   (n_length+int_length+com_length+
			       vcol_screen_length)))))
    goto free_and_err;                           /* purecov: inspected */

  share->field= field_ptr;
  read_length=(uint) (share->fields * field_pack_length +
		      pos+ (uint) (n_length+int_length+com_length+
		                   vcol_screen_length));
  if (read_string(file,(uchar**) &disk_buff,read_length))
    goto free_and_err;                           /* purecov: inspected */
#ifdef HAVE_CRYPTED_FRM
  if (crypted)
  {
    crypted->decode((char*) disk_buff,read_length);
    delete crypted;
    crypted=0;
  }
#endif
  strpos= disk_buff+pos;

  share->intervals= (TYPELIB*) (field_ptr+share->fields+1);
  interval_array= (const char **) (share->intervals+interval_count);
  names= (char*) (interval_array+share->fields+interval_parts+keys+3);
  if (!interval_count)
    share->intervals= 0;			// For better debugging
  memcpy((char*) names, strpos+(share->fields*field_pack_length),
	 (uint) (n_length+int_length));
  comment_pos= names+(n_length+int_length);
  memcpy(comment_pos, disk_buff+read_length-com_length-vcol_screen_length, 
         com_length);
  vcol_screen_pos= names+(n_length+int_length+com_length);
  memcpy(vcol_screen_pos, disk_buff+read_length-vcol_screen_length, 
         vcol_screen_length);

  fix_type_pointers(&interval_array, &share->fieldnames, 1, &names);
  if (share->fieldnames.count != share->fields)
    goto free_and_err;
  fix_type_pointers(&interval_array, share->intervals, interval_count,
		    &names);

  {
    /* Set ENUM and SET lengths */
    TYPELIB *interval;
    for (interval= share->intervals;
         interval < share->intervals + interval_count;
         interval++)
    {
      uint count= (uint) (interval->count + 1) * sizeof(uint);
      if (!(interval->type_lengths= (uint *) alloc_root(&share->mem_root,
                                                        count)))
        goto free_and_err;
      for (count= 0; count < interval->count; count++)
      {
        char *val= (char*) interval->type_names[count];
        interval->type_lengths[count]= strlen(val);
      }
      interval->type_lengths[count]= 0;
    }
  }

  if (keynames)
    fix_type_pointers(&interval_array, &share->keynames, 1, &keynames);

 /* Allocate handler */
  if (!(handler_file= get_new_handler(share, thd->mem_root,
                                      share->db_type())))
    goto free_and_err;

  record= share->default_values-1;              /* Fieldstart = 1 */
  null_bits_are_used= share->null_fields != 0;
  if (share->null_field_first)
  {
    null_flags= null_pos= (uchar*) record+1;
    null_bit_pos= (db_create_options & HA_OPTION_PACK_RECORD) ? 0 : 1;
    /*
      null_bytes below is only correct under the condition that
      there are no bit fields.  Correct values is set below after the
      table struct is initialized
    */
    share->null_bytes= (share->null_fields + null_bit_pos + 7) / 8;
  }
#ifndef WE_WANT_TO_SUPPORT_VERY_OLD_FRM_FILES
  else
  {
    share->null_bytes= (share->null_fields+7)/8;
    null_flags= null_pos= (uchar*) (record + 1 +share->reclength -
                                    share->null_bytes);
    null_bit_pos= 0;
  }
#endif

  use_hash= share->fields >= MAX_FIELDS_BEFORE_HASH;
  if (use_hash)
    use_hash= !hash_init(&share->name_hash,
			 system_charset_info,
			 share->fields,0,0,
			 (hash_get_key) get_field_name,0,0);

  for (i=0 ; i < share->fields; i++, strpos+=field_pack_length, field_ptr++)
  {
    uint pack_flag, interval_nr, unireg_type, recpos, field_length;
    uint vcol_info_length=0;
    uint vcol_expr_length=0;
    enum_field_types field_type;
    CHARSET_INFO *charset=NULL;
    Field::geometry_type geom_type= Field::GEOM_GEOMETRY;
    LEX_STRING comment;
    Virtual_column_info *vcol_info= 0;
    bool fld_stored_in_db= TRUE;

    if (new_frm_ver >= 3)
    {
      /* new frm file in 4.1 */
      field_length= uint2korr(strpos+3);
      recpos=	    uint3korr(strpos+5);
      pack_flag=    uint2korr(strpos+8);
      unireg_type=  (uint) strpos[10];
      interval_nr=  (uint) strpos[12];
      uint comment_length=uint2korr(strpos+15);
      field_type=(enum_field_types) (uint) strpos[13];

      /* charset and geometry_type share the same byte in frm */
      if (field_type == MYSQL_TYPE_GEOMETRY)
      {
#ifdef HAVE_SPATIAL
	geom_type= (Field::geometry_type) strpos[14];
	charset= &my_charset_bin;
#else
	error= 4;  // unsupported field type
	goto free_and_err;
#endif
      }
      else
      {
        if (!strpos[14])
          charset= &my_charset_bin;
        else if (!(charset=get_charset((uint) strpos[14], MYF(0))))
        {
          error= 5; // Unknown or unavailable charset
          errarg= (int) strpos[14];
          goto free_and_err;
        }
      }

      if ((uchar)field_type == (uchar)MYSQL_TYPE_VIRTUAL)
      {
        DBUG_ASSERT(interval_nr); // Expect non-null expression
        /* 
          The interval_id byte in the .frm file stores the length of the
          expression statement for a virtual column.
        */
        vcol_info_length= interval_nr;
        interval_nr= 0;
      }

      if (!comment_length)
      {
	comment.str= (char*) "";
	comment.length=0;
      }
      else
      {
	comment.str=    (char*) comment_pos;
	comment.length= comment_length;
	comment_pos+=   comment_length;
      }

      if (vcol_info_length)
      {
        /*
          Get virtual column data stored in the .frm file as follows:
          byte 1      = 1 | 2
          byte 2      = sql_type
          byte 3      = flags (as of now, 0 - no flags, 1 - field is physically stored)
          [byte 4]    = optional interval_id for sql_type (only if byte 1 == 2) 
          next byte ...  = virtual column expression (text data)
        */
        vcol_info= new Virtual_column_info();
        bool opt_interval_id= (uint)vcol_screen_pos[0] == 2;
        field_type= (enum_field_types) (uchar) vcol_screen_pos[1];
        if (opt_interval_id)
          interval_nr= (uint)vcol_screen_pos[3];
        else if ((uint)vcol_screen_pos[0] != 1)
        {
          error= 4;
          goto free_and_err;
        }
        fld_stored_in_db= (bool) (uint) vcol_screen_pos[2];
        vcol_expr_length= vcol_info_length -
                          (uint)(FRM_VCOL_HEADER_SIZE(opt_interval_id));
        if (!(vcol_info->expr_str.str=
              (char *)memdup_root(&share->mem_root,
                                  vcol_screen_pos +
                                  (uint) FRM_VCOL_HEADER_SIZE(opt_interval_id),
                                  vcol_expr_length)))
          goto free_and_err;
        if (opt_interval_id)
          interval_nr= (uint) vcol_screen_pos[3];
        vcol_info->expr_str.length= vcol_expr_length;
        vcol_screen_pos+= vcol_info_length;
        share->vfields++;
      }
    }
    else
    {
      field_length= (uint) strpos[3];
      recpos=	    uint2korr(strpos+4),
      pack_flag=    uint2korr(strpos+6);
      pack_flag&=   ~FIELDFLAG_NO_DEFAULT;     // Safety for old files
      unireg_type=  (uint) strpos[8];
      interval_nr=  (uint) strpos[10];

      /* old frm file */
      field_type= (enum_field_types) f_packtype(pack_flag);
      if (f_is_binary(pack_flag))
      {
        /*
          Try to choose the best 4.1 type:
          - for 4.0 "CHAR(N) BINARY" or "VARCHAR(N) BINARY" 
            try to find a binary collation for character set.
          - for other types (e.g. BLOB) just use my_charset_bin. 
        */
        if (!f_is_blob(pack_flag))
        {
          // 3.23 or 4.0 string
          if (!(charset= get_charset_by_csname(share->table_charset->csname,
                                               MY_CS_BINSORT, MYF(0))))
            charset= &my_charset_bin;
        }
        else
          charset= &my_charset_bin;
      }
      else
        charset= share->table_charset;
      bzero((char*) &comment, sizeof(comment));
    }

    if (interval_nr && charset->mbminlen > 1)
    {
      /* Unescape UCS2 intervals from HEX notation */
      TYPELIB *interval= share->intervals + interval_nr - 1;
      unhex_type2(interval);
    }
    
#ifndef TO_BE_DELETED_ON_PRODUCTION
    if (field_type == MYSQL_TYPE_NEWDECIMAL && !share->mysql_version)
    {
      /*
        Fix pack length of old decimal values from 5.0.3 -> 5.0.4
        The difference is that in the old version we stored precision
        in the .frm table while we now store the display_length
      */
      uint decimals= f_decimals(pack_flag);
      field_length= my_decimal_precision_to_length(field_length,
                                                   decimals,
                                                   f_is_dec(pack_flag) == 0);
      sql_print_error("Found incompatible DECIMAL field '%s' in %s; "
                      "Please do \"ALTER TABLE '%s' FORCE\" to fix it!",
                      share->fieldnames.type_names[i], share->table_name.str,
                      share->table_name.str);
      push_warning_printf(thd, MYSQL_ERROR::WARN_LEVEL_ERROR,
                          ER_CRASHED_ON_USAGE,
                          "Found incompatible DECIMAL field '%s' in %s; "
                          "Please do \"ALTER TABLE '%s' FORCE\" to fix it!",
                          share->fieldnames.type_names[i],
                          share->table_name.str,
                          share->table_name.str);
      share->crashed= 1;                        // Marker for CHECK TABLE
    }
#endif

    *field_ptr= reg_field=
      make_field(share, record+recpos,
		 (uint32) field_length,
		 null_pos, null_bit_pos,
		 pack_flag,
		 field_type,
		 charset,
		 geom_type,
		 (Field::utype) MTYP_TYPENR(unireg_type),
		 (interval_nr ?
		  share->intervals+interval_nr-1 :
		  (TYPELIB*) 0),
		 share->fieldnames.type_names[i]);
    if (!reg_field)				// Not supported field type
    {
      error= 4;
      goto free_and_err;			/* purecov: inspected */
    }

    reg_field->field_index= i;
    reg_field->comment=comment;
    reg_field->vcol_info= vcol_info;
    reg_field->stored_in_db= fld_stored_in_db;
    if (field_type == MYSQL_TYPE_BIT && !f_bit_as_char(pack_flag))
    {
      null_bits_are_used= 1;
      if ((null_bit_pos+= field_length & 7) > 7)
      {
        null_pos++;
        null_bit_pos-= 8;
      }
    }
    if (!(reg_field->flags & NOT_NULL_FLAG))
    {
      if (!(null_bit_pos= (null_bit_pos + 1) & 7))
        null_pos++;
    }
    if (f_no_default(pack_flag))
      reg_field->flags|= NO_DEFAULT_VALUE_FLAG;

    if (reg_field->unireg_check == Field::NEXT_NUMBER)
      share->found_next_number_field= field_ptr;
    if (share->timestamp_field == reg_field)
      share->timestamp_field_offset= i;

    if (use_hash)
    {
      if (my_hash_insert(&share->name_hash,
                         (uchar*) field_ptr))
      {
        /*
          Set return code 8 here to indicate that an error has
          occurred but that the error message already has been
          sent (OOM).
        */
        error= 8; 
        goto free_and_err;
      }
    }
    if (!reg_field->stored_in_db)
    {
      share->stored_fields--;
      if (share->stored_rec_length>=recpos)
        share->stored_rec_length= recpos-1;
    }
  }
  *field_ptr=0;					// End marker
  /* Sanity checks: */
  DBUG_ASSERT(share->fields>=share->stored_fields);
  DBUG_ASSERT(share->reclength>=share->stored_rec_length);

  /* Fix key->name and key_part->field */
  if (key_parts)
  {
    uint primary_key=(uint) (find_type((char*) primary_key_name,
				       &share->keynames, 3) - 1);
    longlong ha_option= handler_file->ha_table_flags();
    keyinfo= share->key_info;
    key_part= keyinfo->key_part;

    for (uint key=0 ; key < share->keys ; key++,keyinfo++)
    {
      uint usable_parts= 0;
      keyinfo->name=(char*) share->keynames.type_names[key];
      keyinfo->name_length= strlen(keyinfo->name);
      keyinfo->cache_name=
        (uchar*) alloc_root(&share->mem_root,
                            share->table_cache_key.length+
                            keyinfo->name_length + 1);
      if (keyinfo->cache_name)           // If not out of memory
      {
        uchar *pos= keyinfo->cache_name;
        memcpy(pos, share->table_cache_key.str, share->table_cache_key.length);
        memcpy(pos + share->table_cache_key.length, keyinfo->name,
               keyinfo->name_length+1);
      }

      /* Fix fulltext keys for old .frm files */
      if (share->key_info[key].flags & HA_FULLTEXT)
	share->key_info[key].algorithm= HA_KEY_ALG_FULLTEXT;

      if (primary_key >= MAX_KEY && (keyinfo->flags & HA_NOSAME))
      {
	/*
	  If the UNIQUE key doesn't have NULL columns and is not a part key
	  declare this as a primary key.
	*/
	primary_key=key;
	for (i=0 ; i < keyinfo->key_parts ;i++)
	{
	  uint fieldnr= key_part[i].fieldnr;
	  if (!fieldnr ||
	      share->field[fieldnr-1]->null_ptr ||
	      share->field[fieldnr-1]->key_length() !=
	      key_part[i].length)
	  {
	    primary_key=MAX_KEY;		// Can't be used
	    break;
	  }
	}
      }

      for (i=0 ; i < keyinfo->key_parts ; key_part++,i++)
      {
        Field *field;
	if (new_field_pack_flag <= 1)
	  key_part->fieldnr= (uint16) find_field(share->field,
                                                 share->default_values,
                                                 (uint) key_part->offset,
                                                 (uint) key_part->length);
	if (!key_part->fieldnr)
        {
          error= 4;                             // Wrong file
          goto free_and_err;
        }
        field= key_part->field= share->field[key_part->fieldnr-1];
        key_part->type= field->key_type();
        if (field->null_ptr)
        {
          key_part->null_offset=(uint) ((uchar*) field->null_ptr -
                                        share->default_values);
          key_part->null_bit= field->null_bit;
          key_part->store_length+=HA_KEY_NULL_LENGTH;
          keyinfo->flags|=HA_NULL_PART_KEY;
          keyinfo->key_length+= HA_KEY_NULL_LENGTH;
        }
        if (field->type() == MYSQL_TYPE_BLOB ||
            field->real_type() == MYSQL_TYPE_VARCHAR ||
            field->type() == MYSQL_TYPE_GEOMETRY)
        {
          if (field->type() == MYSQL_TYPE_BLOB ||
              field->type() == MYSQL_TYPE_GEOMETRY)
            key_part->key_part_flag|= HA_BLOB_PART;
          else
            key_part->key_part_flag|= HA_VAR_LENGTH_PART;
          key_part->store_length+=HA_KEY_BLOB_LENGTH;
          keyinfo->key_length+= HA_KEY_BLOB_LENGTH;
        }
        if (field->type() == MYSQL_TYPE_BIT)
          key_part->key_part_flag|= HA_BIT_PART;

        if (i == 0 && key != primary_key)
          field->flags |= (((keyinfo->flags & HA_NOSAME) &&
                           (keyinfo->key_parts == 1)) ?
                           UNIQUE_KEY_FLAG : MULTIPLE_KEY_FLAG);
        if (i == 0)
          field->key_start.set_bit(key);
        if (field->key_length() == key_part->length &&
            !(field->flags & BLOB_FLAG))
        {
          if (handler_file->index_flags(key, i, 0) & HA_KEYREAD_ONLY)
          {
            share->keys_for_keyread.set_bit(key);
            field->part_of_key.set_bit(key);
            field->part_of_key_not_clustered.set_bit(key);
          }
          if (handler_file->index_flags(key, i, 1) & HA_READ_ORDER)
            field->part_of_sortkey.set_bit(key);
        }
        if (!(key_part->key_part_flag & HA_REVERSE_SORT) &&
            usable_parts == i)
          usable_parts++;			// For FILESORT
        field->flags|= PART_KEY_FLAG;
        if (key == primary_key)
        {
          field->flags|= PRI_KEY_FLAG;
          /*
            If this field is part of the primary key and all keys contains
            the primary key, then we can use any key to find this column
          */
          if (ha_option & HA_PRIMARY_KEY_IN_READ_INDEX)
          {
            if (field->key_length() == key_part->length &&
                !(field->flags & BLOB_FLAG))
              field->part_of_key= share->keys_in_use;
            if (field->part_of_sortkey.is_set(key))
              field->part_of_sortkey= share->keys_in_use;
          }
        }
        if (field->key_length() != key_part->length)
        {
#ifndef TO_BE_DELETED_ON_PRODUCTION
          if (field->type() == MYSQL_TYPE_NEWDECIMAL)
          {
            /*
              Fix a fatal error in decimal key handling that causes crashes
              on Innodb. We fix it by reducing the key length so that
              InnoDB never gets a too big key when searching.
              This allows the end user to do an ALTER TABLE to fix the
              error.
            */
            keyinfo->key_length-= (key_part->length - field->key_length());
            key_part->store_length-= (uint16)(key_part->length -
                                              field->key_length());
            key_part->length= (uint16)field->key_length();
            sql_print_error("Found wrong key definition in %s; "
                            "Please do \"ALTER TABLE '%s' FORCE \" to fix it!",
                            share->table_name.str,
                            share->table_name.str);
            push_warning_printf(thd, MYSQL_ERROR::WARN_LEVEL_ERROR,
                                ER_CRASHED_ON_USAGE,
                                "Found wrong key definition in %s; "
                                "Please do \"ALTER TABLE '%s' FORCE\" to fix "
                                "it!",
                                share->table_name.str,
                                share->table_name.str);
            share->crashed= 1;                // Marker for CHECK TABLE
            continue;
          }
#endif
          key_part->key_part_flag|= HA_PART_KEY_SEG;
        }
        if (field->real_maybe_null())
          key_part->key_part_flag|= HA_NULL_PART;
        /*
          Sometimes we can compare key parts for equality with memcmp.
          But not always.
        */
        if (!(key_part->key_part_flag & (HA_BLOB_PART | HA_VAR_LENGTH_PART |
                                         HA_BIT_PART)) &&
            key_part->type != HA_KEYTYPE_FLOAT &&
            key_part->type == HA_KEYTYPE_DOUBLE)
          key_part->key_part_flag|= HA_CAN_MEMCMP;
      }
      keyinfo->usable_key_parts= usable_parts; // Filesort

      set_if_bigger(share->max_key_length,keyinfo->key_length+
                    keyinfo->key_parts);
      share->total_key_length+= keyinfo->key_length;
      /*
        MERGE tables do not have unique indexes. But every key could be
        an unique index on the underlying MyISAM table. (Bug #10400)
      */
      if ((keyinfo->flags & HA_NOSAME) ||
          (ha_option & HA_ANY_INDEX_MAY_BE_UNIQUE))
        set_if_bigger(share->max_unique_length,keyinfo->key_length);
    }
    if (primary_key < MAX_KEY &&
	(share->keys_in_use.is_set(primary_key)))
    {
      share->primary_key= primary_key;
      /*
	If we are using an integer as the primary key then allow the user to
	refer to it as '_rowid'
      */
      if (share->key_info[primary_key].key_parts == 1)
      {
	Field *field= share->key_info[primary_key].key_part[0].field;
	if (field && field->result_type() == INT_RESULT)
        {
          /* note that fieldnr here (and rowid_field_offset) starts from 1 */
	  share->rowid_field_offset= (share->key_info[primary_key].key_part[0].
                                      fieldnr);
        }
      }
    }
    else
      share->primary_key = MAX_KEY; // we do not have a primary key
  }
  else
    share->primary_key= MAX_KEY;
  x_free((uchar*) disk_buff);
  disk_buff=0;
  if (new_field_pack_flag <= 1)
  {
    /* Old file format with default as not null */
    uint null_length= (share->null_fields+7)/8;
    bfill(share->default_values + (null_flags - (uchar*) record),
          null_length, 255);
  }

  if (share->db_create_options & HA_OPTION_TEXT_CREATE_OPTIONS)
  {
    DBUG_ASSERT(options_len);
    if (engine_table_options_frm_read(options, options_len, share))
      goto free_and_err;
  }
  if (parse_engine_table_options(thd, handler_file->partition_ht(), share))
    goto free_and_err;
  my_free(buff, MYF(MY_ALLOW_ZERO_PTR));

  if (share->found_next_number_field)
  {
    reg_field= *share->found_next_number_field;
    if ((int) (share->next_number_index= (uint)
	       find_ref_key(share->key_info, share->keys,
                            share->default_values, reg_field,
			    &share->next_number_key_offset,
                            &share->next_number_keypart)) < 0)
    {
      /* Wrong field definition */
      error= 4;
      goto err;
    }
    else
      reg_field->flags |= AUTO_INCREMENT_FLAG;
  }

  if (share->blob_fields)
  {
    Field **ptr;
    uint k, *save;

    /* Store offsets to blob fields to find them fast */
    if (!(share->blob_field= save=
	  (uint*) alloc_root(&share->mem_root,
                             (uint) (share->blob_fields* sizeof(uint)))))
      goto err;
    for (k=0, ptr= share->field ; *ptr ; ptr++, k++)
    {
      if ((*ptr)->flags & BLOB_FLAG)
	(*save++)= k;
    }
  }

  /*
    the correct null_bytes can now be set, since bitfields have been taken
    into account
  */
  share->null_bytes= (null_pos - (uchar*) null_flags +
                      (null_bit_pos + 7) / 8);
  share->last_null_bit_pos= null_bit_pos;
  share->null_bytes_for_compare= null_bits_are_used ? share->null_bytes : 0;
  share->can_cmp_whole_record= (share->blob_fields == 0 &&
                                share->varchar_fields == 0);

  share->column_bitmap_size= bitmap_buffer_size(share->fields);

  if (!(bitmaps= (my_bitmap_map*) alloc_root(&share->mem_root,
                                             share->column_bitmap_size)))
    goto err;
  bitmap_init(&share->all_set, bitmaps, share->fields, FALSE);
  bitmap_set_all(&share->all_set);

  delete handler_file;
#ifndef DBUG_OFF
  if (use_hash)
    (void) hash_check(&share->name_hash);
#endif
  DBUG_RETURN (0);

 free_and_err:
  my_free(buff, MYF(MY_ALLOW_ZERO_PTR));
 err:
  share->error= error;
  share->open_errno= my_errno;
  share->errarg= errarg;
  x_free((uchar*) disk_buff);
  delete crypted;
  delete handler_file;
  hash_free(&share->name_hash);
  if (share->ha_data_destroy)
  {
    share->ha_data_destroy(share->ha_data);
    share->ha_data_destroy= NULL;
  }

  open_table_error(share, error, share->open_errno, errarg);
  DBUG_RETURN(error);
} /* open_binary_frm */

/*
  @brief
    Clear GET_FIXED_FIELDS_FLAG in all fields of a table

  @param
    table     The table for whose fields the flags are to be cleared

  @note
    This routine is used for error handling purposes.

  @return
    none
*/

static void clear_field_flag(TABLE *table)
{
  Field **ptr;
  DBUG_ENTER("clear_field_flag");

  for (ptr= table->field; *ptr; ptr++)
    (*ptr)->flags&= (~GET_FIXED_FIELDS_FLAG);
  DBUG_VOID_RETURN;
}


/*
  @brief 
    Perform semantic analysis of the defining expression for a virtual column

  @param
    thd           The thread object
  @param
    table         The table containing the virtual column
  @param
    vcol_field    The virtual field whose defining expression is to be analyzed

  @details
    The function performs semantic analysis of the defining expression for
    the virtual column vcol_field. The expression is used to compute the
    values of this column.

  @note
   The function exploits the fact  that the fix_fields method sets the flag 
   GET_FIXED_FIELDS_FLAG for all fields in the item tree.
   This flag must always be unset before returning from this function
   since it is used for other purposes as well.
 
  @retval
    TRUE           An error occurred, something was wrong with the function
  @retval
    FALSE          Otherwise
*/

bool fix_vcol_expr(THD *thd,
                   TABLE *table,
                   Field *vcol_field)
{
  Virtual_column_info *vcol_info= vcol_field->vcol_info;
  Item* func_expr= vcol_info->expr_item;
  uint dir_length, home_dir_length;
  bool result= TRUE;
  TABLE_LIST tables;
  TABLE_LIST *save_table_list, *save_first_table, *save_last_table;
  int error= 0;
  Name_resolution_context *context;
  const char *save_where;
  char* db_name;
  char db_name_string[FN_REFLEN];
  bool save_use_only_table_context;
  Field **ptr, *field;
  enum_mark_columns save_mark_used_columns= thd->mark_used_columns;
  DBUG_ASSERT(func_expr);
  DBUG_ENTER("fix_vcol_expr");

  /*
    Set-up the TABLE_LIST object to be a list with a single table
    Set the object to zero to create NULL pointers and set alias
    and real name to table name and get database name from file name.
  */

  bzero((void*)&tables, sizeof(TABLE_LIST));
  tables.alias= tables.table_name= (char*) table->s->table_name.str;
  tables.table= table;
  tables.next_local= 0;
  tables.next_name_resolution_table= 0;
  strmov(db_name_string, table->s->normalized_path.str);
  dir_length= dirname_length(db_name_string);
  db_name_string[dir_length - 1]= 0;
  home_dir_length= dirname_length(db_name_string);
  db_name= &db_name_string[home_dir_length];
  tables.db= db_name;

  thd->mark_used_columns= MARK_COLUMNS_NONE;

  context= thd->lex->current_context();
  table->map= 1; //To ensure correct calculation of const item
  table->get_fields_in_item_tree= TRUE;
  save_table_list= context->table_list;
  save_first_table= context->first_name_resolution_table;
  save_last_table= context->last_name_resolution_table;
  context->table_list= &tables;
  context->first_name_resolution_table= &tables;
  context->last_name_resolution_table= NULL;
  func_expr->walk(&Item::change_context_processor, 0, (uchar*) context);
  save_where= thd->where;
  thd->where= "virtual column function";

  /* Save the context before fixing the fields*/
  save_use_only_table_context= thd->lex->use_only_table_context;
  thd->lex->use_only_table_context= TRUE;
  /* Fix fields referenced to by the virtual column function */
<<<<<<< HEAD
  thd->lex->context_analysis_only|= CONTEXT_ANALYSIS_ONLY_VCOL_EXPR;
  error= func_expr->fix_fields(thd, (Item**)0);
  thd->lex->context_analysis_only&= ~CONTEXT_ANALYSIS_ONLY_VCOL_EXPR;
=======
  if (!func_expr->fixed)
    error= func_expr->fix_fields(thd, &vcol_info->expr_item);

  /* fix_fields could change the expression */
  func_expr= vcol_info->expr_item;
  /* Number of columns will be checked later */

>>>>>>> b3ed28dd
  /* Restore the original context*/
  thd->lex->use_only_table_context= save_use_only_table_context;
  context->table_list= save_table_list;
  context->first_name_resolution_table= save_first_table;
  context->last_name_resolution_table= save_last_table;

  if (unlikely(error))
  {
    DBUG_PRINT("info", 
    ("Field in virtual column expression does not belong to the table"));
    goto end;
  }
  thd->where= save_where;
  if (unlikely(func_expr->result_type() == ROW_RESULT))
  {
     my_error(ER_ROW_EXPR_FOR_VCOL, MYF(0));
     goto end;
  }
#ifdef PARANOID
  /*
    Walk through the Item tree checking if all items are valid
   to be part of the virtual column
  */
  error= func_expr->walk(&Item::check_vcol_func_processor, 0, NULL);
  if (error)
  {
    my_error(ER_VIRTUAL_COLUMN_FUNCTION_IS_NOT_ALLOWED, MYF(0), field_name);
    goto end;
  }
#endif
  if (unlikely(func_expr->const_item()))
  {
    my_error(ER_CONST_EXPR_IN_VCOL, MYF(0));
    goto end;
  }
  /* Ensure that this virtual column is not based on another virtual field. */
  ptr= table->field;
  while ((field= *(ptr++))) 
  {
    if ((field->flags & GET_FIXED_FIELDS_FLAG) &&
        (field->vcol_info))
    {
      my_error(ER_VCOL_BASED_ON_VCOL, MYF(0));
      goto end;
    }
  }
  result= FALSE;

end:

  /* Clear GET_FIXED_FIELDS_FLAG for the fields of the table */
  clear_field_flag(table);

  table->get_fields_in_item_tree= FALSE;
  thd->mark_used_columns= save_mark_used_columns;
  table->map= 0; //Restore old value
 
 DBUG_RETURN(result);
}

/*
  @brief
    Unpack the definition of a virtual column from its linear representation

  @param
    thd                  The thread object
  @param
    mem_root             The mem_root object where to allocated memory 
  @param
    table                The table containing the virtual column
  @param
    field                The field for the virtual
  @param  
    vcol_expr            The string representation of the defining expression
  @param[out]
    error_reported       The flag to inform the caller that no other error
                         messages are to be generated

  @details
    The function takes string representation 'vcol_expr' of the defining
    expression for the virtual field 'field' of the table 'table' and
    parses it, building an item object for it. The pointer to this item is
    placed into in field->vcol_info.expr_item. After this the function performs
    semantic analysis of the item by calling the the function fix_vcol_expr.
    Since the defining expression is part of the table definition the item for
    it is created in table->memroot within the special arena TABLE::expr_arena.

  @note
    Before passing 'vcol_expr" to the parser the function embraces it in 
    parenthesis and prepands it a special keyword.
  
   @retval
    FALSE           If a success
   @retval
    TRUE            Otherwise
*/
bool unpack_vcol_info_from_frm(THD *thd,
                               MEM_ROOT *mem_root,
                               TABLE *table,
                               Field *field,
                               LEX_STRING *vcol_expr,
                               bool *error_reported)
{
  bool rc;
  char *vcol_expr_str;
  int str_len;
  CHARSET_INFO *old_character_set_client;
  Query_arena *backup_stmt_arena_ptr;
  Query_arena backup_arena;
  Query_arena *vcol_arena= 0;
  Parser_state parser_state;
  DBUG_ENTER("unpack_vcol_info_from_frm");
  DBUG_ASSERT(vcol_expr);

  old_character_set_client= thd->variables.character_set_client;
  backup_stmt_arena_ptr= thd->stmt_arena;

  /* 
    Step 1: Construct the input string for the parser.
    The string to be parsed has to be of the following format:
    "PARSE_VCOL_EXPR (<expr_string_from_frm>)".
  */
  
  if (!(vcol_expr_str= (char*) alloc_root(mem_root,
                                          vcol_expr->length + 
                                            parse_vcol_keyword.length + 3)))
  {
    DBUG_RETURN(TRUE);
  }
  memcpy(vcol_expr_str,
         (char*) parse_vcol_keyword.str,
         parse_vcol_keyword.length);
  str_len= parse_vcol_keyword.length;
  memcpy(vcol_expr_str + str_len, "(", 1);
  str_len++;
  memcpy(vcol_expr_str + str_len, 
         (char*) vcol_expr->str, 
         vcol_expr->length);
  str_len+= vcol_expr->length;
  memcpy(vcol_expr_str + str_len, ")", 1);
  str_len++;
  memcpy(vcol_expr_str + str_len, "\0", 1);
  str_len++;

  if (parser_state.init(thd, vcol_expr_str, str_len))
    goto err;

  /* 
    Step 2: Setup thd for parsing.
  */
  vcol_arena= table->expr_arena;
  if (!vcol_arena)
  {
    /*
      We need to use CONVENTIONAL_EXECUTION here to ensure that
      any new items created by fix_fields() are not reverted.
    */
    Query_arena expr_arena(mem_root,
                           Query_arena::CONVENTIONAL_EXECUTION);
    if (!(vcol_arena= (Query_arena *) alloc_root(mem_root,
                                               sizeof(Query_arena))))
      goto err;
    *vcol_arena= expr_arena;
    table->expr_arena= vcol_arena;
  }
  thd->set_n_backup_active_arena(vcol_arena, &backup_arena);
  thd->stmt_arena= vcol_arena;

  thd->lex->parse_vcol_expr= TRUE;

  /* 
    Step 3: Use the parser to build an Item object from vcol_expr_str.
  */
  if (parse_sql(thd, &parser_state, NULL))
  {
    goto err;
  }
  /* From now on use vcol_info generated by the parser. */
  field->vcol_info= thd->lex->vcol_info;

  /* Validate the Item tree. */
  if (fix_vcol_expr(thd, table, field))
  {
    *error_reported= TRUE;
    field->vcol_info= 0;
    goto err;
  }
  rc= FALSE;
  goto end;

err:
  rc= TRUE;
  thd->lex->parse_vcol_expr= FALSE;
  thd->free_items();
end:
  thd->stmt_arena= backup_stmt_arena_ptr;
  if (vcol_arena)
    thd->restore_active_arena(vcol_arena, &backup_arena);
  thd->variables.character_set_client= old_character_set_client;

  DBUG_RETURN(rc);
}

/*
  Read data from a binary .frm file from MySQL 3.23 - 5.0 into TABLE_SHARE
*/

/*
  Open a table based on a TABLE_SHARE

  SYNOPSIS
    open_table_from_share()
    thd			Thread handler
    share		Table definition
    alias       	Alias for table
    db_stat		open flags (for example HA_OPEN_KEYFILE|
    			HA_OPEN_RNDFILE..) can be 0 (example in
                        ha_example_table)
    prgflag   		READ_ALL etc..
    ha_open_flags	HA_OPEN_ABORT_IF_LOCKED etc..
    outparam       	result table

  RETURN VALUES
   0	ok
   1	Error (see open_table_error)
   2    Error (see open_table_error)
   3    Wrong data in .frm file
   4    Error (see open_table_error)
   5    Error (see open_table_error: charset unavailable)
   7    Table definition has changed in engine
*/

int open_table_from_share(THD *thd, TABLE_SHARE *share, const char *alias,
                          uint db_stat, uint prgflag, uint ha_open_flags,
                          TABLE *outparam, bool is_create_table)
{
  int error;
  uint records, i, bitmap_size;
  bool error_reported= FALSE;
  uchar *record, *bitmaps;
  Field **field_ptr, **vfield_ptr;
  uint8 save_context_analysis_only= thd->lex->context_analysis_only;
  DBUG_ENTER("open_table_from_share");
  DBUG_PRINT("enter",("name: '%s.%s'  form: 0x%lx", share->db.str,
                      share->table_name.str, (long) outparam));

  /* Parsing of partitioning information from .frm needs thd->lex set up. */
  DBUG_ASSERT(thd->lex->is_lex_started);

  thd->lex->context_analysis_only= 0; // not a view

  error= 1;
  bzero((char*) outparam, sizeof(*outparam));
  outparam->in_use= thd;
  outparam->s= share;
  outparam->db_stat= db_stat;
  outparam->write_row_record= NULL;

  init_sql_alloc(&outparam->mem_root, TABLE_ALLOC_BLOCK_SIZE, 0);

  if (outparam->alias.copy(alias, strlen(alias), table_alias_charset))
    goto err;
  outparam->quick_keys.init();
  outparam->covering_keys.init();
  outparam->merge_keys.init();
  outparam->keys_in_use_for_query.init();

  /* Allocate handler */
  outparam->file= 0;
  if (!(prgflag & OPEN_FRM_FILE_ONLY))
  {
    if (!(outparam->file= get_new_handler(share, &outparam->mem_root,
                                          share->db_type())))
      goto err;
  }
  else
  {
    DBUG_ASSERT(!db_stat);
  }

  error= 4;
  outparam->reginfo.lock_type= TL_UNLOCK;
  outparam->current_lock= F_UNLCK;
  records=0;
  if ((db_stat & HA_OPEN_KEYFILE) || (prgflag & DELAYED_OPEN))
    records=1;
  if (prgflag & (READ_ALL+EXTRA_RECORD))
    records++;

  if (!(record= (uchar*) alloc_root(&outparam->mem_root,
                                   share->rec_buff_length * records)))
    goto err;                                   /* purecov: inspected */

  if (records == 0)
  {
    /* We are probably in hard repair, and the buffers should not be used */
    outparam->record[0]= outparam->record[1]= share->default_values;
  }
  else
  {
    outparam->record[0]= record;
    if (records > 1)
      outparam->record[1]= record+ share->rec_buff_length;
    else
      outparam->record[1]= outparam->record[0];   // Safety
  }

#ifdef HAVE_valgrind
  /*
    We need this because when we read var-length rows, we are not updating
    bytes after end of varchar
  */
  if (records > 1)
  {
    memcpy(outparam->record[0], share->default_values, share->rec_buff_length);
    memcpy(outparam->record[1], share->default_values, share->null_bytes);
    if (records > 2)
      memcpy(outparam->record[1], share->default_values,
             share->rec_buff_length);
  }
#endif

  if (!(field_ptr = (Field **) alloc_root(&outparam->mem_root,
                                          (uint) ((share->fields+1)*
                                                  sizeof(Field*)))))
    goto err;                                   /* purecov: inspected */

  outparam->field= field_ptr;

  record= (uchar*) outparam->record[0]-1;	/* Fieldstart = 1 */
  if (share->null_field_first)
    outparam->null_flags= (uchar*) record+1;
  else
    outparam->null_flags= (uchar*) (record+ 1+ share->reclength -
                                    share->null_bytes);

  /* Setup copy of fields from share, but use the right alias and record */
  for (i=0 ; i < share->fields; i++, field_ptr++)
  {
    if (!((*field_ptr)= share->field[i]->clone(&outparam->mem_root, outparam)))
      goto err;
  }
  (*field_ptr)= 0;                              // End marker

  if (share->found_next_number_field)
    outparam->found_next_number_field=
      outparam->field[(uint) (share->found_next_number_field - share->field)];
  if (share->timestamp_field)
    outparam->timestamp_field= (Field_timestamp*) outparam->field[share->timestamp_field_offset];


  /* Fix key->name and key_part->field */
  if (share->key_parts)
  {
    KEY	*key_info, *key_info_end;
    KEY_PART_INFO *key_part;
    uint n_length;
    n_length= share->keys*sizeof(KEY) + share->key_parts*sizeof(KEY_PART_INFO);
    if (!(key_info= (KEY*) alloc_root(&outparam->mem_root, n_length)))
      goto err;
    outparam->key_info= key_info;
    key_part= (my_reinterpret_cast(KEY_PART_INFO*) (key_info+share->keys));
    
    memcpy(key_info, share->key_info, sizeof(*key_info)*share->keys);
    memcpy(key_part, share->key_info[0].key_part, (sizeof(*key_part) *
                                                   share->key_parts));

    for (key_info_end= key_info + share->keys ;
         key_info < key_info_end ;
         key_info++)
    {
      KEY_PART_INFO *key_part_end;

      key_info->table= outparam;
      key_info->key_part= key_part;

      for (key_part_end= key_part+ key_info->key_parts ;
           key_part < key_part_end ;
           key_part++)
      {
        Field *field= key_part->field= outparam->field[key_part->fieldnr-1];

        if (field->key_length() != key_part->length &&
            !(field->flags & BLOB_FLAG))
        {
          /*
            We are using only a prefix of the column as a key:
            Create a new field for the key part that matches the index
          */
          field= key_part->field=field->new_field(&outparam->mem_root,
                                                  outparam, 0);
          field->field_length= key_part->length;
        }
      }
    }
  }

  /*
    Process virtual columns, if any.
  */
  if (!share->vfields)
    outparam->vfield= NULL;
  else
  {
    if (!(vfield_ptr = (Field **) alloc_root(&outparam->mem_root,
                                             (uint) ((share->vfields+1)*
                                                     sizeof(Field*)))))
      goto err;

    outparam->vfield= vfield_ptr;

    for (field_ptr= outparam->field; *field_ptr; field_ptr++)
    {
      if ((*field_ptr)->vcol_info)
      {
        if (unpack_vcol_info_from_frm(thd,
                                      &outparam->mem_root,
                                      outparam,
                                      *field_ptr,
                                      &(*field_ptr)->vcol_info->expr_str,
                                      &error_reported))
        {
          error= 4; // in case no error is reported
          goto err;
        }
        *(vfield_ptr++)= *field_ptr;
      }
    }
    *vfield_ptr= 0;                              // End marker
  }

#ifdef WITH_PARTITION_STORAGE_ENGINE
  if (share->partition_info_len && outparam->file)
  {
  /*
    In this execution we must avoid calling thd->change_item_tree since
    we might release memory before statement is completed. We do this
    by changing to a new statement arena. As part of this arena we also
    set the memory root to be the memory root of the table since we
    call the parser and fix_fields which both can allocate memory for
    item objects. We keep the arena to ensure that we can release the
    free_list when closing the table object.
    SEE Bug #21658
  */

    Query_arena *backup_stmt_arena_ptr= thd->stmt_arena;
    Query_arena backup_arena;
    Query_arena part_func_arena(&outparam->mem_root, Query_arena::INITIALIZED);
    thd->set_n_backup_active_arena(&part_func_arena, &backup_arena);
    thd->stmt_arena= &part_func_arena;
    bool tmp;
    bool work_part_info_used;

    tmp= mysql_unpack_partition(thd, share->partition_info,
                                share->partition_info_len,
                                share->part_state,
                                share->part_state_len,
                                outparam, is_create_table,
                                share->default_part_db_type,
                                &work_part_info_used);
    if (tmp)
    {
      thd->stmt_arena= backup_stmt_arena_ptr;
      thd->restore_active_arena(&part_func_arena, &backup_arena);
      goto partititon_err;
    }
    outparam->part_info->is_auto_partitioned= share->auto_partitioned;
    DBUG_PRINT("info", ("autopartitioned: %u", share->auto_partitioned));
    /* we should perform the fix_partition_func in either local or
       caller's arena depending on work_part_info_used value
    */
    if (!work_part_info_used)
      tmp= fix_partition_func(thd, outparam, is_create_table);
    thd->stmt_arena= backup_stmt_arena_ptr;
    thd->restore_active_arena(&part_func_arena, &backup_arena);
    if (!tmp)
    {
      if (work_part_info_used)
        tmp= fix_partition_func(thd, outparam, is_create_table);
    }
    outparam->part_info->item_free_list= part_func_arena.free_list;
partititon_err:
    if (tmp)
    {
      if (is_create_table)
      {
        /*
          During CREATE/ALTER TABLE it is ok to receive errors here.
          It is not ok if it happens during the opening of an frm
          file as part of a normal query.
        */
        error_reported= TRUE;
      }
      goto err;
    }
  }
#endif

  /* Check virtual columns against table's storage engine. */
  if (share->vfields && 
        (outparam->file && 
          !(outparam->file->ha_table_flags() & HA_CAN_VIRTUAL_COLUMNS)))
  {
    my_error(ER_UNSUPPORTED_ENGINE_FOR_VIRTUAL_COLUMNS, MYF(0),
             plugin_name(share->db_plugin)->str);
    error_reported= TRUE;
    goto err;
  }

  /* Allocate bitmaps */

  bitmap_size= share->column_bitmap_size;
  if (!(bitmaps= (uchar*) alloc_root(&outparam->mem_root, bitmap_size*5)))
    goto err;
  bitmap_init(&outparam->def_read_set,
              (my_bitmap_map*) bitmaps, share->fields, FALSE);
  bitmap_init(&outparam->def_write_set,
              (my_bitmap_map*) (bitmaps+bitmap_size), share->fields, FALSE);
  bitmap_init(&outparam->def_vcol_set,
              (my_bitmap_map*) (bitmaps+bitmap_size*2), share->fields, FALSE);
  bitmap_init(&outparam->tmp_set,
              (my_bitmap_map*) (bitmaps+bitmap_size*3), share->fields, FALSE);
  bitmap_init(&outparam->eq_join_set,
              (my_bitmap_map*) (bitmaps+bitmap_size*4), share->fields, FALSE);
  outparam->default_column_bitmaps();

  /* The table struct is now initialized;  Open the table */
  error= 2;
  if (db_stat)
  {
    int ha_err;
    if ((ha_err= (outparam->file->
                  ha_open(outparam, share->normalized_path.str,
                          (db_stat & HA_READ_ONLY ? O_RDONLY : O_RDWR),
                          (db_stat & HA_OPEN_TEMPORARY ? HA_OPEN_TMP_TABLE :
                           ((db_stat & HA_WAIT_IF_LOCKED) ||
                            (specialflag & SPECIAL_WAIT_IF_LOCKED)) ?
                           HA_OPEN_WAIT_IF_LOCKED :
                           (db_stat & (HA_ABORT_IF_LOCKED | HA_GET_INFO)) ?
                          HA_OPEN_ABORT_IF_LOCKED :
                           HA_OPEN_IGNORE_IF_LOCKED) | ha_open_flags))))
    {
      /* Set a flag if the table is crashed and it can be auto. repaired */
      share->crashed= (outparam->file->auto_repair(ha_err) &&
                       !(ha_open_flags & HA_OPEN_FOR_REPAIR));

      switch (ha_err)
      {
        case HA_ERR_NO_SUCH_TABLE:
	  /*
            The table did not exists in storage engine, use same error message
            as if the .frm file didn't exist
          */
	  error= 1;
	  my_errno= ENOENT;
          break;
        case EMFILE:
	  /*
            Too many files opened, use same error message as if the .frm
            file can't open
           */
          DBUG_PRINT("error", ("open file: %s failed, too many files opened (errno: %d)", 
		  share->normalized_path.str, ha_err));
	  error= 1;
	  my_errno= EMFILE;
          break;
        default:
          outparam->file->print_error(ha_err, MYF(0));
          error_reported= TRUE;
          if (ha_err == HA_ERR_TABLE_DEF_CHANGED)
            error= 7;
          break;
      }
      goto err;                                 /* purecov: inspected */
    }
  }

#if defined(HAVE_valgrind) && !defined(DBUG_OFF)
  bzero((char*) bitmaps, bitmap_size*3);
#endif

  outparam->no_replicate= outparam->file &&
                          test(outparam->file->ha_table_flags() &
                               HA_HAS_OWN_BINLOGGING);
  thd->status_var.opened_tables++;

  thd->lex->context_analysis_only= save_context_analysis_only;
  DBUG_RETURN (0);

 err:
  if (! error_reported)
    open_table_error(share, error, my_errno, 0);
  delete outparam->file;
#ifdef WITH_PARTITION_STORAGE_ENGINE
  if (outparam->part_info)
    free_items(outparam->part_info->item_free_list);
#endif
  outparam->file= 0;				// For easier error checking
  outparam->db_stat=0;
  thd->lex->context_analysis_only= save_context_analysis_only;
  free_root(&outparam->mem_root, MYF(0));       // Safe to call on bzero'd root
  outparam->alias.free();
  DBUG_RETURN (error);
}


/*
  Free information allocated by openfrm

  SYNOPSIS
    closefrm()
    table		TABLE object to free
    free_share		Is 1 if we also want to free table_share
*/

int closefrm(register TABLE *table, bool free_share)
{
  int error=0;
  DBUG_ENTER("closefrm");
  DBUG_PRINT("enter", ("table: 0x%lx", (long) table));

  if (table->db_stat)
  {
    if (table->s->deleting)
      table->file->extra(HA_EXTRA_PREPARE_FOR_DROP);
    error=table->file->ha_close();
  }
  table->alias.free();
  if (table->expr_arena)
    table->expr_arena->free_items();
  if (table->field)
  {
    for (Field **ptr=table->field ; *ptr ; ptr++)
    {
      delete *ptr;
    }
    table->field= 0;
  }
  delete table->file;
  table->file= 0;				/* For easier errorchecking */
#ifdef WITH_PARTITION_STORAGE_ENGINE
  if (table->part_info)
  {
    free_items(table->part_info->item_free_list);
    table->part_info->item_free_list= 0;
    table->part_info= 0;
  }
#endif
  if (free_share)
  {
    if (table->s->tmp_table == NO_TMP_TABLE)
      release_table_share(table->s, RELEASE_NORMAL);
    else
      free_table_share(table->s);
  }
  free_root(&table->mem_root, MYF(0));
  DBUG_RETURN(error);
}


/* Deallocate temporary blob storage */

void free_blobs(register TABLE *table)
{
  uint *ptr, *end;
  for (ptr= table->s->blob_field, end=ptr + table->s->blob_fields ;
       ptr != end ;
       ptr++)
    ((Field_blob*) table->field[*ptr])->free();
}


/**
  Reclaim temporary blob storage which is bigger than 
  a threshold.
 
  @param table A handle to the TABLE object containing blob fields
  @param size The threshold value.
 
*/

void free_field_buffers_larger_than(TABLE *table, uint32 size)
{
  uint *ptr, *end;
  for (ptr= table->s->blob_field, end=ptr + table->s->blob_fields ;
       ptr != end ;
       ptr++)
  {
    Field_blob *blob= (Field_blob*) table->field[*ptr];
    if (blob->get_field_buffer_size() > size)
        blob->free();
  }
}

/**
  Find where a form starts.

  @param head The start of the form file.

  @remark If formname is NULL then only formnames is read.

  @retval The form position.
*/

static ulong get_form_pos(File file, uchar *head)
{
  uchar *pos, *buf;
  uint names, length;
  ulong ret_value=0;
  DBUG_ENTER("get_form_pos");

  names= uint2korr(head+8);

  if (!(names= uint2korr(head+8)))
    DBUG_RETURN(0);

  length= uint2korr(head+4);

  my_seek(file, 64L, MY_SEEK_SET, MYF(0));

  if (!(buf= (uchar*) my_malloc(length+names*4, MYF(MY_WME))))
    DBUG_RETURN(0);

  if (my_read(file, buf, length+names*4, MYF(MY_NABP)))
  {
    x_free(buf);
    DBUG_RETURN(0);
  }

  pos= buf+length;
  ret_value= uint4korr(pos);

  my_free(buf, MYF(0));

  DBUG_RETURN(ret_value);
}


/*
  Read string from a file with malloc

  NOTES:
    We add an \0 at end of the read string to make reading of C strings easier
*/

int read_string(File file, uchar**to, size_t length)
{
  DBUG_ENTER("read_string");

  x_free(*to);
  if (!(*to= (uchar*) my_malloc(length+1,MYF(MY_WME))) ||
      my_read(file, *to, length,MYF(MY_NABP)))
  {
    x_free(*to);                              /* purecov: inspected */
    *to= 0;                                   /* purecov: inspected */
    DBUG_RETURN(1);                           /* purecov: inspected */
  }
  *((char*) *to+length)= '\0';
  DBUG_RETURN (0);
} /* read_string */


	/* Add a new form to a form file */

ulong make_new_entry(File file, uchar *fileinfo, TYPELIB *formnames,
		     const char *newname)
{
  uint i,bufflength,maxlength,n_length,length,names;
  ulong endpos,newpos;
  uchar buff[IO_SIZE];
  uchar *pos;
  DBUG_ENTER("make_new_entry");

  length=(uint) strlen(newname)+1;
  n_length=uint2korr(fileinfo+4);
  maxlength=uint2korr(fileinfo+6);
  names=uint2korr(fileinfo+8);
  newpos=uint4korr(fileinfo+10);

  if (64+length+n_length+(names+1)*4 > maxlength)
  {						/* Expand file */
    newpos+=IO_SIZE;
    int4store(fileinfo+10,newpos);
    endpos=(ulong) my_seek(file,0L,MY_SEEK_END,MYF(0));/* Copy from file-end */
    bufflength= (uint) (endpos & (IO_SIZE-1));	/* IO_SIZE is a power of 2 */

    while (endpos > maxlength)
    {
      VOID(my_seek(file,(ulong) (endpos-bufflength),MY_SEEK_SET,MYF(0)));
      if (my_read(file, buff, bufflength, MYF(MY_NABP+MY_WME)))
	DBUG_RETURN(0L);
      VOID(my_seek(file,(ulong) (endpos-bufflength+IO_SIZE),MY_SEEK_SET,
		   MYF(0)));
      if ((my_write(file, buff,bufflength,MYF(MY_NABP+MY_WME))))
	DBUG_RETURN(0);
      endpos-=bufflength; bufflength=IO_SIZE;
    }
    bzero(buff,IO_SIZE);			/* Null new block */
    VOID(my_seek(file,(ulong) maxlength,MY_SEEK_SET,MYF(0)));
    if (my_write(file,buff,bufflength,MYF(MY_NABP+MY_WME)))
	DBUG_RETURN(0L);
    maxlength+=IO_SIZE;				/* Fix old ref */
    int2store(fileinfo+6,maxlength);
    for (i=names, pos= (uchar*) *formnames->type_names+n_length-1; i-- ;
	 pos+=4)
    {
      endpos=uint4korr(pos)+IO_SIZE;
      int4store(pos,endpos);
    }
  }

  if (n_length == 1 )
  {						/* First name */
    length++;
    VOID(strxmov((char*) buff,"/",newname,"/",NullS));
  }
  else
    VOID(strxmov((char*) buff,newname,"/",NullS)); /* purecov: inspected */
  VOID(my_seek(file,63L+(ulong) n_length,MY_SEEK_SET,MYF(0)));
  if (my_write(file, buff, (size_t) length+1,MYF(MY_NABP+MY_WME)) ||
      (names && my_write(file,(uchar*) (*formnames->type_names+n_length-1),
			 names*4, MYF(MY_NABP+MY_WME))) ||
      my_write(file, fileinfo+10, 4,MYF(MY_NABP+MY_WME)))
    DBUG_RETURN(0L); /* purecov: inspected */

  int2store(fileinfo+8,names+1);
  int2store(fileinfo+4,n_length+length);
  VOID(my_chsize(file, newpos, 0, MYF(MY_WME)));/* Append file with '\0' */
  DBUG_RETURN(newpos);
} /* make_new_entry */


	/* error message when opening a form file */

void open_table_error(TABLE_SHARE *share, int error, int db_errno, int errarg)
{
  int err_no;
  char buff[FN_REFLEN];
  myf errortype= ME_ERROR+ME_WAITTANG;          // Write fatals error to log
  DBUG_ENTER("open_table_error");

  switch (error) {
  case 7:
  case 1:
    /*
      Test if file didn't exists. We have to also test for EINVAL as this
      may happen on windows when opening a file with a not legal file name
    */
    if (db_errno == ENOENT || db_errno == EINVAL)
      my_error(ER_NO_SUCH_TABLE, MYF(0), share->db.str, share->table_name.str);
    else
    {
      strxmov(buff, share->normalized_path.str, reg_ext, NullS);
      my_error((db_errno == EMFILE) ? ER_CANT_OPEN_FILE : ER_FILE_NOT_FOUND,
               errortype, buff, db_errno);
    }
    break;
  case 2:
  {
    handler *file= 0;
    const char *datext= "";
    
    if (share->db_type() != NULL)
    {
      if ((file= get_new_handler(share, current_thd->mem_root,
                                 share->db_type())))
      {
        if (!(datext= *file->bas_ext()))
          datext= "";
      }
    }
    err_no= (db_errno == ENOENT) ? ER_FILE_NOT_FOUND : (db_errno == EAGAIN) ?
      ER_FILE_USED : ER_CANT_OPEN_FILE;
    strxmov(buff, share->normalized_path.str, datext, NullS);
    my_error(err_no,errortype, buff, db_errno);
    delete file;
    break;
  }
  case 5:
  {
    const char *csname= get_charset_name((uint) errarg);
    char tmp[10];
    if (!csname || csname[0] =='?')
    {
      my_snprintf(tmp, sizeof(tmp), "#%d", errarg);
      csname= tmp;
    }
    my_printf_error(ER_UNKNOWN_COLLATION,
                    "Unknown collation '%s' in table '%-.64s' definition", 
                    MYF(0), csname, share->table_name.str);
    break;
  }
  case 6:
    strxmov(buff, share->normalized_path.str, reg_ext, NullS);
    my_printf_error(ER_NOT_FORM_FILE,
                    "Table '%-.64s' was created with a different version "
                    "of MySQL and cannot be read", 
                    MYF(0), buff);
    break;
  case 8:
    break;
  default:				/* Better wrong error than none */
  case 4:
    strxmov(buff, share->normalized_path.str, reg_ext, NullS);
    my_error(ER_NOT_FORM_FILE, errortype, buff);
    break;
  }
  DBUG_VOID_RETURN;
} /* open_table_error */


	/*
	** fix a str_type to a array type
	** typeparts separated with some char. differents types are separated
	** with a '\0'
	*/

static void
fix_type_pointers(const char ***array, TYPELIB *point_to_type, uint types,
		  char **names)
{
  char *type_name, *ptr;
  char chr;

  ptr= *names;
  while (types--)
  {
    point_to_type->name=0;
    point_to_type->type_names= *array;

    if ((chr= *ptr))			/* Test if empty type */
    {
      while ((type_name=strchr(ptr+1,chr)) != NullS)
      {
	*((*array)++) = ptr+1;
	*type_name= '\0';		/* End string */
	ptr=type_name;
      }
      ptr+=2;				/* Skip end mark and last 0 */
    }
    else
      ptr++;
    point_to_type->count= (uint) (*array - point_to_type->type_names);
    point_to_type++;
    *((*array)++)= NullS;		/* End of type */
  }
  *names=ptr;				/* Update end */
  return;
} /* fix_type_pointers */


TYPELIB *typelib(MEM_ROOT *mem_root, List<String> &strings)
{
  TYPELIB *result= (TYPELIB*) alloc_root(mem_root, sizeof(TYPELIB));
  if (!result)
    return 0;
  result->count=strings.elements;
  result->name="";
  uint nbytes= (sizeof(char*) + sizeof(uint)) * (result->count + 1);
  if (!(result->type_names= (const char**) alloc_root(mem_root, nbytes)))
    return 0;
  result->type_lengths= (uint*) (result->type_names + result->count + 1);
  List_iterator<String> it(strings);
  String *tmp;
  for (uint i=0; (tmp=it++) ; i++)
  {
    result->type_names[i]= tmp->ptr();
    result->type_lengths[i]= tmp->length();
  }
  result->type_names[result->count]= 0;		// End marker
  result->type_lengths[result->count]= 0;
  return result;
}


/*
 Search after a field with given start & length
 If an exact field isn't found, return longest field with starts
 at right position.
 
 NOTES
   This is needed because in some .frm fields 'fieldnr' was saved wrong

 RETURN
   0  error
   #  field number +1
*/

static uint find_field(Field **fields, uchar *record, uint start, uint length)
{
  Field **field;
  uint i, pos;

  pos= 0;
  for (field= fields, i=1 ; *field ; i++,field++)
  {
    if ((*field)->offset(record) == start)
    {
      if ((*field)->key_length() == length)
	return (i);
      if (!pos || fields[pos-1]->pack_length() <
	  (*field)->pack_length())
	pos= i;
    }
  }
  return (pos);
}


	/* Check that the integer is in the internal */

int set_zone(register int nr, int min_zone, int max_zone)
{
  if (nr<=min_zone)
    return (min_zone);
  if (nr>=max_zone)
    return (max_zone);
  return (nr);
} /* set_zone */

	/* Adjust number to next larger disk buffer */

ulong next_io_size(register ulong pos)
{
  reg2 ulong offset;
  if ((offset= pos & (IO_SIZE-1)))
    return pos-offset+IO_SIZE;
  return pos;
} /* next_io_size */


/*
  Store an SQL quoted string.

  SYNOPSIS  
    append_unescaped()
    res		result String
    pos		string to be quoted
    length	it's length

  NOTE
    This function works correctly with utf8 or single-byte charset strings.
    May fail with some multibyte charsets though.
*/

void append_unescaped(String *res, const char *pos, uint length)
{
  const char *end= pos+length;
  res->append('\'');

  for (; pos != end ; pos++)
  {
#if defined(USE_MB) && MYSQL_VERSION_ID < 40100
    uint mblen;
    if (use_mb(default_charset_info) &&
        (mblen= my_ismbchar(default_charset_info, pos, end)))
    {
      res->append(pos, mblen);
      pos+= mblen;
      continue;
    }
#endif

    switch (*pos) {
    case 0:				/* Must be escaped for 'mysql' */
      res->append('\\');
      res->append('0');
      break;
    case '\n':				/* Must be escaped for logs */
      res->append('\\');
      res->append('n');
      break;
    case '\r':
      res->append('\\');		/* This gives better readability */
      res->append('r');
      break;
    case '\\':
      res->append('\\');		/* Because of the sql syntax */
      res->append('\\');
      break;
    case '\'':
      res->append('\'');		/* Because of the sql syntax */
      res->append('\'');
      break;
    default:
      res->append(*pos);
      break;
    }
  }
  res->append('\'');
}


	/* Create a .frm file */

File create_frm(THD *thd, const char *name, const char *db,
                const char *table, uint reclength, uchar *fileinfo,
  		HA_CREATE_INFO *create_info, uint keys)
{
  register File file;
  ulong length;
  uchar fill[IO_SIZE];
  int create_flags= O_RDWR | O_TRUNC;
  DBUG_ENTER("create_frm");

  if (create_info->options & HA_LEX_CREATE_TMP_TABLE)
    create_flags|= O_EXCL | O_NOFOLLOW;

  /* Fix this when we have new .frm files;  Current limit is 4G rows (TODO) */
  if (create_info->max_rows > UINT_MAX32)
    create_info->max_rows= UINT_MAX32;
  if (create_info->min_rows > UINT_MAX32)
    create_info->min_rows= UINT_MAX32;

  if ((file= my_create(name, CREATE_MODE, create_flags, MYF(0))) >= 0)
  {
    ulong key_length, tmp_key_length;
    uint tmp;
    bzero((char*) fileinfo,64);
    /* header */
    fileinfo[0]=(uchar) 254;
    fileinfo[1]= 1;
    fileinfo[2]= FRM_VER+3+ test(create_info->varchar);

    fileinfo[3]= (uchar) ha_legacy_type(
          ha_checktype(thd,ha_legacy_type(create_info->db_type),0,0));
    fileinfo[4]=1;
    int2store(fileinfo+6,IO_SIZE);		/* Next block starts here */
    /*
      Keep in sync with pack_keys() in unireg.cc
      For each key:
      8 bytes for the key header
      9 bytes for each key-part (MAX_REF_PARTS)
      NAME_LEN bytes for the name
      1 byte for the NAMES_SEP_CHAR (before the name)
      For all keys:
      6 bytes for the header
      1 byte for the NAMES_SEP_CHAR (after the last name)
      9 extra bytes (padding for safety? alignment?)
    */
    key_length= keys * (8 + MAX_REF_PARTS * 9 + NAME_LEN + 1) + 16;
    length= next_io_size((ulong) (IO_SIZE+key_length+reclength+
                                  create_info->extra_size));
    int4store(fileinfo+10,length);
    tmp_key_length= (key_length < 0xffff) ? key_length : 0xffff;
    int2store(fileinfo+14,tmp_key_length);
    int2store(fileinfo+16,reclength);
    int4store(fileinfo+18,create_info->max_rows);
    int4store(fileinfo+22,create_info->min_rows);
    /* fileinfo[26] is set in mysql_create_frm() */
    fileinfo[27]=2;				// Use long pack-fields
    /* fileinfo[28 & 29] is set to key_info_length in mysql_create_frm() */
    create_info->table_options|=HA_OPTION_LONG_BLOB_PTR; // Use portable blob pointers
    int2store(fileinfo+30,create_info->table_options);
    fileinfo[32]=0;				// No filename anymore
    fileinfo[33]=5;                             // Mark for 5.0 frm file
    int4store(fileinfo+34,create_info->avg_row_length);
    fileinfo[38]= (create_info->default_table_charset ?
		   create_info->default_table_charset->number : 0);
    fileinfo[39]= (uchar) ((uint) create_info->transactional |
                           ((uint) create_info->page_checksum << 2));
    fileinfo[40]= (uchar) create_info->row_type;
    /* Next few bytes where for RAID support */
    fileinfo[41]= 0;
    fileinfo[42]= 0;
    fileinfo[43]= 0;
    fileinfo[44]= 0;
    fileinfo[45]= 0;
    fileinfo[46]= 0;
    int4store(fileinfo+47, key_length);
    tmp= MYSQL_VERSION_ID;          // Store to avoid warning from int4store
    int4store(fileinfo+51, tmp);
    int4store(fileinfo+55, create_info->extra_size);
    /*
      59-60 is reserved for extra_rec_buf_length,
      61 for default_part_db_type
    */
    int2store(fileinfo+62, create_info->key_block_size);
    bzero(fill,IO_SIZE);
    for (; length > IO_SIZE ; length-= IO_SIZE)
    {
      if (my_write(file,fill, IO_SIZE, MYF(MY_WME | MY_NABP)))
      {
	VOID(my_close(file,MYF(0)));
	VOID(my_delete(name,MYF(0)));
	DBUG_RETURN(-1);
      }
    }
  }
  else
  {
    if (my_errno == ENOENT)
      my_error(ER_BAD_DB_ERROR,MYF(0),db);
    else
      my_error(ER_CANT_CREATE_TABLE,MYF(0),table,my_errno);
  }
  DBUG_RETURN(file);
} /* create_frm */


void update_create_info_from_table(HA_CREATE_INFO *create_info, TABLE *table)
{
  TABLE_SHARE *share= table->s;
  DBUG_ENTER("update_create_info_from_table");

  create_info->max_rows= share->max_rows;
  create_info->min_rows= share->min_rows;
  create_info->table_options= share->db_create_options;
  create_info->avg_row_length= share->avg_row_length;
  create_info->row_type= share->row_type;
  create_info->default_table_charset= share->table_charset;
  create_info->table_charset= 0;
  create_info->comment= share->comment;
  create_info->transactional= share->transactional;
  create_info->page_checksum= share->page_checksum;
  create_info->option_list= share->option_list;

  DBUG_VOID_RETURN;
}

int
rename_file_ext(const char * from,const char * to,const char * ext)
{
  char from_b[FN_REFLEN],to_b[FN_REFLEN];
  VOID(strxmov(from_b,from,ext,NullS));
  VOID(strxmov(to_b,to,ext,NullS));
  return (my_rename(from_b,to_b,MYF(MY_WME)));
}


/*
  Allocate string field in MEM_ROOT and return it as String

  SYNOPSIS
    get_field()
    mem   	MEM_ROOT for allocating
    field 	Field for retrieving of string
    res         result String

  RETURN VALUES
    1   string is empty
    0	all ok
*/

bool get_field(MEM_ROOT *mem, Field *field, String *res)
{
  char buff[MAX_FIELD_WIDTH], *to;
  String str(buff,sizeof(buff),&my_charset_bin);
  uint length;

  field->val_str(&str);
  if (!(length= str.length()))
  {
    res->length(0);
    return 1;
  }
  if (!(to= strmake_root(mem, str.ptr(), length)))
    length= 0;                                  // Safety fix
  res->set(to, length, ((Field_str*)field)->charset());
  return 0;
}


/*
  Allocate string field in MEM_ROOT and return it as NULL-terminated string

  SYNOPSIS
    get_field()
    mem   	MEM_ROOT for allocating
    field 	Field for retrieving of string

  RETURN VALUES
    NullS  string is empty
    #      pointer to NULL-terminated string value of field
*/

char *get_field(MEM_ROOT *mem, Field *field)
{
  char buff[MAX_FIELD_WIDTH], *to;
  String str(buff,sizeof(buff),&my_charset_bin);
  uint length;

  field->val_str(&str);
  length= str.length();
  if (!length || !(to= (char*) alloc_root(mem,length+1)))
    return NullS;
  memcpy(to,str.ptr(),(uint) length);
  to[length]=0;
  return to;
}

/*
  DESCRIPTION
    given a buffer with a key value, and a map of keyparts
    that are present in this value, returns the length of the value
*/
uint calculate_key_len(TABLE *table, uint key, const uchar *buf,
                       key_part_map keypart_map)
{
  /* works only with key prefixes */
  DBUG_ASSERT(((keypart_map + 1) & keypart_map) == 0);

  KEY *key_info= table->s->key_info+key;
  KEY_PART_INFO *key_part= key_info->key_part;
  KEY_PART_INFO *end_key_part= key_part + key_info->key_parts;
  uint length= 0;

  while (key_part < end_key_part && keypart_map)
  {
    length+= key_part->store_length;
    keypart_map >>= 1;
    key_part++;
  }
  return length;
}

/*
  Check if database name is valid

  SYNPOSIS
    check_db_name()
    org_name		Name of database and length

  NOTES
    If lower_case_table_names is set then database is converted to lower case

  RETURN
    0	ok
    1   error
*/

bool check_db_name(LEX_STRING *org_name)
{
  char *name= org_name->str;
  uint name_length= org_name->length;
  bool check_for_path_chars;

  if ((check_for_path_chars= check_mysql50_prefix(name)))
  {
    name+= MYSQL50_TABLE_NAME_PREFIX_LENGTH;
    name_length-= MYSQL50_TABLE_NAME_PREFIX_LENGTH;
  }

  if (!name_length || name_length > NAME_LEN)
    return 1;

  if (lower_case_table_names && name != any_db)
    my_casedn_str(files_charset_info, name);

  if (db_name_is_in_ignore_db_dirs_list(name))
    return 1;

  return check_table_name(name, name_length, check_for_path_chars);
}


/*
  Allow anything as a table name, as long as it doesn't contain an
  ' ' at the end
  returns 1 on error
*/

bool check_table_name(const char *name, uint length, bool check_for_path_chars)
{
  uint name_length= 0;  // name length in symbols
  const char *end= name+length;


  if (!check_for_path_chars &&
      (check_for_path_chars= check_mysql50_prefix(name)))
  {
    name+= MYSQL50_TABLE_NAME_PREFIX_LENGTH;
    length-= MYSQL50_TABLE_NAME_PREFIX_LENGTH;
  }

  if (!length || length > NAME_LEN)
    return 1;
#if defined(USE_MB) && defined(USE_MB_IDENT)
  bool last_char_is_space= FALSE;
#else
  if (name[length-1]==' ')
    return 1;
#endif

  while (name != end)
  {
#if defined(USE_MB) && defined(USE_MB_IDENT)
    last_char_is_space= my_isspace(system_charset_info, *name);
    if (use_mb(system_charset_info))
    {
      int len=my_ismbchar(system_charset_info, name, end);
      if (len)
      {
        name+= len;
        name_length++;
        continue;
      }
    }
#endif
    if (check_for_path_chars &&
        (*name == '/' || *name == '\\' || *name == '~' || *name == FN_EXTCHAR))
      return 1;
    name++;
    name_length++;
  }
#if defined(USE_MB) && defined(USE_MB_IDENT)
  return (last_char_is_space || name_length > NAME_CHAR_LEN) ;
#else
  return 0;
#endif
}


bool check_column_name(const char *name)
{
  uint name_length= 0;  // name length in symbols
  bool last_char_is_space= TRUE;
  
  while (*name)
  {
#if defined(USE_MB) && defined(USE_MB_IDENT)
    last_char_is_space= my_isspace(system_charset_info, *name);
    if (use_mb(system_charset_info))
    {
      int len=my_ismbchar(system_charset_info, name, 
                          name+system_charset_info->mbmaxlen);
      if (len)
      {
        name += len;
        name_length++;
        continue;
      }
    }
#else
    last_char_is_space= *name==' ';
#endif
    if (*name == NAMES_SEP_CHAR)
      return 1;
    name++;
    name_length++;
  }
  /* Error if empty or too long column name */
  return last_char_is_space || (uint) name_length > NAME_CHAR_LEN;
}


/**
  Checks whether a table is intact. Should be done *just* after the table has
  been opened.

  @param[in] table             The table to check
  @param[in] table_f_count     Expected number of columns in the table
  @param[in] table_def         Expected structure of the table (column name
                               and type)

  @retval  FALSE  OK
  @retval  TRUE   There was an error. An error message is output
                  to the error log.  We do not push an error
                  message into the error stack because this
                  function is currently only called at start up,
                  and such errors never reach the user.
*/

bool
Table_check_intact::check(TABLE *table, const TABLE_FIELD_DEF *table_def)
{
  uint i;
  my_bool error= FALSE;
  const TABLE_FIELD_TYPE *field_def= table_def->field;
  DBUG_ENTER("table_check_intact");
  DBUG_PRINT("info",("table: %s  expected_count: %d",
                     table->alias.c_ptr(), table_def->count));

  /* Whether the table definition has already been validated. */
  if (table->s->table_field_def_cache == table_def)
    DBUG_RETURN(FALSE);

  if (table->s->fields != table_def->count)
  {
    DBUG_PRINT("info", ("Column count has changed, checking the definition"));

    /* previous MySQL version */
    if (MYSQL_VERSION_ID > table->s->mysql_version)
    {
      report_error(ER_COL_COUNT_DOESNT_MATCH_PLEASE_UPDATE,
                   ER(ER_COL_COUNT_DOESNT_MATCH_PLEASE_UPDATE),
                   table->alias.c_ptr(), table_def->count, table->s->fields,
                   (int) table->s->mysql_version, MYSQL_VERSION_ID);
      DBUG_RETURN(TRUE);
    }
    else if (MYSQL_VERSION_ID == table->s->mysql_version)
    {
      report_error(ER_COL_COUNT_DOESNT_MATCH_CORRUPTED,
                   ER(ER_COL_COUNT_DOESNT_MATCH_CORRUPTED),
                   table->alias.c_ptr(),
                   table_def->count, table->s->fields);
      DBUG_RETURN(TRUE);
    }
    /*
      Something has definitely changed, but we're running an older
      version of MySQL with new system tables.
      Let's check column definitions. If a column was added at
      the end of the table, then we don't care much since such change
      is backward compatible.
    */
  }
  char buffer[1024];
  for (i=0 ; i < table_def->count; i++, field_def++)
  {
    String sql_type(buffer, sizeof(buffer), system_charset_info);
    sql_type.length(0);
    /* Allocate min 256 characters at once */
    sql_type.extra_allocation(256);
    if (i < table->s->fields)
    {
      Field *field= table->field[i];

      if (strncmp(field->field_name, field_def->name.str,
                  field_def->name.length))
      {
        /*
          Name changes are not fatal, we use ordinal numbers to access columns.
          Still this can be a sign of a tampered table, output an error
          to the error log.
        */
        report_error(0, "Incorrect definition of table %s.%s: "
                     "expected column '%s' at position %d, found '%s'.",
                     table->s->db.str, table->alias.c_ptr(),
                     field_def->name.str, i,
                     field->field_name);
      }
      field->sql_type(sql_type);
      /*
        Generally, if column types don't match, then something is
        wrong.

        However, we only compare column definitions up to the
        length of the original definition, since we consider the
        following definitions compatible:

        1. DATETIME and DATETIM
        2. INT(11) and INT(11
        3. SET('one', 'two') and SET('one', 'two', 'more')

        For SETs or ENUMs, if the same prefix is there it's OK to
        add more elements - they will get higher ordinal numbers and
        the new table definition is backward compatible with the
        original one.
       */
      if (strncmp(sql_type.c_ptr_safe(), field_def->type.str,
                  field_def->type.length - 1))
      {
        report_error(0, "Incorrect definition of table %s.%s: "
                     "expected column '%s' at position %d to have type "
                     "%s, found type %s.", table->s->db.str,
                     table->alias.c_ptr(),
                     field_def->name.str, i, field_def->type.str,
                     sql_type.c_ptr_safe());
        error= TRUE;
      }
      else if (field_def->cset.str && !field->has_charset())
      {
        report_error(0, "Incorrect definition of table %s.%s: "
                     "expected the type of column '%s' at position %d "
                     "to have character set '%s' but the type has no "
                     "character set.", table->s->db.str,
                     table->alias.c_ptr(),
                     field_def->name.str, i, field_def->cset.str);
        error= TRUE;
      }
      else if (field_def->cset.str &&
               strcmp(field->charset()->csname, field_def->cset.str))
      {
        report_error(0, "Incorrect definition of table %s.%s: "
                     "expected the type of column '%s' at position %d "
                     "to have character set '%s' but found "
                     "character set '%s'.", table->s->db.str,
                     table->alias.c_ptr(),
                     field_def->name.str, i, field_def->cset.str,
                     field->charset()->csname);
        error= TRUE;
      }
    }
    else
    {
      report_error(0, "Incorrect definition of table %s.%s: "
                   "expected column '%s' at position %d to have type %s "
                   " but the column is not found.",
                   table->s->db.str, table->alias.c_ptr(),
                   field_def->name.str, i, field_def->type.str);
      error= TRUE;
    }
  }

  if (! error)
    table->s->table_field_def_cache= table_def;

  DBUG_RETURN(error);
}


/*
  Create Item_field for each column in the table.

  SYNPOSIS
    st_table::fill_item_list()
      item_list          a pointer to an empty list used to store items

  DESCRIPTION
    Create Item_field object for each column in the table and
    initialize it with the corresponding Field. New items are
    created in the current THD memory root.

  RETURN VALUE
    0                    success
    1                    out of memory
*/

bool st_table::fill_item_list(List<Item> *item_list) const
{
  /*
    All Item_field's created using a direct pointer to a field
    are fixed in Item_field constructor.
  */
  for (Field **ptr= field; *ptr; ptr++)
  {
    Item_field *item= new Item_field(*ptr);
    if (!item || item_list->push_back(item))
      return TRUE;
  }
  return FALSE;
}

/*
  Reset an existing list of Item_field items to point to the
  Fields of this table.

  SYNPOSIS
    st_table::fill_item_list()
      item_list          a non-empty list with Item_fields

  DESCRIPTION
    This is a counterpart of fill_item_list used to redirect
    Item_fields to the fields of a newly created table.
    The caller must ensure that number of items in the item_list
    is the same as the number of columns in the table.
*/

void st_table::reset_item_list(List<Item> *item_list) const
{
  List_iterator_fast<Item> it(*item_list);
  for (Field **ptr= field; *ptr; ptr++)
  {
    Item_field *item_field= (Item_field*) it++;
    DBUG_ASSERT(item_field != 0);
    item_field->reset_field(*ptr);
  }
}

/*
  calculate md5 of query

  SYNOPSIS
    TABLE_LIST::calc_md5()
    buffer	buffer for md5 writing
*/

void  TABLE_LIST::calc_md5(char *buffer)
{
  uchar digest[16];
  MY_MD5_HASH(digest, (uchar *) select_stmt.str, select_stmt.length);
  sprintf((char *) buffer,
	    "%02x%02x%02x%02x%02x%02x%02x%02x%02x%02x%02x%02x%02x%02x%02x%02x",
	    digest[0], digest[1], digest[2], digest[3],
	    digest[4], digest[5], digest[6], digest[7],
	    digest[8], digest[9], digest[10], digest[11],
	    digest[12], digest[13], digest[14], digest[15]);
}


/**
  @brief
  Create field translation for mergeable derived table/view.

  @param thd  Thread handle

  @details
  Create field translation for mergeable derived table/view.

  @return FALSE ok.
  @return TRUE an error occur.
*/

bool TABLE_LIST::create_field_translation(THD *thd)
{
  Item *item;
  Field_translator *transl;
  SELECT_LEX *select= get_single_select();
  List_iterator_fast<Item> it(select->item_list);
  uint field_count= 0;
  Query_arena *arena= thd->stmt_arena, backup;
  bool res= FALSE;

  if (thd->stmt_arena->is_conventional() ||
      thd->stmt_arena->is_stmt_prepare_or_first_sp_execute())
  {
    /* initialize lists */
    used_items.empty();
    persistent_used_items.empty();
  }
  else
  {
    /*
      Copy the list created by natural join procedure because the procedure
      will not be repeated.
    */
    used_items= persistent_used_items;
  }

  if (field_translation)
  {
    /*
      Update items in the field translation aftet view have been prepared.
      It's needed because some items in the select list, like IN subselects,
      might be substituted for optimized ones.
    */
    if (is_view() && get_unit()->prepared && !field_translation_updated)
    {
      while ((item= it++))
      {
        field_translation[field_count++].item= item;
      }
      field_translation_updated= TRUE;
    }

    return FALSE;
  }

  if (arena->is_conventional())
    arena= 0;                                   // For easier test
  else
    thd->set_n_backup_active_arena(arena, &backup);

  /* Create view fields translation table */

  if (!(transl=
        (Field_translator*)(thd->stmt_arena->
                            alloc(select->item_list.elements *
                                  sizeof(Field_translator)))))
  {
    res= TRUE;
    goto exit;
  }

  while ((item= it++))
  {
    transl[field_count].name= item->name;
    transl[field_count++].item= item;
  }
  field_translation= transl;
  field_translation_end= transl + field_count;

exit:
  if (arena)
    thd->restore_active_arena(arena, &backup);

  return res;
}


/**
  @brief
  Create field translation for mergeable derived table/view.

  @param thd  Thread handle

  @details
  Create field translation for mergeable derived table/view.

  @return FALSE ok.
  @return TRUE an error occur.
*/

bool TABLE_LIST::setup_underlying(THD *thd)
{
  DBUG_ENTER("TABLE_LIST::setup_underlying");

  if (!view || (!field_translation && merge_underlying_list))
  {
    SELECT_LEX *select= get_single_select();
    
    if (create_field_translation(thd))
      DBUG_RETURN(TRUE);

    /* full text function moving to current select */
    if (select->ftfunc_list->elements)
    {
      Item_func_match *ifm;
      SELECT_LEX *current_select= thd->lex->current_select;
      List_iterator_fast<Item_func_match>
        li(*(select_lex->ftfunc_list));
      while ((ifm= li++))
        current_select->ftfunc_list->push_front(ifm);
    }
  }
  DBUG_RETURN(FALSE);
}


/*
   Prepare where expression of derived table/view

  SYNOPSIS
    TABLE_LIST::prep_where()
    thd             - thread handler
    conds           - condition of this JOIN
    no_where_clause - do not build WHERE or ON outer qwery do not need it
                      (it is INSERT), we do not need conds if this flag is set

  NOTE: have to be called befor CHECK OPTION preparation, because it makes
  fix_fields for view WHERE clause

  RETURN
    FALSE - OK
    TRUE  - error
*/

bool TABLE_LIST::prep_where(THD *thd, Item **conds,
                               bool no_where_clause)
{
  DBUG_ENTER("TABLE_LIST::prep_where");
  bool res= FALSE;

  for (TABLE_LIST *tbl= merge_underlying_list; tbl; tbl= tbl->next_local)
  {
    if (tbl->is_view_or_derived() &&
        tbl->prep_where(thd, conds, no_where_clause))
    {
      DBUG_RETURN(TRUE);
    }
  }

  if (where)
  {
    if (where->fixed)
      where->update_used_tables();
    if (!where->fixed && where->fix_fields(thd, &where))
    {
      DBUG_RETURN(TRUE);
    }

    /*
      check that it is not VIEW in which we insert with INSERT SELECT
      (in this case we can't add view WHERE condition to main SELECT_LEX)
    */
    if (!no_where_clause && !where_processed)
    {
      TABLE_LIST *tbl= this;
      Query_arena *arena= thd->stmt_arena, backup;
      arena= thd->activate_stmt_arena_if_needed(&backup);  // For easier test

      /* Go up to join tree and try to find left join */
      for (; tbl; tbl= tbl->embedding)
      {
        if (tbl->outer_join)
        {
          /*
            Store WHERE condition to ON expression for outer join, because
            we can't use WHERE to correctly execute left joins on VIEWs and
            this expression will not be moved to WHERE condition (i.e. will
            be clean correctly for PS/SP)
          */
          tbl->on_expr= and_conds(tbl->on_expr,
                                  where->copy_andor_structure(thd));
          break;
        }
      }
      if (tbl == 0)
      {
        if (*conds && !(*conds)->fixed)
          res= (*conds)->fix_fields(thd, conds);
        if (!res)
          *conds= and_conds(*conds, where->copy_andor_structure(thd));
        if (*conds && !(*conds)->fixed && !res)
          res= (*conds)->fix_fields(thd, conds);
      }
      if (arena)
        thd->restore_active_arena(arena, &backup);
      where_processed= TRUE;
    }
  }

  DBUG_RETURN(res);
}

/**
  Check that table/view is updatable and if it has single
  underlying tables/views it is also updatable

  @return Result of the check.
*/

bool TABLE_LIST::single_table_updatable()
{
  if (!updatable)
    return false;
  if (view_tables && view_tables->elements == 1)
  {
    /*
      We need to check deeply only single table views. Multi-table views
      will be turned to multi-table updates and then checked by leaf tables
    */
    return view_tables->head()->single_table_updatable();
  }
  return true;
}


/*
  Merge ON expressions for a view

  SYNOPSIS
    merge_on_conds()
    thd             thread handle
    table           table for the VIEW
    is_cascaded     TRUE <=> merge ON expressions from underlying views

  DESCRIPTION
    This function returns the result of ANDing the ON expressions
    of the given view and all underlying views. The ON expressions
    of the underlying views are added only if is_cascaded is TRUE.

  RETURN
    Pointer to the built expression if there is any.
    Otherwise and in the case of a failure NULL is returned.
*/

static Item *
merge_on_conds(THD *thd, TABLE_LIST *table, bool is_cascaded)
{
  DBUG_ENTER("merge_on_conds");

  Item *cond= NULL;
  DBUG_PRINT("info", ("alias: %s", table->alias));
  if (table->on_expr)
    cond= table->on_expr->copy_andor_structure(thd);
  if (!table->view)
    DBUG_RETURN(cond);
  for (TABLE_LIST *tbl= (TABLE_LIST*)table->view->select_lex.table_list.first;
       tbl;
       tbl= tbl->next_local)
  {
    if (tbl->view && !is_cascaded)
      continue;
    cond= and_conds(cond, merge_on_conds(thd, tbl, is_cascaded));
  }
  DBUG_RETURN(cond);
}


/*
  Prepare check option expression of table

  SYNOPSIS
    TABLE_LIST::prep_check_option()
    thd             - thread handler
    check_opt_type  - WITH CHECK OPTION type (VIEW_CHECK_NONE,
                      VIEW_CHECK_LOCAL, VIEW_CHECK_CASCADED)
                      we use this parameter instead of direct check of
                      effective_with_check to change type of underlying
                      views to VIEW_CHECK_CASCADED if outer view have
                      such option and prevent processing of underlying
                      view check options if outer view have just
                      VIEW_CHECK_LOCAL option.

  NOTE
    This method builds check option condition to use it later on
    every call (usual execution or every SP/PS call).
    This method have to be called after WHERE preparation
    (TABLE_LIST::prep_where)

  RETURN
    FALSE - OK
    TRUE  - error
*/

bool TABLE_LIST::prep_check_option(THD *thd, uint8 check_opt_type)
{
  DBUG_ENTER("TABLE_LIST::prep_check_option");
  bool is_cascaded= check_opt_type == VIEW_CHECK_CASCADED;
  TABLE_LIST *merge_underlying_list= view->select_lex.get_table_list();
  for (TABLE_LIST *tbl= merge_underlying_list; tbl; tbl= tbl->next_local)
  {
    /* see comment of check_opt_type parameter */
    if (tbl->view && tbl->prep_check_option(thd, (is_cascaded ?
                                                  VIEW_CHECK_CASCADED :
                                                  VIEW_CHECK_NONE)))
      DBUG_RETURN(TRUE);
  }

  if (check_opt_type && !check_option_processed)
  {
    Query_arena *arena= thd->stmt_arena, backup;
    arena= thd->activate_stmt_arena_if_needed(&backup);  // For easier test

    if (where)
    {
      check_option= where->copy_andor_structure(thd);
    }
    if (is_cascaded)
    {
      for (TABLE_LIST *tbl= merge_underlying_list; tbl; tbl= tbl->next_local)
      {
        if (tbl->check_option)
          check_option= and_conds(check_option, tbl->check_option);
      }
    }
    check_option= and_conds(check_option,
                            merge_on_conds(thd, this, is_cascaded));

    if (arena)
      thd->restore_active_arena(arena, &backup);
    check_option_processed= TRUE;

  }

  if (check_option)
  {
    const char *save_where= thd->where;
    thd->where= "check option";
    if ((!check_option->fixed &&
         check_option->fix_fields(thd, &check_option)) ||
        check_option->check_cols(1))
    {
      DBUG_RETURN(TRUE);
    }
    thd->where= save_where;
  }
  DBUG_RETURN(FALSE);
}


/**
  Hide errors which show view underlying table information. 
  There are currently two mechanisms at work that handle errors for views,
  this one and a more general mechanism based on an Internal_error_handler,
  see Show_create_error_handler. The latter handles errors encountered during
  execution of SHOW CREATE VIEW, while the machanism using this method is
  handles SELECT from views. The two methods should not clash.

  @param[in,out]  thd     thread handler

  @pre This method can be called only if there is an error.
*/

void TABLE_LIST::hide_view_error(THD *thd)
{
  if (thd->killed || thd->get_internal_handler())
    return;
  /* Hide "Unknown column" or "Unknown function" error */
  DBUG_ASSERT(thd->is_error());

  if (thd->main_da.sql_errno() == ER_BAD_FIELD_ERROR ||
      thd->main_da.sql_errno() == ER_SP_DOES_NOT_EXIST ||
      thd->main_da.sql_errno() == ER_FUNC_INEXISTENT_NAME_COLLISION ||
      thd->main_da.sql_errno() == ER_PROCACCESS_DENIED_ERROR ||
      thd->main_da.sql_errno() == ER_COLUMNACCESS_DENIED_ERROR ||
      thd->main_da.sql_errno() == ER_TABLEACCESS_DENIED_ERROR ||
      thd->main_da.sql_errno() == ER_TABLE_NOT_LOCKED ||
      thd->main_da.sql_errno() == ER_NO_SUCH_TABLE)
  {
    TABLE_LIST *top= top_table();
    thd->clear_error();
    my_error(ER_VIEW_INVALID, MYF(0), top->view_db.str, top->view_name.str);
  }
  else if (thd->main_da.sql_errno() == ER_NO_DEFAULT_FOR_FIELD)
  {
    TABLE_LIST *top= top_table();
    thd->clear_error();
    // TODO: make correct error message
    my_error(ER_NO_DEFAULT_FOR_VIEW_FIELD, MYF(0),
             top->view_db.str, top->view_name.str);
  }
}


/*
  Find underlying base tables (TABLE_LIST) which represent given
  table_to_find (TABLE)

  SYNOPSIS
    TABLE_LIST::find_underlying_table()
    table_to_find table to find

  RETURN
    0  table is not found
    found table reference
*/

TABLE_LIST *TABLE_LIST::find_underlying_table(TABLE *table_to_find)
{
  /* is this real table and table which we are looking for? */
  if (table == table_to_find && view == 0)
    return this;
  if (!view)
    return 0;

  for (TABLE_LIST *tbl= view->select_lex.get_table_list();
       tbl;
       tbl= tbl->next_local)
  {
    TABLE_LIST *result;
    if ((result= tbl->find_underlying_table(table_to_find)))
      return result;
  }
  return 0;
}

/*
  cleanup items belonged to view fields translation table

  SYNOPSIS
    TABLE_LIST::cleanup_items()
*/

void TABLE_LIST::cleanup_items()
{
  if (!field_translation)
    return;

  for (Field_translator *transl= field_translation;
       transl < field_translation_end;
       transl++)
    transl->item->walk(&Item::cleanup_processor, 0, 0);
}


/*
  check CHECK OPTION condition

  SYNOPSIS
    TABLE_LIST::view_check_option()
    ignore_failure ignore check option fail

  RETURN
    VIEW_CHECK_OK     OK
    VIEW_CHECK_ERROR  FAILED
    VIEW_CHECK_SKIP   FAILED, but continue
*/

int TABLE_LIST::view_check_option(THD *thd, bool ignore_failure)
{
  if (check_option && check_option->val_int() == 0)
  {
    TABLE_LIST *main_view= top_table();
    if (ignore_failure)
    {
      push_warning_printf(thd, MYSQL_ERROR::WARN_LEVEL_ERROR,
                          ER_VIEW_CHECK_FAILED, ER(ER_VIEW_CHECK_FAILED),
                          main_view->view_db.str, main_view->view_name.str);
      return(VIEW_CHECK_SKIP);
    }
    my_error(ER_VIEW_CHECK_FAILED, MYF(0), main_view->view_db.str,
             main_view->view_name.str);
    return(VIEW_CHECK_ERROR);
  }
  return(VIEW_CHECK_OK);
}


/*
  Find table in underlying tables by mask and check that only this
  table belong to given mask

  SYNOPSIS
    TABLE_LIST::check_single_table()
    table_arg	reference on variable where to store found table
		(should be 0 on call, to find table, or point to table for
		unique test)
    map         bit mask of tables
    view_arg    view for which we are looking table

  RETURN
    FALSE table not found or found only one
    TRUE  found several tables
*/

bool TABLE_LIST::check_single_table(TABLE_LIST **table_arg,
                                       table_map map,
                                       TABLE_LIST *view_arg)
{
  if (!select_lex)
    return FALSE;
  DBUG_ASSERT(is_merged_derived());
  for (TABLE_LIST *tbl= get_single_select()->get_table_list();
       tbl;
       tbl= tbl->next_local)
  {
    /*
      Merged view has also temporary table attached (in 5.2 if it has table
      then it was real table), so we have filter such temporary tables out
      by checking that it is not merged view
    */
    if (tbl->table &&
        !(tbl->is_view() &&
          tbl->is_merged_derived()))
    {
      if (tbl->table->map & map)
      {
	if (*table_arg)
	  return TRUE;
        *table_arg= tbl;
        tbl->check_option= view_arg->check_option;
      }
    }
    else if (tbl->check_single_table(table_arg, map, view_arg))
      return TRUE;
  }
  return FALSE;
}


/*
  Set insert_values buffer

  SYNOPSIS
    set_insert_values()
    mem_root   memory pool for allocating

  RETURN
    FALSE - OK
    TRUE  - out of memory
*/

bool TABLE_LIST::set_insert_values(MEM_ROOT *mem_root)
{
  if (table)
  {
    if (!table->insert_values &&
        !(table->insert_values= (uchar *)alloc_root(mem_root,
                                                   table->s->rec_buff_length)))
      return TRUE;
  }
  else
  {
    DBUG_ASSERT(is_view_or_derived() && is_merged_derived());
    for (TABLE_LIST *tbl= (TABLE_LIST*)view->select_lex.table_list.first;
         tbl;
         tbl= tbl->next_local)
      if (tbl->set_insert_values(mem_root))
        return TRUE;
  }
  return FALSE;
}


/*
  Test if this is a leaf with respect to name resolution.

  SYNOPSIS
    TABLE_LIST::is_leaf_for_name_resolution()

  DESCRIPTION
    A table reference is a leaf with respect to name resolution if
    it is either a leaf node in a nested join tree (table, view,
    schema table, subquery), or an inner node that represents a
    NATURAL/USING join, or a nested join with materialized join
    columns.

  RETURN
    TRUE if a leaf, FALSE otherwise.
*/
bool TABLE_LIST::is_leaf_for_name_resolution()
{
  return (is_merged_derived() || is_natural_join || is_join_columns_complete ||
          !nested_join);
}


/*
  Retrieve the first (left-most) leaf in a nested join tree with
  respect to name resolution.

  SYNOPSIS
    TABLE_LIST::first_leaf_for_name_resolution()

  DESCRIPTION
    Given that 'this' is a nested table reference, recursively walk
    down the left-most children of 'this' until we reach a leaf
    table reference with respect to name resolution.

  IMPLEMENTATION
    The left-most child of a nested table reference is the last element
    in the list of children because the children are inserted in
    reverse order.

  RETURN
    If 'this' is a nested table reference - the left-most child of
      the tree rooted in 'this',
    else return 'this'
*/

TABLE_LIST *TABLE_LIST::first_leaf_for_name_resolution()
{
  TABLE_LIST *cur_table_ref;
  NESTED_JOIN *cur_nested_join;
  LINT_INIT(cur_table_ref);

  if (is_leaf_for_name_resolution())
    return this;
  DBUG_ASSERT(nested_join);

  for (cur_nested_join= nested_join;
       cur_nested_join;
       cur_nested_join= cur_table_ref->nested_join)
  {
    List_iterator_fast<TABLE_LIST> it(cur_nested_join->join_list);
    cur_table_ref= it++;
    /*
      If the current nested join is a RIGHT JOIN, the operands in
      'join_list' are in reverse order, thus the first operand is
      already at the front of the list. Otherwise the first operand
      is in the end of the list of join operands.
    */
    if (!(cur_table_ref->outer_join & JOIN_TYPE_RIGHT))
    {
      TABLE_LIST *next;
      while ((next= it++))
        cur_table_ref= next;
    }
    if (cur_table_ref->is_leaf_for_name_resolution())
      break;
  }
  return cur_table_ref;
}


/*
  Retrieve the last (right-most) leaf in a nested join tree with
  respect to name resolution.

  SYNOPSIS
    TABLE_LIST::last_leaf_for_name_resolution()

  DESCRIPTION
    Given that 'this' is a nested table reference, recursively walk
    down the right-most children of 'this' until we reach a leaf
    table reference with respect to name resolution.

  IMPLEMENTATION
    The right-most child of a nested table reference is the first
    element in the list of children because the children are inserted
    in reverse order.

  RETURN
    - If 'this' is a nested table reference - the right-most child of
      the tree rooted in 'this',
    - else - 'this'
*/

TABLE_LIST *TABLE_LIST::last_leaf_for_name_resolution()
{
  TABLE_LIST *cur_table_ref= this;
  NESTED_JOIN *cur_nested_join;

  if (is_leaf_for_name_resolution())
    return this;
  DBUG_ASSERT(nested_join);

  for (cur_nested_join= nested_join;
       cur_nested_join;
       cur_nested_join= cur_table_ref->nested_join)
  {
    cur_table_ref= cur_nested_join->join_list.head();
    /*
      If the current nested is a RIGHT JOIN, the operands in
      'join_list' are in reverse order, thus the last operand is in the
      end of the list.
    */
    if ((cur_table_ref->outer_join & JOIN_TYPE_RIGHT))
    {
      List_iterator_fast<TABLE_LIST> it(cur_nested_join->join_list);
      TABLE_LIST *next;
      cur_table_ref= it++;
      while ((next= it++))
        cur_table_ref= next;
    }
    if (cur_table_ref->is_leaf_for_name_resolution())
      break;
  }
  return cur_table_ref;
}


/*
  Register access mode which we need for underlying tables

  SYNOPSIS
    register_want_access()
    want_access          Acess which we require
*/

void TABLE_LIST::register_want_access(ulong want_access)
{
  /* Remove SHOW_VIEW_ACL, because it will be checked during making view */
  want_access&= ~SHOW_VIEW_ACL;
  if (belong_to_view)
  {
    grant.want_privilege= want_access;
    if (table)
      table->grant.want_privilege= want_access;
  }
  if (!view)
    return;
  for (TABLE_LIST *tbl= view->select_lex.get_table_list();
       tbl;
       tbl= tbl->next_local)
    tbl->register_want_access(want_access);
}


/*
  Load security context information for this view

  SYNOPSIS
    TABLE_LIST::prepare_view_securety_context()
    thd                  [in] thread handler

  RETURN
    FALSE  OK
    TRUE   Error
*/

#ifndef NO_EMBEDDED_ACCESS_CHECKS
bool TABLE_LIST::prepare_view_securety_context(THD *thd)
{
  DBUG_ENTER("TABLE_LIST::prepare_view_securety_context");
  DBUG_PRINT("enter", ("table: %s", alias));

  DBUG_ASSERT(!prelocking_placeholder && view);
  if (view_suid)
  {
    DBUG_PRINT("info", ("This table is suid view => load contest"));
    DBUG_ASSERT(view && view_sctx);
    if (acl_getroot(view_sctx, definer.user.str, definer.host.str,
                                definer.host.str, thd->db))
    {
      if ((thd->lex->sql_command == SQLCOM_SHOW_CREATE) ||
          (thd->lex->sql_command == SQLCOM_SHOW_FIELDS))
      {
        push_warning_printf(thd, MYSQL_ERROR::WARN_LEVEL_NOTE, 
                            ER_NO_SUCH_USER, 
                            ER(ER_NO_SUCH_USER),
                            definer.user.str, definer.host.str);
      }
      else
      {
        if (thd->security_ctx->master_access & SUPER_ACL)
        {
          my_error(ER_NO_SUCH_USER, MYF(0), definer.user.str, definer.host.str);

        }
        else
        {
           my_error(ER_ACCESS_DENIED_ERROR, MYF(0),
                    thd->security_ctx->priv_user,
                    thd->security_ctx->priv_host,
                    (thd->password ?  ER(ER_YES) : ER(ER_NO)));
        }
        DBUG_RETURN(TRUE);
      }
    }
  }
  DBUG_RETURN(FALSE);
}
#endif


/*
  Find security context of current view

  SYNOPSIS
    TABLE_LIST::find_view_security_context()
    thd                  [in] thread handler

*/

#ifndef NO_EMBEDDED_ACCESS_CHECKS
Security_context *TABLE_LIST::find_view_security_context(THD *thd)
{
  Security_context *sctx;
  TABLE_LIST *upper_view= this;
  DBUG_ENTER("TABLE_LIST::find_view_security_context");

  DBUG_ASSERT(view);
  while (upper_view && !upper_view->view_suid)
  {
    DBUG_ASSERT(!upper_view->prelocking_placeholder);
    upper_view= upper_view->referencing_view;
  }
  if (upper_view)
  {
    DBUG_PRINT("info", ("Securety context of view %s will be used",
                        upper_view->alias));
    sctx= upper_view->view_sctx;
    DBUG_ASSERT(sctx);
  }
  else
  {
    DBUG_PRINT("info", ("Current global context will be used"));
    sctx= thd->security_ctx;
  }
  DBUG_RETURN(sctx);
}
#endif


/*
  Prepare security context and load underlying tables priveleges for view

  SYNOPSIS
    TABLE_LIST::prepare_security()
    thd                  [in] thread handler

  RETURN
    FALSE  OK
    TRUE   Error
*/

bool TABLE_LIST::prepare_security(THD *thd)
{
  List_iterator_fast<TABLE_LIST> tb(*view_tables);
  TABLE_LIST *tbl;
  DBUG_ENTER("TABLE_LIST::prepare_security");
#ifndef NO_EMBEDDED_ACCESS_CHECKS
  Security_context *save_security_ctx= thd->security_ctx;

  DBUG_ASSERT(!prelocking_placeholder);
  if (prepare_view_securety_context(thd))
    DBUG_RETURN(TRUE);
  thd->security_ctx= find_view_security_context(thd);
  while ((tbl= tb++))
  {
    DBUG_ASSERT(tbl->referencing_view);
    char *local_db, *local_table_name;
    if (tbl->view)
    {
      local_db= tbl->view_db.str;
      local_table_name= tbl->view_name.str;
    }
    else
    {
      local_db= tbl->db;
      local_table_name= tbl->table_name;
    }
    fill_effective_table_privileges(thd, &tbl->grant, local_db,
                                    local_table_name);
    if (tbl->table)
      tbl->table->grant= grant;
  }
  thd->security_ctx= save_security_ctx;
#else
  while ((tbl= tb++))
    tbl->grant.privilege= ~NO_ACCESS;
#endif
  DBUG_RETURN(FALSE);
}

#ifndef DBUG_OFF
void TABLE_LIST::set_check_merged()
{
  DBUG_ASSERT(derived);
  /*
    It is not simple to check all, but at least this should be checked:
    this select is not excluded or the exclusion came from above.
  */
  DBUG_ASSERT(!derived->first_select()->exclude_from_table_unique_test ||
              derived->outer_select()->
              exclude_from_table_unique_test);
}
#endif

void TABLE_LIST::set_check_materialized()
{
  DBUG_ASSERT(derived);
  if (!derived->first_select()->exclude_from_table_unique_test)
    derived->set_unique_exclude();
  else
  {
    /*
      The subtree should be already excluded
    */
    DBUG_ASSERT(!derived->first_select()->first_inner_unit() ||
                derived->first_select()->first_inner_unit()->first_select()->
                exclude_from_table_unique_test);
  }
}

TABLE *TABLE_LIST::get_real_join_table()
{
  TABLE_LIST *tbl= this;
  while (tbl->table == NULL || tbl->table->reginfo.join_tab == NULL)
  {
    if (tbl->view == NULL && tbl->derived == NULL)
      break;
    /* we do not support merging of union yet */
    DBUG_ASSERT(tbl->view == NULL ||
               tbl->view->select_lex.next_select() == NULL);
    DBUG_ASSERT(tbl->derived == NULL ||
               tbl->derived->first_select()->next_select() == NULL);

    {
      List_iterator_fast<TABLE_LIST> ti;
      {
        List_iterator_fast<TABLE_LIST>
          ti(tbl->view != NULL ?
             tbl->view->select_lex.top_join_list :
             tbl->derived->first_select()->top_join_list);
        for (;;)
        {
          tbl= NULL;
          /*
            Find left table in outer join on this level
            (the list is reverted).
          */
          for (TABLE_LIST *t= ti++; t; t= ti++)
            tbl= t;
          /*
            It is impossible that the list is empty
            so tbl can't be NULL after above loop.
          */
          if (!tbl->nested_join)
            break;
          /* go deeper if we've found nested join */
          ti= tbl->nested_join->join_list;
        }
      }
    }
  }

  return tbl->table;
}


Natural_join_column::Natural_join_column(Field_translator *field_param,
                                         TABLE_LIST *tab)
{
  DBUG_ASSERT(tab->field_translation);
  view_field= field_param;
  table_field= NULL;
  table_ref= tab;
  is_common= FALSE;
}


Natural_join_column::Natural_join_column(Item_field *field_param,
                                         TABLE_LIST *tab)
{
  DBUG_ASSERT(tab->table == field_param->field->table);
  table_field= field_param;
  view_field= NULL;
  table_ref= tab;
  is_common= FALSE;
}


const char *Natural_join_column::name()
{
  if (view_field)
  {
    DBUG_ASSERT(table_field == NULL);
    return view_field->name;
  }

  return table_field->field_name;
}


Item *Natural_join_column::create_item(THD *thd)
{
  if (view_field)
  {
    DBUG_ASSERT(table_field == NULL);
    return create_view_field(thd, table_ref, &view_field->item,
                             view_field->name);
  }
  return table_field;
}


Field *Natural_join_column::field()
{
  if (view_field)
  {
    DBUG_ASSERT(table_field == NULL);
    return NULL;
  }
  return table_field->field;
}


const char *Natural_join_column::table_name()
{
  DBUG_ASSERT(table_ref);
  return table_ref->alias;
}


const char *Natural_join_column::db_name()
{
  if (view_field)
    return table_ref->view_db.str;

  /*
    Test that TABLE_LIST::db is the same as st_table_share::db to
    ensure consistency. An exception are I_S schema tables, which
    are inconsistent in this respect.
  */
  DBUG_ASSERT(!strcmp(table_ref->db,
                      table_ref->table->s->db.str) ||
              (table_ref->schema_table &&
               table_ref->table->s->db.str[0] == 0) ||
               table_ref->is_materialized_derived());
  return table_ref->db;
}


GRANT_INFO *Natural_join_column::grant()
{
/*  if (view_field)
    return &(table_ref->grant);
  return &(table_ref->table->grant);*/
  /*
    Have to check algorithm because merged derived also has
    field_translation.
  */
//if (table_ref->effective_algorithm == DTYPE_ALGORITHM_MERGE)
  if (table_ref->is_merged_derived())
    return &(table_ref->grant);
  return &(table_ref->table->grant);
}


void Field_iterator_view::set(TABLE_LIST *table)
{
  DBUG_ASSERT(table->field_translation);
  view= table;
  ptr= table->field_translation;
  array_end= table->field_translation_end;
}


const char *Field_iterator_table::name()
{
  return (*ptr)->field_name;
}


Item *Field_iterator_table::create_item(THD *thd)
{
  SELECT_LEX *select= thd->lex->current_select;

  Item_field *item= new Item_field(thd, &select->context, *ptr);
  if (item && thd->variables.sql_mode & MODE_ONLY_FULL_GROUP_BY &&
      !thd->lex->in_sum_func && select->cur_pos_in_select_list != UNDEF_POS)
  {
    select->non_agg_fields.push_back(item);
    item->marker= select->cur_pos_in_select_list;
    select->set_non_agg_field_used(true);
  }
  return item;
}


const char *Field_iterator_view::name()
{
  return ptr->name;
}


Item *Field_iterator_view::create_item(THD *thd)
{
  return create_view_field(thd, view, &ptr->item, ptr->name);
}

Item *create_view_field(THD *thd, TABLE_LIST *view, Item **field_ref,
                        const char *name)
{
  bool save_wrapper= thd->lex->select_lex.no_wrap_view_item;
  Item *field= *field_ref;
  DBUG_ENTER("create_view_field");

  if (view->schema_table_reformed)
  {
    /*
      Translation table items are always Item_fields and already fixed
      ('mysql_schema_table' function). So we can return directly the
      field. This case happens only for 'show & where' commands.
    */
    DBUG_ASSERT(field && field->fixed);
    DBUG_RETURN(field);
  }

  DBUG_ASSERT(field);
  thd->lex->current_select->no_wrap_view_item= TRUE;
  if (!field->fixed)
  {
    if (field->fix_fields(thd, field_ref))
    {
      thd->lex->current_select->no_wrap_view_item= save_wrapper;
      DBUG_RETURN(0);
    }
    field= *field_ref;
  }
  thd->lex->current_select->no_wrap_view_item= save_wrapper;
  if (save_wrapper)
  {
    DBUG_RETURN(field);
  }
  Item *item= new Item_direct_view_ref(&view->view->select_lex.context,
                                       field_ref, view->alias,
                                       name, view);
  /*
    Force creation of nullable item for the result tmp table for outer joined
    views/derived tables.
  */
  if (view->table && view->table->maybe_null)
    item->maybe_null= TRUE;
  /* Save item in case we will need to fall back to materialization. */
  view->used_items.push_front(item);
  DBUG_RETURN(item);
}


void Field_iterator_natural_join::set(TABLE_LIST *table_ref)
{
  DBUG_ASSERT(table_ref->join_columns);
  column_ref_it.init(*(table_ref->join_columns));
  cur_column_ref= column_ref_it++;
}


void Field_iterator_natural_join::next()
{
  cur_column_ref= column_ref_it++;
  DBUG_ASSERT(!cur_column_ref || ! cur_column_ref->table_field ||
              cur_column_ref->table_ref->table ==
              cur_column_ref->table_field->field->table);
}


void Field_iterator_table_ref::set_field_iterator()
{
  DBUG_ENTER("Field_iterator_table_ref::set_field_iterator");
  /*
    If the table reference we are iterating over is a natural join, or it is
    an operand of a natural join, and TABLE_LIST::join_columns contains all
    the columns of the join operand, then we pick the columns from
    TABLE_LIST::join_columns, instead of the  orginial container of the
    columns of the join operator.
  */
  if (table_ref->is_join_columns_complete)
  {
    /* Necesary, but insufficient conditions. */
    DBUG_ASSERT(table_ref->is_natural_join ||
                table_ref->nested_join ||
                (table_ref->join_columns &&
                 /* This is a merge view. */
                 ((table_ref->field_translation &&
                   table_ref->join_columns->elements ==
                   (ulong)(table_ref->field_translation_end -
                           table_ref->field_translation)) ||
                  /* This is stored table or a tmptable view. */
                  (!table_ref->field_translation &&
                   table_ref->join_columns->elements ==
                   table_ref->table->s->fields))));
    field_it= &natural_join_it;
    DBUG_PRINT("info",("field_it for '%s' is Field_iterator_natural_join",
                       table_ref->alias));
  }
  /* This is a merge view, so use field_translation. */
  else if (table_ref->field_translation)
  {
    DBUG_ASSERT(table_ref->is_merged_derived());
    field_it= &view_field_it;
    DBUG_PRINT("info", ("field_it for '%s' is Field_iterator_view",
                        table_ref->alias));
  }
  /* This is a base table or stored view. */
  else
  {
    DBUG_ASSERT(table_ref->table || table_ref->view);
    field_it= &table_field_it;
    DBUG_PRINT("info", ("field_it for '%s' is Field_iterator_table",
                        table_ref->alias));
  }
  field_it->set(table_ref);
  DBUG_VOID_RETURN;
}


void Field_iterator_table_ref::set(TABLE_LIST *table)
{
  DBUG_ASSERT(table);
  first_leaf= table->first_leaf_for_name_resolution();
  last_leaf=  table->last_leaf_for_name_resolution();
  DBUG_ASSERT(first_leaf && last_leaf);
  table_ref= first_leaf;
  set_field_iterator();
}


void Field_iterator_table_ref::next()
{
  /* Move to the next field in the current table reference. */
  field_it->next();
  /*
    If all fields of the current table reference are exhausted, move to
    the next leaf table reference.
  */
  if (field_it->end_of_fields() && table_ref != last_leaf)
  {
    table_ref= table_ref->next_name_resolution_table;
    DBUG_ASSERT(table_ref);
    set_field_iterator();
  }
}


const char *Field_iterator_table_ref::get_table_name()
{
  if (table_ref->view)
    return table_ref->view_name.str;
  else if (table_ref->is_natural_join)
    return natural_join_it.column_ref()->table_name();

  DBUG_ASSERT(!strcmp(table_ref->table_name,
                      table_ref->table->s->table_name.str));
  return table_ref->table_name;
}


const char *Field_iterator_table_ref::get_db_name()
{
  if (table_ref->view)
    return table_ref->view_db.str;
  else if (table_ref->is_natural_join)
    return natural_join_it.column_ref()->db_name();

  /*
    Test that TABLE_LIST::db is the same as st_table_share::db to
    ensure consistency. An exception are I_S schema tables, which
    are inconsistent in this respect.
  */
  DBUG_ASSERT(!strcmp(table_ref->db, table_ref->table->s->db.str) ||
              (table_ref->schema_table &&
               table_ref->table->s->db.str[0] == 0));

  return table_ref->db;
}


GRANT_INFO *Field_iterator_table_ref::grant()
{
  if (table_ref->view)
    return &(table_ref->grant);
  else if (table_ref->is_natural_join)
    return natural_join_it.column_ref()->grant();
  return &(table_ref->table->grant);
}


/*
  Create new or return existing column reference to a column of a
  natural/using join.

  SYNOPSIS
    Field_iterator_table_ref::get_or_create_column_ref()
    parent_table_ref  the parent table reference over which the
                      iterator is iterating

  DESCRIPTION
    Create a new natural join column for the current field of the
    iterator if no such column was created, or return an already
    created natural join column. The former happens for base tables or
    views, and the latter for natural/using joins. If a new field is
    created, then the field is added to 'parent_table_ref' if it is
    given, or to the original table referene of the field if
    parent_table_ref == NULL.

  NOTES
    This method is designed so that when a Field_iterator_table_ref
    walks through the fields of a table reference, all its fields
    are created and stored as follows:
    - If the table reference being iterated is a stored table, view or
      natural/using join, store all natural join columns in a list
      attached to that table reference.
    - If the table reference being iterated is a nested join that is
      not natural/using join, then do not materialize its result
      fields. This is OK because for such table references
      Field_iterator_table_ref iterates over the fields of the nested
      table references (recursively). In this way we avoid the storage
      of unnecessay copies of result columns of nested joins.

  RETURN
    #     Pointer to a column of a natural join (or its operand)
    NULL  No memory to allocate the column
*/

Natural_join_column *
Field_iterator_table_ref::get_or_create_column_ref(THD *thd, TABLE_LIST *parent_table_ref)
{
  Natural_join_column *nj_col;
  bool is_created= TRUE;
  uint field_count;
  TABLE_LIST *add_table_ref= parent_table_ref ?
                             parent_table_ref : table_ref;
  LINT_INIT(field_count);

  if (field_it == &table_field_it)
  {
    /* The field belongs to a stored table. */
    Field *tmp_field= table_field_it.field();
    Item_field *tmp_item=
      new Item_field(thd, &thd->lex->current_select->context, tmp_field);
    if (!tmp_item)
      return NULL;
    nj_col= new Natural_join_column(tmp_item, table_ref);
    field_count= table_ref->table->s->fields;
  }
  else if (field_it == &view_field_it)
  {
    /* The field belongs to a merge view or information schema table. */
    Field_translator *translated_field= view_field_it.field_translator();
    nj_col= new Natural_join_column(translated_field, table_ref);
    field_count= table_ref->field_translation_end -
                 table_ref->field_translation;
  }
  else
  {
    /*
      The field belongs to a NATURAL join, therefore the column reference was
      already created via one of the two constructor calls above. In this case
      we just return the already created column reference.
    */
    DBUG_ASSERT(table_ref->is_join_columns_complete);
    is_created= FALSE;
    nj_col= natural_join_it.column_ref();
    DBUG_ASSERT(nj_col);
  }
  DBUG_ASSERT(!nj_col->table_field ||
              nj_col->table_ref->table == nj_col->table_field->field->table);

  /*
    If the natural join column was just created add it to the list of
    natural join columns of either 'parent_table_ref' or to the table
    reference that directly contains the original field.
  */
  if (is_created)
  {
    /* Make sure not all columns were materialized. */
    DBUG_ASSERT(!add_table_ref->is_join_columns_complete);
    if (!add_table_ref->join_columns)
    {
      /* Create a list of natural join columns on demand. */
      if (!(add_table_ref->join_columns= new List<Natural_join_column>))
        return NULL;
      add_table_ref->is_join_columns_complete= FALSE;
    }
    add_table_ref->join_columns->push_back(nj_col);
    /*
      If new fields are added to their original table reference, mark if
      all fields were added. We do it here as the caller has no easy way
      of knowing when to do it.
      If the fields are being added to parent_table_ref, then the caller
      must take care to mark when all fields are created/added.
    */
    if (!parent_table_ref &&
        add_table_ref->join_columns->elements == field_count)
      add_table_ref->is_join_columns_complete= TRUE;
  }

  return nj_col;
}


/*
  Return an existing reference to a column of a natural/using join.

  SYNOPSIS
    Field_iterator_table_ref::get_natural_column_ref()

  DESCRIPTION
    The method should be called in contexts where it is expected that
    all natural join columns are already created, and that the column
    being retrieved is a Natural_join_column.

  RETURN
    #     Pointer to a column of a natural join (or its operand)
    NULL  No memory to allocate the column
*/

Natural_join_column *
Field_iterator_table_ref::get_natural_column_ref()
{
  Natural_join_column *nj_col;

  DBUG_ASSERT(field_it == &natural_join_it);
  /*
    The field belongs to a NATURAL join, therefore the column reference was
    already created via one of the two constructor calls above. In this case
    we just return the already created column reference.
  */
  nj_col= natural_join_it.column_ref();
  DBUG_ASSERT(nj_col &&
              (!nj_col->table_field ||
               nj_col->table_ref->table == nj_col->table_field->field->table));
  return nj_col;
}

/*****************************************************************************
  Functions to handle column usage bitmaps (read_set, write_set etc...)
*****************************************************************************/

/* Reset all columns bitmaps */

void st_table::clear_column_bitmaps()
{
  /*
    Reset column read/write usage. It's identical to:
    bitmap_clear_all(&table->def_read_set);
    bitmap_clear_all(&table->def_write_set);
    bitmap_clear_all(&table->def_vcol_set);
  */
  bzero((char*) def_read_set.bitmap, s->column_bitmap_size*3);
  column_bitmaps_set(&def_read_set, &def_write_set, &def_vcol_set);
}


/*
  Tell handler we are going to call position() and rnd_pos() later.
  
  NOTES:
  This is needed for handlers that uses the primary key to find the
  row. In this case we have to extend the read bitmap with the primary
  key fields.
*/

void st_table::prepare_for_position()
{
  DBUG_ENTER("st_table::prepare_for_position");

  if ((file->ha_table_flags() & HA_PRIMARY_KEY_IN_READ_INDEX) &&
      s->primary_key < MAX_KEY)
  {
    mark_columns_used_by_index_no_reset(s->primary_key, read_set);
    /* signal change */
    file->column_bitmaps_signal();
  }
  DBUG_VOID_RETURN;
}


/*
  Mark that only fields from one key is used

  NOTE:
    This changes the bitmap to use the tmp bitmap
    After this, you can't access any other columns in the table until
    bitmaps are reset, for example with st_table::clear_column_bitmaps()
    or st_table::restore_column_maps_after_mark_index()
*/

void st_table::mark_columns_used_by_index(uint index)
{
  MY_BITMAP *bitmap= &tmp_set;
  DBUG_ENTER("st_table::mark_columns_used_by_index");

  enable_keyread();
  bitmap_clear_all(bitmap);
  mark_columns_used_by_index_no_reset(index, bitmap);
  column_bitmaps_set(bitmap, bitmap);
  DBUG_VOID_RETURN;
}


/*
  Add fields used by a specified index to the table's read_set.

  NOTE:
    The original state can be restored with
    restore_column_maps_after_mark_index().
*/

void st_table::add_read_columns_used_by_index(uint index)
{
  MY_BITMAP *bitmap= &tmp_set;
  DBUG_ENTER("st_table::add_read_columns_used_by_index");

  enable_keyread();
  bitmap_copy(bitmap, read_set);
  mark_columns_used_by_index_no_reset(index, bitmap);
  column_bitmaps_set(bitmap, write_set);
  DBUG_VOID_RETURN;
}


/*
  Restore to use normal column maps after key read

  NOTES
    This reverse the change done by mark_columns_used_by_index

  WARNING
    For this to work, one must have the normal table maps in place
    when calling mark_columns_used_by_index
*/

void st_table::restore_column_maps_after_mark_index()
{
  DBUG_ENTER("st_table::restore_column_maps_after_mark_index");

  disable_keyread();
  default_column_bitmaps();
  file->column_bitmaps_signal();
  DBUG_VOID_RETURN;
}


/*
  mark columns used by key, but don't reset other fields
*/

void st_table::mark_columns_used_by_index_no_reset(uint index,
                                                   MY_BITMAP *bitmap)
{
  KEY_PART_INFO *key_part= key_info[index].key_part;
  KEY_PART_INFO *key_part_end= (key_part +
                                key_info[index].key_parts);
  for (;key_part != key_part_end; key_part++)
  {
    bitmap_set_bit(bitmap, key_part->fieldnr-1);
    if (key_part->field->vcol_info &&
        key_part->field->vcol_info->expr_item)
      key_part->field->vcol_info->
               expr_item->walk(&Item::register_field_in_bitmap, 
                               1, (uchar *) bitmap);
  }
}


/*
  Mark auto-increment fields as used fields in both read and write maps

  NOTES
    This is needed in insert & update as the auto-increment field is
    always set and sometimes read.
*/

void st_table::mark_auto_increment_column()
{
  DBUG_ASSERT(found_next_number_field);
  /*
    We must set bit in read set as update_auto_increment() is using the
    store() to check overflow of auto_increment values
  */
  bitmap_set_bit(read_set, found_next_number_field->field_index);
  bitmap_set_bit(write_set, found_next_number_field->field_index);
  if (s->next_number_keypart)
    mark_columns_used_by_index_no_reset(s->next_number_index, read_set);
  file->column_bitmaps_signal();
}


/*
  Mark columns needed for doing an delete of a row

  DESCRIPTON
    Some table engines don't have a cursor on the retrieve rows
    so they need either to use the primary key or all columns to
    be able to delete a row.

    If the engine needs this, the function works as follows:
    - If primary key exits, mark the primary key columns to be read.
    - If not, mark all columns to be read

    If the engine has HA_REQUIRES_KEY_COLUMNS_FOR_DELETE, we will
    mark all key columns as 'to-be-read'. This allows the engine to
    loop over the given record to find all keys and doesn't have to
    retrieve the row again.
*/

void st_table::mark_columns_needed_for_delete()
{
  if (triggers)
    triggers->mark_fields_used(TRG_EVENT_DELETE);
  if (file->ha_table_flags() & HA_REQUIRES_KEY_COLUMNS_FOR_DELETE)
  {
    Field **reg_field;
    for (reg_field= field ; *reg_field ; reg_field++)
    {
      if ((*reg_field)->flags & PART_KEY_FLAG)
        bitmap_set_bit(read_set, (*reg_field)->field_index);
    }
    file->column_bitmaps_signal();
  }
  if (file->ha_table_flags() & HA_PRIMARY_KEY_REQUIRED_FOR_DELETE)
  {
    /*
      If the handler has no cursor capabilites, we have to read either
      the primary key, the hidden primary key or all columns to be
      able to do an delete
    */
    if (s->primary_key == MAX_KEY)
      file->use_hidden_primary_key();
    else
    {
      mark_columns_used_by_index_no_reset(s->primary_key, read_set);
      file->column_bitmaps_signal();
    }
  }
}


/*
  Mark columns needed for doing an update of a row

  DESCRIPTON
    Some engines needs to have all columns in an update (to be able to
    build a complete row). If this is the case, we mark all not
    updated columns to be read.

    If this is no the case, we do like in the delete case and mark
    if neeed, either the primary key column or all columns to be read.
    (see mark_columns_needed_for_delete() for details)

    If the engine has HA_REQUIRES_KEY_COLUMNS_FOR_DELETE, we will
    mark all USED key columns as 'to-be-read'. This allows the engine to
    loop over the given record to find all changed keys and doesn't have to
    retrieve the row again.
*/

void st_table::mark_columns_needed_for_update()
{
  DBUG_ENTER("mark_columns_needed_for_update");
  if (triggers)
    triggers->mark_fields_used(TRG_EVENT_UPDATE);
  if (file->ha_table_flags() & HA_REQUIRES_KEY_COLUMNS_FOR_DELETE)
  {
    /* Mark all used key columns for read */
    Field **reg_field;
    for (reg_field= field ; *reg_field ; reg_field++)
    {
      /* Merge keys is all keys that had a column refered to in the query */
      if (merge_keys.is_overlapping((*reg_field)->part_of_key))
        bitmap_set_bit(read_set, (*reg_field)->field_index);
    }
    file->column_bitmaps_signal();
  }
  if (file->ha_table_flags() & HA_PRIMARY_KEY_REQUIRED_FOR_DELETE)
  {
    /*
      If the handler has no cursor capabilites, we have to read either
      the primary key, the hidden primary key or all columns to be
      able to do an update
    */
    if (s->primary_key == MAX_KEY)
      file->use_hidden_primary_key();
    else
    {
      mark_columns_used_by_index_no_reset(s->primary_key, read_set);
      file->column_bitmaps_signal();
    }
  }
  /* Mark all virtual columns needed for update */
  mark_virtual_columns_for_write(FALSE);
  DBUG_VOID_RETURN;
}


/*
  Mark columns the handler needs for doing an insert

  For now, this is used to mark fields used by the trigger
  as changed.
*/

void st_table::mark_columns_needed_for_insert()
{
  if (triggers)
  {
    /*
      We don't need to mark columns which are used by ON DELETE and
      ON UPDATE triggers, which may be invoked in case of REPLACE or
      INSERT ... ON DUPLICATE KEY UPDATE, since before doing actual
      row replacement or update write_record() will mark all table
      fields as used.
    */
    triggers->mark_fields_used(TRG_EVENT_INSERT);
  }
  if (found_next_number_field)
    mark_auto_increment_column();
  /* Mark virtual columns for insert */
  mark_virtual_columns_for_write(TRUE);
}


/*
   @brief Mark a column as virtual used by the query

   @param field           the field for the column to be marked

   @details
     The function marks the column for 'field' as virtual (computed)
     in the bitmap vcol_set.
     If the column is marked for the first time the expression to compute
     the column is traversed and all columns that are occurred there are
     marked in the read_set of the table.

   @retval
     TRUE       if column is marked for the first time
   @retval
     FALSE      otherwise
*/

bool st_table::mark_virtual_col(Field *field)
{
  bool res;
  DBUG_ASSERT(field->vcol_info);
  if (!(res= bitmap_fast_test_and_set(vcol_set, field->field_index)))
  {
    Item *vcol_item= field->vcol_info->expr_item;
    DBUG_ASSERT(vcol_item);
    vcol_item->walk(&Item::register_field_in_read_map, 1, (uchar *) 0);
  }
  return res;
}


/* 
  @brief Mark virtual columns for update/insert commands
    
  @param insert_fl    <-> virtual columns are marked for insert command 

  @details
    The function marks virtual columns used in a update/insert commands
    in the vcol_set bitmap.
    For an insert command a virtual column is always marked in write_set if
    it is a stored column.
    If a virtual column is from  write_set it is always marked in vcol_set.
    If a stored virtual column is not from write_set but it is computed
    through columns from write_set it is also marked in vcol_set, and,
    besides, it is added to write_set. 

  @return       void

  @note
    Let table t1 have columns a,b,c and let column c be a stored virtual 
    column computed through columns a and b. Then for the query
      UPDATE t1 SET a=1
    column c will be placed into vcol_set and into write_set while
    column b will be placed into read_set.
    If column c was a virtual column, but not a stored virtual column
    then it would not be added to any of the sets. Column b would not
    be added to read_set either.           
*/

void st_table::mark_virtual_columns_for_write(bool insert_fl)
{
  Field **vfield_ptr, *tmp_vfield;
  bool bitmap_updated= FALSE;

  if (!vfield)
    return;

  if (!vfield)
    return;

  for (vfield_ptr= vfield; *vfield_ptr; vfield_ptr++)
  {
    tmp_vfield= *vfield_ptr;
    if (bitmap_is_set(write_set, tmp_vfield->field_index))
      bitmap_updated= mark_virtual_col(tmp_vfield);
    else if (tmp_vfield->stored_in_db)
    {
      bool mark_fl= insert_fl;
      if (!mark_fl)
      {
        MY_BITMAP *save_read_set;
        Item *vcol_item= tmp_vfield->vcol_info->expr_item;
        DBUG_ASSERT(vcol_item);
        bitmap_clear_all(&tmp_set);
        save_read_set= read_set;
        read_set= &tmp_set;
        vcol_item->walk(&Item::register_field_in_read_map, 1, (uchar *) 0);
        read_set= save_read_set;
        bitmap_intersect(&tmp_set, write_set);
        mark_fl= !bitmap_is_clear_all(&tmp_set);
      }
      if (mark_fl)
      {
        bitmap_set_bit(write_set, tmp_vfield->field_index);
        mark_virtual_col(tmp_vfield);
        bitmap_updated= TRUE;
      }
    } 
  }
  if (bitmap_updated)
    file->column_bitmaps_signal();
}


/**
  @brief
  Allocate space for keys

  @param key_count  number of keys to allocate additionally

  @details
  The function allocates memory  to fit additionally 'key_count' keys 
  for this table.

  @return FALSE   space was successfully allocated
  @return TRUE    an error occur
*/

bool TABLE::alloc_keys(uint key_count)
{
  key_info= (KEY*) alloc_root(&mem_root, sizeof(KEY)*(s->keys+key_count));
  if (s->keys)
    memmove(key_info, s->key_info, sizeof(KEY)*s->keys);
  s->key_info= key_info;
  max_keys= s->keys+key_count;
  return !(key_info);
}


void TABLE::create_key_part_by_field(KEY *keyinfo,
                                     KEY_PART_INFO *key_part_info,
                                     Field *field, uint fieldnr)
{   
  field->flags|= PART_KEY_FLAG;
  key_part_info->null_bit= field->null_bit;
  key_part_info->null_offset= (uint) (field->null_ptr -
                                      (uchar*) record[0]);
  key_part_info->field= field;
  key_part_info->fieldnr= fieldnr;
  key_part_info->offset= field->offset(record[0]);
  key_part_info->length=   (uint16) field->pack_length();
  keyinfo->key_length+= key_part_info->length;
  key_part_info->key_part_flag= 0;
  /* TODO:
    The below method of computing the key format length of the
    key part is a copy/paste from opt_range.cc, and table.cc.
    This should be factored out, e.g. as a method of Field.
    In addition it is not clear if any of the Field::*_length
    methods is supposed to compute the same length. If so, it
    might be reused.
  */
  key_part_info->store_length= key_part_info->length;

  if (field->real_maybe_null())
  {
    key_part_info->store_length+= HA_KEY_NULL_LENGTH;
    keyinfo->key_length+= HA_KEY_NULL_LENGTH;
  }
  if (field->type() == MYSQL_TYPE_BLOB || 
      field->real_type() == MYSQL_TYPE_VARCHAR)
  {
    key_part_info->store_length+= HA_KEY_BLOB_LENGTH;
    keyinfo->key_length+= HA_KEY_BLOB_LENGTH; // ???
    key_part_info->key_part_flag|=
      field->type() == MYSQL_TYPE_BLOB ? HA_BLOB_PART: HA_VAR_LENGTH_PART;
  }

  key_part_info->type=     (uint8) field->key_type();
  key_part_info->key_type =
    ((ha_base_keytype) key_part_info->type == HA_KEYTYPE_TEXT ||
    (ha_base_keytype) key_part_info->type == HA_KEYTYPE_VARTEXT1 ||
    (ha_base_keytype) key_part_info->type == HA_KEYTYPE_VARTEXT2) ?
    0 : FIELDFLAG_BINARY;
}


/**
  @brief
  Add one key to a temporary table

  @param key            the number of the key
  @param key_parts      number of components of the key
  @param next_field_no  the call-back function that returns the number of
                        the field used as the next component of the key
  @param arg            the argument for the above function
  @param unique         TRUE <=> it is a unique index

  @details
  The function adds a new key to the table that is assumed to be a temporary
  table. At each its invocation the call-back function must return
  the number of the field that is used as the next component of this key.

  @return FALSE is a success
  @return TRUE if a failure

*/

bool TABLE::add_tmp_key(uint key, uint key_parts,
                        uint (*next_field_no) (uchar *), uchar *arg,
                        bool unique)
{
  DBUG_ASSERT(key < max_keys);

  char buf[NAME_CHAR_LEN];
  KEY* keyinfo;
  Field **reg_field;
  uint i;
  bool key_start= TRUE;
  KEY_PART_INFO* key_part_info=
      (KEY_PART_INFO*) alloc_root(&mem_root, sizeof(KEY_PART_INFO)*key_parts);
  if (!key_part_info)
    return TRUE;
  keyinfo= key_info + key;
  keyinfo->key_part= key_part_info;
  keyinfo->usable_key_parts= keyinfo->key_parts = key_parts;
  keyinfo->key_length=0;
  keyinfo->algorithm= HA_KEY_ALG_UNDEF;
  keyinfo->flags= HA_GENERATED_KEY;
  if (unique)
    keyinfo->flags|= HA_NOSAME;
  sprintf(buf, "key%i", key);
  if (!(keyinfo->name= strdup_root(&mem_root, buf)))
    return TRUE;
  keyinfo->rec_per_key= (ulong*) alloc_root(&mem_root,
                                            sizeof(ulong)*key_parts);
  if (!keyinfo->rec_per_key)
    return TRUE;
  bzero(keyinfo->rec_per_key, sizeof(ulong)*key_parts);

  for (i= 0; i < key_parts; i++)
  {
    uint fld_idx= next_field_no(arg); 
    reg_field= field + fld_idx;
    if (key_start)
      (*reg_field)->key_start.set_bit(key);
    (*reg_field)->part_of_key.set_bit(key);
    create_key_part_by_field(keyinfo, key_part_info, *reg_field, fld_idx+1);
    key_start= FALSE;
    key_part_info++;
  }

  set_if_bigger(s->max_key_length, keyinfo->key_length);
  s->keys++;
  return FALSE;
}

/*
  @brief
  Drop all indexes except specified one.

  @param key_to_save the key to save

  @details
  Drop all indexes on this table except 'key_to_save'. The saved key becomes
  key #0. Memory occupied by key parts of dropped keys are freed.
  If the 'key_to_save' is negative then all keys are freed.
*/

void TABLE::use_index(int key_to_save)
{
  uint i= 1;
  DBUG_ASSERT(!created && key_to_save < (int)s->keys);
  if (key_to_save >= 0)
    /* Save the given key. */
    memmove(key_info, key_info + key_to_save, sizeof(KEY));
  else
    /* Drop all keys; */
    i= 0;

  s->keys= i;
}

/**
  @brief Check if this is part of a MERGE table with attached children.

  @return       status
    @retval     TRUE            children are attached
    @retval     FALSE           no MERGE part or children not attached

  @details
    A MERGE table consists of a parent TABLE and zero or more child
    TABLEs. Each of these TABLEs is called a part of a MERGE table.
*/

bool st_table::is_children_attached(void)
{
  return((child_l && children_attached) ||
         (parent && parent->children_attached));
}


/*
  Return TRUE if the table is filled at execution phase 
  
  (and so, the optimizer must not do anything that depends on the contents of
   the table, like range analysis or constant table detection)
*/

bool st_table::is_filled_at_execution()
{ 
  return test(pos_in_table_list->jtbm_subselect || 
              pos_in_table_list->is_active_sjm());
}


/*
  Cleanup this table for re-execution.

  SYNOPSIS
    TABLE_LIST::reinit_before_use()
*/

void TABLE_LIST::reinit_before_use(THD *thd)
{
  /*
    Reset old pointers to TABLEs: they are not valid since the tables
    were closed in the end of previous prepare or execute call.
  */
  table= 0;
  /* Reset is_schema_table_processed value(needed for I_S tables */
  schema_table_state= NOT_PROCESSED;

  TABLE_LIST *embedded; /* The table at the current level of nesting. */
  TABLE_LIST *parent_embedding= this; /* The parent nested table reference. */
  do
  {
    embedded= parent_embedding;
    if (embedded->prep_on_expr)
      embedded->on_expr= embedded->prep_on_expr->copy_andor_structure(thd);
    parent_embedding= embedded->embedding;
  }
  while (parent_embedding &&
         parent_embedding->nested_join->join_list.head() == embedded);
}


/*
  Return subselect that contains the FROM list this table is taken from

  SYNOPSIS
    TABLE_LIST::containing_subselect()
 
  RETURN
    Subselect item for the subquery that contains the FROM list
    this table is taken from if there is any
    0 - otherwise

*/

Item_subselect *TABLE_LIST::containing_subselect()
{    
  return (select_lex ? select_lex->master_unit()->item : 0);
}

/*
  Compiles the tagged hints list and fills up the bitmasks.

  SYNOPSIS
    process_index_hints()
      table         the TABLE to operate on.

  DESCRIPTION
    The parser collects the index hints for each table in a "tagged list" 
    (TABLE_LIST::index_hints). Using the information in this tagged list
    this function sets the members st_table::keys_in_use_for_query, 
    st_table::keys_in_use_for_group_by, st_table::keys_in_use_for_order_by,
    st_table::force_index, st_table::force_index_order, 
    st_table::force_index_group and st_table::covering_keys.

    Current implementation of the runtime does not allow mixing FORCE INDEX
    and USE INDEX, so this is checked here. Then the FORCE INDEX list 
    (if non-empty) is appended to the USE INDEX list and a flag is set.

    Multiple hints of the same kind are processed so that each clause 
    is applied to what is computed in the previous clause.
    For example:
        USE INDEX (i1) USE INDEX (i2)
    is equivalent to
        USE INDEX (i1,i2)
    and means "consider only i1 and i2".
        
    Similarly
        USE INDEX () USE INDEX (i1)
    is equivalent to
        USE INDEX (i1)
    and means "consider only the index i1"

    It is OK to have the same index several times, e.g. "USE INDEX (i1,i1)" is
    not an error.
        
    Different kind of hints (USE/FORCE/IGNORE) are processed in the following
    order:
      1. All indexes in USE (or FORCE) INDEX are added to the mask.
      2. All IGNORE INDEX

    e.g. "USE INDEX i1, IGNORE INDEX i1, USE INDEX i1" will not use i1 at all
    as if we had "USE INDEX i1, USE INDEX i1, IGNORE INDEX i1".

    As an optimization if there is a covering index, and we have 
    IGNORE INDEX FOR GROUP/ORDER, and this index is used for the JOIN part, 
    then we have to ignore the IGNORE INDEX FROM GROUP/ORDER.

  RETURN VALUE
    FALSE                no errors found
    TRUE                 found and reported an error.
*/
bool TABLE_LIST::process_index_hints(TABLE *tbl)
{
  /* initialize the result variables */
  tbl->keys_in_use_for_query= tbl->keys_in_use_for_group_by= 
    tbl->keys_in_use_for_order_by= tbl->s->keys_in_use;

  /* index hint list processing */
  if (index_hints)
  {
    key_map index_join[INDEX_HINT_FORCE + 1];
    key_map index_order[INDEX_HINT_FORCE + 1];
    key_map index_group[INDEX_HINT_FORCE + 1];
    Index_hint *hint;
    int type;
    bool have_empty_use_join= FALSE, have_empty_use_order= FALSE, 
         have_empty_use_group= FALSE;
    List_iterator <Index_hint> iter(*index_hints);

    /* initialize temporary variables used to collect hints of each kind */
    for (type= INDEX_HINT_IGNORE; type <= INDEX_HINT_FORCE; type++)
    {
      index_join[type].clear_all();
      index_order[type].clear_all();
      index_group[type].clear_all();
    }

    /* iterate over the hints list */
    while ((hint= iter++))
    {
      uint pos;

      /* process empty USE INDEX () */
      if (hint->type == INDEX_HINT_USE && !hint->key_name.str)
      {
        if (hint->clause & INDEX_HINT_MASK_JOIN)
        {
          index_join[hint->type].clear_all();
          have_empty_use_join= TRUE;
        }
        if (hint->clause & INDEX_HINT_MASK_ORDER)
        {
          index_order[hint->type].clear_all();
          have_empty_use_order= TRUE;
        }
        if (hint->clause & INDEX_HINT_MASK_GROUP)
        {
          index_group[hint->type].clear_all();
          have_empty_use_group= TRUE;
        }
        continue;
      }

      /* 
        Check if an index with the given name exists and get his offset in 
        the keys bitmask for the table 
      */
      if (tbl->s->keynames.type_names == 0 ||
          (pos= find_type(&tbl->s->keynames, hint->key_name.str,
                          hint->key_name.length, 1)) <= 0)
      {
        my_error(ER_KEY_DOES_NOT_EXITS, MYF(0), hint->key_name.str, alias);
        return 1;
      }

      pos--;

      /* add to the appropriate clause mask */
      if (hint->clause & INDEX_HINT_MASK_JOIN)
        index_join[hint->type].set_bit (pos);
      if (hint->clause & INDEX_HINT_MASK_ORDER)
        index_order[hint->type].set_bit (pos);
      if (hint->clause & INDEX_HINT_MASK_GROUP)
        index_group[hint->type].set_bit (pos);
    }

    /* cannot mix USE INDEX and FORCE INDEX */
    if ((!index_join[INDEX_HINT_FORCE].is_clear_all() ||
         !index_order[INDEX_HINT_FORCE].is_clear_all() ||
         !index_group[INDEX_HINT_FORCE].is_clear_all()) &&
        (!index_join[INDEX_HINT_USE].is_clear_all() ||  have_empty_use_join ||
         !index_order[INDEX_HINT_USE].is_clear_all() || have_empty_use_order ||
         !index_group[INDEX_HINT_USE].is_clear_all() || have_empty_use_group))
    {
      my_error(ER_WRONG_USAGE, MYF(0), index_hint_type_name[INDEX_HINT_USE],
               index_hint_type_name[INDEX_HINT_FORCE]);
      return 1;
    }

    /* process FORCE INDEX as USE INDEX with a flag */
    if (!index_order[INDEX_HINT_FORCE].is_clear_all())
    {
      tbl->force_index_order= TRUE;
      index_order[INDEX_HINT_USE].merge(index_order[INDEX_HINT_FORCE]);
    }

    if (!index_group[INDEX_HINT_FORCE].is_clear_all())
    {
      tbl->force_index_group= TRUE;
      index_group[INDEX_HINT_USE].merge(index_group[INDEX_HINT_FORCE]);
    }

    /*
      TODO: get rid of tbl->force_index (on if any FORCE INDEX is specified) and
      create tbl->force_index_join instead.
      Then use the correct force_index_XX instead of the global one.
    */
    if (!index_join[INDEX_HINT_FORCE].is_clear_all() ||
        tbl->force_index_group || tbl->force_index_order)
    {
      tbl->force_index= TRUE;
      index_join[INDEX_HINT_USE].merge(index_join[INDEX_HINT_FORCE]);
    }

    /* apply USE INDEX */
    if (!index_join[INDEX_HINT_USE].is_clear_all() || have_empty_use_join)
      tbl->keys_in_use_for_query.intersect(index_join[INDEX_HINT_USE]);
    if (!index_order[INDEX_HINT_USE].is_clear_all() || have_empty_use_order)
      tbl->keys_in_use_for_order_by.intersect (index_order[INDEX_HINT_USE]);
    if (!index_group[INDEX_HINT_USE].is_clear_all() || have_empty_use_group)
      tbl->keys_in_use_for_group_by.intersect (index_group[INDEX_HINT_USE]);

    /* apply IGNORE INDEX */
    tbl->keys_in_use_for_query.subtract (index_join[INDEX_HINT_IGNORE]);
    tbl->keys_in_use_for_order_by.subtract (index_order[INDEX_HINT_IGNORE]);
    tbl->keys_in_use_for_group_by.subtract (index_group[INDEX_HINT_IGNORE]);
  }

  /* make sure covering_keys don't include indexes disabled with a hint */
  tbl->covering_keys.intersect(tbl->keys_in_use_for_query);
  return 0;
}


size_t max_row_length(TABLE *table, const uchar *data)
{
  TABLE_SHARE *table_s= table->s;
  size_t length= table_s->reclength + 2 * table_s->fields;
  uint *const beg= table_s->blob_field;
  uint *const end= beg + table_s->blob_fields;

  for (uint *ptr= beg ; ptr != end ; ++ptr)
  {
    Field_blob* const blob= (Field_blob*) table->field[*ptr];
    length+= blob->get_length((const uchar*)
                              (data + blob->offset(table->record[0]))) +
      HA_KEY_BLOB_LENGTH;
  }
  return length;
}

/*
  @brief Compute values for virtual columns used in query

  @param  thd              Thread handle
  @param  table            The TABLE object
  @param  vcol_update_mode Specifies what virtual column are computed   
  
  @details
    The function computes the values of the virtual columns of the table and
    stores them in the table record buffer.
    If vcol_update_mode is set to VCOL_UPDATE_ALL then all virtual column are
    computed. Otherwise, only fields from vcol_set are computed: all of them,
    if vcol_update_mode is set to VCOL_UPDATE_FOR_WRITE, and, only those with
    the stored_in_db flag set to false, if vcol_update_mode is equal to
    VCOL_UPDATE_FOR_READ.

  @retval
    0    Success
  @retval
    >0   Error occurred when storing a virtual field value
*/

int update_virtual_fields(THD *thd, TABLE *table,
                          enum enum_vcol_update_mode vcol_update_mode)
{
  DBUG_ENTER("update_virtual_fields");
  Field **vfield_ptr, *vfield;
  int error __attribute__ ((unused))= 0;
  DBUG_ASSERT(table && table->vfield);

  thd->reset_arena_for_cached_items(table->expr_arena);
  /* Iterate over virtual fields in the table */
  for (vfield_ptr= table->vfield; *vfield_ptr; vfield_ptr++)
  {
    vfield= (*vfield_ptr);
    DBUG_ASSERT(vfield->vcol_info && vfield->vcol_info->expr_item);
    if ((bitmap_is_set(table->vcol_set, vfield->field_index) &&
         (vcol_update_mode == VCOL_UPDATE_FOR_WRITE || !vfield->stored_in_db)) ||
        vcol_update_mode == VCOL_UPDATE_ALL)
    {
      /* Compute the actual value of the virtual fields */
      error= vfield->vcol_info->expr_item->save_in_field(vfield, 0);
      DBUG_PRINT("info", ("field '%s' - updated", vfield->field_name));
    }
    else
    {
      DBUG_PRINT("info", ("field '%s' - skipped", vfield->field_name));
    }
  }
  thd->reset_arena_for_cached_items(0);
  DBUG_RETURN(0);
}

/*
  @brief Reset const_table flag

  @detail
  Reset const_table flag for this table. If this table is a merged derived
  table/view the flag is recursively reseted for all tables of the underlying
  select.
*/

void TABLE_LIST::reset_const_table()
{
  table->const_table= 0;
  if (is_merged_derived())
  {
    SELECT_LEX *select_lex= get_unit()->first_select();
    TABLE_LIST *tl;
    List_iterator<TABLE_LIST> ti(select_lex->leaf_tables);
    while ((tl= ti++))
      tl->reset_const_table();
  }
}


/*
  @brief Run derived tables/view handling phases on underlying select_lex.

  @param lex    LEX for this thread
  @param phases derived tables/views handling phases to run
                (set of DT_XXX constants)
  @details
  This function runs this derived table through specified 'phases'.
  Underlying tables of this select are handled prior to this derived.
  'lex' is passed as an argument to called functions.

  @return TRUE on error
  @return FALSE ok
*/

bool TABLE_LIST::handle_derived(struct st_lex *lex, uint phases)
{
  SELECT_LEX_UNIT *unit= get_unit();
  if (unit)
  {
    for (SELECT_LEX *sl= unit->first_select(); sl; sl= sl->next_select())
      if (sl->handle_derived(lex, phases))
        return TRUE;
    return mysql_handle_single_derived(lex, this, phases);
  }
  return FALSE;
}


/**
  @brief
  Return unit of this derived table/view

  @return reference to a unit  if it's a derived table/view.
  @return 0                    when it's not a derived table/view.
*/

st_select_lex_unit *TABLE_LIST::get_unit()
{
  return (view ? &view->unit : derived);
}


/**
  @brief
  Return select_lex of this derived table/view

  @return select_lex of this derived table/view.
  @return 0          when it's not a derived table.
*/

st_select_lex *TABLE_LIST::get_single_select()
{
  SELECT_LEX_UNIT *unit= get_unit();
  return (unit ? unit->first_select() : 0);
}


/**
  @brief
  Attach a join table list as a nested join to this TABLE_LIST.

  @param join_list join table list to attach

  @details
  This function wraps 'join_list' into a nested_join of this table, thus
  turning it to a nested join leaf.
*/

void TABLE_LIST::wrap_into_nested_join(List<TABLE_LIST> &join_list)
{
  TABLE_LIST *tl;
  /*
    Walk through derived table top list and set 'embedding' to point to
    the nesting table.
  */
  nested_join->join_list.empty();
  List_iterator_fast<TABLE_LIST> li(join_list);
  nested_join->join_list= join_list;
  while ((tl= li++))
  {
    tl->embedding= this;
    tl->join_list= &nested_join->join_list;
  }
}


/**
  @brief
  Initialize this derived table/view

  @param thd  Thread handle

  @details
  This function makes initial preparations of this derived table/view for
  further processing:
    if it's a derived table this function marks it either as mergeable or
      materializable
    creates temporary table for name resolution purposes
    creates field translation for mergeable derived table/view

  @return TRUE  an error occur
  @return FALSE ok
*/

bool TABLE_LIST::init_derived(THD *thd, bool init_view)
{
  SELECT_LEX *first_select= get_single_select();
  SELECT_LEX_UNIT *unit= get_unit();

  if (!unit)
    return FALSE;
  /*
    Check whether we can merge this derived table into main select.
    Depending on the result field translation will or will not
    be created.
  */
  TABLE_LIST *first_table= (TABLE_LIST *) first_select->table_list.first;
  if (first_select->table_list.elements > 1 ||
      (first_table && first_table->is_multitable()))
    set_multitable();

  unit->derived= this;
  if (init_view && !view)
  {
    /* This is all what we can do for a derived table for now. */
    set_derived();
  }

  if (!is_view())
  {
    /* A subquery might be forced to be materialized due to a side-effect. */
    if (!is_materialized_derived() && first_select->is_mergeable() &&
        optimizer_flag(thd, OPTIMIZER_SWITCH_DERIVED_MERGE) &&
        !(thd->lex->sql_command == SQLCOM_UPDATE_MULTI ||
          thd->lex->sql_command == SQLCOM_DELETE_MULTI))
      set_merged_derived();
    else
      set_materialized_derived();
  }
  /*
    Derived tables/view are materialized prior to UPDATE, thus we can skip
    them from table uniqueness check
  */
  if (is_materialized_derived())
  {
    set_check_materialized();
  }

  /*
    Create field translation for mergeable derived tables/views.
    For derived tables field translation can be created only after
    unit is prepared so all '*' are get unrolled.
  */
  if (is_merged_derived())
  {
    if (is_view() || unit->prepared)
      create_field_translation(thd);
  }

  return FALSE;
}


/**
  @brief
  Retrieve number of rows in the table

  @details
  Retrieve number of rows in the table referred by this TABLE_LIST and
  store it in the table's stats.records variable. If this TABLE_LIST refers
  to a materialized derived table/view then the estimated number of rows of
  the derived table/view is used instead.

  @return 0          ok
  @return non zero   error
*/

int TABLE_LIST::fetch_number_of_rows()
{
  int error= 0;
  if (jtbm_subselect)
    return 0;
  if (is_materialized_derived() && !fill_me)

  {
    table->file->stats.records= ((select_union*)derived->result)->records;
    set_if_bigger(table->file->stats.records, 2);
  }
  else
    error= table->file->info(HA_STATUS_VARIABLE | HA_STATUS_NO_LOCK);
  return error;
}

/*
  Procedure of keys generation for result tables of materialized derived
  tables/views.

  A key is generated for each equi-join pair derived table-another table.
  Each generated key consists of fields of derived table used in equi-join.
  Example:

    SELECT * FROM (SELECT * FROM t1 GROUP BY 1) tt JOIN
                  t1 ON tt.f1=t1.f3 and tt.f2.=t1.f4;
  In this case for the derived table tt one key will be generated. It will
  consist of two parts f1 and f2.
  Example:

    SELECT * FROM (SELECT * FROM t1 GROUP BY 1) tt JOIN
                  t1 ON tt.f1=t1.f3 JOIN
                  t2 ON tt.f2=t2.f4;
  In this case for the derived table tt two keys will be generated.
  One key over f1 field, and another key over f2 field.
  Currently optimizer may choose to use only one such key, thus the second
  one will be dropped after range optimizer is finished.
  See also JOIN::drop_unused_derived_keys function.
  Example:

    SELECT * FROM (SELECT * FROM t1 GROUP BY 1) tt JOIN
                  t1 ON tt.f1=a_function(t1.f3);
  In this case for the derived table tt one key will be generated. It will
  consist of one field - f1.
*/



/*
  @brief
  Change references to underlying items of a merged derived table/view
  for fields in derived table's result table.

  @return FALSE ok
  @return TRUE  Out of memory
*/
bool TABLE_LIST::change_refs_to_fields()
{
  List_iterator<Item> li(used_items);
  Item_direct_ref *ref;
  Field_iterator_view field_it;
  THD *thd= table->in_use;
  DBUG_ASSERT(is_merged_derived());

  if (!used_items.elements)
    return FALSE;

  materialized_items= (Item**)thd->calloc(sizeof(void*) * table->s->fields);

  while ((ref= (Item_direct_ref*)li++))
  {
    uint idx;
    Item *orig_item= *ref->ref;
    field_it.set(this);
    for (idx= 0; !field_it.end_of_fields(); field_it.next(), idx++)
    {
      if (field_it.item() == orig_item)
        break;
    }
    DBUG_ASSERT(!field_it.end_of_fields());
    if (!materialized_items[idx])
    {
      materialized_items[idx]= new Item_field(table->field[idx]);
      if (!materialized_items[idx])
        return TRUE;
    }
    /*
      We need to restore the pointers after the execution of the
      prepared statement.
    */
    thd->change_item_tree((Item **)&ref->ref,
                          (Item*)(materialized_items + idx));
  }

  return FALSE;
}


/*****************************************************************************
** Instansiate templates
*****************************************************************************/

#ifdef HAVE_EXPLICIT_TEMPLATE_INSTANTIATION
template class List<String>;
template class List_iterator<String>;
#endif<|MERGE_RESOLUTION|>--- conflicted
+++ resolved
@@ -1849,19 +1849,17 @@
   save_use_only_table_context= thd->lex->use_only_table_context;
   thd->lex->use_only_table_context= TRUE;
   /* Fix fields referenced to by the virtual column function */
-<<<<<<< HEAD
-  thd->lex->context_analysis_only|= CONTEXT_ANALYSIS_ONLY_VCOL_EXPR;
-  error= func_expr->fix_fields(thd, (Item**)0);
-  thd->lex->context_analysis_only&= ~CONTEXT_ANALYSIS_ONLY_VCOL_EXPR;
-=======
   if (!func_expr->fixed)
+  {
+    thd->lex->context_analysis_only|= CONTEXT_ANALYSIS_ONLY_VCOL_EXPR;
     error= func_expr->fix_fields(thd, &vcol_info->expr_item);
+    thd->lex->context_analysis_only&= ~CONTEXT_ANALYSIS_ONLY_VCOL_EXPR;
+  }
 
   /* fix_fields could change the expression */
   func_expr= vcol_info->expr_item;
   /* Number of columns will be checked later */
 
->>>>>>> b3ed28dd
   /* Restore the original context*/
   thd->lex->use_only_table_context= save_use_only_table_context;
   context->table_list= save_table_list;
