/* Copyright (C) 2000-2003 MySQL AB

   This program is free software; you can redistribute it and/or modify
   it under the terms of the GNU General Public License as published by
   the Free Software Foundation; version 2 of the License.

   This program is distributed in the hope that it will be useful,
   but WITHOUT ANY WARRANTY; without even the implied warranty of
   MERCHANTABILITY or FITNESS FOR A PARTICULAR PURPOSE.  See the
   GNU General Public License for more details.

   You should have received a copy of the GNU General Public License
   along with this program; if not, write to the Free Software
   Foundation, Inc., 59 Temple Place, Suite 330, Boston, MA  02111-1307  USA */


/* compare and test functions */

#ifdef USE_PRAGMA_INTERFACE
#pragma interface			/* gcc class implementation */
#endif

extern Item_result item_cmp_type(Item_result a,Item_result b);
class Item_bool_func2;
class Arg_comparator;

typedef int (Arg_comparator::*arg_cmp_func)();

typedef int (*Item_field_cmpfunc)(Item_field *f1, Item_field *f2, void *arg); 

class Arg_comparator: public Sql_alloc
{
  Item **a, **b;
  arg_cmp_func func;
  Item_result_field *owner;
  Arg_comparator *comparators;   // used only for compare_row()
  double precision;
  /* Fields used in DATE/DATETIME comparison. */
  THD *thd;
  enum_field_types a_type, b_type; // Types of a and b items
  Item *a_cache, *b_cache;         // Cached values of a and b items
  bool is_nulls_eq;                // TRUE <=> compare for the EQUAL_FUNC
  bool set_null;                   // TRUE <=> set owner->null_value
                                   //   when one of arguments is NULL.
  enum enum_date_cmp_type { CMP_DATE_DFLT= 0, CMP_DATE_WITH_DATE,
                            CMP_DATE_WITH_STR, CMP_STR_WITH_DATE };
  longlong (*get_value_a_func)(THD *thd, Item ***item_arg, Item **cache_arg,
                               Item *warn_item, bool *is_null);
  longlong (*get_value_b_func)(THD *thd, Item ***item_arg, Item **cache_arg,
                               Item *warn_item, bool *is_null);
  bool try_year_cmp_func(Item_result type);
public:
  DTCollation cmp_collation;
  /* Allow owner function to use string buffers. */
  String value1, value2;

<<<<<<< HEAD
  Arg_comparator(): thd(0), a_cache(0), b_cache(0), set_null(0),
    get_value_a_func(0), get_value_b_func(0) {};
  Arg_comparator(Item **a1, Item **a2): a(a1), b(a2), thd(0),
    a_cache(0), b_cache(0), set_null(0),
=======
  Arg_comparator(): thd(0), a_cache(0), b_cache(0), set_null(TRUE),
    get_value_a_func(0), get_value_b_func(0) {};
  Arg_comparator(Item **a1, Item **a2): a(a1), b(a2), thd(0),
    a_cache(0), b_cache(0), set_null(TRUE),
>>>>>>> 23a3b911
    get_value_a_func(0), get_value_b_func(0) {};

  int set_compare_func(Item_result_field *owner, Item_result type);
  inline int set_compare_func(Item_result_field *owner_arg)
  {
    return set_compare_func(owner_arg, item_cmp_type((*a)->result_type(),
                                                     (*b)->result_type()));
  }
  int set_cmp_func(Item_result_field *owner_arg,
			  Item **a1, Item **a2,
			  Item_result type);

  inline int set_cmp_func(Item_result_field *owner_arg,
			  Item **a1, Item **a2, bool set_null_arg)
  {
    set_null= set_null_arg;
    return set_cmp_func(owner_arg, a1, a2,
                        item_cmp_type((*a1)->result_type(),
                                      (*a2)->result_type()));
  }
  inline int compare() { return (this->*func)(); }

  int compare_string();		 // compare args[0] & args[1]
  int compare_binary_string();	 // compare args[0] & args[1]
  int compare_real();            // compare args[0] & args[1]
  int compare_decimal();         // compare args[0] & args[1]
  int compare_int_signed();      // compare args[0] & args[1]
  int compare_int_signed_unsigned();
  int compare_int_unsigned_signed();
  int compare_int_unsigned();
  int compare_row();             // compare args[0] & args[1]
  int compare_e_string();	 // compare args[0] & args[1]
  int compare_e_binary_string(); // compare args[0] & args[1]
  int compare_e_real();          // compare args[0] & args[1]
  int compare_e_decimal();       // compare args[0] & args[1]
  int compare_e_int();           // compare args[0] & args[1]
  int compare_e_int_diff_signedness();
  int compare_e_row();           // compare args[0] & args[1]
  int compare_real_fixed();
  int compare_e_real_fixed();
  int compare_datetime();        // compare args[0] & args[1] as DATETIMEs

  static enum enum_date_cmp_type can_compare_as_dates(Item *a, Item *b,
                                                      ulonglong *const_val_arg);

  Item** cache_converted_constant(THD *thd, Item **value, Item **cache,
                                  Item_result type);
  void set_datetime_cmp_func(Item_result_field *owner_arg, Item **a1, Item **b1);
  static arg_cmp_func comparator_matrix [5][2];
  inline bool is_owner_equal_func()
  {
    return (owner->type() == Item::FUNC_ITEM &&
           ((Item_func*)owner)->functype() == Item_func::EQUAL_FUNC);
  }

  friend class Item_func;
};

class Item_bool_func :public Item_int_func
{
public:
  Item_bool_func() :Item_int_func() {}
  Item_bool_func(Item *a) :Item_int_func(a) {}
  Item_bool_func(Item *a,Item *b) :Item_int_func(a,b) {}
  Item_bool_func(THD *thd, Item_bool_func *item) :Item_int_func(thd, item) {}
  bool is_bool_func() { return 1; }
  void fix_length_and_dec() { decimals=0; max_length=1; }
  uint decimal_precision() const { return 1; }
};


/**
  Abstract Item class, to represent <code>X IS [NOT] (TRUE | FALSE)</code>
  boolean predicates.
*/

class Item_func_truth : public Item_bool_func
{
public:
  virtual bool val_bool();
  virtual longlong val_int();
  virtual void fix_length_and_dec();
  virtual void print(String *str, enum_query_type query_type);

protected:
  Item_func_truth(Item *a, bool a_value, bool a_affirmative)
  : Item_bool_func(a), value(a_value), affirmative(a_affirmative)
  {}

  ~Item_func_truth()
  {}
private:
  /**
    True for <code>X IS [NOT] TRUE</code>,
    false for <code>X IS [NOT] FALSE</code> predicates.
  */
  const bool value;
  /**
    True for <code>X IS Y</code>, false for <code>X IS NOT Y</code> predicates.
  */
  const bool affirmative;
};


/**
  This Item represents a <code>X IS TRUE</code> boolean predicate.
*/

class Item_func_istrue : public Item_func_truth
{
public:
  Item_func_istrue(Item *a) : Item_func_truth(a, true, true) {}
  ~Item_func_istrue() {}
  virtual const char* func_name() const { return "istrue"; }
};


/**
  This Item represents a <code>X IS NOT TRUE</code> boolean predicate.
*/

class Item_func_isnottrue : public Item_func_truth
{
public:
  Item_func_isnottrue(Item *a) : Item_func_truth(a, true, false) {}
  ~Item_func_isnottrue() {}
  virtual const char* func_name() const { return "isnottrue"; }
};


/**
  This Item represents a <code>X IS FALSE</code> boolean predicate.
*/

class Item_func_isfalse : public Item_func_truth
{
public:
  Item_func_isfalse(Item *a) : Item_func_truth(a, false, true) {}
  ~Item_func_isfalse() {}
  virtual const char* func_name() const { return "isfalse"; }
};


/**
  This Item represents a <code>X IS NOT FALSE</code> boolean predicate.
*/

class Item_func_isnotfalse : public Item_func_truth
{
public:
  Item_func_isnotfalse(Item *a) : Item_func_truth(a, false, false) {}
  ~Item_func_isnotfalse() {}
  virtual const char* func_name() const { return "isnotfalse"; }
};


class Item_cache;
#define UNKNOWN ((my_bool)-1)


/*
  Item_in_optimizer(left_expr, Item_in_subselect(...))

  Item_in_optimizer is used to wrap an instance of Item_in_subselect. This
  class does the following:
   - Evaluate the left expression and store it in Item_cache_* object (to
     avoid re-evaluating it many times during subquery execution)
   - Shortcut the evaluation of "NULL IN (...)" to NULL in the cases where we
     don't care if the result is NULL or FALSE.

  NOTE
    It is not quite clear why the above listed functionality should be
    placed into a separate class called 'Item_in_optimizer'.
*/

class Item_in_optimizer: public Item_bool_func
{
protected:
  Item_cache *cache;
  bool save_cache;
  /* 
    Stores the value of "NULL IN (SELECT ...)" for uncorrelated subqueries:
      UNKNOWN - "NULL in (SELECT ...)" has not yet been evaluated
      FALSE   - result is FALSE
      TRUE    - result is NULL
  */
  my_bool result_for_null_param;
public:
  Item_in_optimizer(Item *a, Item_in_subselect *b):
    Item_bool_func(a, my_reinterpret_cast(Item *)(b)), cache(0),
    save_cache(0), result_for_null_param(UNKNOWN)
  {}
  bool fix_fields(THD *, Item **);
  bool fix_left(THD *thd, Item **ref);
  bool is_null();
  longlong val_int();
  void cleanup();
  const char *func_name() const { return "<in_optimizer>"; }
  Item_cache **get_cache() { return &cache; }
  void keep_top_level_cache();
};

class Comp_creator
{
public:
  Comp_creator() {}                           /* Remove gcc warning */
  virtual ~Comp_creator() {}                  /* Remove gcc warning */
  virtual Item_bool_func2* create(Item *a, Item *b) const = 0;
  virtual const char* symbol(bool invert) const = 0;
  virtual bool eqne_op() const = 0;
  virtual bool l_op() const = 0;
};

class Eq_creator :public Comp_creator
{
public:
  Eq_creator() {}                             /* Remove gcc warning */
  virtual ~Eq_creator() {}                    /* Remove gcc warning */
  virtual Item_bool_func2* create(Item *a, Item *b) const;
  virtual const char* symbol(bool invert) const { return invert? "<>" : "="; }
  virtual bool eqne_op() const { return 1; }
  virtual bool l_op() const { return 0; }
};

class Ne_creator :public Comp_creator
{
public:
  Ne_creator() {}                             /* Remove gcc warning */
  virtual ~Ne_creator() {}                    /* Remove gcc warning */
  virtual Item_bool_func2* create(Item *a, Item *b) const;
  virtual const char* symbol(bool invert) const { return invert? "=" : "<>"; }
  virtual bool eqne_op() const { return 1; }
  virtual bool l_op() const { return 0; }
};

class Gt_creator :public Comp_creator
{
public:
  Gt_creator() {}                             /* Remove gcc warning */
  virtual ~Gt_creator() {}                    /* Remove gcc warning */
  virtual Item_bool_func2* create(Item *a, Item *b) const;
  virtual const char* symbol(bool invert) const { return invert? "<=" : ">"; }
  virtual bool eqne_op() const { return 0; }
  virtual bool l_op() const { return 0; }
};

class Lt_creator :public Comp_creator
{
public:
  Lt_creator() {}                             /* Remove gcc warning */
  virtual ~Lt_creator() {}                    /* Remove gcc warning */
  virtual Item_bool_func2* create(Item *a, Item *b) const;
  virtual const char* symbol(bool invert) const { return invert? ">=" : "<"; }
  virtual bool eqne_op() const { return 0; }
  virtual bool l_op() const { return 1; }
};

class Ge_creator :public Comp_creator
{
public:
  Ge_creator() {}                             /* Remove gcc warning */
  virtual ~Ge_creator() {}                    /* Remove gcc warning */
  virtual Item_bool_func2* create(Item *a, Item *b) const;
  virtual const char* symbol(bool invert) const { return invert? "<" : ">="; }
  virtual bool eqne_op() const { return 0; }
  virtual bool l_op() const { return 0; }
};

class Le_creator :public Comp_creator
{
public:
  Le_creator() {}                             /* Remove gcc warning */
  virtual ~Le_creator() {}                    /* Remove gcc warning */
  virtual Item_bool_func2* create(Item *a, Item *b) const;
  virtual const char* symbol(bool invert) const { return invert? ">" : "<="; }
  virtual bool eqne_op() const { return 0; }
  virtual bool l_op() const { return 1; }
};

class Item_bool_func2 :public Item_int_func
{						/* Bool with 2 string args */
protected:
  Arg_comparator cmp;
  bool abort_on_null;

public:
  Item_bool_func2(Item *a,Item *b)
    :Item_int_func(a,b), cmp(tmp_arg, tmp_arg+1), abort_on_null(FALSE) {}
  void fix_length_and_dec();
  void set_cmp_func()
  {
    cmp.set_cmp_func(this, tmp_arg, tmp_arg+1, TRUE);
  }
  optimize_type select_optimize() const { return OPTIMIZE_OP; }
  virtual enum Functype rev_functype() const { return UNKNOWN_FUNC; }
  bool have_rev_func() const { return rev_functype() != UNKNOWN_FUNC; }

  virtual inline void print(String *str, enum_query_type query_type)
  {
    Item_func::print_op(str, query_type);
  }

  bool is_null() { return test(args[0]->is_null() || args[1]->is_null()); }
  bool is_bool_func() { return 1; }
  CHARSET_INFO *compare_collation() { return cmp.cmp_collation.collation; }
  uint decimal_precision() const { return 1; }
  void top_level_item() { abort_on_null= TRUE; }

  friend class  Arg_comparator;
};

class Item_bool_rowready_func2 :public Item_bool_func2
{
public:
  Item_bool_rowready_func2(Item *a, Item *b) :Item_bool_func2(a, b)
  {
    allowed_arg_cols= 0;  // Fetch this value from first argument
  }
  Item *neg_transformer(THD *thd);
  virtual Item *negated_item();
  bool subst_argument_checker(uchar **arg) { return TRUE; }
};

class Item_func_not :public Item_bool_func
{
public:
  Item_func_not(Item *a) :Item_bool_func(a) {}
  longlong val_int();
  enum Functype functype() const { return NOT_FUNC; }
  const char *func_name() const { return "not"; }
  Item *neg_transformer(THD *thd);
  virtual void print(String *str, enum_query_type query_type);
};

class Item_maxmin_subselect;

/*
  trigcond<param>(arg) ::= param? arg : TRUE

  The class Item_func_trig_cond is used for guarded predicates 
  which are employed only for internal purposes.
  A guarded predicate is an object consisting of an a regular or
  a guarded predicate P and a pointer to a boolean guard variable g. 
  A guarded predicate P/g is evaluated to true if the value of the
  guard g is false, otherwise it is evaluated to the same value that
  the predicate P: val(P/g)= g ? val(P):true.
  Guarded predicates allow us to include predicates into a conjunction
  conditionally. Currently they are utilized for pushed down predicates
  in queries with outer join operations.

  In the future, probably, it makes sense to extend this class to
  the objects consisting of three elements: a predicate P, a pointer
  to a variable g and a firing value s with following evaluation
  rule: val(P/g,s)= g==s? val(P) : true. It will allow us to build only
  one item for the objects of the form P/g1/g2... 

  Objects of this class are built only for query execution after
  the execution plan has been already selected. That's why this
  class needs only val_int out of generic methods. 
 
  Current uses of Item_func_trig_cond objects:
   - To wrap selection conditions when executing outer joins
   - To wrap condition that is pushed down into subquery
*/

class Item_func_trig_cond: public Item_bool_func
{
  bool *trig_var;
public:
  Item_func_trig_cond(Item *a, bool *f) : Item_bool_func(a) { trig_var= f; }
  longlong val_int() { return *trig_var ? args[0]->val_int() : 1; }
  enum Functype functype() const { return TRIG_COND_FUNC; };
  const char *func_name() const { return "trigcond"; };
  bool const_item() const { return FALSE; }
  bool *get_trig_var() { return trig_var; }
};

class Item_func_not_all :public Item_func_not
{
  /* allow to check presence of values in max/min optimization */
  Item_sum_hybrid *test_sum_item;
  Item_maxmin_subselect *test_sub_item;

  bool abort_on_null;
public:
  bool show;

  Item_func_not_all(Item *a)
    :Item_func_not(a), test_sum_item(0), test_sub_item(0), abort_on_null(0),
     show(0)
    {}
  virtual void top_level_item() { abort_on_null= 1; }
  bool top_level() { return abort_on_null; }
  longlong val_int();
  enum Functype functype() const { return NOT_ALL_FUNC; }
  const char *func_name() const { return "<not>"; }
  virtual void print(String *str, enum_query_type query_type);
  void set_sum_test(Item_sum_hybrid *item) { test_sum_item= item; };
  void set_sub_test(Item_maxmin_subselect *item) { test_sub_item= item; };
  bool empty_underlying_subquery();
  Item *neg_transformer(THD *thd);
};


class Item_func_nop_all :public Item_func_not_all
{
public:

  Item_func_nop_all(Item *a) :Item_func_not_all(a) {}
  longlong val_int();
  const char *func_name() const { return "<nop>"; }
  Item *neg_transformer(THD *thd);
};


class Item_func_eq :public Item_bool_rowready_func2
{
public:
  Item_func_eq(Item *a,Item *b) :Item_bool_rowready_func2(a,b) {}
  longlong val_int();
  enum Functype functype() const { return EQ_FUNC; }
  enum Functype rev_functype() const { return EQ_FUNC; }
  cond_result eq_cmp_result() const { return COND_TRUE; }
  const char *func_name() const { return "="; }
  Item *negated_item();
};

class Item_func_equal :public Item_bool_rowready_func2
{
public:
  Item_func_equal(Item *a,Item *b) :Item_bool_rowready_func2(a,b) {};
  longlong val_int();
  void fix_length_and_dec();
  table_map not_null_tables() const { return 0; }
  enum Functype functype() const { return EQUAL_FUNC; }
  enum Functype rev_functype() const { return EQUAL_FUNC; }
  cond_result eq_cmp_result() const { return COND_TRUE; }
  const char *func_name() const { return "<=>"; }
  Item *neg_transformer(THD *thd) { return 0; }
};


class Item_func_ge :public Item_bool_rowready_func2
{
public:
  Item_func_ge(Item *a,Item *b) :Item_bool_rowready_func2(a,b) {};
  longlong val_int();
  enum Functype functype() const { return GE_FUNC; }
  enum Functype rev_functype() const { return LE_FUNC; }
  cond_result eq_cmp_result() const { return COND_TRUE; }
  const char *func_name() const { return ">="; }
  Item *negated_item();
};


class Item_func_gt :public Item_bool_rowready_func2
{
public:
  Item_func_gt(Item *a,Item *b) :Item_bool_rowready_func2(a,b) {};
  longlong val_int();
  enum Functype functype() const { return GT_FUNC; }
  enum Functype rev_functype() const { return LT_FUNC; }
  cond_result eq_cmp_result() const { return COND_FALSE; }
  const char *func_name() const { return ">"; }
  Item *negated_item();
};


class Item_func_le :public Item_bool_rowready_func2
{
public:
  Item_func_le(Item *a,Item *b) :Item_bool_rowready_func2(a,b) {};
  longlong val_int();
  enum Functype functype() const { return LE_FUNC; }
  enum Functype rev_functype() const { return GE_FUNC; }
  cond_result eq_cmp_result() const { return COND_TRUE; }
  const char *func_name() const { return "<="; }
  Item *negated_item();
};


class Item_func_lt :public Item_bool_rowready_func2
{
public:
  Item_func_lt(Item *a,Item *b) :Item_bool_rowready_func2(a,b) {}
  longlong val_int();
  enum Functype functype() const { return LT_FUNC; }
  enum Functype rev_functype() const { return GT_FUNC; }
  cond_result eq_cmp_result() const { return COND_FALSE; }
  const char *func_name() const { return "<"; }
  Item *negated_item();
};


class Item_func_ne :public Item_bool_rowready_func2
{
public:
  Item_func_ne(Item *a,Item *b) :Item_bool_rowready_func2(a,b) {}
  longlong val_int();
  enum Functype functype() const { return NE_FUNC; }
  cond_result eq_cmp_result() const { return COND_FALSE; }
  optimize_type select_optimize() const { return OPTIMIZE_KEY; } 
  const char *func_name() const { return "<>"; }
  Item *negated_item();
};


/*
  The class Item_func_opt_neg is defined to factor out the functionality
  common for the classes Item_func_between and Item_func_in. The objects
  of these classes can express predicates or there negations.
  The alternative approach would be to create pairs Item_func_between,
  Item_func_notbetween and Item_func_in, Item_func_notin.

*/

class Item_func_opt_neg :public Item_int_func
{
public:
  bool negated;     /* <=> the item represents NOT <func> */
  bool pred_level;  /* <=> [NOT] <func> is used on a predicate level */
public:
  Item_func_opt_neg(Item *a, Item *b, Item *c)
    :Item_int_func(a, b, c), negated(0), pred_level(0) {}
  Item_func_opt_neg(List<Item> &list)
    :Item_int_func(list), negated(0), pred_level(0) {}
public:
  inline void negate() { negated= !negated; }
  inline void top_level_item() { pred_level= 1; }
  Item *neg_transformer(THD *thd)
  {
    negated= !negated;
    return this;
  }
  bool eq(const Item *item, bool binary_cmp) const;
  bool subst_argument_checker(uchar **arg) { return TRUE; }
};


class Item_func_between :public Item_func_opt_neg
{
  DTCollation cmp_collation;
public:
  Item_result cmp_type;
  String value0,value1,value2;
  /* TRUE <=> arguments will be compared as dates. */
  bool compare_as_dates;
  /* Comparators used for DATE/DATETIME comparison. */
  Arg_comparator ge_cmp, le_cmp;
  Item_func_between(Item *a, Item *b, Item *c)
    :Item_func_opt_neg(a, b, c), compare_as_dates(FALSE) {}
  longlong val_int();
  optimize_type select_optimize() const { return OPTIMIZE_KEY; }
  enum Functype functype() const   { return BETWEEN; }
  const char *func_name() const { return "between"; }
  bool fix_fields(THD *, Item **);
  void fix_length_and_dec();
  virtual void print(String *str, enum_query_type query_type);
  bool is_bool_func() { return 1; }
  CHARSET_INFO *compare_collation() { return cmp_collation.collation; }
  uint decimal_precision() const { return 1; }
};


class Item_func_strcmp :public Item_bool_func2
{
public:
  Item_func_strcmp(Item *a,Item *b) :Item_bool_func2(a,b) {}
  longlong val_int();
  optimize_type select_optimize() const { return OPTIMIZE_NONE; }
  const char *func_name() const { return "strcmp"; }

  virtual inline void print(String *str, enum_query_type query_type)
  {
    Item_func::print(str, query_type);
  }
};


struct interval_range
{
  Item_result type;
  double dbl;
  my_decimal dec;
};

class Item_func_interval :public Item_int_func
{
  Item_row *row;
  my_bool use_decimal_comparison;
  interval_range *intervals;
public:
  Item_func_interval(Item_row *a)
    :Item_int_func(a),row(a),intervals(0)
  {
    allowed_arg_cols= 0;    // Fetch this value from first argument
  }
  longlong val_int();
  void fix_length_and_dec();
  const char *func_name() const { return "interval"; }
  uint decimal_precision() const { return 2; }
};


class Item_func_coalesce :public Item_func_numhybrid
{
protected:
  enum_field_types cached_field_type;
  Item_func_coalesce(Item *a, Item *b) :Item_func_numhybrid(a, b) {}
public:
  Item_func_coalesce(List<Item> &list) :Item_func_numhybrid(list) {}
  double real_op();
  longlong int_op();
  String *str_op(String *);
  my_decimal *decimal_op(my_decimal *);
  void fix_length_and_dec();
  void find_num_type() {}
  enum Item_result result_type () const { return hybrid_type; }
  const char *func_name() const { return "coalesce"; }
  table_map not_null_tables() const { return 0; }
  enum_field_types field_type() const { return cached_field_type; }
};


class Item_func_ifnull :public Item_func_coalesce
{
protected:
  bool field_type_defined;
public:
  Item_func_ifnull(Item *a, Item *b) :Item_func_coalesce(a,b) {}
  double real_op();
  longlong int_op();
  String *str_op(String *str);
  my_decimal *decimal_op(my_decimal *);
  enum_field_types field_type() const;
  void fix_length_and_dec();
  const char *func_name() const { return "ifnull"; }
  Field *tmp_table_field(TABLE *table);
  uint decimal_precision() const;
};


class Item_func_if :public Item_func
{
  enum Item_result cached_result_type;
  enum_field_types cached_field_type;
public:
  Item_func_if(Item *a,Item *b,Item *c)
    :Item_func(a,b,c), cached_result_type(INT_RESULT)
  {}
  double val_real();
  longlong val_int();
  String *val_str(String *str);
  my_decimal *val_decimal(my_decimal *);
  enum Item_result result_type () const { return cached_result_type; }
  enum_field_types field_type() const { return cached_field_type; }
  bool fix_fields(THD *, Item **);
  void fix_length_and_dec();
  uint decimal_precision() const;
  const char *func_name() const { return "if"; }
};


class Item_func_nullif :public Item_bool_func2
{
  enum Item_result cached_result_type;
public:
  Item_func_nullif(Item *a,Item *b)
    :Item_bool_func2(a,b), cached_result_type(INT_RESULT)
  {}
  double val_real();
  longlong val_int();
  String *val_str(String *str);
  my_decimal *val_decimal(my_decimal *);
  enum Item_result result_type () const { return cached_result_type; }
  void fix_length_and_dec();
  uint decimal_precision() const { return args[0]->decimal_precision(); }
  const char *func_name() const { return "nullif"; }

  virtual inline void print(String *str, enum_query_type query_type)
  {
    Item_func::print(str, query_type);
  }

  table_map not_null_tables() const { return 0; }
  bool is_null();
};


/* Functions to handle the optimized IN */


/* A vector of values of some type  */

class in_vector :public Sql_alloc
{
public:
  char *base;
  uint size;
  qsort2_cmp compare;
  CHARSET_INFO *collation;
  uint count;
  uint used_count;
  in_vector() {}
  in_vector(uint elements,uint element_length,qsort2_cmp cmp_func, 
  	    CHARSET_INFO *cmp_coll)
    :base((char*) sql_calloc(elements*element_length)),
     size(element_length), compare(cmp_func), collation(cmp_coll),
     count(elements), used_count(elements) {}
  virtual ~in_vector() {}
  virtual void set(uint pos,Item *item)=0;
  virtual uchar *get_value(Item *item)=0;
  void sort()
  {
    my_qsort2(base,used_count,size,compare,collation);
  }
  int find(Item *item);
  
  /* 
    Create an instance of Item_{type} (e.g. Item_decimal) constant object
    which type allows it to hold an element of this vector without any
    conversions.
    The purpose of this function is to be able to get elements of this
    vector in form of Item_xxx constants without creating Item_xxx object
    for every array element you get (i.e. this implements "FlyWeight" pattern)
  */
  virtual Item* create_item() { return NULL; }
  
  /*
    Store the value at position #pos into provided item object
    SYNOPSIS
      value_to_item()
        pos   Index of value to store
        item  Constant item to store value into. The item must be of the same
              type that create_item() returns.
  */
  virtual void value_to_item(uint pos, Item *item) { }
  
  /* Compare values number pos1 and pos2 for equality */
  bool compare_elems(uint pos1, uint pos2)
  {
    return test(compare(collation, base + pos1*size, base + pos2*size));
  }
  virtual Item_result result_type()= 0;
};

class in_string :public in_vector
{
  char buff[STRING_BUFFER_USUAL_SIZE];
  String tmp;
public:
  in_string(uint elements,qsort2_cmp cmp_func, CHARSET_INFO *cs);
  ~in_string();
  void set(uint pos,Item *item);
  uchar *get_value(Item *item);
  Item* create_item()
  { 
    return new Item_string(collation);
  }
  void value_to_item(uint pos, Item *item)
  {    
    String *str=((String*) base)+pos;
    Item_string *to= (Item_string*)item;
    to->str_value= *str;
  }
  Item_result result_type() { return STRING_RESULT; }
};

class in_longlong :public in_vector
{
protected:
  /*
    Here we declare a temporary variable (tmp) of the same type as the
    elements of this vector. tmp is used in finding if a given value is in 
    the list. 
  */
  struct packed_longlong 
  {
    longlong val;
    longlong unsigned_flag;  // Use longlong, not bool, to preserve alignment
  } tmp;
public:
  in_longlong(uint elements);
  void set(uint pos,Item *item);
  uchar *get_value(Item *item);
  
  Item* create_item()
  { 
    /* 
      We're created a signed INT, this may not be correct in 
      general case (see BUG#19342).
    */
    return new Item_int((longlong)0);
  }
  void value_to_item(uint pos, Item *item)
  {
    ((Item_int*) item)->value= ((packed_longlong*) base)[pos].val;
    ((Item_int*) item)->unsigned_flag= (my_bool)
      ((packed_longlong*) base)[pos].unsigned_flag;
  }
  Item_result result_type() { return INT_RESULT; }

  friend int cmp_longlong(void *cmp_arg, packed_longlong *a,packed_longlong *b);
};


/*
  Class to represent a vector of constant DATE/DATETIME values.
  Values are obtained with help of the get_datetime_value() function.
  If the left item is a constant one then its value is cached in the
  lval_cache variable.
*/
class in_datetime :public in_longlong
{
public:
  THD *thd;
  /* An item used to issue warnings. */
  Item *warn_item;
  /* Cache for the left item. */
  Item *lval_cache;

  in_datetime(Item *warn_item_arg, uint elements)
    :in_longlong(elements), thd(current_thd), warn_item(warn_item_arg),
     lval_cache(0) {};
  void set(uint pos,Item *item);
  uchar *get_value(Item *item);
  friend int cmp_longlong(void *cmp_arg, packed_longlong *a,packed_longlong *b);
};


class in_double :public in_vector
{
  double tmp;
public:
  in_double(uint elements);
  void set(uint pos,Item *item);
  uchar *get_value(Item *item);
  Item *create_item()
  { 
    return new Item_float(0.0, 0);
  }
  void value_to_item(uint pos, Item *item)
  {
    ((Item_float*)item)->value= ((double*) base)[pos];
  }
  Item_result result_type() { return REAL_RESULT; }
};


class in_decimal :public in_vector
{
  my_decimal val;
public:
  in_decimal(uint elements);
  void set(uint pos, Item *item);
  uchar *get_value(Item *item);
  Item *create_item()
  { 
    return new Item_decimal(0, FALSE);
  }
  void value_to_item(uint pos, Item *item)
  {
    my_decimal *dec= ((my_decimal *)base) + pos;
    Item_decimal *item_dec= (Item_decimal*)item;
    item_dec->set_decimal_value(dec);
  }
  Item_result result_type() { return DECIMAL_RESULT; }

};


/*
** Classes for easy comparing of non const items
*/

class cmp_item :public Sql_alloc
{
public:
  CHARSET_INFO *cmp_charset;
  cmp_item() { cmp_charset= &my_charset_bin; }
  virtual ~cmp_item() {}
  virtual void store_value(Item *item)= 0;
  virtual int cmp(Item *item)= 0;
  // for optimized IN with row
  virtual int compare(cmp_item *item)= 0;
  static cmp_item* get_comparator(Item_result type, CHARSET_INFO *cs);
  virtual cmp_item *make_same()= 0;
  virtual void store_value_by_template(cmp_item *tmpl, Item *item)
  {
    store_value(item);
  }
};

class cmp_item_string :public cmp_item 
{
protected:
  String *value_res;
public:
  cmp_item_string () {}
  cmp_item_string (CHARSET_INFO *cs) { cmp_charset= cs; }
  void set_charset(CHARSET_INFO *cs) { cmp_charset= cs; }
  friend class cmp_item_sort_string;
  friend class cmp_item_sort_string_in_static;
};

class cmp_item_sort_string :public cmp_item_string
{
protected:
  char value_buff[STRING_BUFFER_USUAL_SIZE];
  String value;
public:
  cmp_item_sort_string():
    cmp_item_string() {}
  cmp_item_sort_string(CHARSET_INFO *cs):
    cmp_item_string(cs),
    value(value_buff, sizeof(value_buff), cs) {}
  void store_value(Item *item)
  {
    value_res= item->val_str(&value);
  }
  int cmp(Item *arg)
  {
    char buff[STRING_BUFFER_USUAL_SIZE];
    String tmp(buff, sizeof(buff), cmp_charset), *res;
    res= arg->val_str(&tmp);
    return (value_res ? (res ? sortcmp(value_res, res, cmp_charset) : 1) :
            (res ? -1 : 0));
  }
  int compare(cmp_item *ci)
  {
    cmp_item_string *l_cmp= (cmp_item_string *) ci;
    return sortcmp(value_res, l_cmp->value_res, cmp_charset);
  } 
  cmp_item *make_same();
  void set_charset(CHARSET_INFO *cs)
  {
    cmp_charset= cs;
    value.set_quick(value_buff, sizeof(value_buff), cs);
  }
};

class cmp_item_int :public cmp_item
{
  longlong value;
public:
  cmp_item_int() {}                           /* Remove gcc warning */
  void store_value(Item *item)
  {
    value= item->val_int();
  }
  int cmp(Item *arg)
  {
    return value != arg->val_int();
  }
  int compare(cmp_item *ci)
  {
    cmp_item_int *l_cmp= (cmp_item_int *)ci;
    return (value < l_cmp->value) ? -1 : ((value == l_cmp->value) ? 0 : 1);
  }
  cmp_item *make_same();
};

/*
  Compare items in the DATETIME context.
  Values are obtained with help of the get_datetime_value() function.
  If the left item is a constant one then its value is cached in the
  lval_cache variable.
*/
class cmp_item_datetime :public cmp_item
{
  longlong value;
public:
  THD *thd;
  /* Item used for issuing warnings. */
  Item *warn_item;
  /* Cache for the left item. */
  Item *lval_cache;

  cmp_item_datetime(Item *warn_item_arg)
    :thd(current_thd), warn_item(warn_item_arg), lval_cache(0) {}
  void store_value(Item *item);
  int cmp(Item *arg);
  int compare(cmp_item *ci);
  cmp_item *make_same();
};

class cmp_item_real :public cmp_item
{
  double value;
public:
  cmp_item_real() {}                          /* Remove gcc warning */
  void store_value(Item *item)
  {
    value= item->val_real();
  }
  int cmp(Item *arg)
  {
    return value != arg->val_real();
  }
  int compare(cmp_item *ci)
  {
    cmp_item_real *l_cmp= (cmp_item_real *) ci;
    return (value < l_cmp->value)? -1 : ((value == l_cmp->value) ? 0 : 1);
  }
  cmp_item *make_same();
};


class cmp_item_decimal :public cmp_item
{
  my_decimal value;
public:
  cmp_item_decimal() {}                       /* Remove gcc warning */
  void store_value(Item *item);
  int cmp(Item *arg);
  int compare(cmp_item *c);
  cmp_item *make_same();
};


/* 
   cmp_item for optimized IN with row (right part string, which never
   be changed)
*/

class cmp_item_sort_string_in_static :public cmp_item_string
{
 protected:
  String value;
public:
  cmp_item_sort_string_in_static(CHARSET_INFO *cs):
    cmp_item_string(cs) {}
  void store_value(Item *item)
  {
    value_res= item->val_str(&value);
  }
  int cmp(Item *item)
  {
    // Should never be called
    DBUG_ASSERT(0);
    return 1;
  }
  int compare(cmp_item *ci)
  {
    cmp_item_string *l_cmp= (cmp_item_string *) ci;
    return sortcmp(value_res, l_cmp->value_res, cmp_charset);
  }
  cmp_item *make_same()
  {
    return new cmp_item_sort_string_in_static(cmp_charset);
  }
};


/*
  The class Item_func_case is the CASE ... WHEN ... THEN ... END function
  implementation.

  When there is no expression between CASE and the first WHEN 
  (the CASE expression) then this function simple checks all WHEN expressions
  one after another. When some WHEN expression evaluated to TRUE then the
  value of the corresponding THEN expression is returned.

  When the CASE expression is specified then it is compared to each WHEN
  expression individually. When an equal WHEN expression is found
  corresponding THEN expression is returned.
  In order to do correct comparisons several comparators are used. One for
  each result type. Different result types that are used in particular
  CASE ... END expression are collected in the fix_length_and_dec() member
  function and only comparators for there result types are used.
*/

class Item_func_case :public Item_func
{
  int first_expr_num, else_expr_num;
  enum Item_result cached_result_type, left_result_type;
  String tmp_value;
  uint ncases;
  Item_result cmp_type;
  DTCollation cmp_collation;
  enum_field_types cached_field_type;
  cmp_item *cmp_items[5]; /* For all result types */
  cmp_item *case_item;
public:
  Item_func_case(List<Item> &list, Item *first_expr_arg, Item *else_expr_arg)
    :Item_func(), first_expr_num(-1), else_expr_num(-1),
    cached_result_type(INT_RESULT), left_result_type(INT_RESULT), case_item(0)
  {
    ncases= list.elements;
    if (first_expr_arg)
    {
      first_expr_num= list.elements;
      list.push_back(first_expr_arg);
    }
    if (else_expr_arg)
    {
      else_expr_num= list.elements;
      list.push_back(else_expr_arg);
    }
    set_arguments(list);
    bzero(&cmp_items, sizeof(cmp_items));
  }
  double val_real();
  longlong val_int();
  String *val_str(String *);
  my_decimal *val_decimal(my_decimal *);
  bool fix_fields(THD *thd, Item **ref);
  void fix_length_and_dec();
  uint decimal_precision() const;
  table_map not_null_tables() const { return 0; }
  enum Item_result result_type () const { return cached_result_type; }
  enum_field_types field_type() const { return cached_field_type; }
  const char *func_name() const { return "case"; }
  virtual void print(String *str, enum_query_type query_type);
  Item *find_item(String *str);
  CHARSET_INFO *compare_collation() { return cmp_collation.collation; }
  void cleanup();
  void agg_str_lengths(Item *arg);
  void agg_num_lengths(Item *arg);
};

/*
  The Item_func_in class implements the in_expr IN(values_list) function.

  The current implementation distinguishes 2 cases:
  1) all items in the value_list are constants and have the same
    result type. This case is handled by in_vector class.
  2) items in the value_list have different result types or there is some
    non-constant items.
    In this case Item_func_in employs several cmp_item objects to performs
    comparisons of in_expr and an item from the values_list. One cmp_item
    object for each result type. Different result types are collected in the
    fix_length_and_dec() member function by means of collect_cmp_types()
    function.
*/
class Item_func_in :public Item_func_opt_neg
{
public:
  /* 
    an array of values when the right hand arguments of IN
    are all SQL constant and there are no nulls 
  */
  in_vector *array;
  bool have_null;
  /* 
    true when all arguments of the IN clause are of compatible types
    and can be used safely as comparisons for key conditions
  */
  bool arg_types_compatible;
  Item_result left_result_type;
  cmp_item *cmp_items[6]; /* One cmp_item for each result type */
  DTCollation cmp_collation;

  Item_func_in(List<Item> &list)
    :Item_func_opt_neg(list), array(0), have_null(0),
    arg_types_compatible(FALSE)
  {
    bzero(&cmp_items, sizeof(cmp_items));
    allowed_arg_cols= 0;  // Fetch this value from first argument
  }
  longlong val_int();
  bool fix_fields(THD *, Item **);
  void fix_length_and_dec();
  uint decimal_precision() const { return 1; }
  void cleanup()
  {
    uint i;
    DBUG_ENTER("Item_func_in::cleanup");
    Item_int_func::cleanup();
    delete array;
    array= 0;
    for (i= 0; i <= (uint)DECIMAL_RESULT + 1; i++)
    {
      delete cmp_items[i];
      cmp_items[i]= 0;
    }
    DBUG_VOID_RETURN;
  }
  optimize_type select_optimize() const
    { return OPTIMIZE_KEY; }
  virtual void print(String *str, enum_query_type query_type);
  enum Functype functype() const { return IN_FUNC; }
  const char *func_name() const { return " IN "; }
  bool nulls_in_row();
  bool is_bool_func() { return 1; }
  CHARSET_INFO *compare_collation() { return cmp_collation.collation; }
};

class cmp_item_row :public cmp_item
{
  cmp_item **comparators;
  uint n;
public:
  cmp_item_row(): comparators(0), n(0) {}
  ~cmp_item_row();
  void store_value(Item *item);
  inline void alloc_comparators();
  int cmp(Item *arg);
  int compare(cmp_item *arg);
  cmp_item *make_same();
  void store_value_by_template(cmp_item *tmpl, Item *);
  friend void Item_func_in::fix_length_and_dec();
};


class in_row :public in_vector
{
  cmp_item_row tmp;
public:
  in_row(uint elements, Item *);
  ~in_row();
  void set(uint pos,Item *item);
  uchar *get_value(Item *item);
  friend void Item_func_in::fix_length_and_dec();
  Item_result result_type() { return ROW_RESULT; }
};

/* Functions used by where clause */

class Item_func_isnull :public Item_bool_func
{
protected:
  longlong cached_value;
public:
  Item_func_isnull(Item *a) :Item_bool_func(a) {}
  longlong val_int();
  enum Functype functype() const { return ISNULL_FUNC; }
  void fix_length_and_dec()
  {
    decimals=0; max_length=1; maybe_null=0;
    update_used_tables();
  }
  const char *func_name() const { return "isnull"; }
  /* Optimize case of not_null_column IS NULL */
  virtual void update_used_tables()
  {
    if (!args[0]->maybe_null)
    {
      used_tables_cache= 0;			/* is always false */
      const_item_cache= 1;
      cached_value= (longlong) 0;
    }
    else
    {
      args[0]->update_used_tables();
      if ((const_item_cache= !(used_tables_cache= args[0]->used_tables())) &&
          !with_subselect)
      {
	/* Remember if the value is always NULL or never NULL */
	cached_value= (longlong) args[0]->is_null();
      }
    }
  }
  table_map not_null_tables() const { return 0; }
  optimize_type select_optimize() const { return OPTIMIZE_NULL; }
  Item *neg_transformer(THD *thd);
  CHARSET_INFO *compare_collation() { return args[0]->collation.collation; }
};

/* Functions used by HAVING for rewriting IN subquery */

class Item_in_subselect;

/* 
  This is like IS NOT NULL but it also remembers if it ever has
  encountered a NULL.
*/
class Item_is_not_null_test :public Item_func_isnull
{
  Item_in_subselect* owner;
public:
  Item_is_not_null_test(Item_in_subselect* ow, Item *a)
    :Item_func_isnull(a), owner(ow)
  {}
  enum Functype functype() const { return ISNOTNULLTEST_FUNC; }
  longlong val_int();
  const char *func_name() const { return "<is_not_null_test>"; }
  void update_used_tables();
  /*
    we add RAND_TABLE_BIT to prevent moving this item from HAVING to WHERE
  */
  table_map used_tables() const
    { return used_tables_cache | RAND_TABLE_BIT; }
};


class Item_func_isnotnull :public Item_bool_func
{
  bool abort_on_null;
public:
  Item_func_isnotnull(Item *a) :Item_bool_func(a), abort_on_null(0) {}
  longlong val_int();
  enum Functype functype() const { return ISNOTNULL_FUNC; }
  void fix_length_and_dec()
  {
    decimals=0; max_length=1; maybe_null=0;
  }
  const char *func_name() const { return "isnotnull"; }
  optimize_type select_optimize() const { return OPTIMIZE_NULL; }
  table_map not_null_tables() const
  { return abort_on_null ? not_null_tables_cache : 0; }
  Item *neg_transformer(THD *thd);
  virtual void print(String *str, enum_query_type query_type);
  CHARSET_INFO *compare_collation() { return args[0]->collation.collation; }
  void top_level_item() { abort_on_null=1; }
};


class Item_func_like :public Item_bool_func2
{
  // Turbo Boyer-Moore data
  bool        canDoTurboBM;	// pattern is '%abcd%' case
  const char* pattern;
  int         pattern_len;

  // TurboBM buffers, *this is owner
  int* bmGs; //   good suffix shift table, size is pattern_len + 1
  int* bmBc; // bad character shift table, size is alphabet_size

  void turboBM_compute_suffixes(int* suff);
  void turboBM_compute_good_suffix_shifts(int* suff);
  void turboBM_compute_bad_character_shifts();
  bool turboBM_matches(const char* text, int text_len) const;
  enum { alphabet_size = 256 };

  Item *escape_item;
  
  bool escape_used_in_parsing;

public:
  int escape;

  Item_func_like(Item *a,Item *b, Item *escape_arg, bool escape_used)
    :Item_bool_func2(a,b), canDoTurboBM(FALSE), pattern(0), pattern_len(0), 
     bmGs(0), bmBc(0), escape_item(escape_arg),
     escape_used_in_parsing(escape_used) {}
  longlong val_int();
  enum Functype functype() const { return LIKE_FUNC; }
  optimize_type select_optimize() const;
  cond_result eq_cmp_result() const { return COND_TRUE; }
  const char *func_name() const { return "like"; }
  bool fix_fields(THD *thd, Item **ref);
  void cleanup();
};

#ifdef USE_REGEX

#include "my_regex.h"

class Item_func_regex :public Item_bool_func
{
  my_regex_t preg;
  bool regex_compiled;
  bool regex_is_const;
  String prev_regexp;
  DTCollation cmp_collation;
  CHARSET_INFO *regex_lib_charset;
  int regex_lib_flags;
  String conv;
  int regcomp(bool send_error);
public:
  Item_func_regex(Item *a,Item *b) :Item_bool_func(a,b),
    regex_compiled(0),regex_is_const(0) {}
  void cleanup();
  longlong val_int();
  bool fix_fields(THD *thd, Item **ref);
  const char *func_name() const { return "regexp"; }

  virtual inline void print(String *str, enum_query_type query_type)
  {
    print_op(str, query_type);
  }

  CHARSET_INFO *compare_collation() { return cmp_collation.collation; }
};

#else

class Item_func_regex :public Item_bool_func
{
public:
  Item_func_regex(Item *a,Item *b) :Item_bool_func(a,b) {}
  longlong val_int() { return 0;}
  const char *func_name() const { return "regex"; }

  virtual inline void print(String *str, enum_query_type query_type)
  {
    print_op(str, query_type);
  }
};

#endif /* USE_REGEX */


typedef class Item COND;

class Item_cond :public Item_bool_func
{
protected:
  List<Item> list;
  bool abort_on_null;
  table_map and_tables_cache;

public:
  /* Item_cond() is only used to create top level items */
  Item_cond(): Item_bool_func(), abort_on_null(1)
  { const_item_cache=0; }
  Item_cond(Item *i1,Item *i2)
    :Item_bool_func(), abort_on_null(0)
  {
    list.push_back(i1);
    list.push_back(i2);
  }
  Item_cond(THD *thd, Item_cond *item);
  Item_cond(List<Item> &nlist)
    :Item_bool_func(), list(nlist), abort_on_null(0) {}
  bool add(Item *item) { return list.push_back(item); }
  bool add_at_head(Item *item) { return list.push_front(item); }
  void add_at_head(List<Item> *nlist) { list.prepand(nlist); }
  bool fix_fields(THD *, Item **ref);

  enum Type type() const { return COND_ITEM; }
  List<Item>* argument_list() { return &list; }
  table_map used_tables() const;
  void update_used_tables();
  virtual void print(String *str, enum_query_type query_type);
  void split_sum_func(THD *thd, Item **ref_pointer_array, List<Item> &fields);
  friend int setup_conds(THD *thd, TABLE_LIST *tables, TABLE_LIST *leaves,
                         COND **conds);
  void top_level_item() { abort_on_null=1; }
  void copy_andor_arguments(THD *thd, Item_cond *item);
  bool walk(Item_processor processor, bool walk_subquery, uchar *arg);
  Item *transform(Item_transformer transformer, uchar *arg);
  void traverse_cond(Cond_traverser, void *arg, traverse_order order);
  void neg_arguments(THD *thd);
  enum_field_types field_type() const { return MYSQL_TYPE_LONGLONG; }
  bool subst_argument_checker(uchar **arg) { return TRUE; }
  Item *compile(Item_analyzer analyzer, uchar **arg_p,
                Item_transformer transformer, uchar *arg_t);
};


/*
  The class Item_equal is used to represent conjunctions of equality
  predicates of the form field1 = field2, and field=const in where
  conditions and on expressions.

  All equality predicates of the form field1=field2 contained in a
  conjunction are substituted for a sequence of items of this class.
  An item of this class Item_equal(f1,f2,...fk) represents a
  multiple equality f1=f2=...=fk.

  If a conjunction contains predicates f1=f2 and f2=f3, a new item of
  this class is created Item_equal(f1,f2,f3) representing the multiple
  equality f1=f2=f3 that substitutes the above equality predicates in
  the conjunction.
  A conjunction of the predicates f2=f1 and f3=f1 and f3=f2 will be
  substituted for the item representing the same multiple equality
  f1=f2=f3.
  An item Item_equal(f1,f2) can appear instead of a conjunction of 
  f2=f1 and f1=f2, or instead of just the predicate f1=f2.

  An item of the class Item_equal inherits equalities from outer 
  conjunctive levels.

  Suppose we have a where condition of the following form:
  WHERE f1=f2 AND f3=f4 AND f3=f5 AND ... AND (...OR (f1=f3 AND ...)).
  In this case:
    f1=f2 will be substituted for Item_equal(f1,f2);
    f3=f4 and f3=f5  will be substituted for Item_equal(f3,f4,f5);
    f1=f3 will be substituted for Item_equal(f1,f2,f3,f4,f5);

  An object of the class Item_equal can contain an optional constant
  item c. Then it represents a multiple equality of the form 
  c=f1=...=fk.

  Objects of the class Item_equal are used for the following:

  1. An object Item_equal(t1.f1,...,tk.fk) allows us to consider any
  pair of tables ti and tj as joined by an equi-condition.
  Thus it provide us with additional access paths from table to table.

  2. An object Item_equal(t1.f1,...,tk.fk) is applied to deduce new
  SARGable predicates:
    f1=...=fk AND P(fi) => f1=...=fk AND P(fi) AND P(fj).
  It also can give us additional index scans and can allow us to
  improve selectivity estimates.

  3. An object Item_equal(t1.f1,...,tk.fk) is used to optimize the 
  selected execution plan for the query: if table ti is accessed 
  before the table tj then in any predicate P in the where condition
  the occurrence of tj.fj is substituted for ti.fi. This can allow
  an evaluation of the predicate at an earlier step.

  When feature 1 is supported they say that join transitive closure 
  is employed.
  When feature 2 is supported they say that search argument transitive
  closure is employed.
  Both features are usually supported by preprocessing original query and
  adding additional predicates.
  We do not just add predicates, we rather dynamically replace some
  predicates that can not be used to access tables in the investigated
  plan for those, obtained by substitution of some fields for equal fields,
  that can be used.     

  Prepared Statements/Stored Procedures note: instances of class
  Item_equal are created only at the time a PS/SP is executed and
  are deleted in the end of execution. All changes made to these
  objects need not be registered in the list of changes of the parse
  tree and do not harm PS/SP re-execution.

  Item equal objects are employed only at the optimize phase. Usually they are
  not supposed to be evaluated.  Yet in some cases we call the method val_int()
  for them. We have to take care of restricting the predicate such an
  object represents f1=f2= ...=fn to the projection of known fields fi1=...=fik.
*/

class Item_equal: public Item_bool_func
{
  List<Item_field> fields; /* list of equal field items                    */
  Item *const_item;        /* optional constant item equal to fields items */
  cmp_item *eval_item;
  Arg_comparator cmp;
  bool cond_false;
  bool compare_as_dates;
public:
  inline Item_equal()
    : Item_bool_func(), const_item(0), eval_item(0), cond_false(0)
  { const_item_cache=0 ;}
  Item_equal(Item_field *f1, Item_field *f2);
  Item_equal(Item *c, Item_field *f);
  Item_equal(Item_equal *item_equal);
  inline Item* get_const() { return const_item; }
  void compare_const(Item *c);
  void add(Item *c, Item_field *f);
  void add(Item *c);
  void add(Item_field *f);
  uint members();
  bool contains(Field *field);
  Item_field* get_first() { return fields.head(); }
  void merge(Item_equal *item);
  void update_const();
  enum Functype functype() const { return MULT_EQUAL_FUNC; }
  longlong val_int(); 
  const char *func_name() const { return "multiple equal"; }
  optimize_type select_optimize() const { return OPTIMIZE_EQUAL; }
  void sort(Item_field_cmpfunc cmp, void *arg);
  friend class Item_equal_iterator;
  void fix_length_and_dec();
  bool fix_fields(THD *thd, Item **ref);
  void update_used_tables();
  bool walk(Item_processor processor, bool walk_subquery, uchar *arg);
  Item *transform(Item_transformer transformer, uchar *arg);
  virtual void print(String *str, enum_query_type query_type);
  CHARSET_INFO *compare_collation() 
  { return fields.head()->collation.collation; }
}; 

class COND_EQUAL: public Sql_alloc
{
public:
  uint max_members;               /* max number of members the current level
                                     list and all lower level lists */ 
  COND_EQUAL *upper_levels;       /* multiple equalities of upper and levels */
  List<Item_equal> current_level; /* list of multiple equalities of 
                                     the current and level           */
  COND_EQUAL()
  { 
    upper_levels= 0;
  }
};


class Item_equal_iterator : public List_iterator_fast<Item_field>
{
public:
  inline Item_equal_iterator(Item_equal &item_equal) 
    :List_iterator_fast<Item_field> (item_equal.fields)
  {}
  inline Item_field* operator++(int)
  { 
    Item_field *item= (*(List_iterator_fast<Item_field> *) this)++;
    return  item;
  }
  inline void rewind(void) 
  { 
    List_iterator_fast<Item_field>::rewind();
  }
};

class Item_cond_and :public Item_cond
{
public:
  COND_EQUAL cond_equal;  /* contains list of Item_equal objects for 
                             the current and level and reference
                             to multiple equalities of upper and levels */  
  Item_cond_and() :Item_cond() {}
  Item_cond_and(Item *i1,Item *i2) :Item_cond(i1,i2) {}
  Item_cond_and(THD *thd, Item_cond_and *item) :Item_cond(thd, item) {}
  Item_cond_and(List<Item> &list_arg): Item_cond(list_arg) {}
  enum Functype functype() const { return COND_AND_FUNC; }
  longlong val_int();
  const char *func_name() const { return "and"; }
  table_map not_null_tables() const
  { return abort_on_null ? not_null_tables_cache: and_tables_cache; }
  Item* copy_andor_structure(THD *thd)
  {
    Item_cond_and *item;
    if ((item= new Item_cond_and(thd, this)))
       item->copy_andor_arguments(thd, this);
    return item;
  }
  Item *neg_transformer(THD *thd);
};

inline bool is_cond_and(Item *item)
{
  if (item->type() != Item::COND_ITEM)
    return FALSE;

  Item_cond *cond_item= (Item_cond*) item;
  return (cond_item->functype() == Item_func::COND_AND_FUNC);
}

class Item_cond_or :public Item_cond
{
public:
  Item_cond_or() :Item_cond() {}
  Item_cond_or(Item *i1,Item *i2) :Item_cond(i1,i2) {}
  Item_cond_or(THD *thd, Item_cond_or *item) :Item_cond(thd, item) {}
  Item_cond_or(List<Item> &list_arg): Item_cond(list_arg) {}
  enum Functype functype() const { return COND_OR_FUNC; }
  longlong val_int();
  const char *func_name() const { return "or"; }
  table_map not_null_tables() const { return and_tables_cache; }
  Item* copy_andor_structure(THD *thd)
  {
    Item_cond_or *item;
    if ((item= new Item_cond_or(thd, this)))
      item->copy_andor_arguments(thd, this);
    return item;
  }
  Item *neg_transformer(THD *thd);
};

inline bool is_cond_or(Item *item)
{
  if (item->type() != Item::COND_ITEM)
    return FALSE;

  Item_cond *cond_item= (Item_cond*) item;
  return (cond_item->functype() == Item_func::COND_OR_FUNC);
}

/*
  XOR is Item_cond, not an Item_int_func because we could like to
  optimize (a XOR b) later on. It's low prio, though
*/

class Item_cond_xor :public Item_cond
{
public:
  Item_cond_xor() :Item_cond() {}
  Item_cond_xor(Item *i1,Item *i2) :Item_cond(i1,i2) {}
  enum Functype functype() const { return COND_XOR_FUNC; }
  /* TODO: remove the next line when implementing XOR optimization */
  enum Type type() const { return FUNC_ITEM; }
  longlong val_int();
  const char *func_name() const { return "xor"; }
  void top_level_item() {}
};


/* Some useful inline functions */

inline Item *and_conds(Item *a, Item *b)
{
  if (!b) return a;
  if (!a) return b;
  return new Item_cond_and(a, b);
}

Item *and_expressions(Item *a, Item *b, Item **org_item);

bool get_mysql_time_from_str(THD *thd, String *str, timestamp_type warn_type, 
                             const char *warn_name, MYSQL_TIME *l_time);<|MERGE_RESOLUTION|>--- conflicted
+++ resolved
@@ -54,17 +54,10 @@
   /* Allow owner function to use string buffers. */
   String value1, value2;
 
-<<<<<<< HEAD
-  Arg_comparator(): thd(0), a_cache(0), b_cache(0), set_null(0),
-    get_value_a_func(0), get_value_b_func(0) {};
-  Arg_comparator(Item **a1, Item **a2): a(a1), b(a2), thd(0),
-    a_cache(0), b_cache(0), set_null(0),
-=======
   Arg_comparator(): thd(0), a_cache(0), b_cache(0), set_null(TRUE),
     get_value_a_func(0), get_value_b_func(0) {};
   Arg_comparator(Item **a1, Item **a2): a(a1), b(a2), thd(0),
     a_cache(0), b_cache(0), set_null(TRUE),
->>>>>>> 23a3b911
     get_value_a_func(0), get_value_b_func(0) {};
 
   int set_compare_func(Item_result_field *owner, Item_result type);
