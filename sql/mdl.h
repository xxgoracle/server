#ifndef MDL_H
#define MDL_H
/* Copyright (c) 2009, 2012, Oracle and/or its affiliates. All rights reserved.

   This program is free software; you can redistribute it and/or modify
   it under the terms of the GNU General Public License as published by
   the Free Software Foundation; version 2 of the License.

   This program is distributed in the hope that it will be useful,
   but WITHOUT ANY WARRANTY; without even the implied warranty of
   MERCHANTABILITY or FITNESS FOR A PARTICULAR PURPOSE.  See the
   GNU General Public License for more details.

   You should have received a copy of the GNU General Public License
   along with this program; if not, write to the Free Software Foundation,
   51 Franklin Street, Suite 500, Boston, MA 02110-1335 USA */

#if defined(__IBMC__) || defined(__IBMCPP__)
/* Further down, "next_in_lock" and "next_in_context" have the same type,
   and in "sql_plist.h" this leads to an identical signature, which causes
   problems in function overloading.
*/
#pragma namemangling(v5)
#endif


#include "sql_plist.h"
#include <my_sys.h>
#include <m_string.h>
#include <mysql_com.h>
#include <hash.h>

#include <algorithm>

class THD;

class MDL_context;
class MDL_lock;
class MDL_ticket;
bool  ok_for_lower_case_names(const char *name);

/**
  @def ENTER_COND(C, M, S, O)
  Start a wait on a condition.
  @param C the condition to wait on
  @param M the associated mutex
  @param S the new stage to enter
  @param O the previous stage
  @sa EXIT_COND().
*/
#define ENTER_COND(C, M, S, O) enter_cond(C, M, S, O, __func__, __FILE__, __LINE__)

/**
  @def EXIT_COND(S)
  End a wait on a condition
  @param S the new stage to enter
*/
#define EXIT_COND(S) exit_cond(S, __func__, __FILE__, __LINE__)

/**
   An interface to separate the MDL module from the THD, and the rest of the
   server code.
 */

class MDL_context_owner
{
public:
  virtual ~MDL_context_owner() {}

  /**
    Enter a condition wait.
    For @c enter_cond() / @c exit_cond() to work the mutex must be held before
    @c enter_cond(); this mutex is then released by @c exit_cond().
    Usage must be: lock mutex; enter_cond(); your code; exit_cond().
    @param cond the condition to wait on
    @param mutex the associated mutex
    @param [in] stage the stage to enter, or NULL
    @param [out] old_stage the previous stage, or NULL
    @param src_function function name of the caller
    @param src_file file name of the caller
    @param src_line line number of the caller
    @sa ENTER_COND(), THD::enter_cond()
    @sa EXIT_COND(), THD::exit_cond()
  */
  virtual void enter_cond(mysql_cond_t *cond, mysql_mutex_t *mutex,
                          const PSI_stage_info *stage, PSI_stage_info *old_stage,
                          const char *src_function, const char *src_file,
                          int src_line) = 0;

  /**
    @def EXIT_COND(S)
    End a wait on a condition
    @param [in] stage the new stage to enter
    @param src_function function name of the caller
    @param src_file file name of the caller
    @param src_line line number of the caller
    @sa ENTER_COND(), THD::enter_cond()
    @sa EXIT_COND(), THD::exit_cond()
  */
  virtual void exit_cond(const PSI_stage_info *stage,
                         const char *src_function, const char *src_file,
                         int src_line) = 0;
  /**
     Has the owner thread been killed?
   */
  virtual int  is_killed() = 0;

  /**
     This one is only used for DEBUG_SYNC.
     (Do not use it to peek/poke into other parts of THD.)
   */
  virtual THD* get_thd() = 0;

  /**
     @see THD::notify_shared_lock()
   */
  virtual bool notify_shared_lock(MDL_context_owner *in_use,
                                  bool needs_thr_lock_abort) = 0;
};

/**
  Type of metadata lock request.

  @sa Comments for MDL_object_lock::can_grant_lock() and
      MDL_scoped_lock::can_grant_lock() for details.
*/

enum enum_mdl_type {
  /*
    An intention exclusive metadata lock. Used only for scoped locks.
    Owner of this type of lock can acquire upgradable exclusive locks on
    individual objects.
    Compatible with other IX locks, but is incompatible with scoped S and
    X locks.
  */
  MDL_INTENTION_EXCLUSIVE= 0,
  /*
    A shared metadata lock.
    To be used in cases when we are interested in object metadata only
    and there is no intention to access object data (e.g. for stored
    routines or during preparing prepared statements).
    We also mis-use this type of lock for open HANDLERs, since lock
    acquired by this statement has to be compatible with lock acquired
    by LOCK TABLES ... WRITE statement, i.e. SNRW (We can't get by by
    acquiring S lock at HANDLER ... OPEN time and upgrading it to SR
    lock for HANDLER ... READ as it doesn't solve problem with need
    to abort DML statements which wait on table level lock while having
    open HANDLER in the same connection).
    To avoid deadlock which may occur when SNRW lock is being upgraded to
    X lock for table on which there is an active S lock which is owned by
    thread which waits in its turn for table-level lock owned by thread
    performing upgrade we have to use thr_abort_locks_for_thread()
    facility in such situation.
    This problem does not arise for locks on stored routines as we don't
    use SNRW locks for them. It also does not arise when S locks are used
    during PREPARE calls as table-level locks are not acquired in this
    case.
  */
  MDL_SHARED,
  /*
    A high priority shared metadata lock.
    Used for cases when there is no intention to access object data (i.e.
    data in the table).
    "High priority" means that, unlike other shared locks, it is granted
    ignoring pending requests for exclusive locks. Intended for use in
    cases when we only need to access metadata and not data, e.g. when
    filling an INFORMATION_SCHEMA table.
    Since SH lock is compatible with SNRW lock, the connection that
    holds SH lock lock should not try to acquire any kind of table-level
    or row-level lock, as this can lead to a deadlock. Moreover, after
    acquiring SH lock, the connection should not wait for any other
    resource, as it might cause starvation for X locks and a potential
    deadlock during upgrade of SNW or SNRW to X lock (e.g. if the
    upgrading connection holds the resource that is being waited for).
  */
  MDL_SHARED_HIGH_PRIO,
  /*
    A shared metadata lock for cases when there is an intention to read data
    from table.
    A connection holding this kind of lock can read table metadata and read
    table data (after acquiring appropriate table and row-level locks).
    This means that one can only acquire TL_READ, TL_READ_NO_INSERT, and
    similar table-level locks on table if one holds SR MDL lock on it.
    To be used for tables in SELECTs, subqueries, and LOCK TABLE ...  READ
    statements.
  */
  MDL_SHARED_READ,
  /*
    A shared metadata lock for cases when there is an intention to modify
    (and not just read) data in the table.
    A connection holding SW lock can read table metadata and modify or read
    table data (after acquiring appropriate table and row-level locks).
    To be used for tables to be modified by INSERT, UPDATE, DELETE
    statements, but not LOCK TABLE ... WRITE or DDL). Also taken by
    SELECT ... FOR UPDATE.
  */
  MDL_SHARED_WRITE,
  /*
    An upgradable shared metadata lock for cases when there is an intention
    to modify (and not just read) data in the table.
    Can be upgraded to MDL_SHARED_NO_WRITE and MDL_EXCLUSIVE.
    A connection holding SU lock can read table metadata and modify or read
    table data (after acquiring appropriate table and row-level locks).
    To be used for the first phase of ALTER TABLE.
  */
  MDL_SHARED_UPGRADABLE,
  /*
    An upgradable shared metadata lock which blocks all attempts to update
    table data, allowing reads.
    A connection holding this kind of lock can read table metadata and read
    table data.
    Can be upgraded to X metadata lock.
    Note, that since this type of lock is not compatible with SNRW or SW
    lock types, acquiring appropriate engine-level locks for reading
    (TL_READ* for MyISAM, shared row locks in InnoDB) should be
    contention-free.
    To be used for the first phase of ALTER TABLE, when copying data between
    tables, to allow concurrent SELECTs from the table, but not UPDATEs.
  */
  MDL_SHARED_NO_WRITE,
  /*
    An upgradable shared metadata lock which allows other connections
    to access table metadata, but not data.
    It blocks all attempts to read or update table data, while allowing
    INFORMATION_SCHEMA and SHOW queries.
    A connection holding this kind of lock can read table metadata modify and
    read table data.
    Can be upgraded to X metadata lock.
    To be used for LOCK TABLES WRITE statement.
    Not compatible with any other lock type except S and SH.
  */
  MDL_SHARED_NO_READ_WRITE,
  /*
    An exclusive metadata lock.
    A connection holding this lock can modify both table's metadata and data.
    No other type of metadata lock can be granted while this lock is held.
    To be used for CREATE/DROP/RENAME TABLE statements and for execution of
    certain phases of other DDL statements.
  */
  MDL_EXCLUSIVE,
  /* This should be the last !!! */
  MDL_TYPE_END};


/** Duration of metadata lock. */

enum enum_mdl_duration {
  /**
    Locks with statement duration are automatically released at the end
    of statement or transaction.
  */
  MDL_STATEMENT= 0,
  /**
    Locks with transaction duration are automatically released at the end
    of transaction.
  */
  MDL_TRANSACTION,
  /**
    Locks with explicit duration survive the end of statement and transaction.
    They have to be released explicitly by calling MDL_context::release_lock().
  */
  MDL_EXPLICIT,
  /* This should be the last ! */
  MDL_DURATION_END };


/** Maximal length of key for metadata locking subsystem. */
#define MAX_MDLKEY_LENGTH (1 + NAME_LEN + 1 + NAME_LEN + 1)


/**
  Metadata lock object key.

  A lock is requested or granted based on a fully qualified name and type.
  E.g. They key for a table consists of <0 (=table)>+<database>+<table name>.
  Elsewhere in the comments this triple will be referred to simply as "key"
  or "name".
*/

class MDL_key
{
public:
#ifdef HAVE_PSI_INTERFACE
  static void init_psi_keys();
#endif

  /**
    Object namespaces.
    Sic: when adding a new member to this enum make sure to
    update m_namespace_to_wait_state_name array in mdl.cc!

    Different types of objects exist in different namespaces
     - TABLE is for tables and views.
     - FUNCTION is for stored functions.
     - PROCEDURE is for stored procedures.
     - TRIGGER is for triggers.
     - EVENT is for event scheduler events
    Note that although there isn't metadata locking on triggers,
    it's necessary to have a separate namespace for them since
    MDL_key is also used outside of the MDL subsystem.
  */
  enum enum_mdl_namespace { GLOBAL=0,
                            SCHEMA,
                            TABLE,
                            FUNCTION,
                            PROCEDURE,
                            TRIGGER,
                            EVENT,
                            COMMIT,
                            USER_LOCK,           /* user level locks. */
                            /* This should be the last ! */
                            NAMESPACE_END };

  const uchar *ptr() const { return (uchar*) m_ptr; }
  uint length() const { return m_length; }

  const char *db_name() const { return m_ptr + 1; }
  uint db_name_length() const { return m_db_name_length; }

  const char *name() const { return m_ptr + m_db_name_length + 2; }
  uint name_length() const { return m_length - m_db_name_length - 3; }

  enum_mdl_namespace mdl_namespace() const
  { return (enum_mdl_namespace)(m_ptr[0]); }

  /**
    Construct a metadata lock key from a triplet (mdl_namespace,
    database and name).

    @remark The key for a table is <mdl_namespace>+<database name>+<table name>

    @param  mdl_namespace Id of namespace of object to be locked
    @param  db            Name of database to which the object belongs
    @param  name          Name of of the object
    @param  key           Where to store the the MDL key.
  */
  void mdl_key_init(enum_mdl_namespace mdl_namespace,
                    const char *db, const char *name)
  {
    m_ptr[0]= (char) mdl_namespace;
    /*
      It is responsibility of caller to ensure that db and object names
      are not longer than NAME_LEN. Still we play safe and try to avoid
      buffer overruns.
    */
    DBUG_ASSERT(strlen(db) <= NAME_LEN);
    DBUG_ASSERT(strlen(name) <= NAME_LEN);
    m_db_name_length= static_cast<uint16>(strmake(m_ptr + 1, db, NAME_LEN) -
                                          m_ptr - 1);
    m_length= static_cast<uint16>(strmake(m_ptr + m_db_name_length + 2, name,
                                          NAME_LEN) - m_ptr + 1);
    m_hash_value= my_hash_sort(&my_charset_bin, (uchar*) m_ptr + 1,
                               m_length - 1);
    DBUG_ASSERT(mdl_namespace == USER_LOCK || ok_for_lower_case_names(db));
  }
  void mdl_key_init(const MDL_key *rhs)
  {
    memcpy(m_ptr, rhs->m_ptr, rhs->m_length);
    m_length= rhs->m_length;
    m_db_name_length= rhs->m_db_name_length;
    m_hash_value= rhs->m_hash_value;
  }
  bool is_equal(const MDL_key *rhs) const
  {
    return (m_length == rhs->m_length &&
            memcmp(m_ptr, rhs->m_ptr, m_length) == 0);
  }
  /**
    Compare two MDL keys lexicographically.
  */
  int cmp(const MDL_key *rhs) const
  {
    /*
      The key buffer is always '\0'-terminated. Since key
      character set is utf-8, we can safely assume that no
      character starts with a zero byte.
    */
    using std::min;
    return memcmp(m_ptr, rhs->m_ptr, min(m_length, rhs->m_length));
  }

  MDL_key(const MDL_key *rhs)
  {
    mdl_key_init(rhs);
  }
  MDL_key(enum_mdl_namespace namespace_arg,
          const char *db_arg, const char *name_arg)
  {
    mdl_key_init(namespace_arg, db_arg, name_arg);
  }
  MDL_key() {} /* To use when part of MDL_request. */

  /**
    Get thread state name to be used in case when we have to
    wait on resource identified by key.
  */
  const PSI_stage_info * get_wait_state_name() const
  {
    return & m_namespace_to_wait_state_name[(int)mdl_namespace()];
  }
  my_hash_value_type hash_value() const
  {
    return m_hash_value + mdl_namespace();
  }
  my_hash_value_type tc_hash_value() const
  {
    return m_hash_value;
  }

private:
  uint16 m_length;
  uint16 m_db_name_length;
  my_hash_value_type m_hash_value;
  char m_ptr[MAX_MDLKEY_LENGTH];
  static PSI_stage_info m_namespace_to_wait_state_name[NAMESPACE_END];
private:
  MDL_key(const MDL_key &);                     /* not implemented */
  MDL_key &operator=(const MDL_key &);          /* not implemented */
  friend my_hash_value_type mdl_hash_function(const CHARSET_INFO *,
                                              const uchar *, size_t);
};


/**
  A pending metadata lock request.

  A lock request and a granted metadata lock are represented by
  different classes because they have different allocation
  sites and hence different lifetimes. The allocation of lock requests is
  controlled from outside of the MDL subsystem, while allocation of granted
  locks (tickets) is controlled within the MDL subsystem.

  MDL_request is a C structure, you don't need to call a constructor
  or destructor for it.
*/

class MDL_request
{
public:
  /** Type of metadata lock. */
  enum          enum_mdl_type type;
  /** Duration for requested lock. */
  enum enum_mdl_duration duration;

  /**
    Pointers for participating in the list of lock requests for this context.
  */
  MDL_request *next_in_list;
  MDL_request **prev_in_list;
  /**
    Pointer to the lock ticket object for this lock request.
    Valid only if this lock request is satisfied.
  */
  MDL_ticket *ticket;

  /** A lock is requested based on a fully qualified name and type. */
  MDL_key key;

public:

  static void *operator new(size_t size, MEM_ROOT *mem_root) throw ()
  { return alloc_root(mem_root, size); }
  static void operator delete(void *ptr, MEM_ROOT *mem_root) {}

  void init(MDL_key::enum_mdl_namespace namespace_arg,
            const char *db_arg, const char *name_arg,
            enum_mdl_type mdl_type_arg,
            enum_mdl_duration mdl_duration_arg);
  void init(const MDL_key *key_arg, enum_mdl_type mdl_type_arg,
            enum_mdl_duration mdl_duration_arg);
  /** Set type of lock request. Can be only applied to pending locks. */
  inline void set_type(enum_mdl_type type_arg)
  {
    DBUG_ASSERT(ticket == NULL);
    type= type_arg;
  }

  /*
    This is to work around the ugliness of TABLE_LIST
    compiler-generated assignment operator. It is currently used
    in several places to quickly copy "most" of the members of the
    table list. These places currently never assume that the mdl
    request is carried over to the new TABLE_LIST, or shared
    between lists.

    This method does not initialize the instance being assigned!
    Use of init() for initialization after this assignment operator
    is mandatory. Can only be used before the request has been
    granted.
  */
  MDL_request& operator=(const MDL_request &rhs)
  {
    ticket= NULL;
    /* Do nothing, in particular, don't try to copy the key. */
    return *this;
  }
  /* Another piece of ugliness for TABLE_LIST constructor */
  MDL_request() {}

  MDL_request(const MDL_request *rhs)
    :type(rhs->type),
    duration(rhs->duration),
    ticket(NULL),
    key(&rhs->key)
  {}
};


typedef void (*mdl_cached_object_release_hook)(void *);


/**
  An abstract class for inspection of a connected
  subgraph of the wait-for graph.
*/

class MDL_wait_for_graph_visitor
{
public:
  virtual bool enter_node(MDL_context *node) = 0;
  virtual void leave_node(MDL_context *node) = 0;

  virtual bool inspect_edge(MDL_context *dest) = 0;
  virtual ~MDL_wait_for_graph_visitor();
  MDL_wait_for_graph_visitor() {}
};

/**
  Abstract class representing an edge in the waiters graph
  to be traversed by deadlock detection algorithm.
*/

class MDL_wait_for_subgraph
{
public:
  virtual ~MDL_wait_for_subgraph();

  /**
    Accept a wait-for graph visitor to inspect the node
    this edge is leading to.
  */
  virtual bool accept_visitor(MDL_wait_for_graph_visitor *gvisitor) = 0;

  enum enum_deadlock_weight
  {
    DEADLOCK_WEIGHT_DML= 0,
    DEADLOCK_WEIGHT_DDL= 100
  };
  /* A helper used to determine which lock request should be aborted. */
  virtual uint get_deadlock_weight() const = 0;
};


/**
  A granted metadata lock.

  @warning MDL_ticket members are private to the MDL subsystem.

  @note Multiple shared locks on a same object are represented by a
        single ticket. The same does not apply for other lock types.

  @note There are two groups of MDL_ticket members:
        - "Externally accessible". These members can be accessed from
          threads/contexts different than ticket owner in cases when
          ticket participates in some list of granted or waiting tickets
          for a lock. Therefore one should change these members before
          including then to waiting/granted lists or while holding lock
          protecting those lists.
        - "Context private". Such members are private to thread/context
          owning this ticket. I.e. they should not be accessed from other
          threads/contexts.
*/

class MDL_ticket : public MDL_wait_for_subgraph
{
public:
  /**
    Pointers for participating in the list of lock requests for this context.
    Context private.
  */
  MDL_ticket *next_in_context;
  MDL_ticket **prev_in_context;
  /**
    Pointers for participating in the list of satisfied/pending requests
    for the lock. Externally accessible.
  */
  MDL_ticket *next_in_lock;
  MDL_ticket **prev_in_lock;
public:
#ifdef WITH_WSREP
  void wsrep_report(bool debug);
#endif /* WITH_WSREP */
  bool has_pending_conflicting_lock() const;

  MDL_context *get_ctx() const { return m_ctx; }
  bool is_upgradable_or_exclusive() const
  {
    return m_type == MDL_SHARED_UPGRADABLE ||
           m_type == MDL_SHARED_NO_WRITE ||
           m_type == MDL_SHARED_NO_READ_WRITE ||
           m_type == MDL_EXCLUSIVE;
  }
  enum_mdl_type get_type() const { return m_type; }
  MDL_lock *get_lock() const { return m_lock; }
  MDL_key *get_key() const;
  void downgrade_lock(enum_mdl_type type);

  bool has_stronger_or_equal_type(enum_mdl_type type) const;

  bool is_incompatible_when_granted(enum_mdl_type type) const;
  bool is_incompatible_when_waiting(enum_mdl_type type) const;

  /** Implement MDL_wait_for_subgraph interface. */
  virtual bool accept_visitor(MDL_wait_for_graph_visitor *dvisitor);
  virtual uint get_deadlock_weight() const;
private:
  friend class MDL_context;

  MDL_ticket(MDL_context *ctx_arg, enum_mdl_type type_arg
#ifndef DBUG_OFF
             , enum_mdl_duration duration_arg
#endif
            )
   : m_type(type_arg),
#ifndef DBUG_OFF
     m_duration(duration_arg),
#endif
     m_ctx(ctx_arg),
     m_lock(NULL)
  {}

  static MDL_ticket *create(MDL_context *ctx_arg, enum_mdl_type type_arg
#ifndef DBUG_OFF
                            , enum_mdl_duration duration_arg
#endif
                            );
  static void destroy(MDL_ticket *ticket);
private:
  /** Type of metadata lock. Externally accessible. */
  enum enum_mdl_type m_type;
#ifndef DBUG_OFF
  /**
    Duration of lock represented by this ticket.
    Context private. Debug-only.
  */
  enum_mdl_duration m_duration;
#endif
  /**
    Context of the owner of the metadata lock ticket. Externally accessible.
  */
  MDL_context *m_ctx;

  /**
    Pointer to the lock object for this lock ticket. Externally accessible.
  */
  MDL_lock *m_lock;

private:
  MDL_ticket(const MDL_ticket &);               /* not implemented */
  MDL_ticket &operator=(const MDL_ticket &);    /* not implemented */
};


/**
  Savepoint for MDL context.

  Doesn't include metadata locks with explicit duration as
  they are not released during rollback to savepoint.
*/

class MDL_savepoint
{
public:
  MDL_savepoint() {};

private:
  MDL_savepoint(MDL_ticket *stmt_ticket, MDL_ticket *trans_ticket)
    : m_stmt_ticket(stmt_ticket), m_trans_ticket(trans_ticket)
  {}

  friend class MDL_context;

private:
  /**
    Pointer to last lock with statement duration which was taken
    before creation of savepoint.
  */
  MDL_ticket *m_stmt_ticket;
  /**
    Pointer to last lock with transaction duration which was taken
    before creation of savepoint.
  */
  MDL_ticket *m_trans_ticket;
};


/**
  A reliable way to wait on an MDL lock.
*/

class MDL_wait
{
public:
  MDL_wait();
  ~MDL_wait();

  enum enum_wait_status { EMPTY = 0, GRANTED, VICTIM, TIMEOUT, KILLED };

  bool set_status(enum_wait_status result_arg);
  enum_wait_status get_status();
  void reset_status();
  enum_wait_status timed_wait(MDL_context_owner *owner,
                              struct timespec *abs_timeout,
                              bool signal_timeout,
                              const PSI_stage_info *wait_state_name);
private:
  /**
    Condvar which is used for waiting until this context's pending
    request can be satisfied or this thread has to perform actions
    to resolve a potential deadlock (we subscribe to such
    notification by adding a ticket corresponding to the request
    to an appropriate queue of waiters).
  */
  mysql_mutex_t m_LOCK_wait_status;
  mysql_cond_t m_COND_wait_status;
  enum_wait_status m_wait_status;
};


typedef I_P_List<MDL_request, I_P_List_adapter<MDL_request,
                 &MDL_request::next_in_list,
                 &MDL_request::prev_in_list>,
                 I_P_List_counter>
        MDL_request_list;

/**
  Context of the owner of metadata locks. I.e. each server
  connection has such a context.
*/

class MDL_context
{
public:
  typedef I_P_List<MDL_ticket,
                   I_P_List_adapter<MDL_ticket,
                                    &MDL_ticket::next_in_context,
                                    &MDL_ticket::prev_in_context> >
          Ticket_list;

  typedef Ticket_list::Iterator Ticket_iterator;

  MDL_context();
  void destroy();

  bool try_acquire_lock(MDL_request *mdl_request);
  bool acquire_lock(MDL_request *mdl_request, ulong lock_wait_timeout);
  bool acquire_locks(MDL_request_list *requests, ulong lock_wait_timeout);
  bool upgrade_shared_lock(MDL_ticket *mdl_ticket,
                           enum_mdl_type new_type,
                           ulong lock_wait_timeout);

  bool clone_ticket(MDL_request *mdl_request);

  void release_all_locks_for_name(MDL_ticket *ticket);
  void release_lock(MDL_ticket *ticket);

  bool is_lock_owner(MDL_key::enum_mdl_namespace mdl_namespace,
                     const char *db, const char *name,
                     enum_mdl_type mdl_type);
  unsigned long get_lock_owner(MDL_key *mdl_key);

  bool has_lock(const MDL_savepoint &mdl_savepoint, MDL_ticket *mdl_ticket);

  inline bool has_locks() const
  {
    return !(m_tickets[MDL_STATEMENT].is_empty() &&
             m_tickets[MDL_TRANSACTION].is_empty() &&
             m_tickets[MDL_EXPLICIT].is_empty());
  }

#ifdef WITH_WSREP
  inline bool has_transactional_locks() const
  {
    return !m_tickets[MDL_TRANSACTION].is_empty();
  }
#endif /* WITH_WSREP */

  MDL_savepoint mdl_savepoint()
  {
    return MDL_savepoint(m_tickets[MDL_STATEMENT].front(),
                         m_tickets[MDL_TRANSACTION].front());
  }

  void set_explicit_duration_for_all_locks();
  void set_transaction_duration_for_all_locks();
  void set_lock_duration(MDL_ticket *mdl_ticket, enum_mdl_duration duration);

  void release_statement_locks();
  void release_transactional_locks();
#ifdef WITH_WSREP
  void release_explicit_locks();
#endif
  void rollback_to_savepoint(const MDL_savepoint &mdl_savepoint);

  MDL_context_owner *get_owner() { return m_owner; }

  /** @pre Only valid if we started waiting for lock. */
  inline uint get_deadlock_weight() const
  { return m_waiting_for->get_deadlock_weight(); }
  /**
    Post signal to the context (and wake it up if necessary).

    @retval FALSE - Success, signal was posted.
    @retval TRUE  - Failure, signal was not posted since context
                    already has received some signal or closed
                    signal slot.
  */
  void init(MDL_context_owner *arg) { m_owner= arg; }

  void set_needs_thr_lock_abort(bool needs_thr_lock_abort)
  {
    /*
      @note In theory, this member should be modified under protection
            of some lock since it can be accessed from different threads.
            In practice, this is not necessary as code which reads this
            value and so might miss the fact that value was changed will
            always re-try reading it after small timeout and therefore
            will see the new value eventually.
    */
    m_needs_thr_lock_abort= needs_thr_lock_abort;
  }
  bool get_needs_thr_lock_abort() const
  {
    return m_needs_thr_lock_abort;
  }
public:
  /**
    If our request for a lock is scheduled, or aborted by the deadlock
    detector, the result is recorded in this class.
  */
  MDL_wait m_wait;
private:
  /**
    Lists of all MDL tickets acquired by this connection.

    Lists of MDL tickets:
    ---------------------
    The entire set of locks acquired by a connection can be separated
    in three subsets according to their duration: locks released at
    the end of statement, at the end of transaction and locks are
    released explicitly.

    Statement and transactional locks are locks with automatic scope.
    They are accumulated in the course of a transaction, and released
    either at the end of uppermost statement (for statement locks) or
    on COMMIT, ROLLBACK or ROLLBACK TO SAVEPOINT (for transactional
    locks). They must not be (and never are) released manually,
    i.e. with release_lock() call.

    Tickets with explicit duration are taken for locks that span
    multiple transactions or savepoints.
    These are: HANDLER SQL locks (HANDLER SQL is
    transaction-agnostic), LOCK TABLES locks (you can COMMIT/etc
    under LOCK TABLES, and the locked tables stay locked), user level
    locks (GET_LOCK()/RELEASE_LOCK() functions) and
    locks implementing "global read lock".

    Statement/transactional locks are always prepended to the
    beginning of the appropriate list. In other words, they are
    stored in reverse temporal order. Thus, when we rollback to
    a savepoint, we start popping and releasing tickets from the
    front until we reach the last ticket acquired after the savepoint.

    Locks with explicit duration are not stored in any
    particular order, and among each other can be split into
    four sets:

    [LOCK TABLES locks] [USER locks] [HANDLER locks] [GLOBAL READ LOCK locks]

    The following is known about these sets:

    * GLOBAL READ LOCK locks are always stored last.
      This is because one can't say SET GLOBAL read_only=1 or
      FLUSH TABLES WITH READ LOCK if one has locked tables. One can,
      however, LOCK TABLES after having entered the read only mode.
      Note, that subsequent LOCK TABLES statement will unlock the previous
      set of tables, but not the GRL!
      There are no HANDLER locks after GRL locks because
      SET GLOBAL read_only performs a FLUSH TABLES WITH
      READ LOCK internally, and FLUSH TABLES, in turn, implicitly
      closes all open HANDLERs.
      However, one can open a few HANDLERs after entering the
      read only mode.
    * LOCK TABLES locks include intention exclusive locks on
      involved schemas and global intention exclusive lock.
  */
  Ticket_list m_tickets[MDL_DURATION_END];
  MDL_context_owner *m_owner;
  /**
    TRUE -  if for this context we will break protocol and try to
            acquire table-level locks while having only S lock on
            some table.
            To avoid deadlocks which might occur during concurrent
            upgrade of SNRW lock on such object to X lock we have to
            abort waits for table-level locks for such connections.
    FALSE - Otherwise.
  */
  bool m_needs_thr_lock_abort;

  /**
    Read-write lock protecting m_waiting_for member.

    @note The fact that this read-write lock prefers readers is
          important as deadlock detector won't work correctly
          otherwise. @sa Comment for MDL_lock::m_rwlock.
  */
  mysql_prlock_t m_LOCK_waiting_for;
  /**
    Tell the deadlock detector what metadata lock or table
    definition cache entry this session is waiting for.
    In principle, this is redundant, as information can be found
    by inspecting waiting queues, but we'd very much like it to be
    readily available to the wait-for graph iterator.
   */
  MDL_wait_for_subgraph *m_waiting_for;
private:
  MDL_ticket *find_ticket(MDL_request *mdl_req,
                          enum_mdl_duration *duration);
  void release_locks_stored_before(enum_mdl_duration duration, MDL_ticket *sentinel);
  void release_lock(enum_mdl_duration duration, MDL_ticket *ticket);
  bool try_acquire_lock_impl(MDL_request *mdl_request,
                             MDL_ticket **out_ticket);

public:
<<<<<<< HEAD
#ifdef WITH_WSREP
  THD *wsrep_get_thd() const { return get_thd(); }
  bool wsrep_has_explicit_locks();
#endif /* WITH_WSREP */
=======
  THD *get_thd() const { return m_owner->get_thd(); }
>>>>>>> 5bbe929d
  void find_deadlock();

  ulong get_thread_id() const { return thd_get_thread_id(get_thd()); }

  bool visit_subgraph(MDL_wait_for_graph_visitor *dvisitor);

  /** Inform the deadlock detector there is an edge in the wait-for graph. */
  void will_wait_for(MDL_wait_for_subgraph *waiting_for_arg)
  {
    mysql_prlock_wrlock(&m_LOCK_waiting_for);
    m_waiting_for=  waiting_for_arg;
    mysql_prlock_unlock(&m_LOCK_waiting_for);
  }

  /** Remove the wait-for edge from the graph after we're done waiting. */
  void done_waiting_for()
  {
    mysql_prlock_wrlock(&m_LOCK_waiting_for);
    m_waiting_for= NULL;
    mysql_prlock_unlock(&m_LOCK_waiting_for);
  }
  void lock_deadlock_victim()
  {
    mysql_prlock_rdlock(&m_LOCK_waiting_for);
  }
  void unlock_deadlock_victim()
  {
    mysql_prlock_unlock(&m_LOCK_waiting_for);
  }
private:
  MDL_context(const MDL_context &rhs);          /* not implemented */
  MDL_context &operator=(MDL_context &rhs);     /* not implemented */

  /* metadata_lock_info plugin */
  friend int i_s_metadata_lock_info_fill_row(MDL_ticket*, void*);
};


void mdl_init();
void mdl_destroy();

extern "C" unsigned long thd_get_thread_id(const MYSQL_THD thd);

/**
  Check if a connection in question is no longer connected.

  @details
  Replication apply thread is always connected. Otherwise,
  does a poll on the associated socket to check if the client
  is gone.
*/
extern "C" int thd_is_connected(MYSQL_THD thd);


/*
  Start-up parameter for the maximum size of the unused MDL_lock objects cache
  and a constant for its default value.
*/
extern ulong mdl_locks_cache_size;
static const ulong MDL_LOCKS_CACHE_SIZE_DEFAULT = 1024;

/*
  Start-up parameter for the number of partitions of the hash
  containing all the MDL_lock objects and a constant for
  its default value.
*/
extern ulong mdl_locks_hash_partitions;
static const ulong MDL_LOCKS_HASH_PARTITIONS_DEFAULT = 8;

/*
  Metadata locking subsystem tries not to grant more than
  max_write_lock_count high-prio, strong locks successively,
  to avoid starving out weak, low-prio locks.
*/
extern "C" ulong max_write_lock_count;

extern MYSQL_PLUGIN_IMPORT
int mdl_iterate(int (*callback)(MDL_ticket *ticket, void *arg), void *arg);
#endif<|MERGE_RESOLUTION|>--- conflicted
+++ resolved
@@ -932,14 +932,11 @@
                              MDL_ticket **out_ticket);
 
 public:
-<<<<<<< HEAD
 #ifdef WITH_WSREP
   THD *wsrep_get_thd() const { return get_thd(); }
   bool wsrep_has_explicit_locks();
 #endif /* WITH_WSREP */
-=======
   THD *get_thd() const { return m_owner->get_thd(); }
->>>>>>> 5bbe929d
   void find_deadlock();
 
   ulong get_thread_id() const { return thd_get_thread_id(get_thd()); }
