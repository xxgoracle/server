--- conflicted
+++ resolved
@@ -2241,24 +2241,6 @@
   max_length=arg_count-2;
   for (uint i=1 ; i < arg_count ; i++)
     max_length+=args[i]->max_length;
-<<<<<<< HEAD
-
-  used_tables_cache|=	  item->used_tables();
-  not_null_tables_cache&= item->not_null_tables();
-  const_item_cache&=	  item->const_item();
-  with_sum_func= with_sum_func || item->with_sum_func;
-  with_field= with_field || item->with_field;
-}
-
-
-void Item_func_make_set::update_used_tables()
-{
-  Item_func::update_used_tables();
-  item->update_used_tables();
-  used_tables_cache|=item->used_tables();
-  const_item_cache&=item->const_item();
-=======
->>>>>>> e96b0668
 }
 
 
