--- conflicted
+++ resolved
@@ -59,13 +59,7 @@
 #include "../mysys/my_static.h"			// For soundex_map
 C_MODE_END
 
-<<<<<<< HEAD
 size_t username_char_length= 16;
-
-/**
-   @todo Remove this. It is not safe to use a shared String object.
- */
-String my_empty_string("",default_charset_info);
 
 /*
   For the Items which have only val_str_ascii() method
@@ -103,9 +97,6 @@
   return str2;
 }
 
-
-=======
->>>>>>> af0c56ce
 
 /*
   Convert an array of bytes to a hexadecimal representation.
