--- conflicted
+++ resolved
@@ -1542,18 +1542,12 @@
       break;
     }
     thd->free_list=0;
-<<<<<<< HEAD
     pend= strend(packet);
     thd->convert_string(&conv_name, system_charset_info,
 			packet, (uint) (pend-packet), thd->charset());
     table_list.alias= table_list.real_name= conv_name.str;
     packet= pend+1;
-    // command not cachable => no gap for data base name
-=======
-    table_list.alias= table_list.real_name= thd->strdup(packet);
-    packet=strend(packet)+1;
     thd->query_length= strlen(packet);       // for simplicity: don't optimize
->>>>>>> 9cbb7acc
     if (!(thd->query=fields=thd->memdup(packet,thd->query_length+1)))
       break;
     mysql_log.write(thd,command,"%s %s",table_list.real_name,fields);
