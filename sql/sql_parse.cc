--- conflicted
+++ resolved
@@ -1224,11 +1224,6 @@
                           sctx->host_or_ip, "init_connect command failed");
         sql_print_warning("%s", net->last_error);
       }
-<<<<<<< HEAD
-=======
-      thd->proc_info=0;
-      thd->init_for_queries();
->>>>>>> bfea428c
     }
 
     /* Connect completed, set read/write timeouts back to default */
