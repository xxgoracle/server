<<<<<<< HEAD
/* Copyright (c) 2000, 2012, Oracle and/or its affiliates.
=======
/* Copyright (c) 2000, 2013, Oracle and/or its affiliates.
>>>>>>> cc00509b
   Copyright (c) 2008, 2013, Monty Program Ab

   This program is free software; you can redistribute it and/or modify
   it under the terms of the GNU General Public License as published by
   the Free Software Foundation; version 2 of the License.

   This program is distributed in the hope that it will be useful,
   but WITHOUT ANY WARRANTY; without even the implied warranty of
   MERCHANTABILITY or FITNESS FOR A PARTICULAR PURPOSE.  See the
   GNU General Public License for more details.

   You should have received a copy of the GNU General Public License
   along with this program; if not, write to the Free Software
   Foundation, Inc., 51 Franklin St, Fifth Floor, Boston, MA  02110-1301  USA */

#define MYSQL_LEX 1
#include "my_global.h"
#include "sql_priv.h"
#include "unireg.h"                    // REQUIRED: for other includes
#include "sql_parse.h"        // sql_kill, *_precheck, *_prepare
#include "lock.h"             // try_transactional_lock,
                              // check_transactional_lock,
                              // set_handler_table_locks,
                              // lock_global_read_lock,
                              // make_global_read_lock_block_commit
#include "sql_base.h"         // find_temporary_tablesx
#include "sql_cache.h"        // QUERY_CACHE_FLAGS_SIZE, query_cache_*
#include "sql_show.h"         // mysqld_list_*, mysqld_show_*,
                              // calc_sum_of_all_status
#include "mysqld.h"
#include "sql_locale.h"                         // my_locale_en_US
#include "log.h"                                // flush_error_log
#include "sql_view.h"         // mysql_create_view, mysql_drop_view
#include "sql_delete.h"       // mysql_delete
#include "sql_insert.h"       // mysql_insert
#include "sql_update.h"       // mysql_update, mysql_multi_update
#include "sql_partition.h"    // struct partition_info
#include "sql_db.h"           // mysql_change_db, mysql_create_db,
                              // mysql_rm_db, mysql_upgrade_db,
                              // mysql_alter_db,
                              // check_db_dir_existence,
                              // my_dbopt_cleanup
#include "sql_table.h"        // mysql_create_like_table,
                              // mysql_create_table,
                              // mysql_alter_table,
                              // mysql_recreate_table,
                              // mysql_backup_table,
                              // mysql_restore_table
#include "sql_reload.h"       // reload_acl_and_cache
#include "sql_admin.h"        // mysql_assign_to_keycache
#include "sql_connect.h"      // decrease_user_connections,
                              // check_mqh,
                              // reset_mqh
#include "sql_rename.h"       // mysql_rename_table
#include "sql_tablespace.h"   // mysql_alter_tablespace
#include "hostname.h"         // hostname_cache_refresh
#include "sql_acl.h"          // *_ACL, check_grant, is_acl_user,
                              // has_any_table_level_privileges,
                              // mysql_drop_user, mysql_rename_user,
                              // check_grant_routine,
                              // mysql_routine_grant,
                              // mysql_show_grants,
                              // sp_grant_privileges, ...
#include "sql_test.h"         // mysql_print_status
#include "sql_select.h"       // handle_select, mysql_select,
                              // mysql_explain_union
#include "sql_load.h"         // mysql_load
#include "sql_servers.h"      // create_servers, alter_servers,
                              // drop_servers, servers_reload
#include "sql_handler.h"      // mysql_ha_open, mysql_ha_close,
                              // mysql_ha_read
#include "sql_binlog.h"       // mysql_client_binlog_statement
#include "sql_do.h"           // mysql_do
#include "sql_help.h"         // mysqld_help
#include "rpl_constants.h"    // Incident, INCIDENT_LOST_EVENTS
#include "log_event.h"
#include "sql_repl.h"
#include "rpl_filter.h"
#include "repl_failsafe.h"
#include <m_ctype.h>
#include <myisam.h>
#include <my_dir.h>
#include "rpl_handler.h"
#include "rpl_mi.h"

#include "sp_head.h"
#include "sp.h"
#include "sp_cache.h"
#include "events.h"
#include "sql_trigger.h"
#include "transaction.h"
#include "sql_audit.h"
#include "sql_prepare.h"
#include "debug_sync.h"
#include "probes_mysql.h"
#include "set_var.h"
#include "log_slow.h"

#define FLAGSTR(V,F) ((V)&(F)?#F" ":"")

#ifdef WITH_ARIA_STORAGE_ENGINE
#include "../storage/maria/ha_maria.h"
#endif

/**
  @defgroup Runtime_Environment Runtime Environment
  @{
*/

/* Used in error handling only */
#define SP_TYPE_STRING(LP) \
  ((LP)->sphead->m_type == TYPE_ENUM_FUNCTION ? "FUNCTION" : "PROCEDURE")
#define SP_COM_STRING(LP) \
  ((LP)->sql_command == SQLCOM_CREATE_SPFUNCTION || \
   (LP)->sql_command == SQLCOM_ALTER_FUNCTION || \
   (LP)->sql_command == SQLCOM_SHOW_CREATE_FUNC || \
   (LP)->sql_command == SQLCOM_DROP_FUNCTION ? \
   "FUNCTION" : "PROCEDURE")

static bool execute_sqlcom_select(THD *thd, TABLE_LIST *all_tables);
static void sql_kill(THD *thd, longlong id, killed_state state, killed_type type);
static void sql_kill_user(THD *thd, LEX_USER *user, killed_state state);
static bool execute_show_status(THD *, TABLE_LIST *);
static bool execute_rename_table(THD *, TABLE_LIST *, TABLE_LIST *);

const char *any_db="*any*";	// Special symbol for check_access

const LEX_STRING command_name[]={
  { C_STRING_WITH_LEN("Sleep") },
  { C_STRING_WITH_LEN("Quit") },
  { C_STRING_WITH_LEN("Init DB") },
  { C_STRING_WITH_LEN("Query") },
  { C_STRING_WITH_LEN("Field List") },
  { C_STRING_WITH_LEN("Create DB") },
  { C_STRING_WITH_LEN("Drop DB") },
  { C_STRING_WITH_LEN("Refresh") },
  { C_STRING_WITH_LEN("Shutdown") },
  { C_STRING_WITH_LEN("Statistics") },
  { C_STRING_WITH_LEN("Processlist") },
  { C_STRING_WITH_LEN("Connect") },
  { C_STRING_WITH_LEN("Kill") },
  { C_STRING_WITH_LEN("Debug") },
  { C_STRING_WITH_LEN("Ping") },
  { C_STRING_WITH_LEN("Time") },
  { C_STRING_WITH_LEN("Delayed insert") },
  { C_STRING_WITH_LEN("Change user") },
  { C_STRING_WITH_LEN("Binlog Dump") },
  { C_STRING_WITH_LEN("Table Dump") },
  { C_STRING_WITH_LEN("Connect Out") },
  { C_STRING_WITH_LEN("Register Slave") },
  { C_STRING_WITH_LEN("Prepare") },
  { C_STRING_WITH_LEN("Execute") },
  { C_STRING_WITH_LEN("Long Data") },
  { C_STRING_WITH_LEN("Close stmt") },
  { C_STRING_WITH_LEN("Reset stmt") },
  { C_STRING_WITH_LEN("Set option") },
  { C_STRING_WITH_LEN("Fetch") },
  { C_STRING_WITH_LEN("Daemon") },
  { C_STRING_WITH_LEN("Error") }  // Last command number
};

const char *xa_state_names[]={
  "NON-EXISTING", "ACTIVE", "IDLE", "PREPARED", "ROLLBACK ONLY"
};

#ifdef HAVE_REPLICATION
/**
  Returns true if all tables should be ignored.
*/
inline bool all_tables_not_ok(THD *thd, TABLE_LIST *tables)
{
  return thd->rpl_filter->is_on() && tables && !thd->spcont &&
         !thd->rpl_filter->tables_ok(thd->db, tables);
}
#endif


static bool some_non_temp_table_to_be_updated(THD *thd, TABLE_LIST *tables)
{
  for (TABLE_LIST *table= tables; table; table= table->next_global)
  {
    DBUG_ASSERT(table->db && table->table_name);
    if (table->updating && !find_temporary_table(thd, table))
      return 1;
  }
  return 0;
}


/*
  Implicitly commit a active transaction if statement requires so.

  @param thd    Thread handle.
  @param mask   Bitmask used for the SQL command match.

*/
static bool stmt_causes_implicit_commit(THD *thd, uint mask)
{
  LEX *lex= thd->lex;
  bool skip= FALSE;
  DBUG_ENTER("stmt_causes_implicit_commit");

  if (!(sql_command_flags[lex->sql_command] & mask))
    DBUG_RETURN(FALSE);

  switch (lex->sql_command) {
  case SQLCOM_DROP_TABLE:
    skip= lex->drop_temporary;
    break;
  case SQLCOM_ALTER_TABLE:
  case SQLCOM_CREATE_TABLE:
    /* If CREATE TABLE of non-temporary table, do implicit commit */
    skip= (lex->create_info.options & HA_LEX_CREATE_TMP_TABLE);
    break;
  case SQLCOM_SET_OPTION:
    skip= lex->autocommit ? FALSE : TRUE;
    break;
  default:
    break;
  }

  DBUG_RETURN(!skip);
}


/**
  Mark all commands that somehow changes a table.

  This is used to check number of updates / hour.

  sql_command is actually set to SQLCOM_END sometimes
  so we need the +1 to include it in the array.

  See COMMAND_FLAG_xxx for different type of commands
     2  - query that returns meaningful ROW_COUNT() -
          a number of modified rows
*/

uint sql_command_flags[SQLCOM_END+1];
uint server_command_flags[COM_END+1];

void init_update_queries(void)
{
  /* Initialize the server command flags array. */
  memset(server_command_flags, 0, sizeof(server_command_flags));

  server_command_flags[COM_STATISTICS]= CF_SKIP_QUERY_ID | CF_SKIP_QUESTIONS;
  server_command_flags[COM_PING]=       CF_SKIP_QUERY_ID | CF_SKIP_QUESTIONS;
  server_command_flags[COM_STMT_PREPARE]= CF_SKIP_QUESTIONS;
  server_command_flags[COM_STMT_CLOSE]=   CF_SKIP_QUESTIONS;
  server_command_flags[COM_STMT_RESET]=   CF_SKIP_QUESTIONS;

  /* Initialize the sql command flags array. */
  memset(sql_command_flags, 0, sizeof(sql_command_flags));

  /*
    In general, DDL statements do not generate row events and do not go
    through a cache before being written to the binary log. However, the
    CREATE TABLE...SELECT is an exception because it may generate row
    events. For that reason,  the SQLCOM_CREATE_TABLE  which represents
    a CREATE TABLE, including the CREATE TABLE...SELECT, has the
    CF_CAN_GENERATE_ROW_EVENTS flag. The distinction between a regular
    CREATE TABLE and the CREATE TABLE...SELECT is made in other parts of
    the code, in particular in the Query_log_event's constructor.
  */
  sql_command_flags[SQLCOM_CREATE_TABLE]=   CF_CHANGES_DATA | CF_REEXECUTION_FRAGILE |
                                            CF_AUTO_COMMIT_TRANS | CF_REPORT_PROGRESS |
                                            CF_CAN_GENERATE_ROW_EVENTS;
  sql_command_flags[SQLCOM_CREATE_INDEX]=   CF_CHANGES_DATA | CF_AUTO_COMMIT_TRANS;
  sql_command_flags[SQLCOM_ALTER_TABLE]=    CF_CHANGES_DATA | CF_WRITE_LOGS_COMMAND |
                                            CF_AUTO_COMMIT_TRANS | CF_REPORT_PROGRESS |
                                            CF_INSERTS_DATA;
  sql_command_flags[SQLCOM_TRUNCATE]=       CF_CHANGES_DATA | CF_WRITE_LOGS_COMMAND |
                                            CF_AUTO_COMMIT_TRANS;
  sql_command_flags[SQLCOM_DROP_TABLE]=     CF_CHANGES_DATA | CF_AUTO_COMMIT_TRANS;
  sql_command_flags[SQLCOM_LOAD]=           CF_CHANGES_DATA | CF_REEXECUTION_FRAGILE |
                                            CF_CAN_GENERATE_ROW_EVENTS | CF_REPORT_PROGRESS |
                                            CF_INSERTS_DATA;
  sql_command_flags[SQLCOM_CREATE_DB]=      CF_CHANGES_DATA | CF_AUTO_COMMIT_TRANS;
  sql_command_flags[SQLCOM_DROP_DB]=        CF_CHANGES_DATA | CF_AUTO_COMMIT_TRANS;
  sql_command_flags[SQLCOM_ALTER_DB_UPGRADE]= CF_AUTO_COMMIT_TRANS;
  sql_command_flags[SQLCOM_ALTER_DB]=       CF_CHANGES_DATA | CF_AUTO_COMMIT_TRANS;
  sql_command_flags[SQLCOM_RENAME_TABLE]=   CF_CHANGES_DATA | CF_AUTO_COMMIT_TRANS;
  sql_command_flags[SQLCOM_DROP_INDEX]=     CF_CHANGES_DATA | CF_AUTO_COMMIT_TRANS | CF_REPORT_PROGRESS;
  sql_command_flags[SQLCOM_CREATE_VIEW]=    CF_CHANGES_DATA | CF_REEXECUTION_FRAGILE |
                                            CF_AUTO_COMMIT_TRANS;
  sql_command_flags[SQLCOM_DROP_VIEW]=      CF_CHANGES_DATA | CF_AUTO_COMMIT_TRANS;
  sql_command_flags[SQLCOM_CREATE_TRIGGER]= CF_CHANGES_DATA | CF_AUTO_COMMIT_TRANS;
  sql_command_flags[SQLCOM_DROP_TRIGGER]=   CF_CHANGES_DATA | CF_AUTO_COMMIT_TRANS;
  sql_command_flags[SQLCOM_CREATE_EVENT]=   CF_CHANGES_DATA | CF_AUTO_COMMIT_TRANS;
  sql_command_flags[SQLCOM_ALTER_EVENT]=    CF_CHANGES_DATA | CF_AUTO_COMMIT_TRANS;
  sql_command_flags[SQLCOM_DROP_EVENT]=     CF_CHANGES_DATA | CF_AUTO_COMMIT_TRANS;

  sql_command_flags[SQLCOM_UPDATE]=	    CF_CHANGES_DATA | CF_REEXECUTION_FRAGILE |
                                            CF_CAN_GENERATE_ROW_EVENTS | CF_UPDATES_DATA;
  sql_command_flags[SQLCOM_UPDATE_MULTI]=   CF_CHANGES_DATA | CF_REEXECUTION_FRAGILE |
                                            CF_CAN_GENERATE_ROW_EVENTS | CF_UPDATES_DATA;
  sql_command_flags[SQLCOM_INSERT]=	    CF_CHANGES_DATA | CF_REEXECUTION_FRAGILE |
                                            CF_CAN_GENERATE_ROW_EVENTS | CF_INSERTS_DATA;
  sql_command_flags[SQLCOM_INSERT_SELECT]=  CF_CHANGES_DATA | CF_REEXECUTION_FRAGILE |
                                            CF_CAN_GENERATE_ROW_EVENTS | CF_INSERTS_DATA;
  sql_command_flags[SQLCOM_DELETE]=         CF_CHANGES_DATA | CF_REEXECUTION_FRAGILE |
                                            CF_CAN_GENERATE_ROW_EVENTS;
  sql_command_flags[SQLCOM_DELETE_MULTI]=   CF_CHANGES_DATA | CF_REEXECUTION_FRAGILE |
                                            CF_CAN_GENERATE_ROW_EVENTS;
  sql_command_flags[SQLCOM_REPLACE]=        CF_CHANGES_DATA | CF_REEXECUTION_FRAGILE |
                                            CF_CAN_GENERATE_ROW_EVENTS | CF_INSERTS_DATA;
  sql_command_flags[SQLCOM_REPLACE_SELECT]= CF_CHANGES_DATA | CF_REEXECUTION_FRAGILE |
                                            CF_CAN_GENERATE_ROW_EVENTS | CF_INSERTS_DATA;
  sql_command_flags[SQLCOM_SELECT]=         CF_REEXECUTION_FRAGILE |
                                            CF_CAN_GENERATE_ROW_EVENTS;
  sql_command_flags[SQLCOM_SET_OPTION]=     CF_REEXECUTION_FRAGILE | CF_AUTO_COMMIT_TRANS;
  sql_command_flags[SQLCOM_DO]=             CF_REEXECUTION_FRAGILE |
                                            CF_CAN_GENERATE_ROW_EVENTS;

  sql_command_flags[SQLCOM_SHOW_STATUS_PROC]= CF_STATUS_COMMAND | CF_REEXECUTION_FRAGILE;
  sql_command_flags[SQLCOM_SHOW_STATUS]=      CF_STATUS_COMMAND | CF_REEXECUTION_FRAGILE;
  sql_command_flags[SQLCOM_SHOW_DATABASES]=   CF_STATUS_COMMAND | CF_REEXECUTION_FRAGILE;
  sql_command_flags[SQLCOM_SHOW_TRIGGERS]=    CF_STATUS_COMMAND | CF_REEXECUTION_FRAGILE;
  sql_command_flags[SQLCOM_SHOW_EVENTS]=      CF_STATUS_COMMAND | CF_REEXECUTION_FRAGILE;
  sql_command_flags[SQLCOM_SHOW_OPEN_TABLES]= CF_STATUS_COMMAND | CF_REEXECUTION_FRAGILE;
  sql_command_flags[SQLCOM_SHOW_PLUGINS]=     CF_STATUS_COMMAND;
  sql_command_flags[SQLCOM_SHOW_FIELDS]=      CF_STATUS_COMMAND | CF_REEXECUTION_FRAGILE;
  sql_command_flags[SQLCOM_SHOW_KEYS]=        CF_STATUS_COMMAND | CF_REEXECUTION_FRAGILE;
  sql_command_flags[SQLCOM_SHOW_VARIABLES]=   CF_STATUS_COMMAND | CF_REEXECUTION_FRAGILE;
  sql_command_flags[SQLCOM_SHOW_CHARSETS]=    CF_STATUS_COMMAND | CF_REEXECUTION_FRAGILE;
  sql_command_flags[SQLCOM_SHOW_COLLATIONS]=  CF_STATUS_COMMAND | CF_REEXECUTION_FRAGILE;
  sql_command_flags[SQLCOM_SHOW_BINLOGS]=     CF_STATUS_COMMAND;
  sql_command_flags[SQLCOM_SHOW_SLAVE_HOSTS]= CF_STATUS_COMMAND;
  sql_command_flags[SQLCOM_SHOW_BINLOG_EVENTS]= CF_STATUS_COMMAND;
  sql_command_flags[SQLCOM_SHOW_STORAGE_ENGINES]= CF_STATUS_COMMAND;
  sql_command_flags[SQLCOM_SHOW_AUTHORS]=     CF_STATUS_COMMAND;
  sql_command_flags[SQLCOM_SHOW_CONTRIBUTORS]= CF_STATUS_COMMAND;
  sql_command_flags[SQLCOM_SHOW_PRIVILEGES]=  CF_STATUS_COMMAND;
  sql_command_flags[SQLCOM_SHOW_WARNS]=       CF_STATUS_COMMAND | CF_DIAGNOSTIC_STMT;
  sql_command_flags[SQLCOM_SHOW_ERRORS]=      CF_STATUS_COMMAND | CF_DIAGNOSTIC_STMT;
  sql_command_flags[SQLCOM_SHOW_ENGINE_STATUS]= CF_STATUS_COMMAND;
  sql_command_flags[SQLCOM_SHOW_ENGINE_MUTEX]= CF_STATUS_COMMAND;
  sql_command_flags[SQLCOM_SHOW_ENGINE_LOGS]= CF_STATUS_COMMAND;
  sql_command_flags[SQLCOM_SHOW_EXPLAIN]= CF_STATUS_COMMAND;
  sql_command_flags[SQLCOM_SHOW_PROCESSLIST]= CF_STATUS_COMMAND;
  sql_command_flags[SQLCOM_SHOW_GRANTS]=      CF_STATUS_COMMAND;
  sql_command_flags[SQLCOM_SHOW_CREATE_DB]=   CF_STATUS_COMMAND;
  sql_command_flags[SQLCOM_SHOW_CREATE]=  CF_STATUS_COMMAND;
  sql_command_flags[SQLCOM_SHOW_MASTER_STAT]= CF_STATUS_COMMAND;
  sql_command_flags[SQLCOM_SHOW_SLAVE_STAT]=  CF_STATUS_COMMAND;
  sql_command_flags[SQLCOM_SHOW_CREATE_PROC]= CF_STATUS_COMMAND;
  sql_command_flags[SQLCOM_SHOW_CREATE_FUNC]= CF_STATUS_COMMAND;
  sql_command_flags[SQLCOM_SHOW_CREATE_TRIGGER]=  CF_STATUS_COMMAND;
  sql_command_flags[SQLCOM_SHOW_STATUS_FUNC]= CF_STATUS_COMMAND | CF_REEXECUTION_FRAGILE;
  sql_command_flags[SQLCOM_SHOW_PROC_CODE]=   CF_STATUS_COMMAND;
  sql_command_flags[SQLCOM_SHOW_FUNC_CODE]=   CF_STATUS_COMMAND;
  sql_command_flags[SQLCOM_SHOW_CREATE_EVENT]= CF_STATUS_COMMAND;
  sql_command_flags[SQLCOM_SHOW_PROFILES]=    CF_STATUS_COMMAND;
  sql_command_flags[SQLCOM_SHOW_PROFILE]=     CF_STATUS_COMMAND;
  sql_command_flags[SQLCOM_BINLOG_BASE64_EVENT]= CF_STATUS_COMMAND | CF_CAN_GENERATE_ROW_EVENTS;
  sql_command_flags[SQLCOM_SHOW_CLIENT_STATS]= CF_STATUS_COMMAND;
  sql_command_flags[SQLCOM_SHOW_USER_STATS]=   CF_STATUS_COMMAND;
  sql_command_flags[SQLCOM_SHOW_TABLE_STATS]=  CF_STATUS_COMMAND;
  sql_command_flags[SQLCOM_SHOW_INDEX_STATS]=  CF_STATUS_COMMAND;
  sql_command_flags[SQLCOM_SHOW_TABLES]=       (CF_STATUS_COMMAND | CF_SHOW_TABLE_COMMAND | CF_REEXECUTION_FRAGILE);
  sql_command_flags[SQLCOM_SHOW_TABLE_STATUS]= (CF_STATUS_COMMAND | CF_SHOW_TABLE_COMMAND | CF_REEXECUTION_FRAGILE);


  sql_command_flags[SQLCOM_CREATE_USER]=       CF_CHANGES_DATA;
  sql_command_flags[SQLCOM_RENAME_USER]=       CF_CHANGES_DATA;
  sql_command_flags[SQLCOM_DROP_USER]=         CF_CHANGES_DATA;
  sql_command_flags[SQLCOM_CREATE_ROLE]=       CF_CHANGES_DATA;
  sql_command_flags[SQLCOM_GRANT]=             CF_CHANGES_DATA;
  sql_command_flags[SQLCOM_GRANT_ROLE]=        CF_CHANGES_DATA;
  sql_command_flags[SQLCOM_REVOKE]=            CF_CHANGES_DATA;
  sql_command_flags[SQLCOM_REVOKE_ROLE]=       CF_CHANGES_DATA;
  sql_command_flags[SQLCOM_OPTIMIZE]=          CF_CHANGES_DATA;
  sql_command_flags[SQLCOM_CREATE_FUNCTION]=   CF_CHANGES_DATA;
  sql_command_flags[SQLCOM_CREATE_PROCEDURE]=  CF_CHANGES_DATA | CF_AUTO_COMMIT_TRANS;
  sql_command_flags[SQLCOM_CREATE_SPFUNCTION]= CF_CHANGES_DATA | CF_AUTO_COMMIT_TRANS;
  sql_command_flags[SQLCOM_DROP_PROCEDURE]=    CF_CHANGES_DATA | CF_AUTO_COMMIT_TRANS;
  sql_command_flags[SQLCOM_DROP_FUNCTION]=     CF_CHANGES_DATA | CF_AUTO_COMMIT_TRANS;
  sql_command_flags[SQLCOM_ALTER_PROCEDURE]=   CF_CHANGES_DATA | CF_AUTO_COMMIT_TRANS;
  sql_command_flags[SQLCOM_ALTER_FUNCTION]=    CF_CHANGES_DATA | CF_AUTO_COMMIT_TRANS;
  sql_command_flags[SQLCOM_INSTALL_PLUGIN]=    CF_CHANGES_DATA;
  sql_command_flags[SQLCOM_UNINSTALL_PLUGIN]=  CF_CHANGES_DATA;

  /*
    The following is used to preserver CF_ROW_COUNT during the
    a CALL or EXECUTE statement, so the value generated by the
    last called (or executed) statement is preserved.
    See mysql_execute_command() for how CF_ROW_COUNT is used.
  */
  sql_command_flags[SQLCOM_CALL]=      CF_REEXECUTION_FRAGILE |
                                       CF_CAN_GENERATE_ROW_EVENTS;
  sql_command_flags[SQLCOM_EXECUTE]=   CF_CAN_GENERATE_ROW_EVENTS;

  /*
    We don't want to change to statement based replication for these commands
  */
  sql_command_flags[SQLCOM_ROLLBACK]|= CF_FORCE_ORIGINAL_BINLOG_FORMAT;
  /* We don't want to replicate ALTER TABLE for temp tables in row format */
  sql_command_flags[SQLCOM_ALTER_TABLE]|= CF_FORCE_ORIGINAL_BINLOG_FORMAT;
  /* We don't want to replicate TRUNCATE for temp tables in row format */
  sql_command_flags[SQLCOM_TRUNCATE]|= CF_FORCE_ORIGINAL_BINLOG_FORMAT;
  /* We don't want to replicate DROP for temp tables in row format */
  sql_command_flags[SQLCOM_DROP_TABLE]|= CF_FORCE_ORIGINAL_BINLOG_FORMAT;
  /* One can change replication mode with SET */
  sql_command_flags[SQLCOM_SET_OPTION]|= CF_FORCE_ORIGINAL_BINLOG_FORMAT;

  /*
    The following admin table operations are allowed
    on log tables.
  */
  sql_command_flags[SQLCOM_REPAIR]=    CF_WRITE_LOGS_COMMAND | CF_AUTO_COMMIT_TRANS | CF_REPORT_PROGRESS;
  sql_command_flags[SQLCOM_OPTIMIZE]|= CF_WRITE_LOGS_COMMAND | CF_AUTO_COMMIT_TRANS | CF_REPORT_PROGRESS;
  sql_command_flags[SQLCOM_ANALYZE]=   CF_WRITE_LOGS_COMMAND | CF_AUTO_COMMIT_TRANS | CF_REPORT_PROGRESS;
  sql_command_flags[SQLCOM_CHECK]=     CF_WRITE_LOGS_COMMAND | CF_AUTO_COMMIT_TRANS | CF_REPORT_PROGRESS;
  sql_command_flags[SQLCOM_CHECKSUM]=  CF_REPORT_PROGRESS;

  sql_command_flags[SQLCOM_CREATE_USER]|=       CF_AUTO_COMMIT_TRANS;
  sql_command_flags[SQLCOM_DROP_USER]|=         CF_AUTO_COMMIT_TRANS;
  sql_command_flags[SQLCOM_RENAME_USER]|=       CF_AUTO_COMMIT_TRANS;
  sql_command_flags[SQLCOM_CREATE_ROLE]|=       CF_AUTO_COMMIT_TRANS;
  sql_command_flags[SQLCOM_DROP_ROLE]|=         CF_AUTO_COMMIT_TRANS;
  sql_command_flags[SQLCOM_REVOKE_ALL]=         CF_AUTO_COMMIT_TRANS;
  sql_command_flags[SQLCOM_REVOKE]|=            CF_AUTO_COMMIT_TRANS;
  sql_command_flags[SQLCOM_REVOKE_ROLE]|=       CF_AUTO_COMMIT_TRANS;
  sql_command_flags[SQLCOM_GRANT]|=             CF_AUTO_COMMIT_TRANS;
  sql_command_flags[SQLCOM_GRANT_ROLE]|=        CF_AUTO_COMMIT_TRANS;

  sql_command_flags[SQLCOM_ASSIGN_TO_KEYCACHE]= CF_AUTO_COMMIT_TRANS;
  sql_command_flags[SQLCOM_PRELOAD_KEYS]=       CF_AUTO_COMMIT_TRANS;

  sql_command_flags[SQLCOM_FLUSH]=              CF_AUTO_COMMIT_TRANS;
  sql_command_flags[SQLCOM_RESET]=              CF_AUTO_COMMIT_TRANS;
  sql_command_flags[SQLCOM_CREATE_SERVER]=      CF_AUTO_COMMIT_TRANS;
  sql_command_flags[SQLCOM_ALTER_SERVER]=       CF_AUTO_COMMIT_TRANS;
  sql_command_flags[SQLCOM_DROP_SERVER]=        CF_AUTO_COMMIT_TRANS;
}

bool sqlcom_can_generate_row_events(const THD *thd)
{
  return (sql_command_flags[thd->lex->sql_command] &
          CF_CAN_GENERATE_ROW_EVENTS);
}
 
bool is_update_query(enum enum_sql_command command)
{
  DBUG_ASSERT(command <= SQLCOM_END);
  return (sql_command_flags[command] & CF_CHANGES_DATA) != 0;
}

/**
  Check if a sql command is allowed to write to log tables.
  @param command The SQL command
  @return true if writing is allowed
*/
bool is_log_table_write_query(enum enum_sql_command command)
{
  DBUG_ASSERT(command <= SQLCOM_END);
  return (sql_command_flags[command] & CF_WRITE_LOGS_COMMAND) != 0;
}

void execute_init_command(THD *thd, LEX_STRING *init_command,
                          mysql_rwlock_t *var_lock)
{
  Vio* save_vio;
  ulong save_client_capabilities;

  mysql_rwlock_rdlock(var_lock);
  if (!init_command->length)
  {
    mysql_rwlock_unlock(var_lock);
    return;
  }

  /*
    copy the value under a lock, and release the lock.
    init_command has to be executed without a lock held,
    as it may try to change itself
  */
  size_t len= init_command->length;
  char *buf= thd->strmake(init_command->str, len);
  mysql_rwlock_unlock(var_lock);

#if defined(ENABLED_PROFILING)
  thd->profiling.start_new_query();
  thd->profiling.set_query_source(buf, len);
#endif

  thd_proc_info(thd, "Execution of init_command");
  save_client_capabilities= thd->client_capabilities;
  thd->client_capabilities|= CLIENT_MULTI_QUERIES;
  /*
    We don't need return result of execution to client side.
    To forbid this we should set thd->net.vio to 0.
  */
  save_vio= thd->net.vio;
  thd->net.vio= 0;
  dispatch_command(COM_QUERY, thd, buf, len);
  thd->client_capabilities= save_client_capabilities;
  thd->net.vio= save_vio;

#if defined(ENABLED_PROFILING)
  thd->profiling.finish_current_query();
#endif
}


static void handle_bootstrap_impl(THD *thd)
{
  MYSQL_FILE *file= bootstrap_file;
  char *buff, *res;

  DBUG_ENTER("handle_bootstrap");

#ifndef EMBEDDED_LIBRARY
  pthread_detach_this_thread();
  thd->thread_stack= (char*) &thd;
#endif /* EMBEDDED_LIBRARY */

  thd_proc_info(thd, 0);
  thd->security_ctx->user= (char*) my_strdup("boot", MYF(MY_WME));
  thd->security_ctx->priv_user[0]= thd->security_ctx->priv_host[0]=
    thd->security_ctx->priv_role[0]= 0;
  /*
    Make the "client" handle multiple results. This is necessary
    to enable stored procedures with SELECTs and Dynamic SQL
    in init-file.
  */
  thd->client_capabilities|= CLIENT_MULTI_RESULTS;

  buff= (char*) thd->net.buff;
  thd->init_for_queries();
  while (mysql_file_fgets(buff, thd->net.max_packet, file))
  {
    char *query;
    /* strlen() can't be deleted because mysql_file_fgets() doesn't return length */
    ulong length= (ulong) strlen(buff);
    while (buff[length-1] != '\n' && !mysql_file_feof(file))
    {
      /*
        We got only a part of the current string. Will try to increase
        net buffer then read the rest of the current string.
      */
      /* purecov: begin tested */
      if (net_realloc(&(thd->net), 2 * thd->net.max_packet))
      {
        thd->protocol->end_statement();
        bootstrap_error= 1;
        break;
      }
      buff= (char*) thd->net.buff;
      res= mysql_file_fgets(buff + length, thd->net.max_packet - length, file);
      if (!res && !mysql_file_feof(file))
      {
        thd->protocol->end_statement();
        bootstrap_error= 1;
        break;
      }
      length+= (ulong) strlen(buff + length);
      /* purecov: end */
    }
    if (bootstrap_error)
      break;                                    /* purecov: inspected */

    while (length && (my_isspace(thd->charset(), buff[length-1]) ||
                      buff[length-1] == ';'))
      length--;
    buff[length]=0;

    /* Skip lines starting with delimiter */
    if (strncmp(buff, STRING_WITH_LEN("delimiter")) == 0)
      continue;

    query= (char *) thd->memdup_w_gap(buff, length + 1,
                                      thd->db_length + 1 +
                                      QUERY_CACHE_DB_LENGTH_SIZE +
                                      QUERY_CACHE_FLAGS_SIZE);
    size_t db_len= 0;
    memcpy(query + length + 1, (char *) &db_len, sizeof(size_t));
    thd->set_query_and_id(query, length, thd->charset(), next_query_id());
    int2store(query + length + 1, 0);           // No db in bootstrap
    DBUG_PRINT("query",("%-.4096s",thd->query()));
#if defined(ENABLED_PROFILING)
    thd->profiling.start_new_query();
    thd->profiling.set_query_source(thd->query(), length);
#endif

    /*
      We don't need to obtain LOCK_thread_count here because in bootstrap
      mode we have only one thread.
    */
    thd->set_time();
    Parser_state parser_state;
    if (parser_state.init(thd, thd->query(), length))
    {
      thd->protocol->end_statement();
      bootstrap_error= 1;
      break;
    }

    mysql_parse(thd, thd->query(), length, &parser_state);

    bootstrap_error= thd->is_error();
    thd->protocol->end_statement();

#if defined(ENABLED_PROFILING)
    thd->profiling.finish_current_query();
#endif
    delete_explain_query(thd->lex);

    if (bootstrap_error)
      break;

    free_root(thd->mem_root,MYF(MY_KEEP_PREALLOC));
    free_root(&thd->transaction.mem_root,MYF(MY_KEEP_PREALLOC));
  }

  DBUG_VOID_RETURN;
}


/**
  Execute commands from bootstrap_file.

  Used when creating the initial grant tables.
*/

pthread_handler_t handle_bootstrap(void *arg)
{
  THD *thd=(THD*) arg;

  mysql_thread_set_psi_id(thd->thread_id);

  do_handle_bootstrap(thd);
  return 0;
}

void do_handle_bootstrap(THD *thd)
{
  /* The following must be called before DBUG_ENTER */
  thd->thread_stack= (char*) &thd;
  if (my_thread_init() || thd->store_globals())
  {
#ifndef EMBEDDED_LIBRARY
    close_connection(thd, ER_OUT_OF_RESOURCES);
#endif
    thd->fatal_error();
    goto end;
  }

  handle_bootstrap_impl(thd);

end:
  delete thd;

#ifndef EMBEDDED_LIBRARY
  thread_safe_decrement32(&thread_count, &thread_count_lock);
  in_bootstrap= FALSE;

  mysql_mutex_lock(&LOCK_thread_count);
  mysql_cond_broadcast(&COND_thread_count);
  mysql_mutex_unlock(&LOCK_thread_count);
  my_thread_end();
  pthread_exit(0);
#endif

  return;
}


/* This works because items are allocated with sql_alloc() */

void free_items(Item *item)
{
  Item *next;
  DBUG_ENTER("free_items");
  for (; item ; item=next)
  {
    next=item->next;
    item->delete_self();
  }
  DBUG_VOID_RETURN;
}

/**
   This works because items are allocated with sql_alloc().
   @note The function also handles null pointers (empty list).
*/
void cleanup_items(Item *item)
{
  DBUG_ENTER("cleanup_items");  
  for (; item ; item=item->next)
    item->cleanup();
  DBUG_VOID_RETURN;
}

#ifndef EMBEDDED_LIBRARY

/**
  Read one command from connection and execute it (query or simple command).
  This function is called in loop from thread function.

  For profiling to work, it must never be called recursively.

  @retval
    0  success
  @retval
    1  request of thread shutdown (see dispatch_command() description)
*/

bool do_command(THD *thd)
{
  bool return_value;
  char *packet= 0;
  ulong packet_length;
  NET *net= &thd->net;
  enum enum_server_command command;
  DBUG_ENTER("do_command");

  /*
    indicator of uninitialized lex => normal flow of errors handling
    (see my_message_sql)
  */
  thd->lex->current_select= 0;

  /*
    This thread will do a blocking read from the client which
    will be interrupted when the next command is received from
    the client, the connection is closed or "net_wait_timeout"
    number of seconds has passed.
  */
  if(!thd->skip_wait_timeout)
    my_net_set_read_timeout(net, thd->variables.net_wait_timeout);


  /*
    XXX: this code is here only to clear possible errors of init_connect. 
    Consider moving to init_connect() instead.
  */
  thd->clear_error();				// Clear error message
  thd->stmt_da->reset_diagnostics_area();

  net_new_transaction(net);

  /* Save for user statistics */
  thd->start_bytes_received= thd->status_var.bytes_received;

  /*
    Synchronization point for testing of KILL_CONNECTION.
    This sync point can wait here, to simulate slow code execution
    between the last test of thd->killed and blocking in read().

    The goal of this test is to verify that a connection does not
    hang, if it is killed at this point of execution.
    (Bug#37780 - main.kill fails randomly)

    Note that the sync point wait itself will be terminated by a
    kill. In this case it consumes a condition broadcast, but does
    not change anything else. The consumed broadcast should not
    matter here, because the read/recv() below doesn't use it.
  */
  DEBUG_SYNC(thd, "before_do_command_net_read");

  if ((packet_length= my_net_read(net)) == packet_error)
  {
    DBUG_PRINT("info",("Got error %d reading command from socket %s",
		       net->error,
		       vio_description(net->vio)));

    /* Check if we can continue without closing the connection */

    /* The error must be set. */
    DBUG_ASSERT(thd->is_error());
    thd->protocol->end_statement();

    if (net->error != 3)
    {
      return_value= TRUE;                       // We have to close it.
      goto out;
    }

    net->error= 0;
    return_value= FALSE;
    goto out;
  }

  packet= (char*) net->read_pos;
  /*
    'packet_length' contains length of data, as it was stored in packet
    header. In case of malformed header, my_net_read returns zero.
    If packet_length is not zero, my_net_read ensures that the returned
    number of bytes was actually read from network.
    There is also an extra safety measure in my_net_read:
    it sets packet[packet_length]= 0, but only for non-zero packets.
  */
  if (packet_length == 0)                       /* safety */
  {
    /* Initialize with COM_SLEEP packet */
    packet[0]= (uchar) COM_SLEEP;
    packet_length= 1;
  }
  /* Do not rely on my_net_read, extra safety against programming errors. */
  packet[packet_length]= '\0';                  /* safety */

  command= (enum enum_server_command) (uchar) packet[0];

  if (command >= COM_END)
    command= COM_END;				// Wrong command

  DBUG_PRINT("info",("Command on %s = %d (%s)",
                     vio_description(net->vio), command,
                     command_name[command].str));

  /* Restore read timeout value */
  my_net_set_read_timeout(net, thd->variables.net_read_timeout);

  DBUG_ASSERT(packet_length);
  DBUG_ASSERT(!thd->apc_target.is_enabled());
  return_value= dispatch_command(command, thd, packet+1, (uint) (packet_length-1));
  DBUG_ASSERT(!thd->apc_target.is_enabled());

out:
  DBUG_RETURN(return_value);
}
#endif  /* EMBEDDED_LIBRARY */

/**
  @brief Determine if an attempt to update a non-temporary table while the
    read-only option was enabled has been made.

  This is a helper function to mysql_execute_command.

  @note SQLCOM_MULTI_UPDATE is an exception and delt with elsewhere.

  @see mysql_execute_command
  @returns Status code
    @retval TRUE The statement should be denied.
    @retval FALSE The statement isn't updating any relevant tables.
*/

static my_bool deny_updates_if_read_only_option(THD *thd,
                                                TABLE_LIST *all_tables)
{
  DBUG_ENTER("deny_updates_if_read_only_option");

  if (!opt_readonly)
    DBUG_RETURN(FALSE);

  LEX *lex= thd->lex;

  const my_bool user_is_super=
    ((ulong)(thd->security_ctx->master_access & SUPER_ACL) ==
     (ulong)SUPER_ACL);

  if (user_is_super)
    DBUG_RETURN(FALSE);

  if (!(sql_command_flags[lex->sql_command] & CF_CHANGES_DATA))
    DBUG_RETURN(FALSE);

  /* Multi update is an exception and is dealt with later. */
  if (lex->sql_command == SQLCOM_UPDATE_MULTI)
    DBUG_RETURN(FALSE);

  const my_bool create_temp_tables= 
    (lex->sql_command == SQLCOM_CREATE_TABLE) &&
    (lex->create_info.options & HA_LEX_CREATE_TMP_TABLE);

  const my_bool drop_temp_tables= 
    (lex->sql_command == SQLCOM_DROP_TABLE) &&
    lex->drop_temporary;

  const my_bool update_real_tables=
    some_non_temp_table_to_be_updated(thd, all_tables) &&
    !(create_temp_tables || drop_temp_tables);


  const my_bool create_or_drop_databases=
    (lex->sql_command == SQLCOM_CREATE_DB) ||
    (lex->sql_command == SQLCOM_DROP_DB);

  if (update_real_tables || create_or_drop_databases)
  {
      /*
        An attempt was made to modify one or more non-temporary tables.
      */
      DBUG_RETURN(TRUE);
  }


  /* Assuming that only temporary tables are modified. */
  DBUG_RETURN(FALSE);
}

/**
  Perform one connection-level (COM_XXXX) command.

  @param command         type of command to perform
  @param thd             connection handle
  @param packet          data for the command, packet is always null-terminated
  @param packet_length   length of packet + 1 (to show that data is
                         null-terminated) except for COM_SLEEP, where it
                         can be zero.

  @todo
    set thd->lex->sql_command to SQLCOM_END here.
  @todo
    The following has to be changed to an 8 byte integer

  @retval
    0   ok
  @retval
    1   request of thread shutdown, i. e. if command is
        COM_QUIT/COM_SHUTDOWN
*/
bool dispatch_command(enum enum_server_command command, THD *thd,
		      char* packet, uint packet_length)
{
  NET *net= &thd->net;
  bool error= 0;
  DBUG_ENTER("dispatch_command");
  DBUG_PRINT("info", ("command: %d", command));

#if defined(ENABLED_PROFILING)
  thd->profiling.start_new_query();
#endif
  MYSQL_COMMAND_START(thd->thread_id, command,
                      &thd->security_ctx->priv_user[0],
                      (char *) thd->security_ctx->host_or_ip);
  
  DBUG_EXECUTE_IF("crash_dispatch_command_before",
                  { DBUG_PRINT("crash_dispatch_command_before", ("now"));
                    DBUG_ABORT(); });

  thd->command=command;
  /*
    Commands which always take a long time are logged into
    the slow log only if opt_log_slow_admin_statements is set.
  */
  thd->enable_slow_log= TRUE;
  thd->query_plan_flags= QPLAN_INIT;
  thd->lex->sql_command= SQLCOM_END; /* to avoid confusing VIEW detectors */

  DEBUG_SYNC(thd,"dispatch_command_before_set_time");

  thd->set_time();
  if (!(server_command_flags[command] & CF_SKIP_QUERY_ID))
    thd->set_query_id(next_query_id());
  else
  {
    /*
      ping, get statistics or similar stateless command.
      No reason to increase query id here.
    */
    thd->set_query_id(get_query_id());
  }
  inc_thread_running();

  if (!(server_command_flags[command] & CF_SKIP_QUESTIONS))
    statistic_increment(thd->status_var.questions, &LOCK_status);

  /* Copy data for user stats */
  if ((thd->userstat_running= opt_userstat_running))
  {
    thd->start_cpu_time= my_getcputime();
    memcpy(&thd->org_status_var, &thd->status_var, sizeof(thd->status_var));
    thd->select_commands= thd->update_commands= thd->other_commands= 0;
  }

  /**
    Clear the set of flags that are expected to be cleared at the
    beginning of each command.
  */
  thd->server_status&= ~SERVER_STATUS_CLEAR_SET;
  switch (command) {
  case COM_INIT_DB:
  {
    LEX_STRING tmp;
    status_var_increment(thd->status_var.com_stat[SQLCOM_CHANGE_DB]);
    thd->convert_string(&tmp, system_charset_info,
			packet, packet_length, thd->charset());
    if (!mysql_change_db(thd, &tmp, FALSE))
    {
      general_log_write(thd, command, thd->db, thd->db_length);
      my_ok(thd);
    }
    break;
  }
#ifdef HAVE_REPLICATION
  case COM_REGISTER_SLAVE:
  {
    if (!register_slave(thd, (uchar*)packet, packet_length))
      my_ok(thd);
    break;
  }
#endif
  case COM_CHANGE_USER:
  {
    bool rc;
    status_var_increment(thd->status_var.com_other);

    thd->change_user();
    thd->clear_error();                         // if errors from rollback

    /* acl_authenticate() takes the data from net->read_pos */
    net->read_pos= (uchar*)packet;

    uint save_db_length= thd->db_length;
    char *save_db= thd->db;
    USER_CONN *save_user_connect= thd->user_connect;
    Security_context save_security_ctx= *thd->security_ctx;
    CHARSET_INFO *save_character_set_client=
      thd->variables.character_set_client;
    CHARSET_INFO *save_collation_connection=
      thd->variables.collation_connection;
    CHARSET_INFO *save_character_set_results=
      thd->variables.character_set_results;

    /* Ensure we don't free security_ctx->user in case we have to revert */
    thd->security_ctx->user= 0;
    thd->user_connect= 0;

    /*
      to limit COM_CHANGE_USER ability to brute-force passwords,
      we only allow three unsuccessful COM_CHANGE_USER per connection.
    */
    if (thd->failed_com_change_user >= 3)
    {
      my_message(ER_UNKNOWN_COM_ERROR, ER(ER_UNKNOWN_COM_ERROR), MYF(0));
      rc= 1;
    }
    else
      rc= acl_authenticate(thd, 0, packet_length);

    mysql_audit_notify_connection_change_user(thd);
    if (rc)
    {
      /* Free user if allocated by acl_authenticate */
      my_free(thd->security_ctx->user);
      *thd->security_ctx= save_security_ctx;
      if (thd->user_connect)
	decrease_user_connections(thd->user_connect);
      thd->user_connect= save_user_connect;
      thd->reset_db(save_db, save_db_length);
      thd->variables.character_set_client= save_character_set_client;
      thd->variables.collation_connection= save_collation_connection;
      thd->variables.character_set_results= save_character_set_results;
      thd->update_charset();
      thd->failed_com_change_user++;
      my_sleep(1000000);
    }
    else
    {
#ifndef NO_EMBEDDED_ACCESS_CHECKS
      /* we've authenticated new user */
      if (save_user_connect)
	decrease_user_connections(save_user_connect);
#endif /* NO_EMBEDDED_ACCESS_CHECKS */
      my_free(save_db);
      my_free(save_security_ctx.user);
    }
    break;
  }
  case COM_STMT_EXECUTE:
  {
    mysqld_stmt_execute(thd, packet, packet_length);
    break;
  }
  case COM_STMT_FETCH:
  {
    mysqld_stmt_fetch(thd, packet, packet_length);
    break;
  }
  case COM_STMT_SEND_LONG_DATA:
  {
    mysql_stmt_get_longdata(thd, packet, packet_length);
    break;
  }
  case COM_STMT_PREPARE:
  {
    mysqld_stmt_prepare(thd, packet, packet_length);
    break;
  }
  case COM_STMT_CLOSE:
  {
    mysqld_stmt_close(thd, packet);
    break;
  }
  case COM_STMT_RESET:
  {
    mysqld_stmt_reset(thd, packet);
    break;
  }
  case COM_QUERY:
  {
    if (alloc_query(thd, packet, packet_length))
      break;					// fatal error is set
    MYSQL_QUERY_START(thd->query(), thd->thread_id,
                      (char *) (thd->db ? thd->db : ""),
                      &thd->security_ctx->priv_user[0],
                      (char *) thd->security_ctx->host_or_ip);
    char *packet_end= thd->query() + thd->query_length();
    general_log_write(thd, command, thd->query(), thd->query_length());
    DBUG_PRINT("query",("%-.4096s",thd->query()));
#if defined(ENABLED_PROFILING)
    thd->profiling.set_query_source(thd->query(), thd->query_length());
#endif
    Parser_state parser_state;
    if (parser_state.init(thd, thd->query(), thd->query_length()))
      break;

    mysql_parse(thd, thd->query(), thd->query_length(), &parser_state);

    while (!thd->killed && (parser_state.m_lip.found_semicolon != NULL) &&
           ! thd->is_error())
    {
      /*
        Multiple queries exist, execute them individually
      */
      char *beginning_of_next_stmt= (char*) parser_state.m_lip.found_semicolon;

#ifdef WITH_ARIA_STORAGE_ENGINE
    ha_maria::implicit_commit(thd, FALSE);
#endif

      /* Finalize server status flags after executing a statement. */
      thd->update_server_status();
      thd->protocol->end_statement();
      query_cache_end_of_result(thd);

      mysql_audit_general(thd, MYSQL_AUDIT_GENERAL_STATUS,
                          thd->stmt_da->is_error() ? thd->stmt_da->sql_errno()
                          : 0, command_name[command].str);

      ulong length= (ulong)(packet_end - beginning_of_next_stmt);

      log_slow_statement(thd);
      DBUG_ASSERT(!thd->apc_target.is_enabled());

      /* Remove garbage at start of query */
      while (length > 0 && my_isspace(thd->charset(), *beginning_of_next_stmt))
      {
        beginning_of_next_stmt++;
        length--;
      }

      if (MYSQL_QUERY_DONE_ENABLED())
      {
        MYSQL_QUERY_DONE(thd->is_error());
      }

#if defined(ENABLED_PROFILING)
      thd->profiling.finish_current_query();
      thd->profiling.start_new_query("continuing");
      thd->profiling.set_query_source(beginning_of_next_stmt, length);
#endif

      MYSQL_QUERY_START(beginning_of_next_stmt, thd->thread_id,
                        (char *) (thd->db ? thd->db : ""),
                        &thd->security_ctx->priv_user[0],
                        (char *) thd->security_ctx->host_or_ip);

      thd->set_query_and_id(beginning_of_next_stmt, length,
                            thd->charset(), next_query_id());
      /*
        Count each statement from the client.
      */
      statistic_increment(thd->status_var.questions, &LOCK_status);
      thd->set_time(); /* Reset the query start time. */
      parser_state.reset(beginning_of_next_stmt, length);
      /* TODO: set thd->lex->sql_command to SQLCOM_END here */
      mysql_parse(thd, beginning_of_next_stmt, length, &parser_state);
    }

    DBUG_PRINT("info",("query ready"));
    break;
  }
  case COM_FIELD_LIST:				// This isn't actually needed
#ifdef DONT_ALLOW_SHOW_COMMANDS
    my_message(ER_NOT_ALLOWED_COMMAND, ER(ER_NOT_ALLOWED_COMMAND),
               MYF(0));	/* purecov: inspected */
    break;
#else
  {
    char *fields, *packet_end= packet + packet_length, *arg_end;
    /* Locked closure of all tables */
    TABLE_LIST table_list;
    LEX_STRING table_name;
    LEX_STRING db;
    /*
      SHOW statements should not add the used tables to the list of tables
      used in a transaction.
    */
    MDL_savepoint mdl_savepoint= thd->mdl_context.mdl_savepoint();

    status_var_increment(thd->status_var.com_stat[SQLCOM_SHOW_FIELDS]);
    if (thd->copy_db_to(&db.str, &db.length))
      break;
    /*
      We have name + wildcard in packet, separated by endzero
      (The packet is guaranteed to end with an end zero)
    */
    arg_end= strend(packet);
    uint arg_length= arg_end - packet;

    /* Check given table name length. */
    if (packet_length - arg_length > NAME_LEN + 1 || arg_length > SAFE_NAME_LEN)
    {
      my_message(ER_UNKNOWN_COM_ERROR, ER(ER_UNKNOWN_COM_ERROR), MYF(0));
      break;
    }
    thd->convert_string(&table_name, system_charset_info,
			packet, arg_length, thd->charset());
    if (check_table_name(table_name.str, table_name.length, FALSE))
    {
      /* this is OK due to convert_string() null-terminating the string */
      my_error(ER_WRONG_TABLE_NAME, MYF(0), table_name.str);
      break;
    }
    packet= arg_end + 1;
    mysql_reset_thd_for_next_command(thd);
    lex_start(thd);
    /* Must be before we init the table list. */
    if (lower_case_table_names)
      table_name.length= my_casedn_str(files_charset_info, table_name.str);
    table_list.init_one_table(db.str, db.length, table_name.str,
                              table_name.length, table_name.str, TL_READ);
    /*
      Init TABLE_LIST members necessary when the undelrying
      table is view.
    */
    table_list.select_lex= &(thd->lex->select_lex);
    thd->lex->
      select_lex.table_list.link_in_list(&table_list,
                                         &table_list.next_local);
    thd->lex->add_to_query_tables(&table_list);

    if (is_infoschema_db(table_list.db, table_list.db_length))
    {
      ST_SCHEMA_TABLE *schema_table= find_schema_table(thd, table_list.alias);
      if (schema_table)
        table_list.schema_table= schema_table;
    }

    uint query_length= (uint) (packet_end - packet); // Don't count end \0
    if (!(fields= (char *) thd->memdup(packet, query_length + 1)))
      break;
    thd->set_query(fields, query_length);
    general_log_print(thd, command, "%s %s", table_list.table_name, fields);

    if (check_table_access(thd, SELECT_ACL, &table_list,
                           TRUE, UINT_MAX, FALSE))
      break;
    /*
      Turn on an optimization relevant if the underlying table
      is a view: do not fill derived tables.
    */
    thd->lex->sql_command= SQLCOM_SHOW_FIELDS;

    mysqld_list_fields(thd,&table_list,fields);
    thd->lex->unit.cleanup();
    /* No need to rollback statement transaction, it's not started. */
    DBUG_ASSERT(thd->transaction.stmt.is_empty());
    close_thread_tables(thd);
    thd->mdl_context.rollback_to_savepoint(mdl_savepoint);

    if (thd->transaction_rollback_request)
    {
      /*
        Transaction rollback was requested since MDL deadlock was
        discovered while trying to open tables. Rollback transaction
        in all storage engines including binary log and release all
        locks.
      */
      trans_rollback_implicit(thd);
      thd->mdl_context.release_transactional_locks();
    }

    thd->cleanup_after_query();
    break;
  }
#endif
  case COM_QUIT:
    /* We don't calculate statistics for this command */
    general_log_print(thd, command, NullS);
    net->error=0;				// Don't give 'abort' message
    thd->stmt_da->disable_status();              // Don't send anything back
    error=TRUE;					// End server
    break;
#ifndef EMBEDDED_LIBRARY
  case COM_BINLOG_DUMP:
    {
      ulong pos;
      ushort flags;
      uint32 slave_server_id;

      status_var_increment(thd->status_var.com_other);

      thd->enable_slow_log= opt_log_slow_admin_statements;
      thd->query_plan_flags|= QPLAN_ADMIN;
      if (check_global_access(thd, REPL_SLAVE_ACL))
	break;

      /* TODO: The following has to be changed to an 8 byte integer */
      pos = uint4korr(packet);
      flags = uint2korr(packet + 4);
      thd->variables.server_id=0; /* avoid suicide */
      if ((slave_server_id= uint4korr(packet+6))) // mysqlbinlog.server_id==0
	kill_zombie_dump_threads(slave_server_id);
      thd->variables.server_id = slave_server_id;

      general_log_print(thd, command, "Log: '%s'  Pos: %ld", packet+10,
                      (long) pos);
      mysql_binlog_send(thd, thd->strdup(packet + 10), (my_off_t) pos, flags);
      unregister_slave(thd,1,1);
      /*  fake COM_QUIT -- if we get here, the thread needs to terminate */
      error = TRUE;
      break;
    }
#endif
  case COM_REFRESH:
  {
    int not_used;

    /*
      Initialize thd->lex since it's used in many base functions, such as
      open_tables(). Otherwise, it remains unitialized and may cause crash
      during execution of COM_REFRESH.
    */
    lex_start(thd);
    
    status_var_increment(thd->status_var.com_stat[SQLCOM_FLUSH]);
    ulong options= (ulong) (uchar) packet[0];
    if (trans_commit_implicit(thd))
      break;
    thd->mdl_context.release_transactional_locks();
    if (check_global_access(thd,RELOAD_ACL))
      break;
    general_log_print(thd, command, NullS);
#ifndef DBUG_OFF
    bool debug_simulate= FALSE;
    DBUG_EXECUTE_IF("simulate_detached_thread_refresh", debug_simulate= TRUE;);
    if (debug_simulate)
    {
      /*
        Simulate a reload without a attached thread session.
        Provides a environment similar to that of when the
        server receives a SIGHUP signal and reloads caches
        and flushes tables.
      */
      bool res;
      set_current_thd(0);
      res= reload_acl_and_cache(NULL, options | REFRESH_FAST,
                                NULL, &not_used);
      set_current_thd(thd);
      if (res)
        break;
    }
    else
#endif
    {
      thd->lex->relay_log_connection_name.str= (char*) "";
      thd->lex->relay_log_connection_name.length= 0;
      if (reload_acl_and_cache(thd, options, (TABLE_LIST*) 0, &not_used))
        break;
    }
    if (trans_commit_implicit(thd))
      break;
    close_thread_tables(thd);
    thd->mdl_context.release_transactional_locks();
    my_ok(thd);
    break;
  }
#ifndef EMBEDDED_LIBRARY
  case COM_SHUTDOWN:
  {
    status_var_increment(thd->status_var.com_other);
    if (check_global_access(thd,SHUTDOWN_ACL))
      break; /* purecov: inspected */
    /*
      If the client is < 4.1.3, it is going to send us no argument; then
      packet_length is 0, packet[0] is the end 0 of the packet. Note that
      SHUTDOWN_DEFAULT is 0. If client is >= 4.1.3, the shutdown level is in
      packet[0].
    */
    enum mysql_enum_shutdown_level level;
    level= (enum mysql_enum_shutdown_level) (uchar) packet[0];
    if (level == SHUTDOWN_DEFAULT)
      level= SHUTDOWN_WAIT_ALL_BUFFERS; // soon default will be configurable
    else if (level != SHUTDOWN_WAIT_ALL_BUFFERS)
    {
      my_error(ER_NOT_SUPPORTED_YET, MYF(0), "this shutdown level");
      break;
    }
    DBUG_PRINT("quit",("Got shutdown command for level %u", level));
    general_log_print(thd, command, NullS);
    my_eof(thd);
    kill_mysql();
    error=TRUE;
    break;
  }
#endif
  case COM_STATISTICS:
  {
    STATUS_VAR *current_global_status_var;      // Big; Don't allocate on stack
    ulong uptime;
    uint length __attribute__((unused));
    ulonglong queries_per_second1000;
    char buff[250];
    uint buff_len= sizeof(buff);

    if (!(current_global_status_var= (STATUS_VAR*)
          thd->alloc(sizeof(STATUS_VAR))))
      break;
    general_log_print(thd, command, NullS);
    status_var_increment(thd->status_var.com_stat[SQLCOM_SHOW_STATUS]);
    calc_sum_of_all_status(current_global_status_var);
    if (!(uptime= (ulong) (thd->start_time - server_start_time)))
      queries_per_second1000= 0;
    else
      queries_per_second1000= thd->query_id * 1000 / uptime;

    length= my_snprintf(buff, buff_len - 1,
                        "Uptime: %lu  Threads: %d  Questions: %lu  "
                        "Slow queries: %lu  Opens: %lu  Flush tables: %lu  "
                        "Open tables: %u  Queries per second avg: %u.%03u",
                        uptime,
                        (int) thread_count, (ulong) thd->query_id,
                        current_global_status_var->long_query_count,
                        current_global_status_var->opened_tables,
                        refresh_version,
                        cached_open_tables(),
                        (uint) (queries_per_second1000 / 1000),
                        (uint) (queries_per_second1000 % 1000));
#ifdef EMBEDDED_LIBRARY
    /* Store the buffer in permanent memory */
    my_ok(thd, 0, 0, buff);
#else
    (void) my_net_write(net, (uchar*) buff, length);
    (void) net_flush(net);
    thd->stmt_da->disable_status();
#endif
    break;
  }
  case COM_PING:
    status_var_increment(thd->status_var.com_other);
    my_ok(thd);				// Tell client we are alive
    break;
  case COM_PROCESS_INFO:
    status_var_increment(thd->status_var.com_stat[SQLCOM_SHOW_PROCESSLIST]);
    if (!thd->security_ctx->priv_user[0] &&
        check_global_access(thd, PROCESS_ACL))
      break;
    general_log_print(thd, command, NullS);
    mysqld_list_processes(thd,
			  thd->security_ctx->master_access & PROCESS_ACL ? 
			  NullS : thd->security_ctx->priv_user, 0);
    break;
  case COM_PROCESS_KILL:
  {
    status_var_increment(thd->status_var.com_stat[SQLCOM_KILL]);
    ulong id=(ulong) uint4korr(packet);
    sql_kill(thd, id, KILL_CONNECTION_HARD, KILL_TYPE_ID);
    break;
  }
  case COM_SET_OPTION:
  {
    status_var_increment(thd->status_var.com_stat[SQLCOM_SET_OPTION]);
    uint opt_command= uint2korr(packet);

    switch (opt_command) {
    case (int) MYSQL_OPTION_MULTI_STATEMENTS_ON:
      thd->client_capabilities|= CLIENT_MULTI_STATEMENTS;
      my_eof(thd);
      break;
    case (int) MYSQL_OPTION_MULTI_STATEMENTS_OFF:
      thd->client_capabilities&= ~CLIENT_MULTI_STATEMENTS;
      my_eof(thd);
      break;
    default:
      my_message(ER_UNKNOWN_COM_ERROR, ER(ER_UNKNOWN_COM_ERROR), MYF(0));
      break;
    }
    break;
  }
  case COM_DEBUG:
    status_var_increment(thd->status_var.com_other);
    if (check_global_access(thd, SUPER_ACL))
      break;					/* purecov: inspected */
    mysql_print_status();
    general_log_print(thd, command, NullS);
    my_eof(thd);
    break;
  case COM_SLEEP:
  case COM_CONNECT:				// Impossible here
  case COM_TIME:				// Impossible from client
  case COM_DELAYED_INSERT:
  case COM_END:
  default:
    my_message(ER_UNKNOWN_COM_ERROR, ER(ER_UNKNOWN_COM_ERROR), MYF(0));
    break;
  }
  DBUG_ASSERT(thd->derived_tables == NULL &&
              (thd->open_tables == NULL ||
               (thd->locked_tables_mode == LTM_LOCK_TABLES)));

  thd_proc_info(thd, "updating status");
  /* Finalize server status flags after executing a command. */
  thd->update_server_status();
  thd->protocol->end_statement();
  query_cache_end_of_result(thd);

  if (!thd->is_error() && !thd->killed_errno())
    mysql_audit_general(thd, MYSQL_AUDIT_GENERAL_RESULT, 0, 0);

  mysql_audit_general(thd, MYSQL_AUDIT_GENERAL_STATUS,
                      thd->stmt_da->is_error() ? thd->stmt_da->sql_errno() : 0,
                      command_name[command].str);

  thd->update_all_stats();

  log_slow_statement(thd);

  thd_proc_info(thd, "cleaning up");
  thd->reset_query();
  thd->examined_row_count= 0;                   // For processlist
  thd->command=COM_SLEEP;
  thd->set_time();
  dec_thread_running();
  thd_proc_info(thd, 0);
  thd->packet.shrink(thd->variables.net_buffer_length);	// Reclaim some memory
  free_root(thd->mem_root,MYF(MY_KEEP_PREALLOC));

#if defined(ENABLED_PROFILING)
  thd->profiling.finish_current_query();
#endif
  if (MYSQL_QUERY_DONE_ENABLED() || MYSQL_COMMAND_DONE_ENABLED())
  {
    int res __attribute__((unused));
    res= (int) thd->is_error();
    if (command == COM_QUERY)
    {
      MYSQL_QUERY_DONE(res);
    }
    MYSQL_COMMAND_DONE(res);
  }

  /* Check that some variables are reset properly */
  DBUG_ASSERT(thd->abort_on_warning == 0);
  DBUG_RETURN(error);
}


/*
  @note
    This function must call delete_explain_query().
*/
void log_slow_statement(THD *thd)
{
  DBUG_ENTER("log_slow_statement");


  /*
    The following should never be true with our current code base,
    but better to keep this here so we don't accidently try to log a
    statement in a trigger or stored function
  */
  if (unlikely(thd->in_sub_stmt))
    goto end;                           // Don't set time for sub stmt


  /* Follow the slow log filter configuration. */ 
  if (!thd->enable_slow_log ||
      (thd->variables.log_slow_filter
        && !(thd->variables.log_slow_filter & thd->query_plan_flags)))
  {
    goto end; 
  }
 
  if (((thd->server_status & SERVER_QUERY_WAS_SLOW) ||
       ((thd->server_status &
         (SERVER_QUERY_NO_INDEX_USED | SERVER_QUERY_NO_GOOD_INDEX_USED)) &&
        opt_log_queries_not_using_indexes &&
        !(sql_command_flags[thd->lex->sql_command] & CF_STATUS_COMMAND))) &&
      thd->examined_row_count >= thd->variables.min_examined_row_limit)
  {
    thd->status_var.long_query_count++;
    /*
      If rate limiting of slow log writes is enabled, decide whether to log
      this query to the log or not.
    */ 
    if (thd->variables.log_slow_rate_limit > 1 &&
        (global_query_id % thd->variables.log_slow_rate_limit) != 0)
      goto end;

    thd_proc_info(thd, "logging slow query");
    slow_log_print(thd, thd->query(), thd->query_length(), 
                   thd->utime_after_query);
    thd_proc_info(thd, 0);
  }

end:
  delete_explain_query(thd->lex);
  DBUG_VOID_RETURN;
}


/**
  Create a TABLE_LIST object for an INFORMATION_SCHEMA table.

    This function is used in the parser to convert a SHOW or DESCRIBE
    table_name command to a SELECT from INFORMATION_SCHEMA.
    It prepares a SELECT_LEX and a TABLE_LIST object to represent the
    given command as a SELECT parse tree.

  @param thd              thread handle
  @param lex              current lex
  @param table_ident      table alias if it's used
  @param schema_table_idx the type of the INFORMATION_SCHEMA table to be
                          created

  @note
    Due to the way this function works with memory and LEX it cannot
    be used outside the parser (parse tree transformations outside
    the parser break PS and SP).

  @retval
    0                 success
  @retval
    1                 out of memory or SHOW commands are not allowed
                      in this version of the server.
*/

int prepare_schema_table(THD *thd, LEX *lex, Table_ident *table_ident,
                         enum enum_schema_tables schema_table_idx)
{
  SELECT_LEX *schema_select_lex= NULL;
  DBUG_ENTER("prepare_schema_table");

  switch (schema_table_idx) {
  case SCH_SCHEMATA:
#if defined(DONT_ALLOW_SHOW_COMMANDS)
    my_message(ER_NOT_ALLOWED_COMMAND,
               ER(ER_NOT_ALLOWED_COMMAND), MYF(0));   /* purecov: inspected */
    DBUG_RETURN(1);
#else
    break;
#endif

  case SCH_TABLE_NAMES:
  case SCH_TABLES:
  case SCH_VIEWS:
  case SCH_TRIGGERS:
  case SCH_EVENTS:
#ifdef DONT_ALLOW_SHOW_COMMANDS
    my_message(ER_NOT_ALLOWED_COMMAND,
               ER(ER_NOT_ALLOWED_COMMAND), MYF(0)); /* purecov: inspected */
    DBUG_RETURN(1);
#else
    {
      LEX_STRING db;
      size_t dummy;
      if (lex->select_lex.db == NULL &&
          lex->copy_db_to(&lex->select_lex.db, &dummy))
      {
        DBUG_RETURN(1);
      }
      schema_select_lex= new SELECT_LEX();
      db.str= schema_select_lex->db= lex->select_lex.db;
      schema_select_lex->table_list.first= NULL;
      db.length= strlen(db.str);

      if (check_db_name(&db))
      {
        my_error(ER_WRONG_DB_NAME, MYF(0), db.str);
        DBUG_RETURN(1);
      }
      break;
    }
#endif
  case SCH_COLUMNS:
  case SCH_STATISTICS:
  {
#ifdef DONT_ALLOW_SHOW_COMMANDS
    my_message(ER_NOT_ALLOWED_COMMAND,
               ER(ER_NOT_ALLOWED_COMMAND), MYF(0)); /* purecov: inspected */
    DBUG_RETURN(1);
#else
    DBUG_ASSERT(table_ident);
    TABLE_LIST **query_tables_last= lex->query_tables_last;
    schema_select_lex= new SELECT_LEX();
    /* 'parent_lex' is used in init_query() so it must be before it. */
    schema_select_lex->parent_lex= lex;
    schema_select_lex->init_query();
    if (!schema_select_lex->add_table_to_list(thd, table_ident, 0, 0, TL_READ,
                                              MDL_SHARED_READ))
      DBUG_RETURN(1);
    lex->query_tables_last= query_tables_last;
    break;
#endif
  }
  case SCH_PROFILES:
    /* 
      Mark this current profiling record to be discarded.  We don't
      wish to have SHOW commands show up in profiling.
    */
#if defined(ENABLED_PROFILING)
    thd->profiling.discard_current_query();
#endif
    break;
  case SCH_USER_STATS:
  case SCH_CLIENT_STATS:
    if (check_global_access(thd, SUPER_ACL | PROCESS_ACL, true))
      DBUG_RETURN(1);
  case SCH_TABLE_STATS:
  case SCH_INDEX_STATS:
  case SCH_OPEN_TABLES:
  case SCH_VARIABLES:
  case SCH_STATUS:
  case SCH_PROCEDURES:
  case SCH_CHARSETS:
  case SCH_ENGINES:
  case SCH_COLLATIONS:
  case SCH_COLLATION_CHARACTER_SET_APPLICABILITY:
  case SCH_USER_PRIVILEGES:
  case SCH_SCHEMA_PRIVILEGES:
  case SCH_TABLE_PRIVILEGES:
  case SCH_COLUMN_PRIVILEGES:
  case SCH_TABLE_CONSTRAINTS:
  case SCH_KEY_COLUMN_USAGE:
  default:
    break;
  }
  
  SELECT_LEX *select_lex= lex->current_select;
  if (make_schema_select(thd, select_lex, schema_table_idx))
  {
    DBUG_RETURN(1);
  }
  TABLE_LIST *table_list= select_lex->table_list.first;
  table_list->schema_select_lex= schema_select_lex;
  table_list->schema_table_reformed= 1;
  DBUG_RETURN(0);
}


/**
  Read query from packet and store in thd->query.
  Used in COM_QUERY and COM_STMT_PREPARE.

    Sets the following THD variables:
  - query
  - query_length

  @retval
    FALSE ok
  @retval
    TRUE  error;  In this case thd->fatal_error is set
*/

bool alloc_query(THD *thd, const char *packet, uint packet_length)
{
  char *query;
  /* Remove garbage at start and end of query */
  while (packet_length > 0 && my_isspace(thd->charset(), packet[0]))
  {
    packet++;
    packet_length--;
  }
  const char *pos= packet + packet_length;     // Point at end null
  while (packet_length > 0 &&
	 (pos[-1] == ';' || my_isspace(thd->charset() ,pos[-1])))
  {
    pos--;
    packet_length--;
  }
  /* We must allocate some extra memory for query cache 

    The query buffer layout is:
       buffer :==
            <statement>   The input statement(s)
            '\0'          Terminating null char  (1 byte)
            <length>      Length of following current database name (size_t)
            <db_name>     Name of current database
            <flags>       Flags struct
  */
  if (! (query= (char*) thd->memdup_w_gap(packet,
                                          packet_length,
                                          1 + thd->db_length +
                                          QUERY_CACHE_DB_LENGTH_SIZE +
                                          QUERY_CACHE_FLAGS_SIZE)))
      return TRUE;
  query[packet_length]= '\0';
  /*
    Space to hold the name of the current database is allocated.  We
    also store this length, in case current database is changed during
    execution.  We might need to reallocate the 'query' buffer
  */
  int2store(query + packet_length + 1, thd->db_length);
    
  thd->set_query(query, packet_length);

  /* Reclaim some memory */
  thd->packet.shrink(thd->variables.net_buffer_length);
  thd->convert_buffer.shrink(thd->variables.net_buffer_length);

  return FALSE;
}

static void reset_one_shot_variables(THD *thd) 
{
  thd->variables.character_set_client=
    global_system_variables.character_set_client;
  thd->variables.collation_connection=
    global_system_variables.collation_connection;
  thd->variables.collation_database=
    global_system_variables.collation_database;
  thd->variables.collation_server=
    global_system_variables.collation_server;
  thd->update_charset();
  thd->variables.time_zone=
    global_system_variables.time_zone;
  thd->variables.lc_time_names= &my_locale_en_US;
  thd->one_shot_set= 0;
}


bool sp_process_definer(THD *thd)
{
  DBUG_ENTER("sp_process_definer");

  LEX *lex= thd->lex;

  /*
    If the definer is not specified, this means that CREATE-statement missed
    DEFINER-clause. DEFINER-clause can be missed in two cases:

      - The user submitted a statement w/o the clause. This is a normal
        case, we should assign CURRENT_USER as definer.

      - Our slave received an updated from the master, that does not
        replicate definer for stored rountines. We should also assign
        CURRENT_USER as definer here, but also we should mark this routine
        as NON-SUID. This is essential for the sake of backward
        compatibility.

        The problem is the slave thread is running under "special" user (@),
        that actually does not exist. In the older versions we do not fail
        execution of a stored routine if its definer does not exist and
        continue the execution under the authorization of the invoker
        (BUG#13198). And now if we try to switch to slave-current-user (@),
        we will fail.

        Actually, this leads to the inconsistent state of master and
        slave (different definers, different SUID behaviour), but it seems,
        this is the best we can do.
  */

  if (!lex->definer)
  {
    Query_arena original_arena;
    Query_arena *ps_arena= thd->activate_stmt_arena_if_needed(&original_arena);

    lex->definer= create_default_definer(thd, false);

    if (ps_arena)
      thd->restore_active_arena(ps_arena, &original_arena);

    /* Error has been already reported. */
    if (lex->definer == NULL)
      DBUG_RETURN(TRUE);

    if (thd->slave_thread && lex->sphead)
      lex->sphead->m_chistics->suid= SP_IS_NOT_SUID;
  }
  else
  {
    LEX_USER *d= lex->definer= get_current_user(thd, lex->definer);
    if (!d)
      DBUG_RETURN(TRUE);

    /*
      If the specified definer differs from the current user or role, we
      should check that the current user has SUPER privilege (in order
      to create a stored routine under another user one must have
      SUPER privilege).
    */
    bool curuser= !strcmp(d->user.str, thd->security_ctx->priv_user);
    bool currole= !curuser && !strcmp(d->user.str, thd->security_ctx->priv_role);
    bool curuserhost= curuser && d->host.str &&
                  !my_strcasecmp(system_charset_info, d->host.str,
                                 thd->security_ctx->priv_host);
    if (!curuserhost && !currole &&
        check_global_access(thd, SUPER_ACL, false))
      DBUG_RETURN(TRUE);
  }

  /* Check that the specified definer exists. Emit a warning if not. */

#ifndef NO_EMBEDDED_ACCESS_CHECKS
  if (!is_acl_user(lex->definer->host.str, lex->definer->user.str))
  {
    push_warning_printf(thd,
                        MYSQL_ERROR::WARN_LEVEL_NOTE,
                        ER_NO_SUCH_USER,
                        ER(ER_NO_SUCH_USER),
                        lex->definer->user.str,
                        lex->definer->host.str);
  }
#endif /* NO_EMBEDDED_ACCESS_CHECKS */

  DBUG_RETURN(FALSE);
}


/**
  Auxiliary call that opens and locks tables for LOCK TABLES statement
  and initializes the list of locked tables.

  @param thd     Thread context.
  @param tables  List of tables to be locked.

  @return FALSE in case of success, TRUE in case of error.
*/

static bool lock_tables_open_and_lock_tables(THD *thd, TABLE_LIST *tables)
{
  Lock_tables_prelocking_strategy lock_tables_prelocking_strategy;
  uint counter;
  TABLE_LIST *table;

  thd->in_lock_tables= 1;

  if (open_tables(thd, &tables, &counter, 0, &lock_tables_prelocking_strategy))
    goto err;

  /*
    We allow to change temporary tables even if they were locked for read
    by LOCK TABLES. To avoid a discrepancy between lock acquired at LOCK
    TABLES time and by the statement which is later executed under LOCK TABLES
    we ensure that for temporary tables we always request a write lock (such
    discrepancy can cause problems for the storage engine).
    We don't set TABLE_LIST::lock_type in this case as this might result in
    extra warnings from THD::decide_logging_format() even though binary logging
    is totally irrelevant for LOCK TABLES.
  */
  for (table= tables; table; table= table->next_global)
    if (!table->placeholder() && table->table->s->tmp_table)
      table->table->reginfo.lock_type= TL_WRITE;

  if (lock_tables(thd, tables, counter, 0) ||
      thd->locked_tables_list.init_locked_tables(thd))
    goto err;

  thd->in_lock_tables= 0;

  return FALSE;

err:
  thd->in_lock_tables= 0;

  trans_rollback_stmt(thd);
  /*
    Need to end the current transaction, so the storage engine (InnoDB)
    can free its locks if LOCK TABLES locked some tables before finding
    that it can't lock a table in its list
  */
  trans_rollback(thd);
  /* Close tables and release metadata locks. */
  close_thread_tables(thd);
  DBUG_ASSERT(!thd->locked_tables_mode);
  thd->mdl_context.release_transactional_locks();
  return TRUE;
}


/**
  Execute command saved in thd and lex->sql_command.

  @param thd                       Thread handle

  @todo
    - Invalidate the table in the query cache if something changed
    after unlocking when changes become visible.
    TODO: this is workaround. right way will be move invalidating in
    the unlock procedure.
    - TODO: use check_change_password()

  @retval
    FALSE       OK
  @retval
    TRUE        Error
*/

int
mysql_execute_command(THD *thd)
{
  int res= FALSE;
  int  up_result= 0;
  LEX  *lex= thd->lex;
  /* first SELECT_LEX (have special meaning for many of non-SELECTcommands) */
  SELECT_LEX *select_lex= &lex->select_lex;
  /* first table of first SELECT_LEX */
  TABLE_LIST *first_table= select_lex->table_list.first;
  /* list of all tables in query */
  TABLE_LIST *all_tables;
  /* most outer SELECT_LEX_UNIT of query */
  SELECT_LEX_UNIT *unit= &lex->unit;
#ifdef HAVE_REPLICATION
  /* have table map for update for multi-update statement (BUG#37051) */
  bool have_table_map_for_update= FALSE;
  /* */
  Rpl_filter *rpl_filter= thd->rpl_filter;
#endif
  DBUG_ENTER("mysql_execute_command");
#ifdef WITH_PARTITION_STORAGE_ENGINE
  thd->work_part_info= 0;
#endif

  DBUG_ASSERT(thd->transaction.stmt.is_empty() || thd->in_sub_stmt);
  /*
    Each statement or replication event which might produce deadlock
    should handle transaction rollback on its own. So by the start of
    the next statement transaction rollback request should be fulfilled
    already.
  */
  DBUG_ASSERT(! thd->transaction_rollback_request || thd->in_sub_stmt);
  /*
    In many cases first table of main SELECT_LEX have special meaning =>
    check that it is first table in global list and relink it first in 
    queries_tables list if it is necessary (we need such relinking only
    for queries with subqueries in select list, in this case tables of
    subqueries will go to global list first)

    all_tables will differ from first_table only if most upper SELECT_LEX
    do not contain tables.

    Because of above in place where should be at least one table in most
    outer SELECT_LEX we have following check:
    DBUG_ASSERT(first_table == all_tables);
    DBUG_ASSERT(first_table == all_tables && first_table != 0);
  */
  lex->first_lists_tables_same();
  /* should be assigned after making first tables same */
  all_tables= lex->query_tables;
  /* set context for commands which do not use setup_tables */
  select_lex->
    context.resolve_in_table_list_only(select_lex->
                                       table_list.first);

  /*
    Reset warning count for each query that uses tables
    A better approach would be to reset this for any commands
    that is not a SHOW command or a select that only access local
    variables, but for now this is probably good enough.
  */
  if ((sql_command_flags[lex->sql_command] & CF_DIAGNOSTIC_STMT) != 0)
    thd->warning_info->set_read_only(TRUE);
  else
  {
    thd->warning_info->set_read_only(FALSE);
    if (all_tables)
      thd->warning_info->opt_clear_warning_info(thd->query_id);
  }

#ifdef HAVE_REPLICATION
  if (unlikely(thd->slave_thread))
  {
    if (lex->sql_command == SQLCOM_DROP_TRIGGER)
    {
      /*
        When dropping a trigger, we need to load its table name
        before checking slave filter rules.
      */
      add_table_for_trigger(thd, thd->lex->spname, 1, &all_tables);
      
      if (!all_tables)
      {
        /*
          If table name cannot be loaded,
          it means the trigger does not exists possibly because
          CREATE TRIGGER was previously skipped for this trigger
          according to slave filtering rules.
          Returning success without producing any errors in this case.
        */
        DBUG_RETURN(0);
      }
      
      // force searching in slave.cc:tables_ok() 
      all_tables->updating= 1;
    }

    /*
      For fix of BUG#37051, the master stores the table map for update
      in the Query_log_event, and the value is assigned to
      thd->variables.table_map_for_update before executing the update
      query.

      If thd->variables.table_map_for_update is set, then we are
      replicating from a new master, we can use this value to apply
      filter rules without opening all the tables. However If
      thd->variables.table_map_for_update is not set, then we are
      replicating from an old master, so we just skip this and
      continue with the old method. And of course, the bug would still
      exist for old masters.
    */
    if (lex->sql_command == SQLCOM_UPDATE_MULTI &&
        thd->table_map_for_update)
    {
      have_table_map_for_update= TRUE;
      table_map table_map_for_update= thd->table_map_for_update;
      uint nr= 0;
      TABLE_LIST *table;
      for (table=all_tables; table; table=table->next_global, nr++)
      {
        if (table_map_for_update & ((table_map)1 << nr))
          table->updating= TRUE;
        else
          table->updating= FALSE;
      }

      if (all_tables_not_ok(thd, all_tables))
      {
        /* we warn the slave SQL thread */
        my_message(ER_SLAVE_IGNORED_TABLE, ER(ER_SLAVE_IGNORED_TABLE), MYF(0));
        if (thd->one_shot_set)
          reset_one_shot_variables(thd);
        DBUG_RETURN(0);
      }
      
      for (table=all_tables; table; table=table->next_global)
        table->updating= TRUE;
    }
    
    /*
      Check if statment should be skipped because of slave filtering
      rules

      Exceptions are:
      - UPDATE MULTI: For this statement, we want to check the filtering
        rules later in the code
      - SET: we always execute it (Not that many SET commands exists in
        the binary log anyway -- only 4.1 masters write SET statements,
	in 5.0 there are no SET statements in the binary log)
      - DROP TEMPORARY TABLE IF EXISTS: we always execute it (otherwise we
        have stale files on slave caused by exclusion of one tmp table).
    */
    if (!(lex->sql_command == SQLCOM_UPDATE_MULTI) &&
	!(lex->sql_command == SQLCOM_SET_OPTION) &&
	!(lex->sql_command == SQLCOM_DROP_TABLE &&
          lex->drop_temporary && lex->check_exists) &&
        all_tables_not_ok(thd, all_tables))
    {
      /* we warn the slave SQL thread */
      my_message(ER_SLAVE_IGNORED_TABLE, ER(ER_SLAVE_IGNORED_TABLE), MYF(0));
      if (thd->one_shot_set)
      {
        /*
          It's ok to check thd->one_shot_set here:

          The charsets in a MySQL 5.0 slave can change by both a binlogged
          SET ONE_SHOT statement and the event-internal charset setting, 
          and these two ways to change charsets do not seems to work
          together.

          At least there seems to be problems in the rli cache for
          charsets if we are using ONE_SHOT.  Note that this is normally no
          problem because either the >= 5.0 slave reads a 4.1 binlog (with
          ONE_SHOT) *or* or 5.0 binlog (without ONE_SHOT) but never both."
        */
        reset_one_shot_variables(thd);
      }
      DBUG_RETURN(0);
    }
    /* 
       Execute deferred events first
    */
    if (slave_execute_deferred_events(thd))
      DBUG_RETURN(-1);
  }
  else
  {
#endif /* HAVE_REPLICATION */
    /*
      When option readonly is set deny operations which change non-temporary
      tables. Except for the replication thread and the 'super' users.
    */
    if (deny_updates_if_read_only_option(thd, all_tables))
    {
      my_error(ER_OPTION_PREVENTS_STATEMENT, MYF(0), "--read-only");
      DBUG_RETURN(-1);
    }
#ifdef HAVE_REPLICATION
  } /* endif unlikely slave */
#endif

  status_var_increment(thd->status_var.com_stat[lex->sql_command]);
  thd->progress.report_to_client= test(sql_command_flags[lex->sql_command] &
                                       CF_REPORT_PROGRESS);

  DBUG_ASSERT(thd->transaction.stmt.modified_non_trans_table == FALSE);

  /* store old value of binlog format */
  enum_binlog_format orig_binlog_format,orig_current_stmt_binlog_format;

  thd->get_binlog_format(&orig_binlog_format,
                         &orig_current_stmt_binlog_format);

  /*
    Force statement logging for DDL commands to allow us to update
    privilege, system or statistic tables directly without the updates
    getting logged.
  */
  if (!(sql_command_flags[lex->sql_command] &
        (CF_CAN_GENERATE_ROW_EVENTS | CF_FORCE_ORIGINAL_BINLOG_FORMAT |
         CF_STATUS_COMMAND)))
    thd->set_binlog_format_stmt();

  /*
    End a active transaction so that this command will have it's
    own transaction and will also sync the binary log. If a DDL is
    not run in it's own transaction it may simply never appear on
    the slave in case the outside transaction rolls back.
  */
  if (stmt_causes_implicit_commit(thd, CF_IMPLICT_COMMIT_BEGIN))
  {
    /*
      Note that this should never happen inside of stored functions
      or triggers as all such statements prohibited there.
    */
    DBUG_ASSERT(! thd->in_sub_stmt);
    /* Statement transaction still should not be started. */
    DBUG_ASSERT(thd->transaction.stmt.is_empty());
    /* Commit the normal transaction if one is active. */
    if (trans_commit_implicit(thd))
      goto error;
    /* Release metadata locks acquired in this transaction. */
    thd->mdl_context.release_transactional_locks();
  }
  
#ifndef DBUG_OFF
  if (lex->sql_command != SQLCOM_SET_OPTION)
    DEBUG_SYNC(thd,"before_execute_sql_command");
#endif

  switch (lex->sql_command) {

  case SQLCOM_SHOW_EVENTS:
#ifndef HAVE_EVENT_SCHEDULER
    my_error(ER_NOT_SUPPORTED_YET, MYF(0), "embedded server");
    break;
#endif
  case SQLCOM_SHOW_STATUS_PROC:
  case SQLCOM_SHOW_STATUS_FUNC:
    if ((res= check_table_access(thd, SELECT_ACL, all_tables, FALSE,
                                  UINT_MAX, FALSE)))
      goto error;
    res= execute_sqlcom_select(thd, all_tables);
    break;
  case SQLCOM_SHOW_STATUS:
  {
    execute_show_status(thd, all_tables);
    break;
  }
  case SQLCOM_SHOW_EXPLAIN:
  {
    if (!thd->security_ctx->priv_user[0] &&
        check_global_access(thd,PROCESS_ACL))
      break;

    /*
      The select should use only one table, it's the SHOW EXPLAIN pseudo-table
    */
    if (lex->sroutines.records || lex->query_tables->next_global)
    {
      my_message(ER_SET_CONSTANTS_ONLY, ER(ER_SET_CONSTANTS_ONLY),
		 MYF(0));
      goto error;
    }

    Item **it= lex->value_list.head_ref();
    if (!(*it)->basic_const_item() ||
        (!(*it)->fixed && (*it)->fix_fields(lex->thd, it)) || 
        (*it)->check_cols(1))
    {
      my_message(ER_SET_CONSTANTS_ONLY, ER(ER_SET_CONSTANTS_ONLY),
		 MYF(0));
      goto error;
    }
    /* no break; fall through */
  }
  case SQLCOM_SHOW_DATABASES:
  case SQLCOM_SHOW_TABLES:
  case SQLCOM_SHOW_TRIGGERS:
  case SQLCOM_SHOW_TABLE_STATUS:
  case SQLCOM_SHOW_OPEN_TABLES:
  case SQLCOM_SHOW_PLUGINS:
  case SQLCOM_SHOW_FIELDS:
  case SQLCOM_SHOW_KEYS:
  case SQLCOM_SHOW_VARIABLES:
  case SQLCOM_SHOW_CHARSETS:
  case SQLCOM_SHOW_COLLATIONS:
  case SQLCOM_SHOW_STORAGE_ENGINES:
  case SQLCOM_SHOW_PROFILE:
  case SQLCOM_SHOW_CLIENT_STATS:
  case SQLCOM_SHOW_USER_STATS:
  case SQLCOM_SHOW_TABLE_STATS:
  case SQLCOM_SHOW_INDEX_STATS:
  case SQLCOM_SELECT:
  {
    thd->status_var.last_query_cost= 0.0;

    /*
      lex->exchange != NULL implies SELECT .. INTO OUTFILE and this
      requires FILE_ACL access.
    */
    ulong privileges_requested= lex->exchange ? SELECT_ACL | FILE_ACL :
      SELECT_ACL;

    if (all_tables)
      res= check_table_access(thd,
                              privileges_requested,
                              all_tables, FALSE, UINT_MAX, FALSE);
    else
      res= check_access(thd, privileges_requested, any_db, NULL, NULL, 0, 0);

    if (res)
      break;

    res= execute_sqlcom_select(thd, all_tables);
    break;
  }
case SQLCOM_PREPARE:
  {
    mysql_sql_stmt_prepare(thd);
    break;
  }
  case SQLCOM_EXECUTE:
  {
    mysql_sql_stmt_execute(thd);
    break;
  }
  case SQLCOM_DEALLOCATE_PREPARE:
  {
    mysql_sql_stmt_close(thd);
    break;
  }
  case SQLCOM_DO:
    if (check_table_access(thd, SELECT_ACL, all_tables, FALSE, UINT_MAX, FALSE)
        || open_and_lock_tables(thd, all_tables, TRUE, 0))
      goto error;

    res= mysql_do(thd, *lex->insert_list);
    break;

  case SQLCOM_EMPTY_QUERY:
    my_ok(thd);
    break;

  case SQLCOM_HELP:
    res= mysqld_help(thd,lex->help_arg);
    break;

#ifndef EMBEDDED_LIBRARY
  case SQLCOM_PURGE:
  {
    if (check_global_access(thd, SUPER_ACL))
      goto error;
    /* PURGE MASTER LOGS TO 'file' */
    res = purge_master_logs(thd, lex->to_log);
    break;
  }
  case SQLCOM_PURGE_BEFORE:
  {
    Item *it;

    if (check_global_access(thd, SUPER_ACL))
      goto error;
    /* PURGE MASTER LOGS BEFORE 'data' */
    it= (Item *)lex->value_list.head();
    if ((!it->fixed && it->fix_fields(lex->thd, &it)) ||
        it->check_cols(1))
    {
      my_error(ER_WRONG_ARGUMENTS, MYF(0), "PURGE LOGS BEFORE");
      goto error;
    }
    it= new Item_func_unix_timestamp(it);
    it->fix_fields(thd, &it);
    res = purge_master_logs_before_date(thd, (ulong)it->val_int());
    break;
  }
#endif
  case SQLCOM_SHOW_WARNS:
  {
    res= mysqld_show_warnings(thd, (ulong)
			      ((1L << (uint) MYSQL_ERROR::WARN_LEVEL_NOTE) |
			       (1L << (uint) MYSQL_ERROR::WARN_LEVEL_WARN) |
			       (1L << (uint) MYSQL_ERROR::WARN_LEVEL_ERROR)
			       ));
    break;
  }
  case SQLCOM_SHOW_ERRORS:
  {
    res= mysqld_show_warnings(thd, (ulong)
			      (1L << (uint) MYSQL_ERROR::WARN_LEVEL_ERROR));
    break;
  }
  case SQLCOM_SHOW_PROFILES:
  {
#if defined(ENABLED_PROFILING)
    thd->profiling.discard_current_query();
    res= thd->profiling.show_profiles();
    if (res)
      goto error;
#else
    my_error(ER_FEATURE_DISABLED, MYF(0), "SHOW PROFILES", "enable-profiling");
    goto error;
#endif
    break;
  }

#ifdef HAVE_REPLICATION
  case SQLCOM_SHOW_SLAVE_HOSTS:
  {
    if (check_global_access(thd, REPL_SLAVE_ACL))
      goto error;
    res = show_slave_hosts(thd);
    break;
  }
  case SQLCOM_SHOW_RELAYLOG_EVENTS: /* fall through */
  case SQLCOM_SHOW_BINLOG_EVENTS:
  {
    if (check_global_access(thd, REPL_SLAVE_ACL))
      goto error;
    res = mysql_show_binlog_events(thd);
    break;
  }
#endif

  case SQLCOM_ASSIGN_TO_KEYCACHE:
  {
    DBUG_ASSERT(first_table == all_tables && first_table != 0);
    if (check_access(thd, INDEX_ACL, first_table->db,
                     &first_table->grant.privilege,
                     &first_table->grant.m_internal,
                     0, 0))
      goto error;
    res= mysql_assign_to_keycache(thd, first_table, &lex->ident);
    break;
  }
  case SQLCOM_PRELOAD_KEYS:
  {
    DBUG_ASSERT(first_table == all_tables && first_table != 0);
    if (check_access(thd, INDEX_ACL, first_table->db,
                     &first_table->grant.privilege,
                     &first_table->grant.m_internal,
                     0, 0))
      goto error;
    res = mysql_preload_keys(thd, first_table);
    break;
  }
#ifdef HAVE_REPLICATION
  case SQLCOM_CHANGE_MASTER:
  {
    LEX_MASTER_INFO *lex_mi= &thd->lex->mi;
    Master_info *mi;
    bool new_master= 0;
    bool master_info_added;

    if (check_global_access(thd, SUPER_ACL))
      goto error;
    mysql_mutex_lock(&LOCK_active_mi);

    mi= master_info_index->get_master_info(&lex_mi->connection_name,
                                           MYSQL_ERROR::WARN_LEVEL_NOTE);

    if (mi == NULL)
    {
      /* New replication created */
      mi= new Master_info(&lex_mi->connection_name, relay_log_recovery); 
      if (!mi || mi->error())
      {
        delete mi;
        res= 1;
        mysql_mutex_unlock(&LOCK_active_mi);
        break;
      }
      new_master= 1;
    }

    res= change_master(thd, mi, &master_info_added);
    if (res && new_master)
    {
      /*
        If the new master was added by change_master(), remove it as it didn't
        work (this will free mi as well).

        If new master was not added, we still need to free mi.
      */
      if (master_info_added)
        master_info_index->remove_master_info(&lex_mi->connection_name);
      else
        delete mi;
    }
    else
    {
      mi->rpl_filter= get_or_create_rpl_filter(lex_mi->connection_name.str,
                                               lex_mi->connection_name.length);
    }

    mysql_mutex_unlock(&LOCK_active_mi);
    break;
  }
  case SQLCOM_SHOW_SLAVE_STAT:
  {
    /* Accept one of two privileges */
    if (check_global_access(thd, SUPER_ACL | REPL_CLIENT_ACL))
      goto error;
    mysql_mutex_lock(&LOCK_active_mi);

    if (lex->verbose)
      res= show_all_master_info(thd);
    else
    {
      LEX_MASTER_INFO *lex_mi= &thd->lex->mi;
      Master_info *mi;
      mi= master_info_index->get_master_info(&lex_mi->connection_name,
                                             MYSQL_ERROR::WARN_LEVEL_ERROR);
      if (mi != NULL)
      {
        res= show_master_info(thd, mi, 0);
      }
    }
    mysql_mutex_unlock(&LOCK_active_mi);
    break;
  }
  case SQLCOM_SHOW_MASTER_STAT:
  {
    /* Accept one of two privileges */
    if (check_global_access(thd, SUPER_ACL | REPL_CLIENT_ACL))
      goto error;
    res = show_binlog_info(thd);
    break;
  }

#endif /* HAVE_REPLICATION */
  case SQLCOM_SHOW_ENGINE_STATUS:
    {
      if (check_global_access(thd, PROCESS_ACL))
        goto error;
      res = ha_show_status(thd, lex->create_info.db_type, HA_ENGINE_STATUS);
      break;
    }
  case SQLCOM_SHOW_ENGINE_MUTEX:
    {
      if (check_global_access(thd, PROCESS_ACL))
        goto error;
      res = ha_show_status(thd, lex->create_info.db_type, HA_ENGINE_MUTEX);
      break;
    }
  case SQLCOM_CREATE_TABLE:
  {
    DBUG_ASSERT(first_table == all_tables && first_table != 0);
    bool link_to_local;
    TABLE_LIST *create_table= first_table;
    TABLE_LIST *select_tables= lex->create_last_non_select_table->next_global;

    /*
      Code below (especially in mysql_create_table() and select_create
      methods) may modify HA_CREATE_INFO structure in LEX, so we have to
      use a copy of this structure to make execution prepared statement-
      safe. A shallow copy is enough as this code won't modify any memory
      referenced from this structure.
    */
    HA_CREATE_INFO create_info(lex->create_info);
    /*
      We need to copy alter_info for the same reasons of re-execution
      safety, only in case of Alter_info we have to do (almost) a deep
      copy.
    */
    Alter_info alter_info(lex->alter_info, thd->mem_root);

    if (thd->is_fatal_error)
    {
      /* If out of memory when creating a copy of alter_info. */
      res= 1;
      goto end_with_restore_list;
    }

    if ((res= create_table_precheck(thd, select_tables, create_table)))
      goto end_with_restore_list;

    /* Might have been updated in create_table_precheck */
    create_info.alias= create_table->alias;

#ifdef HAVE_READLINK
    /* Fix names if symlinked tables */
    if (append_file_to_dir(thd, &create_info.data_file_name,
			   create_table->table_name) ||
	append_file_to_dir(thd, &create_info.index_file_name,
			   create_table->table_name))
      goto end_with_restore_list;
#endif
    /*
      If no engine type was given, work out the default now
      rather than at parse-time.
    */
    if (!(create_info.used_fields & HA_CREATE_USED_ENGINE))
      create_info.db_type= ha_default_handlerton(thd);
    /*
      If we are using SET CHARSET without DEFAULT, add an implicit
      DEFAULT to not confuse old users. (This may change).
    */
    if ((create_info.used_fields &
	 (HA_CREATE_USED_DEFAULT_CHARSET | HA_CREATE_USED_CHARSET)) ==
	HA_CREATE_USED_CHARSET)
    {
      create_info.used_fields&= ~HA_CREATE_USED_CHARSET;
      create_info.used_fields|= HA_CREATE_USED_DEFAULT_CHARSET;
      create_info.default_table_charset= create_info.table_charset;
      create_info.table_charset= 0;
    }

#ifdef WITH_PARTITION_STORAGE_ENGINE
    {
      partition_info *part_info= thd->lex->part_info;
      if (part_info && !(part_info= thd->lex->part_info->get_clone()))
      {
        res= -1;
        goto end_with_restore_list;
      }
      thd->work_part_info= part_info;
    }
#endif

    /* Close any open handlers for the table. */
    mysql_ha_rm_tables(thd, create_table);

    if (select_lex->item_list.elements)		// With select
    {
      select_result *result;

      /*
        CREATE TABLE...IGNORE/REPLACE SELECT... can be unsafe, unless
        ORDER BY PRIMARY KEY clause is used in SELECT statement. We therefore
        use row based logging if mixed or row based logging is available.
        TODO: Check if the order of the output of the select statement is
        deterministic. Waiting for BUG#42415
      */
      if(lex->ignore)
        lex->set_stmt_unsafe(LEX::BINLOG_STMT_UNSAFE_CREATE_IGNORE_SELECT);
      
      if(lex->duplicates == DUP_REPLACE)
        lex->set_stmt_unsafe(LEX::BINLOG_STMT_UNSAFE_CREATE_REPLACE_SELECT);

      /*
        If:
        a) we inside an SP and there was NAME_CONST substitution,
        b) binlogging is on (STMT mode),
        c) we log the SP as separate statements
        raise a warning, as it may cause problems
        (see 'NAME_CONST issues' in 'Binary Logging of Stored Programs')
       */
      if (thd->query_name_consts && 
          mysql_bin_log.is_open() &&
          thd->variables.binlog_format == BINLOG_FORMAT_STMT &&
          !mysql_bin_log.is_query_in_union(thd, thd->query_id))
      {
        List_iterator_fast<Item> it(select_lex->item_list);
        Item *item;
        uint splocal_refs= 0;
        /* Count SP local vars in the top-level SELECT list */
        while ((item= it++))
        {
          if (item->is_splocal())
            splocal_refs++;
        }
        /*
          If it differs from number of NAME_CONST substitution applied,
          we may have a SOME_FUNC(NAME_CONST()) in the SELECT list,
          that may cause a problem with binary log (see BUG#35383),
          raise a warning. 
        */
        if (splocal_refs != thd->query_name_consts)
          push_warning(thd, 
                       MYSQL_ERROR::WARN_LEVEL_WARN,
                       ER_UNKNOWN_ERROR,
"Invoked routine ran a statement that may cause problems with "
"binary log, see 'NAME_CONST issues' in 'Binary Logging of Stored Programs' "
"section of the manual.");
      }
      
      select_lex->options|= SELECT_NO_UNLOCK;
      unit->set_limit(select_lex);

      /*
        Disable non-empty MERGE tables with CREATE...SELECT. Too
        complicated. See Bug #26379. Empty MERGE tables are read-only
        and don't allow CREATE...SELECT anyway.
      */
      if (create_info.used_fields & HA_CREATE_USED_UNION)
      {
        my_error(ER_WRONG_OBJECT, MYF(0), create_table->db,
                 create_table->table_name, "BASE TABLE");
        res= 1;
        goto end_with_restore_list;
      }

      res= open_and_lock_tables(thd, lex->query_tables, TRUE, 0);
      if (res)
      {
        /* Got error or warning. Set res to 1 if error */
        if (!(res= thd->is_error()))
          my_ok(thd);                           // CREATE ... IF NOT EXISTS
      }
      else
      {
        /* The table already exists */
        if (create_table->table)
        {
          if (create_info.options & HA_LEX_CREATE_IF_NOT_EXISTS)
          {
            push_warning_printf(thd, MYSQL_ERROR::WARN_LEVEL_NOTE,
                                ER_TABLE_EXISTS_ERROR,
                                ER(ER_TABLE_EXISTS_ERROR),
                                create_info.alias);
            my_ok(thd);
          }
          else
          {
            my_error(ER_TABLE_EXISTS_ERROR, MYF(0), create_info.alias);
            res= 1;
          }
          goto end_with_restore_list;
        }

        /*
          Remove target table from main select and name resolution
          context. This can't be done earlier as it will break view merging in
          statements like "CREATE TABLE IF NOT EXISTS existing_view SELECT".
        */
        lex->unlink_first_table(&link_to_local);

        /* So that CREATE TEMPORARY TABLE gets to binlog at commit/rollback */
        if (create_info.options & HA_LEX_CREATE_TMP_TABLE)
          thd->variables.option_bits|= OPTION_KEEP_LOG;

        /*
          select_create is currently not re-execution friendly and
          needs to be created for every execution of a PS/SP.
        */
        if ((result= new select_create(create_table,
                                       &create_info,
                                       &alter_info,
                                       select_lex->item_list,
                                       lex->duplicates,
                                       lex->ignore,
                                       select_tables)))
        {
          /*
            CREATE from SELECT give its SELECT_LEX for SELECT,
            and item_list belong to SELECT
          */
          res= handle_select(thd, lex, result, 0);
          delete result;
        }

        lex->link_first_table_back(create_table, link_to_local);
      }
    }
    else
    {
      /* So that CREATE TEMPORARY TABLE gets to binlog at commit/rollback */
      if (create_info.options & HA_LEX_CREATE_TMP_TABLE)
        thd->variables.option_bits|= OPTION_KEEP_LOG;
      /* regular create */
      if (create_info.options & HA_LEX_CREATE_TABLE_LIKE)
      {
        /* CREATE TABLE ... LIKE ... */
        res= mysql_create_like_table(thd, create_table, select_tables,
                                     &create_info);
      }
      else
      {
        /* Regular CREATE TABLE */
        res= mysql_create_table(thd, create_table,
                                &create_info, &alter_info);
      }
      if (!res)
        my_ok(thd);
    }

end_with_restore_list:
    break;
  }
  case SQLCOM_CREATE_INDEX:
    /* Fall through */
  case SQLCOM_DROP_INDEX:
  /*
    CREATE INDEX and DROP INDEX are implemented by calling ALTER
    TABLE with proper arguments.

    In the future ALTER TABLE will notice that the request is to
    only add indexes and create these one by one for the existing
    table without having to do a full rebuild.
  */
  {
    /* Prepare stack copies to be re-execution safe */
    HA_CREATE_INFO create_info;
    Alter_info alter_info(lex->alter_info, thd->mem_root);

    if (thd->is_fatal_error) /* out of memory creating a copy of alter_info */
      goto error;

    DBUG_ASSERT(first_table == all_tables && first_table != 0);
    if (check_one_table_access(thd, INDEX_ACL, all_tables))
      goto error; /* purecov: inspected */
    /*
      Currently CREATE INDEX or DROP INDEX cause a full table rebuild
      and thus classify as slow administrative statements just like
      ALTER TABLE.
    */
    thd->enable_slow_log= opt_log_slow_admin_statements;
    thd->query_plan_flags|= QPLAN_ADMIN;

    bzero((char*) &create_info, sizeof(create_info));
    create_info.db_type= 0;
    create_info.row_type= ROW_TYPE_NOT_USED;
    create_info.default_table_charset= thd->variables.collation_database;

    res= mysql_alter_table(thd, first_table->db, first_table->table_name,
                           &create_info, first_table, &alter_info,
                           0, (ORDER*) 0, 0, 0);
    break;
  }
#ifdef HAVE_REPLICATION
  case SQLCOM_SLAVE_START:
  {
    LEX_MASTER_INFO* lex_mi= &thd->lex->mi;
    Master_info *mi;
    int load_error;

    load_error= rpl_load_gtid_slave_state(thd);

    mysql_mutex_lock(&LOCK_active_mi);

    if ((mi= (master_info_index->
              get_master_info(&lex_mi->connection_name,
                              MYSQL_ERROR::WARN_LEVEL_ERROR))))
    {
      if (load_error)
      {
        /*
          We cannot start a slave using GTID if we cannot load the GTID position
          from the mysql.gtid_slave_pos table. But we can allow non-GTID
          replication (useful eg. during upgrade).
        */
        if (mi->using_gtid != Master_info::USE_GTID_NO)
        {
          mysql_mutex_unlock(&LOCK_active_mi);
          break;
        }
        else
          thd->clear_error();
      }
      if (!start_slave(thd, mi, 1 /* net report*/))
        my_ok(thd);
    }
    mysql_mutex_unlock(&LOCK_active_mi);
    break;
  }
  case SQLCOM_SLAVE_STOP:
  {
    LEX_MASTER_INFO *lex_mi;
    Master_info *mi;
    /*
      If the client thread has locked tables, a deadlock is possible.
      Assume that
      - the client thread does LOCK TABLE t READ.
      - then the master updates t.
      - then the SQL slave thread wants to update t,
        so it waits for the client thread because t is locked by it.
    - then the client thread does SLAVE STOP.
      SLAVE STOP waits for the SQL slave thread to terminate its
      update t, which waits for the client thread because t is locked by it.
      To prevent that, refuse SLAVE STOP if the
      client thread has locked tables
    */
    if (thd->locked_tables_mode ||
        thd->in_active_multi_stmt_transaction() ||
        thd->global_read_lock.is_acquired())
    {
      my_message(ER_LOCK_OR_ACTIVE_TRANSACTION,
                 ER(ER_LOCK_OR_ACTIVE_TRANSACTION), MYF(0));
      goto error;
    }

    lex_mi= &thd->lex->mi;
    mysql_mutex_lock(&LOCK_active_mi);
    if ((mi= (master_info_index->
              get_master_info(&lex_mi->connection_name,
                              MYSQL_ERROR::WARN_LEVEL_ERROR))))
      if (!stop_slave(thd, mi, 1/* net report*/))
        my_ok(thd);
    mysql_mutex_unlock(&LOCK_active_mi);
    break;
  }
  case SQLCOM_SLAVE_ALL_START:
  {
    mysql_mutex_lock(&LOCK_active_mi);
    if (!master_info_index->start_all_slaves(thd))
      my_ok(thd);
    mysql_mutex_unlock(&LOCK_active_mi);
    break;
  }
  case SQLCOM_SLAVE_ALL_STOP:
  {
    if (thd->locked_tables_mode ||
        thd->in_active_multi_stmt_transaction() ||
        thd->global_read_lock.is_acquired())
    {
      my_message(ER_LOCK_OR_ACTIVE_TRANSACTION,
                 ER(ER_LOCK_OR_ACTIVE_TRANSACTION), MYF(0));
      goto error;
    }
    mysql_mutex_lock(&LOCK_active_mi);
    if (!master_info_index->stop_all_slaves(thd))
      my_ok(thd);      
    mysql_mutex_unlock(&LOCK_active_mi);
    break;
  }
#endif /* HAVE_REPLICATION */
  case SQLCOM_RENAME_TABLE:
  {
    if (execute_rename_table(thd, first_table, all_tables))
      goto error;
    break;
  }
#ifndef EMBEDDED_LIBRARY
  case SQLCOM_SHOW_BINLOGS:
#ifdef DONT_ALLOW_SHOW_COMMANDS
    my_message(ER_NOT_ALLOWED_COMMAND, ER(ER_NOT_ALLOWED_COMMAND),
               MYF(0)); /* purecov: inspected */
    goto error;
#else
    {
      if (check_global_access(thd, SUPER_ACL | REPL_CLIENT_ACL))
	goto error;
      res = show_binlogs(thd);
      break;
    }
#endif
#endif /* EMBEDDED_LIBRARY */
  case SQLCOM_SHOW_CREATE:
    DBUG_ASSERT(first_table == all_tables && first_table != 0);
#ifdef DONT_ALLOW_SHOW_COMMANDS
    my_message(ER_NOT_ALLOWED_COMMAND, ER(ER_NOT_ALLOWED_COMMAND),
               MYF(0)); /* purecov: inspected */
    goto error;
#else
    {
     /*
        Access check:
        SHOW CREATE TABLE require any privileges on the table level (ie
        effecting all columns in the table).
        SHOW CREATE VIEW require the SHOW_VIEW and SELECT ACLs on the table
        level.
        NOTE: SHOW_VIEW ACL is checked when the view is created.
      */

      DBUG_PRINT("debug", ("lex->only_view: %d, table: %s.%s",
                           lex->only_view,
                           first_table->db, first_table->table_name));
      if (lex->only_view)
      {
        if (check_table_access(thd, SELECT_ACL, first_table, FALSE, 1, FALSE))
        {
          DBUG_PRINT("debug", ("check_table_access failed"));
          my_error(ER_TABLEACCESS_DENIED_ERROR, MYF(0),
                  "SHOW", thd->security_ctx->priv_user,
                  thd->security_ctx->host_or_ip, first_table->alias);
          goto error;
        }
        DBUG_PRINT("debug", ("check_table_access succeeded"));

        /* Ignore temporary tables if this is "SHOW CREATE VIEW" */
        first_table->open_type= OT_BASE_ONLY;

      }
      else
      {
        /*
          The fact that check_some_access() returned FALSE does not mean that
          access is granted. We need to check if first_table->grant.privilege
          contains any table-specific privilege.
        */
        DBUG_PRINT("debug", ("first_table->grant.privilege: %lx",
                             first_table->grant.privilege));
        if (check_some_access(thd, SHOW_CREATE_TABLE_ACLS, first_table) ||
            (first_table->grant.privilege & SHOW_CREATE_TABLE_ACLS) == 0)
        {
          my_error(ER_TABLEACCESS_DENIED_ERROR, MYF(0),
                  "SHOW", thd->security_ctx->priv_user,
                  thd->security_ctx->host_or_ip, first_table->alias);
          goto error;
        }
      }

      /* Access is granted. Execute the command.  */
      res= mysqld_show_create(thd, first_table);
      break;
    }
#endif
  case SQLCOM_CHECKSUM:
  {
    DBUG_ASSERT(first_table == all_tables && first_table != 0);
    if (check_table_access(thd, SELECT_ACL, all_tables,
                           FALSE, UINT_MAX, FALSE))
      goto error; /* purecov: inspected */

    res = mysql_checksum_table(thd, first_table, &lex->check_opt);
    break;
  }
  case SQLCOM_UPDATE:
  {
    ha_rows found= 0, updated= 0;
    DBUG_ASSERT(first_table == all_tables && first_table != 0);
    if (update_precheck(thd, all_tables))
      break;

    /*
      UPDATE IGNORE can be unsafe. We therefore use row based
      logging if mixed or row based logging is available.
      TODO: Check if the order of the output of the select statement is
      deterministic. Waiting for BUG#42415
    */
    if (lex->ignore)
      lex->set_stmt_unsafe(LEX::BINLOG_STMT_UNSAFE_UPDATE_IGNORE);

    DBUG_ASSERT(select_lex->offset_limit == 0);
    unit->set_limit(select_lex);
    MYSQL_UPDATE_START(thd->query());
    res= (up_result= mysql_update(thd, all_tables,
                                  select_lex->item_list,
                                  lex->value_list,
                                  select_lex->where,
                                  select_lex->order_list.elements,
                                  select_lex->order_list.first,
                                  unit->select_limit_cnt,
                                  lex->duplicates, lex->ignore,
                                  &found, &updated));
    MYSQL_UPDATE_DONE(res, found, updated);
    /* mysql_update return 2 if we need to switch to multi-update */
    if (up_result != 2)
      break;
    /* Fall through */
  }
  case SQLCOM_UPDATE_MULTI:
  {
    DBUG_ASSERT(first_table == all_tables && first_table != 0);
    /* if we switched from normal update, rights are checked */
    if (up_result != 2)
    {
      if ((res= multi_update_precheck(thd, all_tables)))
        break;
    }
    else
      res= 0;

    res= mysql_multi_update_prepare(thd);

#ifdef HAVE_REPLICATION
    /* Check slave filtering rules */
    if (unlikely(thd->slave_thread && !have_table_map_for_update))
    {
      if (all_tables_not_ok(thd, all_tables))
      {
        if (res!= 0)
        {
          res= 0;             /* don't care of prev failure  */
          thd->clear_error(); /* filters are of highest prior */
        }
        /* we warn the slave SQL thread */
        my_error(ER_SLAVE_IGNORED_TABLE, MYF(0));
        break;
      }
      if (res)
        break;
    }
    else
    {
#endif /* HAVE_REPLICATION */
      if (res)
        break;
      if (opt_readonly &&
	  !(thd->security_ctx->master_access & SUPER_ACL) &&
	  some_non_temp_table_to_be_updated(thd, all_tables))
      {
	my_error(ER_OPTION_PREVENTS_STATEMENT, MYF(0), "--read-only");
	break;
      }
#ifdef HAVE_REPLICATION
    }  /* unlikely */
#endif
    {
      multi_update *result_obj;
      MYSQL_MULTI_UPDATE_START(thd->query());
      res= mysql_multi_update(thd, all_tables,
                              &select_lex->item_list,
                              &lex->value_list,
                              select_lex->where,
                              select_lex->options,
                              lex->duplicates,
                              lex->ignore,
                              unit,
                              select_lex,
                              &result_obj);
      if (result_obj)
      {
        MYSQL_MULTI_UPDATE_DONE(res, result_obj->num_found(),
                                result_obj->num_updated());
        res= FALSE; /* Ignore errors here */
        delete result_obj;
      }
      else
      {
        MYSQL_MULTI_UPDATE_DONE(1, 0, 0);
      }
    }
    break;
  }
  case SQLCOM_REPLACE:
#ifndef DBUG_OFF
    if (mysql_bin_log.is_open())
    {
      /*
        Generate an incident log event before writing the real event
        to the binary log.  We put this event is before the statement
        since that makes it simpler to check that the statement was
        not executed on the slave (since incidents usually stop the
        slave).

        Observe that any row events that are generated will be
        generated before.

        This is only for testing purposes and will not be present in a
        release build.
      */

      Incident incident= INCIDENT_NONE;
      DBUG_PRINT("debug", ("Just before generate_incident()"));
      DBUG_EXECUTE_IF("incident_database_resync_on_replace",
                      incident= INCIDENT_LOST_EVENTS;);
      if (incident)
      {
        Incident_log_event ev(thd, incident);
        (void) mysql_bin_log.write(&ev);        /* error is ignored */
        if (mysql_bin_log.rotate_and_purge(true))
        {
          res= 1;
          break;
        }
      }
      DBUG_PRINT("debug", ("Just after generate_incident()"));
    }
#endif
  case SQLCOM_INSERT:
  {
    DBUG_ASSERT(first_table == all_tables && first_table != 0);
    if ((res= insert_precheck(thd, all_tables)))
      break;

    MYSQL_INSERT_START(thd->query());
    res= mysql_insert(thd, all_tables, lex->field_list, lex->many_values,
		      lex->update_list, lex->value_list,
                      lex->duplicates, lex->ignore);
    MYSQL_INSERT_DONE(res, (ulong) thd->get_row_count_func());
    /*
      If we have inserted into a VIEW, and the base table has
      AUTO_INCREMENT column, but this column is not accessible through
      a view, then we should restore LAST_INSERT_ID to the value it
      had before the statement.
    */
    if (first_table->view && !first_table->contain_auto_increment)
      thd->first_successful_insert_id_in_cur_stmt=
        thd->first_successful_insert_id_in_prev_stmt;

#ifdef ENABLED_DEBUG_SYNC
    DBUG_EXECUTE_IF("after_mysql_insert",
                    {
                      const char act1[]=
                        "now "
                        "wait_for signal.continue";
                      const char act2[]=
                        "now "
                        "signal signal.continued";
                      DBUG_ASSERT(debug_sync_service);
                      DBUG_ASSERT(!debug_sync_set_action(thd,
                                                         STRING_WITH_LEN(act1)));
                      DBUG_ASSERT(!debug_sync_set_action(thd,
                                                         STRING_WITH_LEN(act2)));
                    };);
    DEBUG_SYNC(thd, "after_mysql_insert");
#endif
    break;
  }
  case SQLCOM_REPLACE_SELECT:
  case SQLCOM_INSERT_SELECT:
  {
    select_result *sel_result;
    bool explain= test(lex->describe);
    DBUG_ASSERT(first_table == all_tables && first_table != 0);
    if ((res= insert_precheck(thd, all_tables)))
      break;
    /*
      INSERT...SELECT...ON DUPLICATE KEY UPDATE/REPLACE SELECT/
      INSERT...IGNORE...SELECT can be unsafe, unless ORDER BY PRIMARY KEY
      clause is used in SELECT statement. We therefore use row based
      logging if mixed or row based logging is available.
      TODO: Check if the order of the output of the select statement is
      deterministic. Waiting for BUG#42415
    */
    if (lex->sql_command == SQLCOM_INSERT_SELECT &&
        lex->duplicates == DUP_UPDATE)
      lex->set_stmt_unsafe(LEX::BINLOG_STMT_UNSAFE_INSERT_SELECT_UPDATE);

    if (lex->sql_command == SQLCOM_INSERT_SELECT && lex->ignore)
      lex->set_stmt_unsafe(LEX::BINLOG_STMT_UNSAFE_INSERT_IGNORE_SELECT);

    if (lex->sql_command == SQLCOM_REPLACE_SELECT)
      lex->set_stmt_unsafe(LEX::BINLOG_STMT_UNSAFE_REPLACE_SELECT);

    /* Fix lock for first table */
    if (first_table->lock_type == TL_WRITE_DELAYED)
      first_table->lock_type= TL_WRITE;

    /* Don't unlock tables until command is written to binary log */
    select_lex->options|= SELECT_NO_UNLOCK;

    unit->set_limit(select_lex);

    if (!(res= open_and_lock_tables(thd, all_tables, TRUE, 0)))
    {
      MYSQL_INSERT_SELECT_START(thd->query());
      /*
        Only the INSERT table should be merged. Other will be handled by
        select.
      */
      /* Skip first table, which is the table we are inserting in */
      TABLE_LIST *second_table= first_table->next_local;
      select_lex->table_list.first= second_table;
      select_lex->context.table_list= 
        select_lex->context.first_name_resolution_table= second_table;
      res= mysql_insert_select_prepare(thd);
      if (!res && (sel_result= new select_insert(first_table,
                                                 first_table->table,
                                                 &lex->field_list,
                                                 &lex->update_list,
                                                 &lex->value_list,
                                                 lex->duplicates,
                                                 lex->ignore)))
      {
	res= handle_select(thd, lex, sel_result, OPTION_SETUP_TABLES_DONE);
        /*
          Invalidate the table in the query cache if something changed
          after unlocking when changes become visible.
          TODO: this is workaround. right way will be move invalidating in
          the unlock procedure.
        */
        if (!res && first_table->lock_type ==  TL_WRITE_CONCURRENT_INSERT &&
            thd->lock)
        {
          /* INSERT ... SELECT should invalidate only the very first table */
          TABLE_LIST *save_table= first_table->next_local;
          first_table->next_local= 0;
          query_cache_invalidate3(thd, first_table, 1);
          first_table->next_local= save_table;
        }
        delete sel_result;
      }

      if (!res && explain)
        res= thd->lex->explain->send_explain(thd);

      /* revert changes for SP */
      MYSQL_INSERT_SELECT_DONE(res, (ulong) thd->get_row_count_func());
      select_lex->table_list.first= first_table;
    }
    /*
      If we have inserted into a VIEW, and the base table has
      AUTO_INCREMENT column, but this column is not accessible through
      a view, then we should restore LAST_INSERT_ID to the value it
      had before the statement.
    */
    if (first_table->view && !first_table->contain_auto_increment)
      thd->first_successful_insert_id_in_cur_stmt=
        thd->first_successful_insert_id_in_prev_stmt;

    break;
  }
  case SQLCOM_DELETE:
  {
    select_result *sel_result=lex->result;
    DBUG_ASSERT(first_table == all_tables && first_table != 0);
    if ((res= delete_precheck(thd, all_tables)))
      break;
    DBUG_ASSERT(select_lex->offset_limit == 0);
    unit->set_limit(select_lex);

    MYSQL_DELETE_START(thd->query());
    if (!(sel_result= lex->result) && !(sel_result= new select_send()))
      return 1;                       
    res = mysql_delete(thd, all_tables, 
                       select_lex->where, &select_lex->order_list,
                       unit->select_limit_cnt, select_lex->options,
                       sel_result);
    delete sel_result;
    MYSQL_DELETE_DONE(res, (ulong) thd->get_row_count_func());
    break;
  }
  case SQLCOM_DELETE_MULTI:
  {
    DBUG_ASSERT(first_table == all_tables && first_table != 0);
    TABLE_LIST *aux_tables= thd->lex->auxiliary_table_list.first;
    bool explain= test(lex->describe);
    multi_delete *result;

    if ((res= multi_delete_precheck(thd, all_tables)))
      break;

    /* condition will be TRUE on SP re-excuting */
    if (select_lex->item_list.elements != 0)
      select_lex->item_list.empty();
    if (add_item_to_list(thd, new Item_null()))
      goto error;

    thd_proc_info(thd, "init");
    if ((res= open_and_lock_tables(thd, all_tables, TRUE, 0)))
      break;

    MYSQL_MULTI_DELETE_START(thd->query());
    if ((res= mysql_multi_delete_prepare(thd)))
    {
      MYSQL_MULTI_DELETE_DONE(1, 0);
      goto error;
    }

    if (!thd->is_fatal_error)
    {
      result= new multi_delete(aux_tables, lex->table_count);
      if (result)
      {
        res= mysql_select(thd, &select_lex->ref_pointer_array,
                          select_lex->get_table_list(),
                          select_lex->with_wild,
                          select_lex->item_list,
                          select_lex->where,
                          0, (ORDER *)NULL, (ORDER *)NULL, (Item *)NULL,
                          (ORDER *)NULL,
                          (select_lex->options | thd->variables.option_bits |
                          SELECT_NO_JOIN_CACHE | SELECT_NO_UNLOCK |
                          OPTION_SETUP_TABLES_DONE) & ~OPTION_BUFFER_RESULT,
                          result, unit, select_lex);
        res|= thd->is_error();

        MYSQL_MULTI_DELETE_DONE(res, result->num_deleted());
        if (res)
          result->abort_result_set(); /* for both DELETE and EXPLAIN DELETE */
        else
        {
          if (explain)
            res= thd->lex->explain->send_explain(thd);
        }
        delete result;
      }
    }
    else
    {
      res= TRUE;                                // Error
      MYSQL_MULTI_DELETE_DONE(1, 0);
    }
    break;
  }
  case SQLCOM_DROP_TABLE:
  {
    DBUG_ASSERT(first_table == all_tables && first_table != 0);
    if (!lex->drop_temporary)
    {
      if (check_table_access(thd, DROP_ACL, all_tables, FALSE, UINT_MAX, FALSE))
	goto error;				/* purecov: inspected */
    }
    else
    {
      /* So that DROP TEMPORARY TABLE gets to binlog at commit/rollback */
      thd->variables.option_bits|= OPTION_KEEP_LOG;
    }
    /* DDL and binlog write order are protected by metadata locks. */
    res= mysql_rm_table(thd, first_table, lex->check_exists,
			lex->drop_temporary);
  }
  break;
  case SQLCOM_SHOW_PROCESSLIST:
    if (!thd->security_ctx->priv_user[0] &&
        check_global_access(thd,PROCESS_ACL))
      break;
    mysqld_list_processes(thd,
			  (thd->security_ctx->master_access & PROCESS_ACL ?
                           NullS :
                           thd->security_ctx->priv_user),
                          lex->verbose);
    break;
  case SQLCOM_SHOW_AUTHORS:
    res= mysqld_show_authors(thd);
    break;
  case SQLCOM_SHOW_CONTRIBUTORS:
    res= mysqld_show_contributors(thd);
    break;
  case SQLCOM_SHOW_PRIVILEGES:
    res= mysqld_show_privileges(thd);
    break;
  case SQLCOM_SHOW_ENGINE_LOGS:
#ifdef DONT_ALLOW_SHOW_COMMANDS
    my_message(ER_NOT_ALLOWED_COMMAND, ER(ER_NOT_ALLOWED_COMMAND),
               MYF(0));	/* purecov: inspected */
    goto error;
#else
    {
      if (check_access(thd, FILE_ACL, any_db, NULL, NULL, 0, 0))
	goto error;
      res= ha_show_status(thd, lex->create_info.db_type, HA_ENGINE_LOGS);
      break;
    }
#endif
  case SQLCOM_CHANGE_DB:
  {
    LEX_STRING db_str= { (char *) select_lex->db, strlen(select_lex->db) };

    if (!mysql_change_db(thd, &db_str, FALSE))
      my_ok(thd);

    break;
  }

  case SQLCOM_LOAD:
  {
    DBUG_ASSERT(first_table == all_tables && first_table != 0);
    uint privilege= (lex->duplicates == DUP_REPLACE ?
		     INSERT_ACL | DELETE_ACL : INSERT_ACL) |
                    (lex->local_file ? 0 : FILE_ACL);

    if (lex->local_file)
    {
      if (!(thd->client_capabilities & CLIENT_LOCAL_FILES) ||
          !opt_local_infile)
      {
	my_message(ER_NOT_ALLOWED_COMMAND, ER(ER_NOT_ALLOWED_COMMAND), MYF(0));
	goto error;
      }
    }

    if (check_one_table_access(thd, privilege, all_tables))
      goto error;

    res= mysql_load(thd, lex->exchange, first_table, lex->field_list,
                    lex->update_list, lex->value_list, lex->duplicates,
                    lex->ignore, (bool) lex->local_file);
    break;
  }

  case SQLCOM_SET_OPTION:
  {
    List<set_var_base> *lex_var_list= &lex->var_list;

    if ((check_table_access(thd, SELECT_ACL, all_tables, FALSE, UINT_MAX, FALSE)
         || open_and_lock_tables(thd, all_tables, TRUE, 0)))
      goto error;
    if (!(res= sql_set_variables(thd, lex_var_list)))
    {
      /*
        If the previous command was a SET ONE_SHOT, we don't want to forget
        about the ONE_SHOT property of that SET. So we use a |= instead of = .
      */
      thd->one_shot_set|= lex->one_shot_set;
      my_ok(thd);
    }
    else
    {
      /*
        We encountered some sort of error, but no message was sent.
        Send something semi-generic here since we don't know which
        assignment in the list caused the error.
      */
      if (!thd->is_error())
        my_error(ER_WRONG_ARGUMENTS,MYF(0),"SET");
      goto error;
    }

    break;
  }

  case SQLCOM_UNLOCK_TABLES:
    /*
      It is critical for mysqldump --single-transaction --master-data that
      UNLOCK TABLES does not implicitely commit a connection which has only
      done FLUSH TABLES WITH READ LOCK + BEGIN. If this assumption becomes
      false, mysqldump will not work.
    */
    if (thd->variables.option_bits & OPTION_TABLE_LOCK)
    {
      res= trans_commit_implicit(thd);
      thd->locked_tables_list.unlock_locked_tables(thd);
      thd->mdl_context.release_transactional_locks();
      thd->variables.option_bits&= ~(OPTION_TABLE_LOCK);
    }
    if (thd->global_read_lock.is_acquired())
      thd->global_read_lock.unlock_global_read_lock(thd);
    if (res)
      goto error;
    my_ok(thd);
    break;
  case SQLCOM_LOCK_TABLES:
    /* We must end the transaction first, regardless of anything */
    res= trans_commit_implicit(thd);
    thd->locked_tables_list.unlock_locked_tables(thd);
    /* Release transactional metadata locks. */
    thd->mdl_context.release_transactional_locks();
    if (res)
      goto error;
    if (check_table_access(thd, LOCK_TABLES_ACL | SELECT_ACL, all_tables,
                           FALSE, UINT_MAX, FALSE))
      goto error;

    thd->variables.option_bits|= OPTION_TABLE_LOCK;

    res= lock_tables_open_and_lock_tables(thd, all_tables);

    if (res)
    {
      thd->variables.option_bits&= ~(OPTION_TABLE_LOCK);
    }
    else
    {
#ifdef HAVE_QUERY_CACHE
      if (thd->variables.query_cache_wlock_invalidate)
	query_cache.invalidate_locked_for_write(thd, first_table);
#endif /*HAVE_QUERY_CACHE*/
      my_ok(thd);
    }
    break;
  case SQLCOM_CREATE_DB:
  {
    /*
      As mysql_create_db() may modify HA_CREATE_INFO structure passed to
      it, we need to use a copy of LEX::create_info to make execution
      prepared statement- safe.
    */
    HA_CREATE_INFO create_info(lex->create_info);
    char *alias;
    if (!(alias=thd->strmake(lex->name.str, lex->name.length)) ||
        check_db_name(&lex->name))
    {
      my_error(ER_WRONG_DB_NAME, MYF(0), lex->name.str);
      break;
    }
    /*
      If in a slave thread :
      CREATE DATABASE DB was certainly not preceded by USE DB.
      For that reason, db_ok() in sql/slave.cc did not check the
      do_db/ignore_db. And as this query involves no tables, tables_ok()
      above was not called. So we have to check rules again here.
    */
#ifdef HAVE_REPLICATION
    if (thd->slave_thread && 
	(!rpl_filter->db_ok(lex->name.str) ||
	 !rpl_filter->db_ok_with_wild_table(lex->name.str)))
    {
      my_message(ER_SLAVE_IGNORED_TABLE, ER(ER_SLAVE_IGNORED_TABLE), MYF(0));
      break;
    }
#endif
    if (check_access(thd, CREATE_ACL, lex->name.str, NULL, NULL, 1, 0))
      break;
    res= mysql_create_db(thd,(lower_case_table_names == 2 ? alias :
                              lex->name.str), &create_info, 0);
    break;
  }
  case SQLCOM_DROP_DB:
  {
    if (check_db_name(&lex->name))
    {
      my_error(ER_WRONG_DB_NAME, MYF(0), lex->name.str);
      break;
    }
    /*
      If in a slave thread :
      DROP DATABASE DB may not be preceded by USE DB.
      For that reason, maybe db_ok() in sql/slave.cc did not check the 
      do_db/ignore_db. And as this query involves no tables, tables_ok()
      above was not called. So we have to check rules again here.
    */
#ifdef HAVE_REPLICATION
    if (thd->slave_thread && 
	(!rpl_filter->db_ok(lex->name.str) ||
	 !rpl_filter->db_ok_with_wild_table(lex->name.str)))
    {
      my_message(ER_SLAVE_IGNORED_TABLE, ER(ER_SLAVE_IGNORED_TABLE), MYF(0));
      break;
    }
#endif
    if (check_access(thd, DROP_ACL, lex->name.str, NULL, NULL, 1, 0))
      break;
    res= mysql_rm_db(thd, lex->name.str, lex->check_exists, 0);
    break;
  }
  case SQLCOM_ALTER_DB_UPGRADE:
  {
    LEX_STRING *db= & lex->name;
#ifdef HAVE_REPLICATION
    if (thd->slave_thread && 
       (!rpl_filter->db_ok(db->str) ||
        !rpl_filter->db_ok_with_wild_table(db->str)))
    {
      res= 1;
      my_message(ER_SLAVE_IGNORED_TABLE, ER(ER_SLAVE_IGNORED_TABLE), MYF(0));
      break;
    }
#endif
    if (check_db_name(db))
    {
      my_error(ER_WRONG_DB_NAME, MYF(0), db->str);
      break;
    }
    if (check_access(thd, ALTER_ACL, db->str, NULL, NULL, 1, 0) ||
        check_access(thd, DROP_ACL, db->str, NULL, NULL, 1, 0) ||
        check_access(thd, CREATE_ACL, db->str, NULL, NULL, 1, 0))
    {
      res= 1;
      break;
    }
    res= mysql_upgrade_db(thd, db);
    if (!res)
      my_ok(thd);
    break;
  }
  case SQLCOM_ALTER_DB:
  {
    LEX_STRING *db= &lex->name;
    HA_CREATE_INFO create_info(lex->create_info);
    if (check_db_name(db))
    {
      my_error(ER_WRONG_DB_NAME, MYF(0), db->str);
      break;
    }
    /*
      If in a slave thread :
      ALTER DATABASE DB may not be preceded by USE DB.
      For that reason, maybe db_ok() in sql/slave.cc did not check the
      do_db/ignore_db. And as this query involves no tables, tables_ok()
      above was not called. So we have to check rules again here.
    */
#ifdef HAVE_REPLICATION
    if (thd->slave_thread &&
	(!rpl_filter->db_ok(db->str) ||
	 !rpl_filter->db_ok_with_wild_table(db->str)))
    {
      my_message(ER_SLAVE_IGNORED_TABLE, ER(ER_SLAVE_IGNORED_TABLE), MYF(0));
      break;
    }
#endif
    if (check_access(thd, ALTER_ACL, db->str, NULL, NULL, 1, 0))
      break;
    res= mysql_alter_db(thd, db->str, &create_info);
    break;
  }
  case SQLCOM_SHOW_CREATE_DB:
  {
    DBUG_EXECUTE_IF("4x_server_emul",
                    my_error(ER_UNKNOWN_ERROR, MYF(0)); goto error;);
    if (check_db_name(&lex->name))
    {
      my_error(ER_WRONG_DB_NAME, MYF(0), lex->name.str);
      break;
    }
    res= mysqld_show_create_db(thd, lex->name.str, &lex->create_info);
    break;
  }
  case SQLCOM_CREATE_EVENT:
  case SQLCOM_ALTER_EVENT:
  #ifdef HAVE_EVENT_SCHEDULER
  do
  {
    DBUG_ASSERT(lex->event_parse_data);
    if (lex->table_or_sp_used())
    {
      my_error(ER_NOT_SUPPORTED_YET, MYF(0), "Usage of subqueries or stored "
               "function calls as part of this statement");
      break;
    }

    res= sp_process_definer(thd);
    if (res)
      break;

    switch (lex->sql_command) {
    case SQLCOM_CREATE_EVENT:
    {
      bool if_not_exists= (lex->create_info.options &
                           HA_LEX_CREATE_IF_NOT_EXISTS);
      res= Events::create_event(thd, lex->event_parse_data, if_not_exists);
      break;
    }
    case SQLCOM_ALTER_EVENT:
      res= Events::update_event(thd, lex->event_parse_data,
                                lex->spname ? &lex->spname->m_db : NULL,
                                lex->spname ? &lex->spname->m_name : NULL);
      break;
    default:
      DBUG_ASSERT(0);
    }
    DBUG_PRINT("info",("DDL error code=%d", res));
    if (!res)
      my_ok(thd);

  } while (0);
  /* Don't do it, if we are inside a SP */
  if (!thd->spcont)
  {
    delete lex->sphead;
    lex->sphead= NULL;
  }
  /* lex->unit.cleanup() is called outside, no need to call it here */
  break;
  case SQLCOM_SHOW_CREATE_EVENT:
    res= Events::show_create_event(thd, lex->spname->m_db,
                                   lex->spname->m_name);
    break;
  case SQLCOM_DROP_EVENT:
    if (!(res= Events::drop_event(thd,
                                  lex->spname->m_db, lex->spname->m_name,
                                  lex->check_exists)))
      my_ok(thd);
    break;
#else
    my_error(ER_NOT_SUPPORTED_YET,MYF(0),"embedded server");
    break;
#endif
  case SQLCOM_CREATE_FUNCTION:                  // UDF function
  {
    if (check_access(thd, INSERT_ACL, "mysql", NULL, NULL, 1, 0))
      break;
#ifdef HAVE_DLOPEN
    if (!(res = mysql_create_function(thd, &lex->udf)))
      my_ok(thd);
#else
    my_error(ER_CANT_OPEN_LIBRARY, MYF(0), lex->udf.dl, 0, "feature disabled");
    res= TRUE;
#endif
    break;
  }
#ifndef NO_EMBEDDED_ACCESS_CHECKS
  case SQLCOM_CREATE_USER:
  case SQLCOM_CREATE_ROLE:
  {
    if (check_access(thd, INSERT_ACL, "mysql", NULL, NULL, 1, 1) &&
        check_global_access(thd,CREATE_USER_ACL))
      break;
    /* Conditionally writes to binlog */
    if (!(res= mysql_create_user(thd, lex->users_list,
                                 lex->sql_command == SQLCOM_CREATE_ROLE)))
      my_ok(thd);
    break;
  }
  case SQLCOM_DROP_USER:
  case SQLCOM_DROP_ROLE:
  {
    if (check_access(thd, DELETE_ACL, "mysql", NULL, NULL, 1, 1) &&
        check_global_access(thd,CREATE_USER_ACL))
      break;
    /* Conditionally writes to binlog */
    if (!(res= mysql_drop_user(thd, lex->users_list,
                               lex->sql_command == SQLCOM_DROP_ROLE)))
      my_ok(thd);
    break;
  }
  case SQLCOM_RENAME_USER:
  {
    if (check_access(thd, UPDATE_ACL, "mysql", NULL, NULL, 1, 1) &&
        check_global_access(thd,CREATE_USER_ACL))
      break;
    /* Conditionally writes to binlog */
    if (!(res= mysql_rename_user(thd, lex->users_list)))
      my_ok(thd);
    break;
  }
  case SQLCOM_REVOKE_ALL:
  {
    if (check_access(thd, UPDATE_ACL, "mysql", NULL, NULL, 1, 1) &&
        check_global_access(thd,CREATE_USER_ACL))
      break;

    /* Conditionally writes to binlog */
    if (!(res = mysql_revoke_all(thd, lex->users_list)))
      my_ok(thd);
    break;
  }
  case SQLCOM_REVOKE:
  case SQLCOM_GRANT:
  {
    if (lex->type != TYPE_ENUM_PROXY &&
        check_access(thd, lex->grant | lex->grant_tot_col | GRANT_ACL,
                     first_table ?  first_table->db : select_lex->db,
                     first_table ? &first_table->grant.privilege : NULL,
                     first_table ? &first_table->grant.m_internal : NULL,
                     first_table ? 0 : 1, 0))
      goto error;

    /* Replicate current user as grantor */
    thd->binlog_invoker(false);

    if (thd->security_ctx->user)              // If not replication
    {
      LEX_USER *user;
      bool first_user= TRUE;

      List_iterator <LEX_USER> user_list(lex->users_list);
      while ((user= user_list++))
      {
        if (specialflag & SPECIAL_NO_RESOLVE &&
            hostname_requires_resolving(user->host.str))
          push_warning_printf(thd, MYSQL_ERROR::WARN_LEVEL_WARN,
                              ER_WARN_HOSTNAME_WONT_WORK,
                              ER(ER_WARN_HOSTNAME_WONT_WORK));

        /*
          GRANT/REVOKE PROXY has the target user as a first entry in the list. 
         */
        if (lex->type == TYPE_ENUM_PROXY && first_user)
        {
          if (!(user= get_current_user(thd, user)) || !user->host.str)
            goto error;

          first_user= FALSE;
          if (acl_check_proxy_grant_access (thd, user->host.str, user->user.str,
                                        lex->grant & GRANT_ACL))
            goto error;
        } 
        else if (user->password.str)
        {
          // Are we trying to change a password of another user?
          const char *hostname= user->host.str, *username=user->user.str;
          bool userok;
          if (username == current_user.str)
          {
            username= thd->security_ctx->priv_user;
            hostname= thd->security_ctx->priv_host;
            userok= true;
          }
          else
          {
            if (!hostname)
              hostname= host_not_specified.str;
            userok= is_acl_user(hostname, username);
          }

          if (userok && check_change_password (thd, hostname, username, 
                                               user->password.str, 
                                               user->password.length))
            goto error;
        }
      }
    }
    if (first_table)
    {
      if (lex->type == TYPE_ENUM_PROCEDURE ||
          lex->type == TYPE_ENUM_FUNCTION)
      {
        uint grants= lex->all_privileges 
		   ? (PROC_ACLS & ~GRANT_ACL) | (lex->grant & GRANT_ACL)
		   : lex->grant;
        if (check_grant_routine(thd, grants | GRANT_ACL, all_tables,
                                lex->type == TYPE_ENUM_PROCEDURE, 0))
	  goto error;
        /* Conditionally writes to binlog */
        res= mysql_routine_grant(thd, all_tables,
                                 lex->type == TYPE_ENUM_PROCEDURE, 
                                 lex->users_list, grants,
                                 lex->sql_command == SQLCOM_REVOKE, TRUE);
        if (!res)
          my_ok(thd);
      }
      else
      {
	if (check_grant(thd,(lex->grant | lex->grant_tot_col | GRANT_ACL),
                        all_tables, FALSE, UINT_MAX, FALSE))
	  goto error;
        /* Conditionally writes to binlog */
        res= mysql_table_grant(thd, all_tables, lex->users_list,
			       lex->columns, lex->grant,
			       lex->sql_command == SQLCOM_REVOKE);
      }
    }
    else
    {
      if (lex->columns.elements || (lex->type && lex->type != TYPE_ENUM_PROXY))
      {
	my_message(ER_ILLEGAL_GRANT_FOR_TABLE, ER(ER_ILLEGAL_GRANT_FOR_TABLE),
                   MYF(0));
        goto error;
      }
      else
      {
        /* Conditionally writes to binlog */
        res= mysql_grant(thd, select_lex->db, lex->users_list, lex->grant,
                         lex->sql_command == SQLCOM_REVOKE,
                         lex->type == TYPE_ENUM_PROXY);
      }
      if (!res)
      {
	if (lex->sql_command == SQLCOM_GRANT)
	{
	  List_iterator <LEX_USER> str_list(lex->users_list);
	  LEX_USER *user, *tmp_user;
	  while ((tmp_user=str_list++))
          {
            if (!(user= get_current_user(thd, tmp_user)))
              goto error;
	    reset_mqh(user, 0);
          }
	}
      }
    }
    break;
  }
  case SQLCOM_REVOKE_ROLE:
  case SQLCOM_GRANT_ROLE:
  {
    if (!(res= mysql_grant_role(thd, lex->users_list,
                                lex->sql_command != SQLCOM_GRANT_ROLE)))
      my_ok(thd);
    break;
  }
#endif /*!NO_EMBEDDED_ACCESS_CHECKS*/
  case SQLCOM_RESET:
    /*
      RESET commands are never written to the binary log, so we have to
      initialize this variable because RESET shares the same code as FLUSH
    */
    lex->no_write_to_binlog= 1;
  case SQLCOM_FLUSH:
  {
    int write_to_binlog;
    if (check_global_access(thd,RELOAD_ACL))
      goto error;

    if (first_table && lex->type & REFRESH_READ_LOCK)
    {
      /* Check table-level privileges. */
      if (check_table_access(thd, LOCK_TABLES_ACL | SELECT_ACL, all_tables,
                             FALSE, UINT_MAX, FALSE))
        goto error;
      if (flush_tables_with_read_lock(thd, all_tables))
        goto error;
      my_ok(thd);
      break;
    }

    /*
      reload_acl_and_cache() will tell us if we are allowed to write to the
      binlog or not.
    */
    if (!reload_acl_and_cache(thd, lex->type, first_table, &write_to_binlog))
    {
      /*
        We WANT to write and we CAN write.
        ! we write after unlocking the table.
      */
      /*
        Presumably, RESET and binlog writing doesn't require synchronization
      */

      if (write_to_binlog > 0)  // we should write
      { 
        if (!lex->no_write_to_binlog)
          res= write_bin_log(thd, FALSE, thd->query(), thd->query_length());
      } else if (write_to_binlog < 0) 
      {
        /* 
           We should not write, but rather report error because 
           reload_acl_and_cache binlog interactions failed 
         */
        res= 1;
      } 

      if (!res)
        my_ok(thd);
    } 
    
    break;
  }
  case SQLCOM_KILL:
  {
    if (lex->table_or_sp_used())
    {
      my_error(ER_NOT_SUPPORTED_YET, MYF(0), "Usage of subqueries or stored "
               "function calls as part of this statement");
      break;
    }

    if (lex->kill_type == KILL_TYPE_ID || lex->kill_type == KILL_TYPE_QUERY)
    {
      Item *it= (Item *)lex->value_list.head();
      if ((!it->fixed && it->fix_fields(lex->thd, &it)) || it->check_cols(1))
      {
        my_message(ER_SET_CONSTANTS_ONLY, ER(ER_SET_CONSTANTS_ONLY),
                   MYF(0));
        goto error;
      }
      sql_kill(thd, it->val_int(), lex->kill_signal, lex->kill_type);
    }
    else
      sql_kill_user(thd, get_current_user(thd, lex->users_list.head()),
                    lex->kill_signal);
    break;
  }
  case SQLCOM_SHUTDOWN:
#ifndef EMBEDDED_LIBRARY
    if (check_global_access(thd,SHUTDOWN_ACL))
      goto error;
    kill_mysql();
    my_ok(thd);
#else
    my_error(ER_NOT_SUPPORTED_YET, MYF(0), "embedded server");
#endif
    break;

#ifndef NO_EMBEDDED_ACCESS_CHECKS
  case SQLCOM_SHOW_GRANTS:
  {
    LEX_USER *grant_user= lex->grant_user;
    if (!grant_user)
      goto error;

    if (grant_user->user.str &&
        !strcmp(thd->security_ctx->priv_user, grant_user->user.str))
      grant_user->user= current_user;

    if (grant_user->user.str == current_user.str ||
        grant_user->user.str == current_role.str ||
        grant_user->user.str == current_user_and_current_role.str ||
        !check_access(thd, SELECT_ACL, "mysql", NULL, NULL, 1, 0))
    {
      res = mysql_show_grants(thd, grant_user);
    }
    break;
  }
#endif
  case SQLCOM_HA_OPEN:
    DBUG_ASSERT(first_table == all_tables && first_table != 0);
    if (check_table_access(thd, SELECT_ACL, all_tables, FALSE, UINT_MAX, FALSE))
      goto error;
    res= mysql_ha_open(thd, first_table, 0);
    break;
  case SQLCOM_HA_CLOSE:
    DBUG_ASSERT(first_table == all_tables && first_table != 0);
    res= mysql_ha_close(thd, first_table);
    break;
  case SQLCOM_HA_READ:
    DBUG_ASSERT(first_table == all_tables && first_table != 0);
    /*
      There is no need to check for table permissions here, because
      if a user has no permissions to read a table, he won't be
      able to open it (with SQLCOM_HA_OPEN) in the first place.
    */
    unit->set_limit(select_lex);
    res= mysql_ha_read(thd, first_table, lex->ha_read_mode, lex->ident.str,
                       lex->insert_list, lex->ha_rkey_mode, select_lex->where,
                       unit->select_limit_cnt, unit->offset_limit_cnt);
    break;

  case SQLCOM_BEGIN:
    DBUG_PRINT("info", ("Executing SQLCOM_BEGIN  thd: %p", thd));
    if (trans_begin(thd, lex->start_transaction_opt))
      goto error;
    my_ok(thd);
    break;
  case SQLCOM_COMMIT:
  {
    DBUG_ASSERT(thd->lock == NULL ||
                thd->locked_tables_mode == LTM_LOCK_TABLES);
    bool tx_chain= (lex->tx_chain == TVL_YES ||
                    (thd->variables.completion_type == 1 &&
                     lex->tx_chain != TVL_NO));
    bool tx_release= (lex->tx_release == TVL_YES ||
                      (thd->variables.completion_type == 2 &&
                       lex->tx_release != TVL_NO));
    if (trans_commit(thd))
      goto error;
    thd->mdl_context.release_transactional_locks();
    /* Begin transaction with the same isolation level. */
    if (tx_chain)
    {
      if (trans_begin(thd))
      goto error;
    }
    else
    {
      /* Reset the isolation level if no chaining transaction. */
      thd->tx_isolation= (enum_tx_isolation) thd->variables.tx_isolation;
    }
    /* Disconnect the current client connection. */
    if (tx_release)
    {
      thd->killed= KILL_CONNECTION;
      thd->print_aborted_warning(3, "RELEASE");
    }
    my_ok(thd);
    break;
  }
  case SQLCOM_ROLLBACK:
  {
    DBUG_ASSERT(thd->lock == NULL ||
                thd->locked_tables_mode == LTM_LOCK_TABLES);
    bool tx_chain= (lex->tx_chain == TVL_YES ||
                    (thd->variables.completion_type == 1 &&
                     lex->tx_chain != TVL_NO));
    bool tx_release= (lex->tx_release == TVL_YES ||
                      (thd->variables.completion_type == 2 &&
                       lex->tx_release != TVL_NO));
    if (trans_rollback(thd))
      goto error;
    thd->mdl_context.release_transactional_locks();
    /* Begin transaction with the same isolation level. */
    if (tx_chain)
    {
      if (trans_begin(thd))
        goto error;
    }
    else
    {
      /* Reset the isolation level if no chaining transaction. */
      thd->tx_isolation= (enum_tx_isolation) thd->variables.tx_isolation;
    }
    /* Disconnect the current client connection. */
    if (tx_release)
      thd->killed= KILL_CONNECTION;
    my_ok(thd);
    break;
  }
  case SQLCOM_RELEASE_SAVEPOINT:
    if (trans_release_savepoint(thd, lex->ident))
      goto error;
    my_ok(thd);
    break;
  case SQLCOM_ROLLBACK_TO_SAVEPOINT:
    if (trans_rollback_to_savepoint(thd, lex->ident))
      goto error;
    my_ok(thd);
    break;
  case SQLCOM_SAVEPOINT:
    if (trans_savepoint(thd, lex->ident))
      goto error;
    my_ok(thd);
    break;
  case SQLCOM_CREATE_PROCEDURE:
  case SQLCOM_CREATE_SPFUNCTION:
  {
    uint namelen;
    char *name;
    int sp_result= SP_INTERNAL_ERROR;

    DBUG_ASSERT(lex->sphead != 0);
    DBUG_ASSERT(lex->sphead->m_db.str); /* Must be initialized in the parser */
    /*
      Verify that the database name is allowed, optionally
      lowercase it.
    */
    if (check_db_name(&lex->sphead->m_db))
    {
      my_error(ER_WRONG_DB_NAME, MYF(0), lex->sphead->m_db.str);
      goto create_sp_error;
    }

    /*
      Check that a database directory with this name
      exists. Design note: This won't work on virtual databases
      like information_schema.
    */
    if (check_db_dir_existence(lex->sphead->m_db.str))
    {
      my_error(ER_BAD_DB_ERROR, MYF(0), lex->sphead->m_db.str);
      goto create_sp_error;
    }

    if (check_access(thd, CREATE_PROC_ACL, lex->sphead->m_db.str,
                     NULL, NULL, 0, 0))
      goto create_sp_error;

    name= lex->sphead->name(&namelen);
#ifdef HAVE_DLOPEN
    if (lex->sphead->m_type == TYPE_ENUM_FUNCTION)
    {
      udf_func *udf = find_udf(name, namelen);

      if (udf)
      {
        my_error(ER_UDF_EXISTS, MYF(0), name);
        goto create_sp_error;
      }
    }
#endif

    if (sp_process_definer(thd))
      goto create_sp_error;

    res= (sp_result= sp_create_routine(thd, lex->sphead->m_type, lex->sphead));
    switch (sp_result) {
    case SP_OK: {
#ifndef NO_EMBEDDED_ACCESS_CHECKS
      /* only add privileges if really neccessary */

      Security_context security_context;
      bool restore_backup_context= false;
      Security_context *backup= NULL;
      LEX_USER *definer= thd->lex->definer;
      /*
        We're going to issue an implicit GRANT statement so we close all
        open tables. We have to keep metadata locks as this ensures that
        this statement is atomic against concurent FLUSH TABLES WITH READ
        LOCK. Deadlocks which can arise due to fact that this implicit
        statement takes metadata locks should be detected by a deadlock
        detector in MDL subsystem and reported as errors.

        No need to commit/rollback statement transaction, it's not started.

        TODO: Long-term we should either ensure that implicit GRANT statement
              is written into binary log as a separate statement or make both
              creation of routine and implicit GRANT parts of one fully atomic
              statement.
      */
      DBUG_ASSERT(thd->transaction.stmt.is_empty());
      close_thread_tables(thd);
      /*
        Check if the definer exists on slave, 
        then use definer privilege to insert routine privileges to mysql.procs_priv.

        For current user of SQL thread has GLOBAL_ACL privilege, 
        which doesn't any check routine privileges, 
        so no routine privilege record  will insert into mysql.procs_priv.
      */
      if (thd->slave_thread && is_acl_user(definer->host.str, definer->user.str))
      {
        security_context.change_security_context(thd, 
                                                 &thd->lex->definer->user,
                                                 &thd->lex->definer->host,
                                                 &thd->lex->sphead->m_db,
                                                 &backup);
        restore_backup_context= true;
      }

      if (sp_automatic_privileges && !opt_noacl &&
          check_routine_access(thd, DEFAULT_CREATE_PROC_ACLS,
                               lex->sphead->m_db.str, name,
                               lex->sql_command == SQLCOM_CREATE_PROCEDURE, 1))
      {
        if (sp_grant_privileges(thd, lex->sphead->m_db.str, name,
                                lex->sql_command == SQLCOM_CREATE_PROCEDURE))
          push_warning(thd, MYSQL_ERROR::WARN_LEVEL_WARN,
                       ER_PROC_AUTO_GRANT_FAIL, ER(ER_PROC_AUTO_GRANT_FAIL));
        thd->clear_error();
      }

      /*
        Restore current user with GLOBAL_ACL privilege of SQL thread
      */ 
      if (restore_backup_context)
      {
        DBUG_ASSERT(thd->slave_thread == 1);
        thd->security_ctx->restore_security_context(thd, backup);
      }

#endif
    break;
    }
    case SP_WRITE_ROW_FAILED:
      my_error(ER_SP_ALREADY_EXISTS, MYF(0), SP_TYPE_STRING(lex), name);
    break;
    case SP_BAD_IDENTIFIER:
      my_error(ER_TOO_LONG_IDENT, MYF(0), name);
    break;
    case SP_BODY_TOO_LONG:
      my_error(ER_TOO_LONG_BODY, MYF(0), name);
    break;
    case SP_FLD_STORE_FAILED:
      my_error(ER_CANT_CREATE_SROUTINE, MYF(0), name);
      break;
    default:
      my_error(ER_SP_STORE_FAILED, MYF(0), SP_TYPE_STRING(lex), name);
    break;
    } /* end switch */

    /*
      Capture all errors within this CASE and
      clean up the environment.
    */
create_sp_error:
    if (sp_result != SP_OK )
      goto error;
    my_ok(thd);
    break; /* break super switch */
  } /* end case group bracket */
  case SQLCOM_CALL:
    {
      sp_head *sp;
      /*
        This will cache all SP and SF and open and lock all tables
        required for execution.
      */
      if (check_table_access(thd, SELECT_ACL, all_tables, FALSE,
                             UINT_MAX, FALSE) ||
          open_and_lock_tables(thd, all_tables, TRUE, 0))
       goto error;

      /*
        By this moment all needed SPs should be in cache so no need to look 
        into DB. 
      */
      if (!(sp= sp_find_routine(thd, TYPE_ENUM_PROCEDURE, lex->spname,
                                &thd->sp_proc_cache, TRUE)))
      {
	my_error(ER_SP_DOES_NOT_EXIST, MYF(0), "PROCEDURE",
                 lex->spname->m_qname.str);
	goto error;
      }
      else
      {
	ha_rows select_limit;
        /* bits that should be cleared in thd->server_status */
	uint bits_to_be_cleared= 0;
        /*
          Check that the stored procedure doesn't contain Dynamic SQL
          and doesn't return result sets: such stored procedures can't
          be called from a function or trigger.
        */
        if (thd->in_sub_stmt)
        {
          const char *where= (thd->in_sub_stmt & SUB_STMT_TRIGGER ?
                              "trigger" : "function");
          if (sp->is_not_allowed_in_function(where))
            goto error;
        }

	if (sp->m_flags & sp_head::MULTI_RESULTS)
	{
	  if (! (thd->client_capabilities & CLIENT_MULTI_RESULTS))
	  {
            /*
              The client does not support multiple result sets being sent
              back
            */
	    my_error(ER_SP_BADSELECT, MYF(0), sp->m_qname.str);
	    goto error;
	  }
          /*
            If SERVER_MORE_RESULTS_EXISTS is not set,
            then remember that it should be cleared
          */
	  bits_to_be_cleared= (~thd->server_status &
                               SERVER_MORE_RESULTS_EXISTS);
	  thd->server_status|= SERVER_MORE_RESULTS_EXISTS;
	}

	if (check_routine_access(thd, EXECUTE_ACL,
				 sp->m_db.str, sp->m_name.str, TRUE, FALSE))
	{
	  goto error;
	}
	select_limit= thd->variables.select_limit;
	thd->variables.select_limit= HA_POS_ERROR;

        /* 
          We never write CALL statements into binlog:
           - If the mode is non-prelocked, each statement will be logged
             separately.
           - If the mode is prelocked, the invoking statement will care
             about writing into binlog.
          So just execute the statement.
        */
	res= sp->execute_procedure(thd, &lex->value_list);

	thd->variables.select_limit= select_limit;

        thd->server_status&= ~bits_to_be_cleared;

	if (!res)
        {
          my_ok(thd, (thd->get_row_count_func() < 0) ? 0 : thd->get_row_count_func());
        }
	else
        {
          DBUG_ASSERT(thd->is_error() || thd->killed);
	  goto error;		// Substatement should already have sent error
        }
      }
      break;
    }
  case SQLCOM_ALTER_PROCEDURE:
  case SQLCOM_ALTER_FUNCTION:
    {
      int sp_result;
      enum stored_procedure_type type;
      type= (lex->sql_command == SQLCOM_ALTER_PROCEDURE ?
                 TYPE_ENUM_PROCEDURE : TYPE_ENUM_FUNCTION);

      if (check_routine_access(thd, ALTER_PROC_ACL, lex->spname->m_db.str,
                               lex->spname->m_name.str,
                               lex->sql_command == SQLCOM_ALTER_PROCEDURE, 0))
        goto error;

      /*
        Note that if you implement the capability of ALTER FUNCTION to
        alter the body of the function, this command should be made to
        follow the restrictions that log-bin-trust-function-creators=0
        already puts on CREATE FUNCTION.
      */
      /* Conditionally writes to binlog */
      sp_result= sp_update_routine(thd, type, lex->spname, &lex->sp_chistics);
      switch (sp_result)
      {
      case SP_OK:
	my_ok(thd);
	break;
      case SP_KEY_NOT_FOUND:
	my_error(ER_SP_DOES_NOT_EXIST, MYF(0),
                 SP_COM_STRING(lex), lex->spname->m_qname.str);
	goto error;
      default:
	my_error(ER_SP_CANT_ALTER, MYF(0),
                 SP_COM_STRING(lex), lex->spname->m_qname.str);
	goto error;
      }
      break;
    }
  case SQLCOM_DROP_PROCEDURE:
  case SQLCOM_DROP_FUNCTION:
    {
#ifdef HAVE_DLOPEN
      if (lex->sql_command == SQLCOM_DROP_FUNCTION &&
          ! lex->spname->m_explicit_name)
      {
        /* DROP FUNCTION <non qualified name> */
        udf_func *udf = find_udf(lex->spname->m_name.str,
                                 lex->spname->m_name.length);
        if (udf)
        {
          if (check_access(thd, DELETE_ACL, "mysql", NULL, NULL, 1, 0))
            goto error;

          if (!(res = mysql_drop_function(thd, &lex->spname->m_name)))
          {
            my_ok(thd);
            break;
          }
          my_error(ER_SP_DROP_FAILED, MYF(0),
                   "FUNCTION (UDF)", lex->spname->m_name.str);
          goto error;
        }

        if (lex->spname->m_db.str == NULL)
        {
          if (lex->check_exists)
          {
            push_warning_printf(thd, MYSQL_ERROR::WARN_LEVEL_NOTE,
                                ER_SP_DOES_NOT_EXIST, ER(ER_SP_DOES_NOT_EXIST),
                                "FUNCTION (UDF)", lex->spname->m_name.str);
            res= FALSE;
            my_ok(thd);
            break;
          }
          my_error(ER_SP_DOES_NOT_EXIST, MYF(0),
                   "FUNCTION (UDF)", lex->spname->m_name.str);
          goto error;
        }
        /* Fall thought to test for a stored function */
      }
#endif

      int sp_result;
      enum stored_procedure_type type;
      type= (lex->sql_command == SQLCOM_DROP_PROCEDURE ?
                 TYPE_ENUM_PROCEDURE : TYPE_ENUM_FUNCTION);
      char *db= lex->spname->m_db.str;
      char *name= lex->spname->m_name.str;

      if (check_routine_access(thd, ALTER_PROC_ACL, db, name,
                               lex->sql_command == SQLCOM_DROP_PROCEDURE, 0))
        goto error;

      /* Conditionally writes to binlog */
      sp_result= sp_drop_routine(thd, type, lex->spname);

#ifndef NO_EMBEDDED_ACCESS_CHECKS
      /*
        We're going to issue an implicit REVOKE statement so we close all
        open tables. We have to keep metadata locks as this ensures that
        this statement is atomic against concurent FLUSH TABLES WITH READ
        LOCK. Deadlocks which can arise due to fact that this implicit
        statement takes metadata locks should be detected by a deadlock
        detector in MDL subsystem and reported as errors.

        No need to commit/rollback statement transaction, it's not started.

        TODO: Long-term we should either ensure that implicit REVOKE statement
              is written into binary log as a separate statement or make both
              dropping of routine and implicit REVOKE parts of one fully atomic
              statement.
      */
      DBUG_ASSERT(thd->transaction.stmt.is_empty());
      close_thread_tables(thd);

      if (sp_result != SP_KEY_NOT_FOUND &&
          sp_automatic_privileges && !opt_noacl &&
          sp_revoke_privileges(thd, db, name,
                               lex->sql_command == SQLCOM_DROP_PROCEDURE))
      {
        push_warning(thd, MYSQL_ERROR::WARN_LEVEL_WARN,
                     ER_PROC_AUTO_REVOKE_FAIL,
                     ER(ER_PROC_AUTO_REVOKE_FAIL));
        /* If this happens, an error should have been reported. */
        goto error;
      }
#endif

      res= sp_result;
      switch (sp_result) {
      case SP_OK:
	my_ok(thd);
	break;
      case SP_KEY_NOT_FOUND:
	if (lex->check_exists)
	{
          res= write_bin_log(thd, TRUE, thd->query(), thd->query_length());
	  push_warning_printf(thd, MYSQL_ERROR::WARN_LEVEL_NOTE,
			      ER_SP_DOES_NOT_EXIST, ER(ER_SP_DOES_NOT_EXIST),
                              SP_COM_STRING(lex), lex->spname->m_qname.str);
          if (!res)
            my_ok(thd);
	  break;
	}
	my_error(ER_SP_DOES_NOT_EXIST, MYF(0),
                 SP_COM_STRING(lex), lex->spname->m_qname.str);
	goto error;
      default:
	my_error(ER_SP_DROP_FAILED, MYF(0),
                 SP_COM_STRING(lex), lex->spname->m_qname.str);
	goto error;
      }
      break;
    }
  case SQLCOM_SHOW_CREATE_PROC:
    {
      if (sp_show_create_routine(thd, TYPE_ENUM_PROCEDURE, lex->spname))
        goto error;
      break;
    }
  case SQLCOM_SHOW_CREATE_FUNC:
    {
      if (sp_show_create_routine(thd, TYPE_ENUM_FUNCTION, lex->spname))
	goto error;
      break;
    }
  case SQLCOM_SHOW_PROC_CODE:
  case SQLCOM_SHOW_FUNC_CODE:
    {
#ifndef DBUG_OFF
      sp_head *sp;
      stored_procedure_type type= (lex->sql_command == SQLCOM_SHOW_PROC_CODE ?
                 TYPE_ENUM_PROCEDURE : TYPE_ENUM_FUNCTION);

      if (sp_cache_routine(thd, type, lex->spname, FALSE, &sp))
        goto error;
      if (!sp || sp->show_routine_code(thd))
      {
        /* We don't distinguish between errors for now */
        my_error(ER_SP_DOES_NOT_EXIST, MYF(0),
                 SP_COM_STRING(lex), lex->spname->m_name.str);
        goto error;
      }
      break;
#else
      my_error(ER_FEATURE_DISABLED, MYF(0),
               "SHOW PROCEDURE|FUNCTION CODE", "--with-debug");
      goto error;
#endif // ifndef DBUG_OFF
    }
  case SQLCOM_SHOW_CREATE_TRIGGER:
    {
      if (lex->spname->m_name.length > NAME_LEN)
      {
        my_error(ER_TOO_LONG_IDENT, MYF(0), lex->spname->m_name.str);
        goto error;
      }

      if (show_create_trigger(thd, lex->spname))
        goto error; /* Error has been already logged. */

      break;
    }
  case SQLCOM_CREATE_VIEW:
    {
      /*
        Note: SQLCOM_CREATE_VIEW also handles 'ALTER VIEW' commands
        as specified through the thd->lex->create_view_mode flag.
      */
      res= mysql_create_view(thd, first_table, thd->lex->create_view_mode);
      break;
    }
  case SQLCOM_DROP_VIEW:
    {
      if (check_table_access(thd, DROP_ACL, all_tables, FALSE, UINT_MAX, FALSE))
        goto error;
      /* Conditionally writes to binlog. */
      res= mysql_drop_view(thd, first_table, thd->lex->drop_mode);
      break;
    }
  case SQLCOM_CREATE_TRIGGER:
  {
    /* Conditionally writes to binlog. */
    res= mysql_create_or_drop_trigger(thd, all_tables, 1);

    break;
  }
  case SQLCOM_DROP_TRIGGER:
  {
    /* Conditionally writes to binlog. */
    res= mysql_create_or_drop_trigger(thd, all_tables, 0);
    break;
  }
  case SQLCOM_XA_START:
    if (trans_xa_start(thd))
      goto error;
    my_ok(thd);
    break;
  case SQLCOM_XA_END:
    if (trans_xa_end(thd))
      goto error;
    my_ok(thd);
    break;
  case SQLCOM_XA_PREPARE:
    if (trans_xa_prepare(thd))
      goto error;
    my_ok(thd);
    break;
  case SQLCOM_XA_COMMIT:
    if (trans_xa_commit(thd))
      goto error;
    thd->mdl_context.release_transactional_locks();
    /*
      We've just done a commit, reset transaction
      isolation level to the session default.
    */
    thd->tx_isolation= (enum_tx_isolation) thd->variables.tx_isolation;
    my_ok(thd);
    break;
  case SQLCOM_XA_ROLLBACK:
    if (trans_xa_rollback(thd))
      goto error;
    thd->mdl_context.release_transactional_locks();
    /*
      We've just done a rollback, reset transaction
      isolation level to the session default.
    */
    thd->tx_isolation= (enum_tx_isolation) thd->variables.tx_isolation;
    my_ok(thd);
    break;
  case SQLCOM_XA_RECOVER:
    res= mysql_xa_recover(thd);
    break;
  case SQLCOM_ALTER_TABLESPACE:
    if (check_global_access(thd, CREATE_TABLESPACE_ACL))
      break;
    if (!(res= mysql_alter_tablespace(thd, lex->alter_tablespace_info)))
      my_ok(thd);
    break;
  case SQLCOM_INSTALL_PLUGIN:
    if (! (res= mysql_install_plugin(thd, &thd->lex->comment,
                                     &thd->lex->ident)))
      my_ok(thd);
    break;
  case SQLCOM_UNINSTALL_PLUGIN:
    if (! (res= mysql_uninstall_plugin(thd, &thd->lex->comment,
                                       &thd->lex->ident)))
      my_ok(thd);
    break;
  case SQLCOM_BINLOG_BASE64_EVENT:
  {
#ifndef EMBEDDED_LIBRARY
    mysql_client_binlog_statement(thd);
#else /* EMBEDDED_LIBRARY */
    my_error(ER_OPTION_PREVENTS_STATEMENT, MYF(0), "embedded");
#endif /* EMBEDDED_LIBRARY */
    break;
  }
  case SQLCOM_CREATE_SERVER:
  {
    int error;
    LEX *lex= thd->lex;
    DBUG_PRINT("info", ("case SQLCOM_CREATE_SERVER"));

    if (check_global_access(thd, SUPER_ACL))
      break;

    if ((error= create_server(thd, &lex->server_options)))
    {
      DBUG_PRINT("info", ("problem creating server <%s>",
                          lex->server_options.server_name));
      my_error(error, MYF(0), lex->server_options.server_name);
      break;
    }
    my_ok(thd, 1);
    break;
  }
  case SQLCOM_ALTER_SERVER:
  {
    int error;
    LEX *lex= thd->lex;
    DBUG_PRINT("info", ("case SQLCOM_ALTER_SERVER"));

    if (check_global_access(thd, SUPER_ACL))
      break;

    if ((error= alter_server(thd, &lex->server_options)))
    {
      DBUG_PRINT("info", ("problem altering server <%s>",
                          lex->server_options.server_name));
      my_error(error, MYF(0), lex->server_options.server_name);
      break;
    }
    my_ok(thd, 1);
    break;
  }
  case SQLCOM_DROP_SERVER:
  {
    int err_code;
    LEX *lex= thd->lex;
    DBUG_PRINT("info", ("case SQLCOM_DROP_SERVER"));

    if (check_global_access(thd, SUPER_ACL))
      break;

    if ((err_code= drop_server(thd, &lex->server_options)))
    {
      if (! lex->check_exists && err_code == ER_FOREIGN_SERVER_DOESNT_EXIST)
      {
        DBUG_PRINT("info", ("problem dropping server %s",
                            lex->server_options.server_name));
        my_error(err_code, MYF(0), lex->server_options.server_name);
      }
      else
      {
        my_ok(thd, 0);
      }
      break;
    }
    my_ok(thd, 1);
    break;
  }
  case SQLCOM_ANALYZE:
  case SQLCOM_CHECK:
  case SQLCOM_OPTIMIZE:
  case SQLCOM_REPAIR:
  case SQLCOM_TRUNCATE:
  case SQLCOM_ALTER_TABLE:
      thd->query_plan_flags|= QPLAN_ADMIN;
      DBUG_ASSERT(first_table == all_tables && first_table != 0);
    /* fall through */
  case SQLCOM_SIGNAL:
  case SQLCOM_RESIGNAL:
    DBUG_ASSERT(lex->m_stmt != NULL);
    res= lex->m_stmt->execute(thd);
    break;
  default:
#ifndef EMBEDDED_LIBRARY
    DBUG_ASSERT(0);                             /* Impossible */
#endif
    my_ok(thd);
    break;
  }
  thd_proc_info(thd, "query end");
  thd->update_stats();

  /*
    Binlog-related cleanup:
    Reset system variables temporarily modified by SET ONE SHOT.

    Exception: If this is a SET, do nothing. This is to allow
    mysqlbinlog to print many SET commands (in this case we want the
    charset temp setting to live until the real query). This is also
    needed so that SET CHARACTER_SET_CLIENT... does not cancel itself
    immediately.
  */
  if (thd->one_shot_set && lex->sql_command != SQLCOM_SET_OPTION)
    reset_one_shot_variables(thd);

  goto finish;

error:
  res= TRUE;

finish:

  DBUG_ASSERT(!thd->in_active_multi_stmt_transaction() ||
               thd->in_multi_stmt_transaction_mode());


  if (! thd->in_sub_stmt)
  {
    if (thd->killed != NOT_KILLED)
    {
      /* report error issued during command execution */
      if (thd->killed_errno())
      {
        /* If we already sent 'ok', we can ignore any kill query statements */
        if (! thd->stmt_da->is_set())
          thd->send_kill_message();
      }
      if (thd->killed < KILL_CONNECTION)
      {
        thd->reset_killed();
        thd->mysys_var->abort= 0;
      }
    }
    if (thd->is_error() || (thd->variables.option_bits & OPTION_MASTER_SQL_ERROR))
      trans_rollback_stmt(thd);
    else
    {
      /* If commit fails, we should be able to reset the OK status. */
      thd->stmt_da->can_overwrite_status= TRUE;
      trans_commit_stmt(thd);
      thd->stmt_da->can_overwrite_status= FALSE;
    }
#ifdef WITH_ARIA_STORAGE_ENGINE
    ha_maria::implicit_commit(thd, FALSE);
#endif
  }
  lex->unit.cleanup();

  /* Free tables */
  thd_proc_info(thd, "closing tables");
  close_thread_tables(thd);
  thd_proc_info(thd, 0);

#ifndef DBUG_OFF
  if (lex->sql_command != SQLCOM_SET_OPTION && ! thd->in_sub_stmt)
    DEBUG_SYNC(thd, "execute_command_after_close_tables");
#endif
  if (!(sql_command_flags[lex->sql_command] &
        (CF_CAN_GENERATE_ROW_EVENTS | CF_FORCE_ORIGINAL_BINLOG_FORMAT |
         CF_STATUS_COMMAND)))
    thd->set_binlog_format(orig_binlog_format,
                           orig_current_stmt_binlog_format);

  if (! thd->in_sub_stmt && thd->transaction_rollback_request)
  {
    /*
      We are not in sub-statement and transaction rollback was requested by
      one of storage engines (e.g. due to deadlock). Rollback transaction in
      all storage engines including binary log.
    */
    trans_rollback_implicit(thd);
    thd->mdl_context.release_transactional_locks();
  }
  else if (stmt_causes_implicit_commit(thd, CF_IMPLICIT_COMMIT_END))
  {
    /* No transaction control allowed in sub-statements. */
    DBUG_ASSERT(! thd->in_sub_stmt);
    /* If commit fails, we should be able to reset the OK status. */
    thd->stmt_da->can_overwrite_status= TRUE;
    /* Commit the normal transaction if one is active. */
    trans_commit_implicit(thd);
    thd->stmt_da->can_overwrite_status= FALSE;
    thd->mdl_context.release_transactional_locks();
  }
  else if (! thd->in_sub_stmt && ! thd->in_multi_stmt_transaction_mode())
  {
    /*
      - If inside a multi-statement transaction,
      defer the release of metadata locks until the current
      transaction is either committed or rolled back. This prevents
      other statements from modifying the table for the entire
      duration of this transaction.  This provides commit ordering
      and guarantees serializability across multiple transactions.
      - If in autocommit mode, or outside a transactional context,
      automatically release metadata locks of the current statement.
    */
    thd->mdl_context.release_transactional_locks();
  }
  else if (! thd->in_sub_stmt)
  {
    thd->mdl_context.release_statement_locks();
  }

  DBUG_RETURN(res || thd->is_error());
}


static bool execute_sqlcom_select(THD *thd, TABLE_LIST *all_tables)
{
  LEX	*lex= thd->lex;
  select_result *result=lex->result;
  bool res;
  /* assign global limit variable if limit is not given */
  {
    SELECT_LEX *param= lex->unit.global_parameters;
    if (!param->explicit_limit)
      param->select_limit=
        new Item_int((ulonglong) thd->variables.select_limit);
  }
  if (!(res= open_and_lock_tables(thd, all_tables, TRUE, 0)))
  {
    if (lex->describe)
    {
      /*
        We always use select_send for EXPLAIN, even if it's an EXPLAIN
        for SELECT ... INTO OUTFILE: a user application should be able
        to prepend EXPLAIN to any query and receive output for it,
        even if the query itself redirects the output.
      */
      if (!(result= new select_send()))
        return 1;                               /* purecov: inspected */
      thd->send_explain_fields(result);
        
      /*
        This will call optimize() for all parts of query. The query plan is
        printed out below.
      */
      res= mysql_explain_union(thd, &thd->lex->unit, result);
      
      /* Print EXPLAIN only if we don't have an error */
      if (!res)
      {
        /* 
          Do like the original select_describe did: remove OFFSET from the
          top-level LIMIT
        */        
        result->reset_offset_limit(); 
        thd->lex->explain->print_explain(result, thd->lex->describe);
        if (lex->describe & DESCRIBE_EXTENDED)
        {
          char buff[1024];
          String str(buff,(uint32) sizeof(buff), system_charset_info);
          str.length(0);
          /*
            The warnings system requires input in utf8, @see
            mysqld_show_warnings().
          */
          thd->lex->unit.print(&str, QT_TO_SYSTEM_CHARSET);
          push_warning(thd, MYSQL_ERROR::WARN_LEVEL_NOTE,
                       ER_YES, str.c_ptr_safe());
        }
      }

      if (res)
        result->abort_result_set();
      else
        result->send_eof();
      delete result;
    }
    else
    {
      if (!result && !(result= new select_send()))
        return 1;                               /* purecov: inspected */
      query_cache_store_query(thd, all_tables);
      res= handle_select(thd, lex, result, 0);
      if (result != lex->result)
        delete result;
    }
  }
  /* Count number of empty select queries */
  if (!thd->sent_row_count)
    status_var_increment(thd->status_var.empty_queries);
  else
    status_var_add(thd->status_var.rows_sent, thd->sent_row_count);
  return res;
}


static bool execute_show_status(THD *thd, TABLE_LIST *all_tables)
{
  bool res;
  system_status_var old_status_var= thd->status_var;
  thd->initial_status_var= &old_status_var;
  if (!(res= check_table_access(thd, SELECT_ACL, all_tables, FALSE,
                                UINT_MAX, FALSE)))
    res= execute_sqlcom_select(thd, all_tables);
  /* Don't log SHOW STATUS commands to slow query log */
  thd->server_status&= ~(SERVER_QUERY_NO_INDEX_USED |
                         SERVER_QUERY_NO_GOOD_INDEX_USED);
  /*
    restore status variables, as we don't want 'show status' to cause
    changes
  */
  mysql_mutex_lock(&LOCK_status);
  add_diff_to_status(&global_status_var, &thd->status_var,
                     &old_status_var);
  memcpy(&thd->status_var, &old_status_var,
         offsetof(STATUS_VAR, last_cleared_system_status_var));
  mysql_mutex_unlock(&LOCK_status);
  return res;
}


static bool execute_rename_table(THD *thd, TABLE_LIST *first_table,
                                 TABLE_LIST *all_tables)
{
  DBUG_ASSERT(first_table == all_tables && first_table != 0);
  TABLE_LIST *table;
  for (table= first_table; table; table= table->next_local->next_local)
  {
    if (check_access(thd, ALTER_ACL | DROP_ACL, table->db,
                     &table->grant.privilege,
                     &table->grant.m_internal,
                     0, 0) ||
        check_access(thd, INSERT_ACL | CREATE_ACL, table->next_local->db,
                     &table->next_local->grant.privilege,
                     &table->next_local->grant.m_internal,
                     0, 0))
      return 1;
    TABLE_LIST old_list, new_list;
    /*
      we do not need initialize old_list and new_list because we will
      come table[0] and table->next[0] there
    */
    old_list= table[0];
    new_list= table->next_local[0];
    if (check_grant(thd, ALTER_ACL | DROP_ACL, &old_list, FALSE, 1, FALSE) ||
       (!test_all_bits(table->next_local->grant.privilege,
                       INSERT_ACL | CREATE_ACL) &&
        check_grant(thd, INSERT_ACL | CREATE_ACL, &new_list, FALSE, 1,
                    FALSE)))
      return 1;
  }

  return mysql_rename_tables(thd, first_table, 0);
}


#ifndef NO_EMBEDDED_ACCESS_CHECKS
/**
  Check grants for commands which work only with one table.

  @param thd                    Thread handler
  @param privilege              requested privilege
  @param all_tables             global table list of query
  @param no_errors              FALSE/TRUE - report/don't report error to
                            the client (using my_error() call).

  @retval
    0   OK
  @retval
    1   access denied, error is sent to client
*/

bool check_single_table_access(THD *thd, ulong privilege, 
                               TABLE_LIST *all_tables, bool no_errors)
{
  Security_context * backup_ctx= thd->security_ctx;

  /* we need to switch to the saved context (if any) */
  if (all_tables->security_ctx)
    thd->security_ctx= all_tables->security_ctx;

  const char *db_name;
  if ((all_tables->view || all_tables->field_translation) &&
      !all_tables->schema_table)
    db_name= all_tables->view_db.str;
  else
    db_name= all_tables->db;

  if (check_access(thd, privilege, db_name,
                   &all_tables->grant.privilege,
                   &all_tables->grant.m_internal,
                   0, no_errors))
    goto deny;

  /* Show only 1 table for check_grant */
  if (!(all_tables->belong_to_view &&
        (thd->lex->sql_command == SQLCOM_SHOW_FIELDS)) &&
      check_grant(thd, privilege, all_tables, FALSE, 1, no_errors))
    goto deny;

  thd->security_ctx= backup_ctx;
  return 0;

deny:
  thd->security_ctx= backup_ctx;
  return 1;
}

/**
  Check grants for commands which work only with one table and all other
  tables belonging to subselects or implicitly opened tables.

  @param thd			Thread handler
  @param privilege		requested privilege
  @param all_tables		global table list of query

  @retval
    0   OK
  @retval
    1   access denied, error is sent to client
*/

bool check_one_table_access(THD *thd, ulong privilege, TABLE_LIST *all_tables)
{
  if (check_single_table_access (thd,privilege,all_tables, FALSE))
    return 1;

  /* Check rights on tables of subselects and implictly opened tables */
  TABLE_LIST *subselects_tables, *view= all_tables->view ? all_tables : 0;
  if ((subselects_tables= all_tables->next_global))
  {
    /*
      Access rights asked for the first table of a view should be the same
      as for the view
    */
    if (view && subselects_tables->belong_to_view == view)
    {
      if (check_single_table_access (thd, privilege, subselects_tables, FALSE))
        return 1;
      subselects_tables= subselects_tables->next_global;
    }
    if (subselects_tables &&
        (check_table_access(thd, SELECT_ACL, subselects_tables, FALSE,
                            UINT_MAX, FALSE)))
      return 1;
  }
  return 0;
}


/**
  @brief Compare requested privileges with the privileges acquired from the
    User- and Db-tables.
  @param thd          Thread handler
  @param want_access  The requested access privileges.
  @param db           A pointer to the Db name.
  @param[out] save_priv A pointer to the granted privileges will be stored.
  @param grant_internal_info A pointer to the internal grant cache.
  @param dont_check_global_grants True if no global grants are checked.
  @param no_error     True if no errors should be sent to the client.

  'save_priv' is used to save the User-table (global) and Db-table grants for
  the supplied db name. Note that we don't store db level grants if the global
  grants is enough to satisfy the request AND the global grants contains a
  SELECT grant.

  For internal databases (INFORMATION_SCHEMA, PERFORMANCE_SCHEMA),
  additional rules apply, see ACL_internal_schema_access.

  @see check_grant

  @return Status of denial of access by exclusive ACLs.
    @retval FALSE Access can't exclusively be denied by Db- and User-table
      access unless Column- and Table-grants are checked too.
    @retval TRUE Access denied.
*/

bool
check_access(THD *thd, ulong want_access, const char *db, ulong *save_priv,
             GRANT_INTERNAL_INFO *grant_internal_info,
             bool dont_check_global_grants, bool no_errors)
{
  Security_context *sctx= thd->security_ctx;
  ulong db_access;

  /*
    GRANT command:
    In case of database level grant the database name may be a pattern,
    in case of table|column level grant the database name can not be a pattern.
    We use 'dont_check_global_grants' as a flag to determine
    if it's database level grant command
    (see SQLCOM_GRANT case, mysql_execute_command() function) and
    set db_is_pattern according to 'dont_check_global_grants' value.
  */
  bool  db_is_pattern= ((want_access & GRANT_ACL) && dont_check_global_grants);
  ulong dummy;
  DBUG_ENTER("check_access");
  DBUG_PRINT("enter",("db: %s  want_access: %lu  master_access: %lu",
                      db ? db : "", want_access, sctx->master_access));

  if (save_priv)
    *save_priv=0;
  else
  {
    save_priv= &dummy;
    dummy= 0;
  }

  thd_proc_info(thd, "checking permissions");
  if ((!db || !db[0]) && !thd->db && !dont_check_global_grants)
  {
    DBUG_PRINT("error",("No database"));
    if (!no_errors)
      my_message(ER_NO_DB_ERROR, ER(ER_NO_DB_ERROR),
                 MYF(0));                       /* purecov: tested */
    DBUG_RETURN(TRUE);				/* purecov: tested */
  }

  if ((db != NULL) && (db != any_db))
  {
    /*
      Check if this is reserved database, like information schema or
      performance schema
    */
    const ACL_internal_schema_access *access;
    access= get_cached_schema_access(grant_internal_info, db);
    if (access)
    {
      switch (access->check(want_access, save_priv))
      {
      case ACL_INTERNAL_ACCESS_GRANTED:
        /*
          All the privileges requested have been granted internally.
          [out] *save_privileges= Internal privileges.
        */
        DBUG_RETURN(FALSE);
      case ACL_INTERNAL_ACCESS_DENIED:
        if (! no_errors)
        {
          status_var_increment(thd->status_var.access_denied_errors);
          my_error(ER_DBACCESS_DENIED_ERROR, MYF(0),
                   sctx->priv_user, sctx->priv_host, db);
        }
        DBUG_RETURN(TRUE);
      case ACL_INTERNAL_ACCESS_CHECK_GRANT:
        /*
          Only some of the privilege requested have been granted internally,
          proceed with the remaining bits of the request (want_access).
        */
        want_access&= ~(*save_priv);
        break;
      }
    }
  }

  if ((sctx->master_access & want_access) == want_access)
  {
    /*
      1. If we don't have a global SELECT privilege, we have to get the
      database specific access rights to be able to handle queries of type
      UPDATE t1 SET a=1 WHERE b > 0
      2. Change db access if it isn't current db which is being addressed
    */
    if (!(sctx->master_access & SELECT_ACL))
    {
      if (db && (!thd->db || db_is_pattern || strcmp(db, thd->db)))
      {
        db_access= acl_get(sctx->host, sctx->ip, sctx->priv_user, db,
                           db_is_pattern);
        if (sctx->priv_role[0])
          db_access|= acl_get("", "", sctx->priv_role, db, db_is_pattern);
      }
      else
      {
        /* get access for current db */
        db_access= sctx->db_access;
      }
      /*
        The effective privileges are the union of the global privileges
        and the intersection of db- and host-privileges,
        plus the internal privileges.
      */
      *save_priv|= sctx->master_access | db_access;
    }
    else
      *save_priv|= sctx->master_access;
    DBUG_RETURN(FALSE);
  }
  if (((want_access & ~sctx->master_access) & ~DB_ACLS) ||
      (! db && dont_check_global_grants))
  {						// We can never grant this
    DBUG_PRINT("error",("No possible access"));
    if (!no_errors)
    {
      status_var_increment(thd->status_var.access_denied_errors);
      my_error(access_denied_error_code(thd->password), MYF(0),
               sctx->priv_user,
               sctx->priv_host,
               (thd->password ?
                ER(ER_YES) :
                ER(ER_NO)));                    /* purecov: tested */
    }
    DBUG_RETURN(TRUE);				/* purecov: tested */
  }

  if (db == any_db)
  {
    /*
      Access granted; Allow select on *any* db.
      [out] *save_privileges= 0
    */
    DBUG_RETURN(FALSE);
  }

  if (db && (!thd->db || db_is_pattern || strcmp(db,thd->db)))
  {
    db_access= acl_get(sctx->host, sctx->ip, sctx->priv_user, db,
                       db_is_pattern);
    if (sctx->priv_role[0])
    {
      db_access|= acl_get("", "", sctx->priv_role, db, db_is_pattern);
    }
  }
  else
    db_access= sctx->db_access;
  DBUG_PRINT("info",("db_access: %lu  want_access: %lu",
                     db_access, want_access));

  /*
    Save the union of User-table and the intersection between Db-table and
    Host-table privileges, with the already saved internal privileges.
  */
  db_access= (db_access | sctx->master_access);
  *save_priv|= db_access;

  /*
    We need to investigate column- and table access if all requested privileges
    belongs to the bit set of .
  */
  bool need_table_or_column_check=
    (want_access & (TABLE_ACLS | PROC_ACLS | db_access)) == want_access;

  /*
    Grant access if the requested access is in the intersection of
    host- and db-privileges (as retrieved from the acl cache),
    also grant access if all the requested privileges are in the union of
    TABLES_ACLS and PROC_ACLS; see check_grant.
  */
  if ( (db_access & want_access) == want_access ||
      (!dont_check_global_grants &&
       need_table_or_column_check))
  {
    /*
       Ok; but need to check table- and column privileges.
       [out] *save_privileges is (User-priv | (Db-priv & Host-priv) | Internal-priv)
    */
    DBUG_RETURN(FALSE);
  }

  /*
    Access is denied;
    [out] *save_privileges is (User-priv | (Db-priv & Host-priv) | Internal-priv)
  */
  DBUG_PRINT("error",("Access denied"));
  if (!no_errors)
  {
    status_var_increment(thd->status_var.access_denied_errors);
    my_error(ER_DBACCESS_DENIED_ERROR, MYF(0),
             sctx->priv_user, sctx->priv_host,
             (db ? db : (thd->db ?
                         thd->db :
                         "unknown")));
  }
  DBUG_RETURN(TRUE);
}


static bool check_show_access(THD *thd, TABLE_LIST *table)
{
  /*
    This is a SHOW command using an INFORMATION_SCHEMA table.
    check_access() has not been called for 'table',
    and SELECT is currently always granted on the I_S, so we automatically
    grant SELECT on table here, to bypass a call to check_access().
    Note that not calling check_access(table) is an optimization,
    which needs to be revisited if the INFORMATION_SCHEMA does
    not always automatically grant SELECT but use the grant tables.
    See Bug#38837 need a way to disable information_schema for security
  */
  table->grant.privilege= SELECT_ACL;

  switch (get_schema_table_idx(table->schema_table)) {
  case SCH_SCHEMATA:
    return (specialflag & SPECIAL_SKIP_SHOW_DB) &&
      check_global_access(thd, SHOW_DB_ACL);

  case SCH_TABLE_NAMES:
  case SCH_TABLES:
  case SCH_VIEWS:
  case SCH_TRIGGERS:
  case SCH_EVENTS:
  {
    const char *dst_db_name= table->schema_select_lex->db;

    DBUG_ASSERT(dst_db_name);

    if (check_access(thd, SELECT_ACL, dst_db_name,
                     &thd->col_access, NULL, FALSE, FALSE))
      return TRUE;

    if (!thd->col_access && check_grant_db(thd, dst_db_name))
    {
      status_var_increment(thd->status_var.access_denied_errors);
      my_error(ER_DBACCESS_DENIED_ERROR, MYF(0),
               thd->security_ctx->priv_user,
               thd->security_ctx->priv_host,
               dst_db_name);
      return TRUE;
    }

    return FALSE;
  }

  case SCH_COLUMNS:
  case SCH_STATISTICS:
  {
    TABLE_LIST *dst_table;
    dst_table= table->schema_select_lex->table_list.first;

    DBUG_ASSERT(dst_table);

    if (check_access(thd, SELECT_ACL, dst_table->db,
                     &dst_table->grant.privilege,
                     &dst_table->grant.m_internal,
                     FALSE, FALSE))
          return TRUE; /* Access denied */

    /*
      Check_grant will grant access if there is any column privileges on
      all of the tables thanks to the fourth parameter (bool show_table).
    */
    if (check_grant(thd, SELECT_ACL, dst_table, TRUE, UINT_MAX, FALSE))
      return TRUE; /* Access denied */

    /* Access granted */
    return FALSE;
  }
  default:
    break;
  }

  return FALSE;
}



/**
  @brief Check if the requested privileges exists in either User-, Host- or
    Db-tables.
  @param thd          Thread context
  @param want_access  Privileges requested
  @param tables       List of tables to be compared against
  @param no_errors    Don't report error to the client (using my_error() call).
  @param any_combination_of_privileges_will_do TRUE if any privileges on any
    column combination is enough.
  @param number       Only the first 'number' tables in the linked list are
                      relevant.

  The suppled table list contains cached privileges. This functions calls the
  help functions check_access and check_grant to verify the first three steps
  in the privileges check queue:
  1. Global privileges
  2. OR (db privileges AND host privileges)
  3. OR table privileges
  4. OR column privileges (not checked by this function!)
  5. OR routine privileges (not checked by this function!)

  @see check_access
  @see check_grant

  @note This functions assumes that table list used and
  thd->lex->query_tables_own_last value correspond to each other
  (the latter should be either 0 or point to next_global member
  of one of elements of this table list).

  @return
    @retval FALSE OK
    @retval TRUE  Access denied; But column or routine privileges might need to
      be checked also.
*/

bool
check_table_access(THD *thd, ulong requirements,TABLE_LIST *tables,
		   bool any_combination_of_privileges_will_do,
                   uint number, bool no_errors)
{
  TABLE_LIST *org_tables= tables;
  TABLE_LIST *first_not_own_table= thd->lex->first_not_own_table();
  Security_context *sctx= thd->security_ctx, *backup_ctx= thd->security_ctx;
  uint i= 0;
  /*
    The check that first_not_own_table is not reached is for the case when
    the given table list refers to the list for prelocking (contains tables
    of other queries). For simple queries first_not_own_table is 0.
  */
  for (; i < number && tables != first_not_own_table && tables;
       tables= tables->next_global, i++)
  {
    ulong want_access= requirements;
    if (tables->security_ctx)
      sctx= tables->security_ctx;
    else
      sctx= backup_ctx;

    /*
       Register access for view underlying table.
       Remove SHOW_VIEW_ACL, because it will be checked during making view
     */
    tables->grant.orig_want_privilege= (want_access & ~SHOW_VIEW_ACL);

    if (tables->schema_table_reformed)
    {
      if (check_show_access(thd, tables))
        goto deny;
      continue;
    }

    DBUG_PRINT("info", ("derived: %d  view: %d", tables->derived != 0,
                        tables->view != 0));
    if (tables->is_anonymous_derived_table() ||
        (tables->table && tables->table->s &&
         (int)tables->table->s->tmp_table))
      continue;
    thd->security_ctx= sctx;

    if (check_access(thd, want_access, tables->get_db_name(),
                     &tables->grant.privilege,
                     &tables->grant.m_internal,
                     0, no_errors))
      goto deny;
  }
  thd->security_ctx= backup_ctx;
  return check_grant(thd,requirements,org_tables,
                     any_combination_of_privileges_will_do,
                     number, no_errors);
deny:
  thd->security_ctx= backup_ctx;
  return TRUE;
}


bool
check_routine_access(THD *thd, ulong want_access,char *db, char *name,
		     bool is_proc, bool no_errors)
{
  TABLE_LIST tables[1];
  
  bzero((char *)tables, sizeof(TABLE_LIST));
  tables->db= db;
  tables->table_name= tables->alias= name;
  
  /*
    The following test is just a shortcut for check_access() (to avoid
    calculating db_access) under the assumption that it's common to
    give persons global right to execute all stored SP (but not
    necessary to create them).
    Note that this effectively bypasses the ACL_internal_schema_access checks
    that are implemented for the INFORMATION_SCHEMA and PERFORMANCE_SCHEMA,
    which are located in check_access().
    Since the I_S and P_S do not contain routines, this bypass is ok,
    as long as this code path is not abused to create routines.
    The assert enforce that.
  */
  DBUG_ASSERT((want_access & CREATE_PROC_ACL) == 0);
  if ((thd->security_ctx->master_access & want_access) == want_access)
    tables->grant.privilege= want_access;
  else if (check_access(thd, want_access, db,
                        &tables->grant.privilege,
                        &tables->grant.m_internal,
                        0, no_errors))
    return TRUE;
  
  return check_grant_routine(thd, want_access, tables, is_proc, no_errors);
}


/**
  Check if the routine has any of the routine privileges.

  @param thd	       Thread handler
  @param db           Database name
  @param name         Routine name

  @retval
    0            ok
  @retval
    1            error
*/

bool check_some_routine_access(THD *thd, const char *db, const char *name,
                               bool is_proc)
{
  ulong save_priv;
  /*
    The following test is just a shortcut for check_access() (to avoid
    calculating db_access)
    Note that this effectively bypasses the ACL_internal_schema_access checks
    that are implemented for the INFORMATION_SCHEMA and PERFORMANCE_SCHEMA,
    which are located in check_access().
    Since the I_S and P_S do not contain routines, this bypass is ok,
    as it only opens SHOW_PROC_ACLS.
  */
  if (thd->security_ctx->master_access & SHOW_PROC_ACLS)
    return FALSE;
  if (!check_access(thd, SHOW_PROC_ACLS, db, &save_priv, NULL, 0, 1) ||
      (save_priv & SHOW_PROC_ACLS))
    return FALSE;
  return check_routine_level_acl(thd, db, name, is_proc);
}


/*
  Check if the given table has any of the asked privileges

  @param thd		 Thread handler
  @param want_access	 Bitmap of possible privileges to check for

  @retval
    0  ok
  @retval
    1  error
*/

bool check_some_access(THD *thd, ulong want_access, TABLE_LIST *table)
{
  ulong access;
  DBUG_ENTER("check_some_access");

  /* This loop will work as long as we have less than 32 privileges */
  for (access= 1; access < want_access ; access<<= 1)
  {
    if (access & want_access)
    {
      if (!check_access(thd, access, table->db,
                        &table->grant.privilege,
                        &table->grant.m_internal,
                        0, 1) &&
           !check_grant(thd, access, table, FALSE, 1, TRUE))
        DBUG_RETURN(0);
    }
  }
  DBUG_PRINT("exit",("no matching access rights"));
  DBUG_RETURN(1);
}

#endif /*NO_EMBEDDED_ACCESS_CHECKS*/


/**
  check for global access and give descriptive error message if it fails.

  @param thd			Thread handler
  @param want_access		Use should have any of these global rights

  @warning
    One gets access right if one has ANY of the rights in want_access.
    This is useful as one in most cases only need one global right,
    but in some case we want to check if the user has SUPER or
    REPL_CLIENT_ACL rights.

  @retval
    0	ok
  @retval
    1	Access denied.  In this case an error is sent to the client
*/

bool check_global_access(THD *thd, ulong want_access, bool no_errors)
{
#ifndef NO_EMBEDDED_ACCESS_CHECKS
  char command[128];
  if ((thd->security_ctx->master_access & want_access))
    return 0;
  if (!no_errors)
  {
    get_privilege_desc(command, sizeof(command), want_access);
    my_error(ER_SPECIFIC_ACCESS_DENIED_ERROR, MYF(0), command);
  }
  status_var_increment(thd->status_var.access_denied_errors);
  return 1;
#else
  return 0;
#endif
}

/****************************************************************************
	Check stack size; Send error if there isn't enough stack to continue
****************************************************************************/


#if STACK_DIRECTION < 0
#define used_stack(A,B) (long) (A - B)
#else
#define used_stack(A,B) (long) (B - A)
#endif

#ifndef DBUG_OFF
long max_stack_used;
#endif

/**
  @note
  Note: The 'buf' parameter is necessary, even if it is unused here.
  - fix_fields functions has a "dummy" buffer large enough for the
    corresponding exec. (Thus we only have to check in fix_fields.)
  - Passing to check_stack_overrun() prevents the compiler from removing it.
*/
bool check_stack_overrun(THD *thd, long margin,
			 uchar *buf __attribute__((unused)))
{
  long stack_used;
  DBUG_ASSERT(thd == current_thd);
  if ((stack_used=used_stack(thd->thread_stack,(char*) &stack_used)) >=
      (long) (my_thread_stack_size - margin))
  {
    /*
      Do not use stack for the message buffer to ensure correct
      behaviour in cases we have close to no stack left.
    */
    char* ebuff= new char[MYSQL_ERRMSG_SIZE];
    if (ebuff) {
      my_snprintf(ebuff, MYSQL_ERRMSG_SIZE, ER(ER_STACK_OVERRUN_NEED_MORE),
                  stack_used, my_thread_stack_size, margin);
      my_message(ER_STACK_OVERRUN_NEED_MORE, ebuff, MYF(ME_FATALERROR));
      delete [] ebuff;
    }
    return 1;
  }
#ifndef DBUG_OFF
  max_stack_used= max(max_stack_used, stack_used);
#endif
  return 0;
}


#define MY_YACC_INIT 1000			// Start with big alloc
#define MY_YACC_MAX  32000			// Because of 'short'

bool my_yyoverflow(short **yyss, YYSTYPE **yyvs, ulong *yystacksize)
{
  Yacc_state *state= & current_thd->m_parser_state->m_yacc;
  ulong old_info=0;
  DBUG_ASSERT(state);
  if ((uint) *yystacksize >= MY_YACC_MAX)
    return 1;
  if (!state->yacc_yyvs)
    old_info= *yystacksize;
  *yystacksize= set_zone((*yystacksize)*2,MY_YACC_INIT,MY_YACC_MAX);
  if (!(state->yacc_yyvs= (uchar*)
        my_realloc(state->yacc_yyvs,
                   *yystacksize*sizeof(**yyvs),
                   MYF(MY_ALLOW_ZERO_PTR | MY_FREE_ON_ERROR))) ||
      !(state->yacc_yyss= (uchar*)
        my_realloc(state->yacc_yyss,
                   *yystacksize*sizeof(**yyss),
                   MYF(MY_ALLOW_ZERO_PTR | MY_FREE_ON_ERROR))))
    return 1;
  if (old_info)
  {
    /*
      Only copy the old stack on the first call to my_yyoverflow(),
      when replacing a static stack (YYINITDEPTH) by a dynamic stack.
      For subsequent calls, my_realloc already did preserve the old stack.
    */
    memcpy(state->yacc_yyss, *yyss, old_info*sizeof(**yyss));
    memcpy(state->yacc_yyvs, *yyvs, old_info*sizeof(**yyvs));
  }
  *yyss= (short*) state->yacc_yyss;
  *yyvs= (YYSTYPE*) state->yacc_yyvs;
  return 0;
}


/**
  Reset the part of THD responsible for the state of command
  processing.

  This needs to be called before execution of every statement
  (prepared or conventional).  It is not called by substatements of
  routines.

  @todo Remove mysql_reset_thd_for_next_command and only use the
  member function.

  @todo Call it after we use THD for queries, not before.
*/
void mysql_reset_thd_for_next_command(THD *thd)
{
  thd->reset_for_next_command();
}

void THD::reset_for_next_command()
{
  THD *thd= this;
  DBUG_ENTER("THD::reset_for_next_command");
  DBUG_ASSERT(!thd->spcont); /* not for substatements of routines */
  DBUG_ASSERT(! thd->in_sub_stmt);
  DBUG_ASSERT(thd->transaction.on);
  thd->free_list= 0;
  thd->select_number= 1;
  /*
    Those two lines below are theoretically unneeded as
    THD::cleanup_after_query() should take care of this already.
  */
  thd->auto_inc_intervals_in_cur_stmt_for_binlog.empty();
  thd->stmt_depends_on_first_successful_insert_id_in_prev_stmt= 0;

  thd->query_start_used= 0;
  thd->query_start_sec_part_used= 0;
  thd->is_fatal_error= thd->time_zone_used= 0;
  /*
    Clear the status flag that are expected to be cleared at the
    beginning of each SQL statement.
  */
  thd->server_status&= ~SERVER_STATUS_CLEAR_SET;
  /*
    If in autocommit mode and not in a transaction, reset
    OPTION_STATUS_NO_TRANS_UPDATE | OPTION_KEEP_LOG to not get warnings
    in ha_rollback_trans() about some tables couldn't be rolled back.
  */
  if (!thd->in_multi_stmt_transaction_mode())
  {
    thd->variables.option_bits&= ~OPTION_KEEP_LOG;
    thd->transaction.all.modified_non_trans_table= FALSE;
  }
  DBUG_ASSERT(thd->security_ctx== &thd->main_security_ctx);
  thd->thread_specific_used= FALSE;

  if (opt_bin_log)
  {
    reset_dynamic(&thd->user_var_events);
    thd->user_var_events_alloc= thd->mem_root;
  }
  thd->clear_error();
  thd->stmt_da->reset_diagnostics_area();
  thd->warning_info->reset_for_next_command();
  thd->rand_used= 0;
  thd->sent_row_count= thd->examined_row_count= 0;
  thd->accessed_rows_and_keys= 0;

  thd->query_plan_flags= QPLAN_INIT;
  thd->query_plan_fsort_passes= 0;

  thd->reset_current_stmt_binlog_format_row();
  thd->binlog_unsafe_warning_flags= 0;

  DBUG_PRINT("debug",
             ("is_current_stmt_binlog_format_row(): %d",
              thd->is_current_stmt_binlog_format_row()));

  DBUG_VOID_RETURN;
}


/**
  Resets the lex->current_select object.
  @note It is assumed that lex->current_select != NULL

  This function is a wrapper around select_lex->init_select() with an added
  check for the special situation when using INTO OUTFILE and LOAD DATA.
*/

void
mysql_init_select(LEX *lex)
{
  SELECT_LEX *select_lex= lex->current_select;
  select_lex->init_select();
  lex->wild= 0;
  if (select_lex == &lex->select_lex)
  {
    DBUG_ASSERT(lex->result == 0);
    lex->exchange= 0;
  }
}


/**
  Used to allocate a new SELECT_LEX object on the current thd mem_root and
  link it into the relevant lists.

  This function is always followed by mysql_init_select.

  @see mysql_init_select

  @retval TRUE An error occurred
  @retval FALSE The new SELECT_LEX was successfully allocated.
*/

bool
mysql_new_select(LEX *lex, bool move_down)
{
  SELECT_LEX *select_lex;
  THD *thd= lex->thd;
  DBUG_ENTER("mysql_new_select");

  if (!(select_lex= new (thd->mem_root) SELECT_LEX()))
    DBUG_RETURN(1);
  select_lex->select_number= ++thd->select_number;
  select_lex->parent_lex= lex; /* Used in init_query. */
  select_lex->init_query();
  select_lex->init_select();
  lex->nest_level++;
  if (lex->nest_level > (int) MAX_SELECT_NESTING)
  {
    my_error(ER_TOO_HIGH_LEVEL_OF_NESTING_FOR_SELECT, MYF(0));
    DBUG_RETURN(1);
  }
  select_lex->nest_level= lex->nest_level;
  select_lex->nest_level_base= &thd->lex->unit;
  if (move_down)
  {
    SELECT_LEX_UNIT *unit;
    lex->subqueries= TRUE;
    /* first select_lex of subselect or derived table */
    if (!(unit= new (thd->mem_root) SELECT_LEX_UNIT()))
      DBUG_RETURN(1);

    unit->init_query();
    unit->init_select();
    unit->thd= thd;
    unit->include_down(lex->current_select);
    unit->link_next= 0;
    unit->link_prev= 0;
    unit->return_to= lex->current_select;
    select_lex->include_down(unit);
    /*
      By default we assume that it is usual subselect and we have outer name
      resolution context, if no we will assign it to 0 later
    */
    select_lex->context.outer_context= &select_lex->outer_select()->context;
  }
  else
  {
    if (lex->current_select->order_list.first && !lex->current_select->braces)
    {
      my_error(ER_WRONG_USAGE, MYF(0), "UNION", "ORDER BY");
      DBUG_RETURN(1);
    }
    select_lex->include_neighbour(lex->current_select);
    SELECT_LEX_UNIT *unit= select_lex->master_unit();                              
    if (!unit->fake_select_lex && unit->add_fake_select_lex(lex->thd))
      DBUG_RETURN(1);
    select_lex->context.outer_context= 
                unit->first_select()->context.outer_context;
  }

  select_lex->master_unit()->global_parameters= select_lex;
  select_lex->include_global((st_select_lex_node**)&lex->all_selects_list);
  lex->current_select= select_lex;
  /*
    in subquery is SELECT query and we allow resolution of names in SELECT
    list
  */
  select_lex->context.resolve_in_select_list= TRUE;
  DBUG_RETURN(0);
}

/**
  Create a select to return the same output as 'SELECT @@var_name'.

  Used for SHOW COUNT(*) [ WARNINGS | ERROR].

  This will crash with a core dump if the variable doesn't exists.

  @param var_name		Variable name
*/

void create_select_for_variable(const char *var_name)
{
  THD *thd;
  LEX *lex;
  LEX_STRING tmp, null_lex_string;
  Item *var;
  char buff[MAX_SYS_VAR_LENGTH*2+4+8], *end;
  DBUG_ENTER("create_select_for_variable");

  thd= current_thd;
  lex= thd->lex;
  mysql_init_select(lex);
  lex->sql_command= SQLCOM_SELECT;
  tmp.str= (char*) var_name;
  tmp.length=strlen(var_name);
  bzero((char*) &null_lex_string.str, sizeof(null_lex_string));
  /*
    We set the name of Item to @@session.var_name because that then is used
    as the column name in the output.
  */
  if ((var= get_system_var(thd, OPT_SESSION, tmp, null_lex_string)))
  {
    end= strxmov(buff, "@@session.", var_name, NullS);
    var->set_name(buff, end-buff, system_charset_info);
    add_item_to_list(thd, var);
  }
  DBUG_VOID_RETURN;
}


void mysql_init_multi_delete(LEX *lex)
{
  lex->sql_command=  SQLCOM_DELETE_MULTI;
  mysql_init_select(lex);
  lex->select_lex.select_limit= 0;
  lex->unit.select_limit_cnt= HA_POS_ERROR;
  lex->select_lex.table_list.save_and_clear(&lex->auxiliary_table_list);
  lex->query_tables= 0;
  lex->query_tables_last= &lex->query_tables;
}


/*
  When you modify mysql_parse(), you may need to mofify
  mysql_test_parse_for_slave() in this same file.
*/

/**
  Parse a query.

  @param       thd     Current thread
  @param       rawbuf  Begining of the query text
  @param       length  Length of the query text
  @param[out]  found_semicolon For multi queries, position of the character of
                               the next query in the query text.
*/

void mysql_parse(THD *thd, char *rawbuf, uint length,
                 Parser_state *parser_state)
{
  int error __attribute__((unused));
  DBUG_ENTER("mysql_parse");
  DBUG_EXECUTE_IF("parser_debug", turn_parser_debug_on(););

  /*
    Warning.
    The purpose of query_cache_send_result_to_client() is to lookup the
    query in the query cache first, to avoid parsing and executing it.
    So, the natural implementation would be to:
    - first, call query_cache_send_result_to_client,
    - second, if caching failed, initialise the lexical and syntactic parser.
    The problem is that the query cache depends on a clean initialization
    of (among others) lex->safe_to_cache_query and thd->server_status,
    which are reset respectively in
    - lex_start()
    - mysql_reset_thd_for_next_command()
    So, initializing the lexical analyser *before* using the query cache
    is required for the cache to work properly.
    FIXME: cleanup the dependencies in the code to simplify this.
  */
  lex_start(thd);
  mysql_reset_thd_for_next_command(thd);

  if (query_cache_send_result_to_client(thd, rawbuf, length) <= 0)
  {
    LEX *lex= thd->lex;

    bool err= parse_sql(thd, parser_state, NULL);

    if (!err)
    {
#ifndef NO_EMBEDDED_ACCESS_CHECKS
      if (mqh_used && thd->user_connect &&
	  check_mqh(thd, lex->sql_command))
      {
	thd->net.error = 0;
      }
      else
#endif
      {
	if (! thd->is_error())
	{
          const char *found_semicolon= parser_state->m_lip.found_semicolon;
          /*
            Binlog logs a string starting from thd->query and having length
            thd->query_length; so we set thd->query_length correctly (to not
            log several statements in one event, when we executed only first).
            We set it to not see the ';' (otherwise it would get into binlog
            and Query_log_event::print() would give ';;' output).
            This also helps display only the current query in SHOW
            PROCESSLIST.
            Note that we don't need LOCK_thread_count to modify query_length.
          */
          if (found_semicolon && (ulong) (found_semicolon - thd->query()))
            thd->set_query_inner(thd->query(),
                                 (uint32) (found_semicolon -
                                           thd->query() - 1),
                                 thd->charset());
          /* Actually execute the query */
          if (found_semicolon)
          {
            lex->safe_to_cache_query= 0;
            thd->server_status|= SERVER_MORE_RESULTS_EXISTS;
          }
          lex->set_trg_event_type_for_tables();
          MYSQL_QUERY_EXEC_START(thd->query(),
                                 thd->thread_id,
                                 (char *) (thd->db ? thd->db : ""),
                                 &thd->security_ctx->priv_user[0],
                                 (char *) thd->security_ctx->host_or_ip,
                                 0);

          error= mysql_execute_command(thd);
          MYSQL_QUERY_EXEC_DONE(error);
	}
      }
    }
    else
    {
      DBUG_ASSERT(thd->is_error());
      DBUG_PRINT("info",("Command aborted. Fatal_error: %d",
			 thd->is_fatal_error));

      query_cache_abort(&thd->query_cache_tls);
    }
    thd_proc_info(thd, "freeing items");
    sp_cache_enforce_limit(thd->sp_proc_cache, stored_program_cache_size);
    sp_cache_enforce_limit(thd->sp_func_cache, stored_program_cache_size);
    thd->end_statement();
    thd->cleanup_after_query();
    DBUG_ASSERT(thd->change_list.is_empty());
  }
  else
  {
    /* Update statistics for getting the query from the cache */
    thd->lex->sql_command= SQLCOM_SELECT;
    status_var_increment(thd->status_var.com_stat[SQLCOM_SELECT]);
    thd->update_stats();
  }
  DBUG_VOID_RETURN;
}


#ifdef HAVE_REPLICATION
/*
  Usable by the replication SQL thread only: just parse a query to know if it
  can be ignored because of replicate-*-table rules.

  @retval
    0	cannot be ignored
  @retval
    1	can be ignored
*/

bool mysql_test_parse_for_slave(THD *thd, char *rawbuf, uint length)
{
  LEX *lex= thd->lex;
  bool error= 0;
  DBUG_ENTER("mysql_test_parse_for_slave");

  Parser_state parser_state;
  if (!(error= parser_state.init(thd, rawbuf, length)))
  {
    lex_start(thd);
    mysql_reset_thd_for_next_command(thd);

    if (!parse_sql(thd, & parser_state, NULL) &&
        all_tables_not_ok(thd, lex->select_lex.table_list.first))
      error= 1;                  /* Ignore question */
    thd->end_statement();
  }
  thd->cleanup_after_query();
  DBUG_RETURN(error);
}
#endif



/**
  Store field definition for create.

  @return
    Return 0 if ok
*/

bool add_field_to_list(THD *thd, LEX_STRING *field_name, enum_field_types type,
		       char *length, char *decimals,
		       uint type_modifier,
		       Item *default_value, Item *on_update_value,
                       LEX_STRING *comment,
		       char *change,
                       List<String> *interval_list, CHARSET_INFO *cs,
		       uint uint_geom_type,
		       Virtual_column_info *vcol_info,
                       engine_option_value *create_options)
{
  register Create_field *new_field;
  LEX  *lex= thd->lex;
  uint8 datetime_precision= length ? atoi(length) : 0;
  DBUG_ENTER("add_field_to_list");

  if (check_string_char_length(field_name, "", NAME_CHAR_LEN,
                               system_charset_info, 1))
  {
    my_error(ER_TOO_LONG_IDENT, MYF(0), field_name->str); /* purecov: inspected */
    DBUG_RETURN(1);				/* purecov: inspected */
  }
  if (type_modifier & PRI_KEY_FLAG)
  {
    Key *key;
    lex->col_list.push_back(new Key_part_spec(*field_name, 0));
    key= new Key(Key::PRIMARY, null_lex_str,
                      &default_key_create_info,
                      0, lex->col_list, NULL, lex->check_exists);
    lex->alter_info.key_list.push_back(key);
    lex->col_list.empty();
  }
  if (type_modifier & (UNIQUE_FLAG | UNIQUE_KEY_FLAG))
  {
    Key *key;
    lex->col_list.push_back(new Key_part_spec(*field_name, 0));
    key= new Key(Key::UNIQUE, null_lex_str,
                 &default_key_create_info, 0,
                 lex->col_list, NULL, lex->check_exists);
    lex->alter_info.key_list.push_back(key);
    lex->col_list.empty();
  }

  if (default_value)
  {
    /* 
      Default value should be literal => basic constants =>
      no need fix_fields()
      
      We allow only one function as part of default value - 
      NOW() as default for TIMESTAMP and DATETIME type.
    */
    if (default_value->type() == Item::FUNC_ITEM && 
        (static_cast<Item_func*>(default_value)->functype() !=
         Item_func::NOW_FUNC ||
         (mysql_type_to_time_type(type) != MYSQL_TIMESTAMP_DATETIME) ||
         default_value->decimals < datetime_precision))
    {
      my_error(ER_INVALID_DEFAULT, MYF(0), field_name->str);
      DBUG_RETURN(1);
    }
    else if (default_value->type() == Item::NULL_ITEM)
    {
      default_value= 0;
      if ((type_modifier & (NOT_NULL_FLAG | AUTO_INCREMENT_FLAG)) ==
	  NOT_NULL_FLAG)
      {
	my_error(ER_INVALID_DEFAULT, MYF(0), field_name->str);
	DBUG_RETURN(1);
      }
    }
    else if (type_modifier & AUTO_INCREMENT_FLAG)
    {
      my_error(ER_INVALID_DEFAULT, MYF(0), field_name->str);
      DBUG_RETURN(1);
    }
  }

  if (on_update_value &&
      (mysql_type_to_time_type(type) != MYSQL_TIMESTAMP_DATETIME ||
       on_update_value->decimals < datetime_precision))
  {
    my_error(ER_INVALID_ON_UPDATE, MYF(0), field_name->str);
    DBUG_RETURN(1);
  }

  if (!(new_field= new Create_field()) ||
      new_field->init(thd, field_name->str, type, length, decimals, type_modifier,
                      default_value, on_update_value, comment, change,
                      interval_list, cs, uint_geom_type, vcol_info,
                      create_options, lex->check_exists))
    DBUG_RETURN(1);

  lex->alter_info.create_list.push_back(new_field);
  lex->last_field=new_field;
  DBUG_RETURN(0);
}


/** Store position for column in ALTER TABLE .. ADD column. */

void store_position_for_column(const char *name)
{
  current_thd->lex->last_field->after=(char*) (name);
}

bool
add_proc_to_list(THD* thd, Item *item)
{
  ORDER *order;
  Item	**item_ptr;

  if (!(order = (ORDER *) thd->alloc(sizeof(ORDER)+sizeof(Item*))))
    return 1;
  item_ptr = (Item**) (order+1);
  *item_ptr= item;
  order->item=item_ptr;
  order->free_me=0;
  thd->lex->proc_list.link_in_list(order, &order->next);
  return 0;
}


/**
  save order by and tables in own lists.
*/

bool add_to_list(THD *thd, SQL_I_List<ORDER> &list, Item *item,bool asc)
{
  ORDER *order;
  DBUG_ENTER("add_to_list");
  if (!(order = (ORDER *) thd->alloc(sizeof(ORDER))))
    DBUG_RETURN(1);
  order->item_ptr= item;
  order->item= &order->item_ptr;
  order->asc = asc;
  order->free_me=0;
  order->used=0;
  order->counter_used= 0;
  list.link_in_list(order, &order->next);
  DBUG_RETURN(0);
}


/**
  Add a table to list of used tables.

  @param table		Table to add
  @param alias		alias for table (or null if no alias)
  @param table_options	A set of the following bits:
                         - TL_OPTION_UPDATING : Table will be updated
                         - TL_OPTION_FORCE_INDEX : Force usage of index
                         - TL_OPTION_ALIAS : an alias in multi table DELETE
  @param lock_type	How table should be locked
  @param mdl_type       Type of metadata lock to acquire on the table.
  @param use_index	List of indexed used in USE INDEX
  @param ignore_index	List of indexed used in IGNORE INDEX

  @retval
      0		Error
  @retval
    \#	Pointer to TABLE_LIST element added to the total table list
*/

TABLE_LIST *st_select_lex::add_table_to_list(THD *thd,
					     Table_ident *table,
					     LEX_STRING *alias,
					     ulong table_options,
					     thr_lock_type lock_type,
					     enum_mdl_type mdl_type,
					     List<Index_hint> *index_hints_arg,
                                             LEX_STRING *option)
{
  register TABLE_LIST *ptr;
  TABLE_LIST *previous_table_ref; /* The table preceding the current one. */
  char *alias_str;
  LEX *lex= thd->lex;
  DBUG_ENTER("add_table_to_list");
  LINT_INIT(previous_table_ref);

  if (!table)
    DBUG_RETURN(0);				// End of memory
  alias_str= alias ? alias->str : table->table.str;
  if (!test(table_options & TL_OPTION_ALIAS) && 
      check_table_name(table->table.str, table->table.length, FALSE))
  {
    my_error(ER_WRONG_TABLE_NAME, MYF(0), table->table.str);
    DBUG_RETURN(0);
  }

  if (table->is_derived_table() == FALSE && table->db.str &&
      check_db_name(&table->db))
  {
    my_error(ER_WRONG_DB_NAME, MYF(0), table->db.str);
    DBUG_RETURN(0);
  }

  if (!alias)					/* Alias is case sensitive */
  {
    if (table->sel)
    {
      my_message(ER_DERIVED_MUST_HAVE_ALIAS,
                 ER(ER_DERIVED_MUST_HAVE_ALIAS), MYF(0));
      DBUG_RETURN(0);
    }
    if (!(alias_str= (char*) thd->memdup(alias_str,table->table.length+1)))
      DBUG_RETURN(0);
  }
  if (!(ptr = (TABLE_LIST *) thd->calloc(sizeof(TABLE_LIST))))
    DBUG_RETURN(0);				/* purecov: inspected */
  if (table->db.str)
  {
    ptr->is_fqtn= TRUE;
    ptr->db= table->db.str;
    ptr->db_length= table->db.length;
  }
  else if (lex->copy_db_to(&ptr->db, &ptr->db_length))
    DBUG_RETURN(0);
  else
    ptr->is_fqtn= FALSE;

  ptr->alias= alias_str;
  ptr->is_alias= alias ? TRUE : FALSE;
  if (lower_case_table_names && table->table.length)
    table->table.length= my_casedn_str(files_charset_info, table->table.str);
  ptr->table_name=table->table.str;
  ptr->table_name_length=table->table.length;
  ptr->lock_type=   lock_type;
  ptr->updating=    test(table_options & TL_OPTION_UPDATING);
  /* TODO: remove TL_OPTION_FORCE_INDEX as it looks like it's not used */
  ptr->force_index= test(table_options & TL_OPTION_FORCE_INDEX);
  ptr->ignore_leaves= test(table_options & TL_OPTION_IGNORE_LEAVES);
  ptr->derived=	    table->sel;
  if (!ptr->derived && is_infoschema_db(ptr->db, ptr->db_length))
  {
    ST_SCHEMA_TABLE *schema_table;
    if (ptr->updating &&
        /* Special cases which are processed by commands itself */
        lex->sql_command != SQLCOM_CHECK &&
        lex->sql_command != SQLCOM_CHECKSUM)
    {
      my_error(ER_DBACCESS_DENIED_ERROR, MYF(0),
               thd->security_ctx->priv_user,
               thd->security_ctx->priv_host,
               INFORMATION_SCHEMA_NAME.str);
      DBUG_RETURN(0);
    }
    schema_table= find_schema_table(thd, ptr->table_name);
    if (!schema_table ||
        (schema_table->hidden && 
         ((sql_command_flags[lex->sql_command] & CF_STATUS_COMMAND) == 0 || 
          /*
            this check is used for show columns|keys from I_S hidden table
          */
          lex->sql_command == SQLCOM_SHOW_FIELDS ||
          lex->sql_command == SQLCOM_SHOW_KEYS)))
    {
      my_error(ER_UNKNOWN_TABLE, MYF(0),
               ptr->table_name, INFORMATION_SCHEMA_NAME.str);
      DBUG_RETURN(0);
    }
    ptr->schema_table_name= ptr->table_name;
    ptr->schema_table= schema_table;
  }
  ptr->select_lex=  lex->current_select;
  ptr->cacheable_table= 1;
  ptr->index_hints= index_hints_arg;
  ptr->option= option ? option->str : 0;
  /* check that used name is unique */
  if (lock_type != TL_IGNORE)
  {
    TABLE_LIST *first_table= table_list.first;
    if (lex->sql_command == SQLCOM_CREATE_VIEW)
      first_table= first_table ? first_table->next_local : NULL;
    for (TABLE_LIST *tables= first_table ;
	 tables ;
	 tables=tables->next_local)
    {
      if (!my_strcasecmp(table_alias_charset, alias_str, tables->alias) &&
	  !strcmp(ptr->db, tables->db))
      {
	my_error(ER_NONUNIQ_TABLE, MYF(0), alias_str); /* purecov: tested */
	DBUG_RETURN(0);				/* purecov: tested */
      }
    }
  }
  /* Store the table reference preceding the current one. */
  if (table_list.elements > 0)
  {
    /*
      table_list.next points to the last inserted TABLE_LIST->next_local'
      element
      We don't use the offsetof() macro here to avoid warnings from gcc
    */
    previous_table_ref= (TABLE_LIST*) ((char*) table_list.next -
                                       ((char*) &(ptr->next_local) -
                                        (char*) ptr));
    /*
      Set next_name_resolution_table of the previous table reference to point
      to the current table reference. In effect the list
      TABLE_LIST::next_name_resolution_table coincides with
      TABLE_LIST::next_local. Later this may be changed in
      store_top_level_join_columns() for NATURAL/USING joins.
    */
    previous_table_ref->next_name_resolution_table= ptr;
  }

  /*
    Link the current table reference in a local list (list for current select).
    Notice that as a side effect here we set the next_local field of the
    previous table reference to 'ptr'. Here we also add one element to the
    list 'table_list'.
  */
  table_list.link_in_list(ptr, &ptr->next_local);
  ptr->next_name_resolution_table= NULL;
  /* Link table in global list (all used tables) */
  lex->add_to_query_tables(ptr);

  // Pure table aliases do not need to be locked:
  if (!test(table_options & TL_OPTION_ALIAS))
  {
    ptr->mdl_request.init(MDL_key::TABLE, ptr->db, ptr->table_name, mdl_type,
                          MDL_TRANSACTION);
  }
  DBUG_RETURN(ptr);
}


/**
  Initialize a new table list for a nested join.

    The function initializes a structure of the TABLE_LIST type
    for a nested join. It sets up its nested join list as empty.
    The created structure is added to the front of the current
    join list in the st_select_lex object. Then the function
    changes the current nest level for joins to refer to the newly
    created empty list after having saved the info on the old level
    in the initialized structure.

  @param thd         current thread

  @retval
    0   if success
  @retval
    1   otherwise
*/

bool st_select_lex::init_nested_join(THD *thd)
{
  TABLE_LIST *ptr;
  NESTED_JOIN *nested_join;
  DBUG_ENTER("init_nested_join");

  if (!(ptr= (TABLE_LIST*) thd->calloc(ALIGN_SIZE(sizeof(TABLE_LIST))+
                                       sizeof(NESTED_JOIN))))
    DBUG_RETURN(1);
  nested_join= ptr->nested_join=
    ((NESTED_JOIN*) ((uchar*) ptr + ALIGN_SIZE(sizeof(TABLE_LIST))));

  join_list->push_front(ptr);
  ptr->embedding= embedding;
  ptr->join_list= join_list;
  ptr->alias= (char*) "(nested_join)";
  embedding= ptr;
  join_list= &nested_join->join_list;
  join_list->empty();
  DBUG_RETURN(0);
}


/**
  End a nested join table list.

    The function returns to the previous join nest level.
    If the current level contains only one member, the function
    moves it one level up, eliminating the nest.

  @param thd         current thread

  @return
    - Pointer to TABLE_LIST element added to the total table list, if success
    - 0, otherwise
*/

TABLE_LIST *st_select_lex::end_nested_join(THD *thd)
{
  TABLE_LIST *ptr;
  NESTED_JOIN *nested_join;
  DBUG_ENTER("end_nested_join");

  DBUG_ASSERT(embedding);
  ptr= embedding;
  join_list= ptr->join_list;
  embedding= ptr->embedding;
  nested_join= ptr->nested_join;
  if (nested_join->join_list.elements == 1)
  {
    TABLE_LIST *embedded= nested_join->join_list.head();
    join_list->pop();
    embedded->join_list= join_list;
    embedded->embedding= embedding;
    join_list->push_front(embedded);
    ptr= embedded;
    embedded->lifted= 1;
  }
  else if (nested_join->join_list.elements == 0)
  {
    join_list->pop();
    ptr= 0;                                     // return value
  }
  DBUG_RETURN(ptr);
}


/**
  Nest last join operation.

    The function nest last join operation as if it was enclosed in braces.

  @param thd         current thread

  @retval
    0  Error
  @retval
    \#  Pointer to TABLE_LIST element created for the new nested join
*/

TABLE_LIST *st_select_lex::nest_last_join(THD *thd)
{
  TABLE_LIST *ptr;
  NESTED_JOIN *nested_join;
  List<TABLE_LIST> *embedded_list;
  DBUG_ENTER("nest_last_join");

  if (!(ptr= (TABLE_LIST*) thd->calloc(ALIGN_SIZE(sizeof(TABLE_LIST))+
                                       sizeof(NESTED_JOIN))))
    DBUG_RETURN(0);
  nested_join= ptr->nested_join=
    ((NESTED_JOIN*) ((uchar*) ptr + ALIGN_SIZE(sizeof(TABLE_LIST))));

  ptr->embedding= embedding;
  ptr->join_list= join_list;
  ptr->alias= (char*) "(nest_last_join)";
  embedded_list= &nested_join->join_list;
  embedded_list->empty();

  for (uint i=0; i < 2; i++)
  {
    TABLE_LIST *table= join_list->pop();
    if (!table)
      DBUG_RETURN(NULL);
    table->join_list= embedded_list;
    table->embedding= ptr;
    embedded_list->push_back(table);
    if (table->natural_join)
    {
      ptr->is_natural_join= TRUE;
      /*
        If this is a JOIN ... USING, move the list of joined fields to the
        table reference that describes the join.
      */
      if (prev_join_using)
        ptr->join_using_fields= prev_join_using;
    }
  }
  join_list->push_front(ptr);
  nested_join->used_tables= nested_join->not_null_tables= (table_map) 0;
  DBUG_RETURN(ptr);
}


/**
  Add a table to the current join list.

    The function puts a table in front of the current join list
    of st_select_lex object.
    Thus, joined tables are put into this list in the reverse order
    (the most outer join operation follows first).

  @param table       the table to add

  @return
    None
*/

void st_select_lex::add_joined_table(TABLE_LIST *table)
{
  DBUG_ENTER("add_joined_table");
  join_list->push_front(table);
  table->join_list= join_list;
  table->embedding= embedding;
  DBUG_VOID_RETURN;
}


/**
  Convert a right join into equivalent left join.

    The function takes the current join list t[0],t[1] ... and
    effectively converts it into the list t[1],t[0] ...
    Although the outer_join flag for the new nested table contains
    JOIN_TYPE_RIGHT, it will be handled as the inner table of a left join
    operation.

  EXAMPLES
  @verbatim
    SELECT * FROM t1 RIGHT JOIN t2 ON on_expr =>
      SELECT * FROM t2 LEFT JOIN t1 ON on_expr

    SELECT * FROM t1,t2 RIGHT JOIN t3 ON on_expr =>
      SELECT * FROM t1,t3 LEFT JOIN t2 ON on_expr

    SELECT * FROM t1,t2 RIGHT JOIN (t3,t4) ON on_expr =>
      SELECT * FROM t1,(t3,t4) LEFT JOIN t2 ON on_expr

    SELECT * FROM t1 LEFT JOIN t2 ON on_expr1 RIGHT JOIN t3  ON on_expr2 =>
      SELECT * FROM t3 LEFT JOIN (t1 LEFT JOIN t2 ON on_expr2) ON on_expr1
   @endverbatim

  @param thd         current thread

  @return
    - Pointer to the table representing the inner table, if success
    - 0, otherwise
*/

TABLE_LIST *st_select_lex::convert_right_join()
{
  TABLE_LIST *tab2= join_list->pop();
  TABLE_LIST *tab1= join_list->pop();
  DBUG_ENTER("convert_right_join");

  join_list->push_front(tab2);
  join_list->push_front(tab1);
  tab1->outer_join|= JOIN_TYPE_RIGHT;

  DBUG_RETURN(tab1);
}

/**
  Set lock for all tables in current select level.

  @param lock_type			Lock to set for tables

  @note
    If lock is a write lock, then tables->updating is set 1
    This is to get tables_ok to know that the table is updated by the
    query
*/

void st_select_lex::set_lock_for_tables(thr_lock_type lock_type)
{
  bool for_update= lock_type >= TL_READ_NO_INSERT;
  DBUG_ENTER("set_lock_for_tables");
  DBUG_PRINT("enter", ("lock_type: %d  for_update: %d", lock_type,
		       for_update));
  for (TABLE_LIST *tables= table_list.first;
       tables;
       tables= tables->next_local)
  {
    tables->lock_type= lock_type;
    tables->updating=  for_update;
    tables->mdl_request.set_type((lock_type >= TL_WRITE_ALLOW_WRITE) ?
                                 MDL_SHARED_WRITE : MDL_SHARED_READ);
  }
  DBUG_VOID_RETURN;
}


/**
  Create a fake SELECT_LEX for a unit.

    The method create a fake SELECT_LEX object for a unit.
    This object is created for any union construct containing a union
    operation and also for any single select union construct of the form
    @verbatim
    (SELECT ... ORDER BY order_list [LIMIT n]) ORDER BY ... 
    @endvarbatim
    or of the form
    @varbatim
    (SELECT ... ORDER BY LIMIT n) ORDER BY ...
    @endvarbatim
  
  @param thd_arg		   thread handle

  @note
    The object is used to retrieve rows from the temporary table
    where the result on the union is obtained.

  @retval
    1     on failure to create the object
  @retval
    0     on success
*/

bool st_select_lex_unit::add_fake_select_lex(THD *thd_arg)
{
  SELECT_LEX *first_sl= first_select();
  DBUG_ENTER("add_fake_select_lex");
  DBUG_ASSERT(!fake_select_lex);

  if (!(fake_select_lex= new (thd_arg->mem_root) SELECT_LEX()))
      DBUG_RETURN(1);
  fake_select_lex->include_standalone(this, 
                                      (SELECT_LEX_NODE**)&fake_select_lex);
  fake_select_lex->select_number= INT_MAX;
  fake_select_lex->parent_lex= thd_arg->lex; /* Used in init_query. */
  fake_select_lex->make_empty_select();
  fake_select_lex->linkage= GLOBAL_OPTIONS_TYPE;
  fake_select_lex->select_limit= 0;

  fake_select_lex->context.outer_context=first_sl->context.outer_context;
  /* allow item list resolving in fake select for ORDER BY */
  fake_select_lex->context.resolve_in_select_list= TRUE;
  fake_select_lex->context.select_lex= fake_select_lex;

  if (!is_union())
  {
    /* 
      This works only for 
      (SELECT ... ORDER BY list [LIMIT n]) ORDER BY order_list [LIMIT m],
      (SELECT ... LIMIT n) ORDER BY order_list [LIMIT m]
      just before the parser starts processing order_list
    */ 
    global_parameters= fake_select_lex;
    fake_select_lex->no_table_names_allowed= 1;
    thd_arg->lex->current_select= fake_select_lex;
  }
  thd_arg->lex->pop_context();
  DBUG_RETURN(0);
}


/**
  Push a new name resolution context for a JOIN ... ON clause to the
  context stack of a query block.

    Create a new name resolution context for a JOIN ... ON clause,
    set the first and last leaves of the list of table references
    to be used for name resolution, and push the newly created
    context to the stack of contexts of the query.

  @param thd       pointer to current thread
  @param left_op   left  operand of the JOIN
  @param right_op  rigth operand of the JOIN

  @retval
    FALSE  if all is OK
  @retval
    TRUE   if a memory allocation error occured
*/

bool
push_new_name_resolution_context(THD *thd,
                                 TABLE_LIST *left_op, TABLE_LIST *right_op)
{
  Name_resolution_context *on_context;
  if (!(on_context= new (thd->mem_root) Name_resolution_context))
    return TRUE;
  on_context->init();
  on_context->first_name_resolution_table=
    left_op->first_leaf_for_name_resolution();
  on_context->last_name_resolution_table=
    right_op->last_leaf_for_name_resolution();
  return thd->lex->push_context(on_context);
}


/**
  Fix condition which contains only field (f turns to  f <> 0 )

  @param cond            The condition to fix

  @return fixed condition
*/

Item *normalize_cond(Item *cond)
{
  if (cond)
  {
    Item::Type type= cond->type();
    if (type == Item::FIELD_ITEM || type == Item::REF_ITEM)
    {
      cond= new Item_func_ne(cond, new Item_int(0));
    }
  }
  return cond;
}


/**
  Add an ON condition to the second operand of a JOIN ... ON.

    Add an ON condition to the right operand of a JOIN ... ON clause.

  @param b     the second operand of a JOIN ... ON
  @param expr  the condition to be added to the ON clause

  @retval
    FALSE  if there was some error
  @retval
    TRUE   if all is OK
*/

void add_join_on(TABLE_LIST *b, Item *expr)
{
  if (expr)
  {
    expr= normalize_cond(expr);
    if (!b->on_expr)
      b->on_expr= expr;
    else
    {
      /*
        If called from the parser, this happens if you have both a
        right and left join. If called later, it happens if we add more
        than one condition to the ON clause.
      */
      b->on_expr= new Item_cond_and(b->on_expr,expr);
    }
    b->on_expr->top_level_item();
  }
}


/**
  Mark that there is a NATURAL JOIN or JOIN ... USING between two
  tables.

    This function marks that table b should be joined with a either via
    a NATURAL JOIN or via JOIN ... USING. Both join types are special
    cases of each other, so we treat them together. The function
    setup_conds() creates a list of equal condition between all fields
    of the same name for NATURAL JOIN or the fields in 'using_fields'
    for JOIN ... USING. The list of equality conditions is stored
    either in b->on_expr, or in JOIN::conds, depending on whether there
    was an outer join.

  EXAMPLE
  @verbatim
    SELECT * FROM t1 NATURAL LEFT JOIN t2
     <=>
    SELECT * FROM t1 LEFT JOIN t2 ON (t1.i=t2.i and t1.j=t2.j ... )

    SELECT * FROM t1 NATURAL JOIN t2 WHERE <some_cond>
     <=>
    SELECT * FROM t1, t2 WHERE (t1.i=t2.i and t1.j=t2.j and <some_cond>)

    SELECT * FROM t1 JOIN t2 USING(j) WHERE <some_cond>
     <=>
    SELECT * FROM t1, t2 WHERE (t1.j=t2.j and <some_cond>)
   @endverbatim

  @param a		  Left join argument
  @param b		  Right join argument
  @param using_fields    Field names from USING clause
*/

void add_join_natural(TABLE_LIST *a, TABLE_LIST *b, List<String> *using_fields,
                      SELECT_LEX *lex)
{
  b->natural_join= a;
  lex->prev_join_using= using_fields;
}


/**
  Find a thread by id and return it, locking it LOCK_thd_data

  @param id  Identifier of the thread we're looking for
  @param query_id If true, search by query_id instead of thread_id

  @return NULL    - not found
          pointer - thread found, and its LOCK_thd_data is locked.
*/

THD *find_thread_by_id(longlong id, bool query_id)
{
  THD *tmp;
  mysql_mutex_lock(&LOCK_thread_count); // For unlink from list
  I_List_iterator<THD> it(threads);
  while ((tmp=it++))
  {
    if (tmp->command == COM_DAEMON)
      continue;
    if (id == (query_id ? tmp->query_id : (longlong) tmp->thread_id))
    {
      mysql_mutex_lock(&tmp->LOCK_thd_data);    // Lock from delete
      break;
    }
  }
  mysql_mutex_unlock(&LOCK_thread_count);
  return tmp;
}


/**
  kill one thread.

  @param thd			Thread class
  @param id                     Thread id or query id
  @param kill_signal            Should it kill the query or the connection
  @param type                   Type of id: thread id or query id

  @note
    This is written such that we have a short lock on LOCK_thread_count
*/

uint
kill_one_thread(THD *thd, longlong id, killed_state kill_signal, killed_type type)
{
  THD *tmp;
  uint error= (type == KILL_TYPE_QUERY ? ER_NO_SUCH_QUERY : ER_NO_SUCH_THREAD);
  DBUG_ENTER("kill_one_thread");
  DBUG_PRINT("enter", ("id: %lld  signal: %u", id, (uint) kill_signal));

  if (id && (tmp= find_thread_by_id(id, type == KILL_TYPE_QUERY)))
  {
    /*
      If we're SUPER, we can KILL anything, including system-threads.
      No further checks.

      KILLer: thd->security_ctx->user could in theory be NULL while
      we're still in "unauthenticated" state. This is a theoretical
      case (the code suggests this could happen, so we play it safe).

      KILLee: tmp->security_ctx->user will be NULL for system threads.
      We need to check so Jane Random User doesn't crash the server
      when trying to kill a) system threads or b) unauthenticated users'
      threads (Bug#43748).

      If user of both killer and killee are non-NULL, proceed with
      slayage if both are string-equal.

      It's ok to also kill DELAYED threads with KILL_CONNECTION instead of
      KILL_SYSTEM_THREAD; The difference is that KILL_CONNECTION may be
      faster and do a harder kill than KILL_SYSTEM_THREAD;
    */

    if ((thd->security_ctx->master_access & SUPER_ACL) ||
        thd->security_ctx->user_matches(tmp->security_ctx))
    {
      tmp->awake(kill_signal);
      error=0;
    }
    else
      error=ER_KILL_DENIED_ERROR;
    mysql_mutex_unlock(&tmp->LOCK_thd_data);
  }
  DBUG_PRINT("exit", ("%d", error));
  DBUG_RETURN(error);
}


/**
  kill all threads from one user

  @param thd			Thread class
  @param user_name		User name for threads we should kill
  @param only_kill_query        Should it kill the query or the connection

  @note
    This is written such that we have a short lock on LOCK_thread_count

    If we can't kill all threads because of security issues, no threads
    are killed.
*/

static uint kill_threads_for_user(THD *thd, LEX_USER *user,
                                  killed_state kill_signal, ha_rows *rows)
{
  THD *tmp;
  List<THD> threads_to_kill;
  DBUG_ENTER("kill_threads_for_user");

  *rows= 0;

  if (thd->is_fatal_error)                       // If we run out of memory
    DBUG_RETURN(ER_OUT_OF_RESOURCES);

  DBUG_PRINT("enter", ("user: %s  signal: %u", user->user.str,
                       (uint) kill_signal));

  mysql_mutex_lock(&LOCK_thread_count); // For unlink from list
  I_List_iterator<THD> it(threads);
  while ((tmp=it++))
  {
    if (tmp->command == COM_DAEMON)
      continue;
    /*
      Check that hostname (if given) and user name matches.

      host.str[0] == '%' means that host name was not given. See sql_yacc.yy
    */
    if (((user->host.str[0] == '%' && !user->host.str[1]) ||
         !strcmp(tmp->security_ctx->host, user->host.str)) &&
        !strcmp(tmp->security_ctx->user, user->user.str))
    {
      if (!(thd->security_ctx->master_access & SUPER_ACL) &&
          !thd->security_ctx->user_matches(tmp->security_ctx))
      {
        mysql_mutex_unlock(&LOCK_thread_count);
        DBUG_RETURN(ER_KILL_DENIED_ERROR);
      }
      if (!threads_to_kill.push_back(tmp, thd->mem_root))
        mysql_mutex_lock(&tmp->LOCK_thd_data); // Lock from delete
    }
  }
  mysql_mutex_unlock(&LOCK_thread_count);
  if (!threads_to_kill.is_empty())
  {
    List_iterator_fast<THD> it(threads_to_kill);
    THD *next_ptr;
    THD *ptr= it++;
    do
    {
      ptr->awake(kill_signal);
      /*
        Careful here: The list nodes are allocated on the memroots of the
        THDs to be awakened.
        But those THDs may be terminated and deleted as soon as we release
        LOCK_thd_data, which will make the list nodes invalid.
        Since the operation "it++" dereferences the "next" pointer of the
        previous list node, we need to do this while holding LOCK_thd_data.
      */
      next_ptr= it++;
      mysql_mutex_unlock(&ptr->LOCK_thd_data);
      (*rows)++;
    } while ((ptr= next_ptr));
  }
  DBUG_RETURN(0);
}


/**
  kills a thread and sends response.

  @param thd                    Thread class
  @param id                     Thread id or query id
  @param state                  Should it kill the query or the connection
  @param type                   Type of id: thread id or query id
*/

static
void sql_kill(THD *thd, longlong id, killed_state state, killed_type type)
{
  uint error;
  if (!(error= kill_one_thread(thd, id, state, type)))
  {
    if ((!thd->killed))
      my_ok(thd);
    else
      my_error(killed_errno(thd->killed), MYF(0), id);
  }
  else
    my_error(error, MYF(0), id);
}


static
void sql_kill_user(THD *thd, LEX_USER *user, killed_state state)
{
  uint error;
  ha_rows rows;
  if (!(error= kill_threads_for_user(thd, user, state, &rows)))
    my_ok(thd, rows);
  else
  {
    /*
      This is probably ER_OUT_OF_RESOURCES, but in the future we may
      want to write the name of the user we tried to kill
    */
    my_error(error, MYF(0), user->host.str, user->user.str);
  }
}


/** If pointer is not a null pointer, append filename to it. */

bool append_file_to_dir(THD *thd, const char **filename_ptr,
                        const char *table_name)
{
  char buff[FN_REFLEN],*ptr, *end;
  if (!*filename_ptr)
    return 0;					// nothing to do

  /* Check that the filename is not too long and it's a hard path */
  if (strlen(*filename_ptr)+strlen(table_name) >= FN_REFLEN-1 ||
      !test_if_hard_path(*filename_ptr))
  {
    my_error(ER_WRONG_TABLE_NAME, MYF(0), *filename_ptr);
    return 1;
  }
  /* Fix is using unix filename format on dos */
  strmov(buff,*filename_ptr);
  end=convert_dirname(buff, *filename_ptr, NullS);
  if (!(ptr= (char*) thd->alloc((size_t) (end-buff) + strlen(table_name)+1)))
    return 1;					// End of memory
  *filename_ptr=ptr;
  strxmov(ptr,buff,table_name,NullS);
  return 0;
}


/**
  Check if the select is a simple select (not an union).

  @retval
    0	ok
  @retval
    1	error	; In this case the error messege is sent to the client
*/

bool check_simple_select()
{
  THD *thd= current_thd;
  LEX *lex= thd->lex;
  if (lex->current_select != &lex->select_lex)
  {
    char command[80];
    Lex_input_stream *lip= & thd->m_parser_state->m_lip;
    strmake(command, lip->yylval->symbol.str,
	    min(lip->yylval->symbol.length, sizeof(command)-1));
    my_error(ER_CANT_USE_OPTION_HERE, MYF(0), command);
    return 1;
  }
  return 0;
}


Comp_creator *comp_eq_creator(bool invert)
{
  return invert?(Comp_creator *)&ne_creator:(Comp_creator *)&eq_creator;
}


Comp_creator *comp_ge_creator(bool invert)
{
  return invert?(Comp_creator *)&lt_creator:(Comp_creator *)&ge_creator;
}


Comp_creator *comp_gt_creator(bool invert)
{
  return invert?(Comp_creator *)&le_creator:(Comp_creator *)&gt_creator;
}


Comp_creator *comp_le_creator(bool invert)
{
  return invert?(Comp_creator *)&gt_creator:(Comp_creator *)&le_creator;
}


Comp_creator *comp_lt_creator(bool invert)
{
  return invert?(Comp_creator *)&ge_creator:(Comp_creator *)&lt_creator;
}


Comp_creator *comp_ne_creator(bool invert)
{
  return invert?(Comp_creator *)&eq_creator:(Comp_creator *)&ne_creator;
}


/**
  Construct ALL/ANY/SOME subquery Item.

  @param left_expr   pointer to left expression
  @param cmp         compare function creator
  @param all         true if we create ALL subquery
  @param select_lex  pointer on parsed subquery structure

  @return
    constructed Item (or 0 if out of memory)
*/
Item * all_any_subquery_creator(Item *left_expr,
				chooser_compare_func_creator cmp,
				bool all,
				SELECT_LEX *select_lex)
{
  if ((cmp == &comp_eq_creator) && !all)       //  = ANY <=> IN
    return new Item_in_subselect(left_expr, select_lex);

  if ((cmp == &comp_ne_creator) && all)        // <> ALL <=> NOT IN
    return new Item_func_not(new Item_in_subselect(left_expr, select_lex));

  Item_allany_subselect *it=
    new Item_allany_subselect(left_expr, cmp, select_lex, all);
  if (all)
    return it->upper_item= new Item_func_not_all(it);	/* ALL */

  return it->upper_item= new Item_func_nop_all(it);      /* ANY/SOME */
}


/**
  Multi update query pre-check.

  @param thd		Thread handler
  @param tables	Global/local table list (have to be the same)

  @retval
    FALSE OK
  @retval
    TRUE  Error
*/

bool multi_update_precheck(THD *thd, TABLE_LIST *tables)
{
  const char *msg= 0;
  TABLE_LIST *table;
  LEX *lex= thd->lex;
  SELECT_LEX *select_lex= &lex->select_lex;
  DBUG_ENTER("multi_update_precheck");

  if (select_lex->item_list.elements != lex->value_list.elements)
  {
    my_message(ER_WRONG_VALUE_COUNT, ER(ER_WRONG_VALUE_COUNT), MYF(0));
    DBUG_RETURN(TRUE);
  }
  /*
    Ensure that we have UPDATE or SELECT privilege for each table
    The exact privilege is checked in mysql_multi_update()
  */
  for (table= tables; table; table= table->next_local)
  {
    if (table->derived)
      table->grant.privilege= SELECT_ACL;
    else if ((check_access(thd, UPDATE_ACL, table->db,
                           &table->grant.privilege,
                           &table->grant.m_internal,
                           0, 1) ||
              check_grant(thd, UPDATE_ACL, table, FALSE, 1, TRUE)) &&
             (check_access(thd, SELECT_ACL, table->db,
                           &table->grant.privilege,
                           &table->grant.m_internal,
                           0, 0) ||
              check_grant(thd, SELECT_ACL, table, FALSE, 1, FALSE)))
      DBUG_RETURN(TRUE);

    table->table_in_first_from_clause= 1;
  }
  /*
    Is there tables of subqueries?
  */
  if (&lex->select_lex != lex->all_selects_list)
  {
    DBUG_PRINT("info",("Checking sub query list"));
    for (table= tables; table; table= table->next_global)
    {
      if (!table->table_in_first_from_clause)
      {
	if (check_access(thd, SELECT_ACL, table->db,
                         &table->grant.privilege,
                         &table->grant.m_internal,
                         0, 0) ||
	    check_grant(thd, SELECT_ACL, table, FALSE, 1, FALSE))
	  DBUG_RETURN(TRUE);
      }
    }
  }

  if (select_lex->order_list.elements)
    msg= "ORDER BY";
  else if (select_lex->select_limit)
    msg= "LIMIT";
  if (msg)
  {
    my_error(ER_WRONG_USAGE, MYF(0), "UPDATE", msg);
    DBUG_RETURN(TRUE);
  }
  DBUG_RETURN(FALSE);
}

/**
  Multi delete query pre-check.

  @param thd			Thread handler
  @param tables		Global/local table list

  @retval
    FALSE OK
  @retval
    TRUE  error
*/

bool multi_delete_precheck(THD *thd, TABLE_LIST *tables)
{
  SELECT_LEX *select_lex= &thd->lex->select_lex;
  TABLE_LIST *aux_tables= thd->lex->auxiliary_table_list.first;
  TABLE_LIST **save_query_tables_own_last= thd->lex->query_tables_own_last;
  DBUG_ENTER("multi_delete_precheck");

  /* sql_yacc guarantees that tables and aux_tables are not zero */
  DBUG_ASSERT(aux_tables != 0);
  if (check_table_access(thd, SELECT_ACL, tables, FALSE, UINT_MAX, FALSE))
    DBUG_RETURN(TRUE);

  /*
    Since aux_tables list is not part of LEX::query_tables list we
    have to juggle with LEX::query_tables_own_last value to be able
    call check_table_access() safely.
  */
  thd->lex->query_tables_own_last= 0;
  if (check_table_access(thd, DELETE_ACL, aux_tables, FALSE, UINT_MAX, FALSE))
  {
    thd->lex->query_tables_own_last= save_query_tables_own_last;
    DBUG_RETURN(TRUE);
  }
  thd->lex->query_tables_own_last= save_query_tables_own_last;

  if ((thd->variables.option_bits & OPTION_SAFE_UPDATES) && !select_lex->where)
  {
    my_message(ER_UPDATE_WITHOUT_KEY_IN_SAFE_MODE,
               ER(ER_UPDATE_WITHOUT_KEY_IN_SAFE_MODE), MYF(0));
    DBUG_RETURN(TRUE);
  }
  DBUG_RETURN(FALSE);
}


/*
  Given a table in the source list, find a correspondent table in the
  table references list.

  @param lex Pointer to LEX representing multi-delete.
  @param src Source table to match.
  @param ref Table references list.

  @remark The source table list (tables listed before the FROM clause
  or tables listed in the FROM clause before the USING clause) may
  contain table names or aliases that must match unambiguously one,
  and only one, table in the target table list (table references list,
  after FROM/USING clause).

  @return Matching table, NULL otherwise.
*/

static TABLE_LIST *multi_delete_table_match(LEX *lex, TABLE_LIST *tbl,
                                            TABLE_LIST *tables)
{
  TABLE_LIST *match= NULL;
  DBUG_ENTER("multi_delete_table_match");

  for (TABLE_LIST *elem= tables; elem; elem= elem->next_local)
  {
    int cmp;

    if (tbl->is_fqtn && elem->is_alias)
      continue; /* no match */
    if (tbl->is_fqtn && elem->is_fqtn)
      cmp= my_strcasecmp(table_alias_charset, tbl->table_name, elem->table_name) ||
           strcmp(tbl->db, elem->db);
    else if (elem->is_alias)
      cmp= my_strcasecmp(table_alias_charset, tbl->alias, elem->alias);
    else
      cmp= my_strcasecmp(table_alias_charset, tbl->table_name, elem->table_name) ||
           strcmp(tbl->db, elem->db);

    if (cmp)
      continue;

    if (match)
    {
      my_error(ER_NONUNIQ_TABLE, MYF(0), elem->alias);
      DBUG_RETURN(NULL);
    }

    match= elem;
  }

  if (!match)
    my_error(ER_UNKNOWN_TABLE, MYF(0), tbl->table_name, "MULTI DELETE");

  DBUG_RETURN(match);
}


/**
  Link tables in auxilary table list of multi-delete with corresponding
  elements in main table list, and set proper locks for them.

  @param lex   pointer to LEX representing multi-delete

  @retval
    FALSE   success
  @retval
    TRUE    error
*/

bool multi_delete_set_locks_and_link_aux_tables(LEX *lex)
{
  TABLE_LIST *tables= lex->select_lex.table_list.first;
  TABLE_LIST *target_tbl;
  DBUG_ENTER("multi_delete_set_locks_and_link_aux_tables");

  lex->table_count= 0;

  for (target_tbl= lex->auxiliary_table_list.first;
       target_tbl; target_tbl= target_tbl->next_local)
  {
    lex->table_count++;
    /* All tables in aux_tables must be found in FROM PART */
    TABLE_LIST *walk= multi_delete_table_match(lex, target_tbl, tables);
    if (!walk)
      DBUG_RETURN(TRUE);
    if (!walk->derived)
    {
      target_tbl->table_name= walk->table_name;
      target_tbl->table_name_length= walk->table_name_length;
    }
    walk->updating= target_tbl->updating;
    walk->lock_type= target_tbl->lock_type;
    /* We can assume that tables to be deleted from are locked for write. */
    DBUG_ASSERT(walk->lock_type >= TL_WRITE_ALLOW_WRITE);
    walk->mdl_request.set_type(MDL_SHARED_WRITE);
    target_tbl->correspondent_table= walk;	// Remember corresponding table
  }
  DBUG_RETURN(FALSE);
}


/**
  simple UPDATE query pre-check.

  @param thd		Thread handler
  @param tables	Global table list

  @retval
    FALSE OK
  @retval
    TRUE  Error
*/

bool update_precheck(THD *thd, TABLE_LIST *tables)
{
  DBUG_ENTER("update_precheck");
  if (thd->lex->select_lex.item_list.elements != thd->lex->value_list.elements)
  {
    my_message(ER_WRONG_VALUE_COUNT, ER(ER_WRONG_VALUE_COUNT), MYF(0));
    DBUG_RETURN(TRUE);
  }
  DBUG_RETURN(check_one_table_access(thd, UPDATE_ACL, tables));
}


/**
  simple DELETE query pre-check.

  @param thd		Thread handler
  @param tables	Global table list

  @retval
    FALSE  OK
  @retval
    TRUE   error
*/

bool delete_precheck(THD *thd, TABLE_LIST *tables)
{
  DBUG_ENTER("delete_precheck");
  if (check_one_table_access(thd, DELETE_ACL, tables))
    DBUG_RETURN(TRUE);
  /* Set privilege for the WHERE clause */
  tables->grant.want_privilege=(SELECT_ACL & ~tables->grant.privilege);
  DBUG_RETURN(FALSE);
}


/**
  simple INSERT query pre-check.

  @param thd		Thread handler
  @param tables	Global table list

  @retval
    FALSE  OK
  @retval
    TRUE   error
*/

bool insert_precheck(THD *thd, TABLE_LIST *tables)
{
  LEX *lex= thd->lex;
  DBUG_ENTER("insert_precheck");

  /*
    Check that we have modify privileges for the first table and
    select privileges for the rest
  */
  ulong privilege= (INSERT_ACL |
                    (lex->duplicates == DUP_REPLACE ? DELETE_ACL : 0) |
                    (lex->value_list.elements ? UPDATE_ACL : 0));

  if (check_one_table_access(thd, privilege, tables))
    DBUG_RETURN(TRUE);

  if (lex->update_list.elements != lex->value_list.elements)
  {
    my_message(ER_WRONG_VALUE_COUNT, ER(ER_WRONG_VALUE_COUNT), MYF(0));
    DBUG_RETURN(TRUE);
  }
  DBUG_RETURN(FALSE);
}


/**
   Set proper open mode and table type for element representing target table
   of CREATE TABLE statement, also adjust statement table list if necessary.
*/

void create_table_set_open_action_and_adjust_tables(LEX *lex)
{
  TABLE_LIST *create_table= lex->query_tables;

  if (lex->create_info.options & HA_LEX_CREATE_TMP_TABLE)
    create_table->open_type= OT_TEMPORARY_ONLY;
  else
    create_table->open_type= OT_BASE_ONLY;

  if (!lex->select_lex.item_list.elements)
  {
    /*
      Avoid opening and locking target table for ordinary CREATE TABLE
      or CREATE TABLE LIKE for write (unlike in CREATE ... SELECT we
      won't do any insertions in it anyway). Not doing this causes
      problems when running CREATE TABLE IF NOT EXISTS for already
      existing log table.
    */
    create_table->lock_type= TL_READ;
  }
}


/**
  CREATE TABLE query pre-check.

  @param thd			Thread handler
  @param tables		Global table list
  @param create_table	        Table which will be created

  @retval
    FALSE   OK
  @retval
    TRUE   Error
*/

bool create_table_precheck(THD *thd, TABLE_LIST *tables,
                           TABLE_LIST *create_table)
{
  LEX *lex= thd->lex;
  SELECT_LEX *select_lex= &lex->select_lex;
  ulong want_priv;
  bool error= TRUE;                                 // Error message is given
  DBUG_ENTER("create_table_precheck");

  /*
    Require CREATE [TEMPORARY] privilege on new table; for
    CREATE TABLE ... SELECT, also require INSERT.
  */

  want_priv= ((lex->create_info.options & HA_LEX_CREATE_TMP_TABLE) ?
              CREATE_TMP_ACL : CREATE_ACL) |
             (select_lex->item_list.elements ? INSERT_ACL : 0);

  if (check_access(thd, want_priv, create_table->db,
                   &create_table->grant.privilege,
                   &create_table->grant.m_internal,
                   0, 0))
    goto err;

  /* If it is a merge table, check privileges for merge children. */
  if (lex->create_info.merge_list.first &&
      check_table_access(thd, SELECT_ACL | UPDATE_ACL | DELETE_ACL,
                         lex->create_info.merge_list.first,
                         FALSE, UINT_MAX, FALSE))
    goto err;

  if (want_priv != CREATE_TMP_ACL &&
      check_grant(thd, want_priv, create_table, FALSE, 1, FALSE))
    goto err;

  if (select_lex->item_list.elements)
  {
    /* Check permissions for used tables in CREATE TABLE ... SELECT */
    if (tables && check_table_access(thd, SELECT_ACL, tables, FALSE,
                                     UINT_MAX, FALSE))
      goto err;
  }
  else if (lex->create_info.options & HA_LEX_CREATE_TABLE_LIKE)
  {
    if (check_table_access(thd, SELECT_ACL, tables, FALSE, UINT_MAX, FALSE))
      goto err;
  }
  error= FALSE;

err:
  DBUG_RETURN(error);
}


/**
  negate given expression.

  @param thd  thread handler
  @param expr expression for negation

  @return
    negated expression
*/

Item *negate_expression(THD *thd, Item *expr)
{
  Item *negated;
  if (expr->type() == Item::FUNC_ITEM &&
      ((Item_func *) expr)->functype() == Item_func::NOT_FUNC)
  {
    /* it is NOT(NOT( ... )) */
    Item *arg= ((Item_func *) expr)->arguments()[0];
    enum_parsing_place place= thd->lex->current_select->parsing_place;
    if (arg->is_bool_func() || place == IN_WHERE || place == IN_HAVING)
      return arg;
    /*
      if it is not boolean function then we have to emulate value of
      not(not(a)), it will be a != 0
    */
    return new Item_func_ne(arg, new Item_int((char*) "0", 0, 1));
  }

  if ((negated= expr->neg_transformer(thd)) != 0)
    return negated;
  return new Item_func_not(expr);
}

/**
  Set the specified definer to the default value, which is the
  current user in the thread.
 
  @param[in]  thd       thread handler
  @param[out] definer   definer
*/
 
void get_default_definer(THD *thd, LEX_USER *definer, bool role)
{
  const Security_context *sctx= thd->security_ctx;

  if (role)
  {
    definer->user.str= const_cast<char*>(sctx->priv_role);
    definer->host= empty_lex_str;
  }
  else
  {
    definer->user.str= const_cast<char*>(sctx->priv_user);
    definer->host.str= const_cast<char*>(sctx->priv_host);
    definer->host.length= strlen(definer->host.str);
  }
  definer->user.length= strlen(definer->user.str);

  definer->password= null_lex_str;
  definer->plugin= empty_lex_str;
  definer->auth= empty_lex_str;
}


/**
  Create default definer for the specified THD.

  @param[in] thd         thread handler

  @return
    - On success, return a valid pointer to the created and initialized
    LEX_USER, which contains definer information.
    - On error, return 0.
*/

LEX_USER *create_default_definer(THD *thd, bool role)
{
  LEX_USER *definer;

  if (! (definer= (LEX_USER*) thd->alloc(sizeof(LEX_USER))))
    return 0;

  thd->get_definer(definer, role);

  if (role && definer->user.length == 0)
  {
    my_error(ER_MALFORMED_DEFINER, MYF(0));
    return 0;
  }
  else
    return definer;
}


/**
  Create definer with the given user and host names.

  @param[in] thd          thread handler
  @param[in] user_name    user name
  @param[in] host_name    host name

  @return
    - On success, return a valid pointer to the created and initialized
    LEX_USER, which contains definer information.
    - On error, return 0.
*/

LEX_USER *create_definer(THD *thd, LEX_STRING *user_name, LEX_STRING *host_name)
{
  LEX_USER *definer;

  /* Create and initialize. */

  if (! (definer= (LEX_USER*) thd->alloc(sizeof(LEX_USER))))
    return 0;

  definer->user= *user_name;
  definer->host= *host_name;
  definer->password.str= NULL;
  definer->password.length= 0;

  return definer;
}


/**
  Check that byte length of a string does not exceed some limit.

  @param str         string to be checked
  @param err_msg     error message to be displayed if the string is too long
  @param max_length  max length

  @retval
    FALSE   the passed string is not longer than max_length
  @retval
    TRUE    the passed string is longer than max_length

  NOTE
    The function is not used in existing code but can be useful later?
*/

bool check_string_byte_length(LEX_STRING *str, const char *err_msg,
                              uint max_byte_length)
{
  if (str->length <= max_byte_length)
    return FALSE;

  my_error(ER_WRONG_STRING_LENGTH, MYF(0), str->str, err_msg, max_byte_length);

  return TRUE;
}


/*
  Check that char length of a string does not exceed some limit.

  SYNOPSIS
  check_string_char_length()
      str              string to be checked
      err_msg          error message to be displayed if the string is too long
      max_char_length  max length in symbols
      cs               string charset

  RETURN
    FALSE   the passed string is not longer than max_char_length
    TRUE    the passed string is longer than max_char_length
*/


bool check_string_char_length(LEX_STRING *str, const char *err_msg,
                              uint max_char_length, CHARSET_INFO *cs,
                              bool no_error)
{
  int well_formed_error;
  uint res= cs->cset->well_formed_len(cs, str->str, str->str + str->length,
                                      max_char_length, &well_formed_error);

  if (!well_formed_error &&  str->length == res)
    return FALSE;

  if (!no_error)
  {
    ErrConvString err(str->str, str->length, cs);
    my_error(ER_WRONG_STRING_LENGTH, MYF(0), err.ptr(), err_msg, max_char_length);
  }
  return TRUE;
}

C_MODE_START

/*
  Check if path does not contain mysql data home directory

  SYNOPSIS
    test_if_data_home_dir()
    dir                     directory

  RETURN VALUES
    0	ok
    1	error ;  Given path contains data directory
*/

int test_if_data_home_dir(const char *dir)
{
  char path[FN_REFLEN];
  int dir_len;
  DBUG_ENTER("test_if_data_home_dir");

  if (!dir)
    DBUG_RETURN(0);

  /*
    data_file_name and index_file_name include the table name without
    extension. Mostly this does not refer to an existing file. When
    comparing data_file_name or index_file_name against the data
    directory, we try to resolve all symbolic links. On some systems,
    we use realpath(3) for the resolution. This returns ENOENT if the
    resolved path does not refer to an existing file. my_realpath()
    does then copy the requested path verbatim, without symlink
    resolution. Thereafter the comparison can fail even if the
    requested path is within the data directory. E.g. if symlinks to
    another file system are used. To make realpath(3) return the
    resolved path, we strip the table name and compare the directory
    path only. If the directory doesn't exist either, table creation
    will fail anyway.
  */

  (void) fn_format(path, dir, "", "",
                   (MY_RETURN_REAL_PATH|MY_RESOLVE_SYMLINKS));
  dir_len= strlen(path);
  if (mysql_unpacked_real_data_home_len<= dir_len)
  {
    if (dir_len > mysql_unpacked_real_data_home_len &&
        path[mysql_unpacked_real_data_home_len] != FN_LIBCHAR)
      DBUG_RETURN(0);

    if (lower_case_file_system)
    {
      if (!my_strnncoll(default_charset_info, (const uchar*) path,
                        mysql_unpacked_real_data_home_len,
                        (const uchar*) mysql_unpacked_real_data_home,
                        mysql_unpacked_real_data_home_len))
      {
        DBUG_PRINT("error", ("Path is part of mysql_real_data_home"));
        DBUG_RETURN(1);
      }
    }
    else if (!memcmp(path, mysql_unpacked_real_data_home,
                     mysql_unpacked_real_data_home_len))
    {
      DBUG_PRINT("error", ("Path is part of mysql_real_data_home"));
      DBUG_RETURN(1);
    }
  }
  DBUG_RETURN(0);
}

C_MODE_END


int error_if_data_home_dir(const char *path, const char *what)
{
  size_t dirlen;
  char   dirpath[FN_REFLEN];
  if (path)
  {
    dirname_part(dirpath, path, &dirlen);
    if (test_if_data_home_dir(dirpath))
    {
      my_error(ER_WRONG_ARGUMENTS, MYF(0), what);
      return 1;
    }
  }
  return 0;
}

/**
  Check that host name string is valid.

  @param[in] str string to be checked

  @return             Operation status
    @retval  FALSE    host name is ok
    @retval  TRUE     host name string is longer than max_length or
                      has invalid symbols
*/

bool check_host_name(LEX_STRING *str)
{
  const char *name= str->str;
  const char *end= str->str + str->length;
  if (check_string_byte_length(str, ER(ER_HOSTNAME), HOSTNAME_LENGTH))
    return TRUE;

  while (name != end)
  {
    if (*name == '@')
    {
      my_printf_error(ER_UNKNOWN_ERROR, 
                      "Malformed hostname (illegal symbol: '%c')", MYF(0),
                      *name);
      return TRUE;
    }
    name++;
  }
  return FALSE;
}


extern int MYSQLparse(THD *thd); // from sql_yacc.cc


/**
  This is a wrapper of MYSQLparse(). All the code should call parse_sql()
  instead of MYSQLparse().

  @param thd Thread context.
  @param parser_state Parser state.
  @param creation_ctx Object creation context.

  @return Error status.
    @retval FALSE on success.
    @retval TRUE on parsing error.
*/

bool parse_sql(THD *thd,
               Parser_state *parser_state,
               Object_creation_ctx *creation_ctx)
{
  bool ret_value;
  DBUG_ENTER("parse_sql");
  DBUG_ASSERT(thd->m_parser_state == NULL);
  DBUG_ASSERT(thd->lex->m_stmt == NULL);

  MYSQL_QUERY_PARSE_START(thd->query());
  /* Backup creation context. */

  Object_creation_ctx *backup_ctx= NULL;

  if (creation_ctx)
    backup_ctx= creation_ctx->set_n_backup(thd);

  /* Set parser state. */

  thd->m_parser_state= parser_state;

  /* Parse the query. */

  bool mysql_parse_status= MYSQLparse(thd) != 0;

  /*
    Check that if MYSQLparse() failed either thd->is_error() is set, or an
    internal error handler is set.

    The assert will not catch a situation where parsing fails without an
    error reported if an error handler exists. The problem is that the
    error handler might have intercepted the error, so thd->is_error() is
    not set. However, there is no way to be 100% sure here (the error
    handler might be for other errors than parsing one).
  */

  DBUG_ASSERT(!mysql_parse_status ||
              thd->is_error() ||
              thd->get_internal_handler());

  /* Reset parser state. */

  thd->m_parser_state= NULL;

  /* Restore creation context. */

  if (creation_ctx)
    creation_ctx->restore_env(thd, backup_ctx);

  /* That's it. */

  ret_value= mysql_parse_status || thd->is_fatal_error;
  MYSQL_QUERY_PARSE_DONE(ret_value);
  DBUG_RETURN(ret_value);
}

/**
  @} (end of group Runtime_Environment)
*/



/**
  Check and merge "CHARACTER SET cs [ COLLATE cl ]" clause

  @param cs character set pointer.
  @param cl collation pointer.

  Check if collation "cl" is applicable to character set "cs".

  If "cl" is NULL (e.g. when COLLATE clause is not specified),
  then simply "cs" is returned.
  
  @return Error status.
    @retval NULL, if "cl" is not applicable to "cs".
    @retval pointer to merged CHARSET_INFO on success.
*/


CHARSET_INFO*
merge_charset_and_collation(CHARSET_INFO *cs, CHARSET_INFO *cl)
{
  if (cl)
  {
    if (!my_charset_same(cs, cl))
    {
      my_error(ER_COLLATION_CHARSET_MISMATCH, MYF(0), cl->name, cs->csname);
      return NULL;
    }
    return cl;
  }
  return cs;
}<|MERGE_RESOLUTION|>--- conflicted
+++ resolved
@@ -1,8 +1,4 @@
-<<<<<<< HEAD
-/* Copyright (c) 2000, 2012, Oracle and/or its affiliates.
-=======
 /* Copyright (c) 2000, 2013, Oracle and/or its affiliates.
->>>>>>> cc00509b
    Copyright (c) 2008, 2013, Monty Program Ab
 
    This program is free software; you can redistribute it and/or modify
