/* Copyright 2000-2008 MySQL AB, 2008 Sun Microsystems, Inc.

   This program is free software; you can redistribute it and/or modify
   it under the terms of the GNU General Public License as published by
   the Free Software Foundation; version 2 of the License.

   This program is distributed in the hope that it will be useful,
   but WITHOUT ANY WARRANTY; without even the implied warranty of
   MERCHANTABILITY or FITNESS FOR A PARTICULAR PURPOSE.  See the
   GNU General Public License for more details.

   You should have received a copy of the GNU General Public License
   along with this program; if not, write to the Free Software
   Foundation, Inc., 59 Temple Place, Suite 330, Boston, MA  02111-1307  USA */

#define MYSQL_LEX 1
#include "mysql_priv.h"
#include "sql_repl.h"
#include "rpl_filter.h"
#include "repl_failsafe.h"
#include <m_ctype.h>
#include <myisam.h>
#include <my_dir.h>

#include "sp_head.h"
#include "sp.h"
#include "sp_cache.h"
#include "events.h"
#include "sql_trigger.h"

/**
  @defgroup Runtime_Environment Runtime Environment
  @{
*/

/* Used in error handling only */
#define SP_TYPE_STRING(LP) \
  ((LP)->sphead->m_type == TYPE_ENUM_FUNCTION ? "FUNCTION" : "PROCEDURE")
#define SP_COM_STRING(LP) \
  ((LP)->sql_command == SQLCOM_CREATE_SPFUNCTION || \
   (LP)->sql_command == SQLCOM_ALTER_FUNCTION || \
   (LP)->sql_command == SQLCOM_SHOW_CREATE_FUNC || \
   (LP)->sql_command == SQLCOM_DROP_FUNCTION ? \
   "FUNCTION" : "PROCEDURE")

static bool execute_sqlcom_select(THD *thd, TABLE_LIST *all_tables);
static bool check_show_create_table_access(THD *thd, TABLE_LIST *table);

const char *any_db="*any*";	// Special symbol for check_access

const LEX_STRING command_name[]={
  { C_STRING_WITH_LEN("Sleep") },
  { C_STRING_WITH_LEN("Quit") },
  { C_STRING_WITH_LEN("Init DB") },
  { C_STRING_WITH_LEN("Query") },
  { C_STRING_WITH_LEN("Field List") },
  { C_STRING_WITH_LEN("Create DB") },
  { C_STRING_WITH_LEN("Drop DB") },
  { C_STRING_WITH_LEN("Refresh") },
  { C_STRING_WITH_LEN("Shutdown") },
  { C_STRING_WITH_LEN("Statistics") },
  { C_STRING_WITH_LEN("Processlist") },
  { C_STRING_WITH_LEN("Connect") },
  { C_STRING_WITH_LEN("Kill") },
  { C_STRING_WITH_LEN("Debug") },
  { C_STRING_WITH_LEN("Ping") },
  { C_STRING_WITH_LEN("Time") },
  { C_STRING_WITH_LEN("Delayed insert") },
  { C_STRING_WITH_LEN("Change user") },
  { C_STRING_WITH_LEN("Binlog Dump") },
  { C_STRING_WITH_LEN("Table Dump") },
  { C_STRING_WITH_LEN("Connect Out") },
  { C_STRING_WITH_LEN("Register Slave") },
  { C_STRING_WITH_LEN("Prepare") },
  { C_STRING_WITH_LEN("Execute") },
  { C_STRING_WITH_LEN("Long Data") },
  { C_STRING_WITH_LEN("Close stmt") },
  { C_STRING_WITH_LEN("Reset stmt") },
  { C_STRING_WITH_LEN("Set option") },
  { C_STRING_WITH_LEN("Fetch") },
  { C_STRING_WITH_LEN("Daemon") },
  { C_STRING_WITH_LEN("Error") }  // Last command number
};

const char *xa_state_names[]={
  "NON-EXISTING", "ACTIVE", "IDLE", "PREPARED", "ROLLBACK ONLY"
};

/**
  Mark a XA transaction as rollback-only if the RM unilaterally
  rolled back the transaction branch.

  @note If a rollback was requested by the RM, this function sets
        the appropriate rollback error code and transits the state
        to XA_ROLLBACK_ONLY.

  @return TRUE if transaction was rolled back or if the transaction
          state is XA_ROLLBACK_ONLY. FALSE otherwise.
*/
static bool xa_trans_rolled_back(XID_STATE *xid_state)
{
  if (xid_state->rm_error)
  {
    switch (xid_state->rm_error) {
    case ER_LOCK_WAIT_TIMEOUT:
      my_error(ER_XA_RBTIMEOUT, MYF(0));
      break;
    case ER_LOCK_DEADLOCK:
      my_error(ER_XA_RBDEADLOCK, MYF(0));
      break;
    default:
      my_error(ER_XA_RBROLLBACK, MYF(0));
    }
    xid_state->xa_state= XA_ROLLBACK_ONLY;
  }

  return (xid_state->xa_state == XA_ROLLBACK_ONLY);
}

/**
  Rollback work done on behalf of at ransaction branch.
*/
static bool xa_trans_rollback(THD *thd)
{
  bool status= test(ha_rollback(thd));

  thd->options&= ~(ulong) OPTION_BEGIN;
  thd->transaction.all.modified_non_trans_table= FALSE;
  thd->server_status&= ~SERVER_STATUS_IN_TRANS;
  xid_cache_delete(&thd->transaction.xid_state);
  thd->transaction.xid_state.xa_state= XA_NOTR;
  thd->transaction.xid_state.rm_error= 0;

  return status;
}

static void unlock_locked_tables(THD *thd)
{
  if (thd->locked_tables)
  {
    thd->lock=thd->locked_tables;
    thd->locked_tables=0;			// Will be automatically closed
    close_thread_tables(thd);			// Free tables
  }
}


bool end_active_trans(THD *thd)
{
  int error=0;
  DBUG_ENTER("end_active_trans");
  if (unlikely(thd->in_sub_stmt))
  {
    my_error(ER_COMMIT_NOT_ALLOWED_IN_SF_OR_TRG, MYF(0));
    DBUG_RETURN(1);
  }
  if (thd->transaction.xid_state.xa_state != XA_NOTR)
  {
    my_error(ER_XAER_RMFAIL, MYF(0),
             xa_state_names[thd->transaction.xid_state.xa_state]);
    DBUG_RETURN(1);
  }
  if (thd->options & (OPTION_NOT_AUTOCOMMIT | OPTION_BEGIN |
		      OPTION_TABLE_LOCK))
  {
    DBUG_PRINT("info",("options: 0x%llx", thd->options));
    /* Safety if one did "drop table" on locked tables */
    if (!thd->locked_tables)
      thd->options&= ~OPTION_TABLE_LOCK;
    thd->server_status&= ~SERVER_STATUS_IN_TRANS;
    if (ha_commit(thd))
      error=1;
  }
  thd->options&= ~(OPTION_BEGIN | OPTION_KEEP_LOG);
  thd->transaction.all.modified_non_trans_table= FALSE;
  DBUG_RETURN(error);
}


bool begin_trans(THD *thd)
{
  int error=0;
  if (unlikely(thd->in_sub_stmt))
  {
    my_error(ER_COMMIT_NOT_ALLOWED_IN_SF_OR_TRG, MYF(0));
    return 1;
  }
  if (thd->locked_tables)
  {
    thd->lock=thd->locked_tables;
    thd->locked_tables=0;			// Will be automatically closed
    close_thread_tables(thd);			// Free tables
  }
  if (end_active_trans(thd))
    error= -1;
  else
  {
    LEX *lex= thd->lex;
    thd->options|= OPTION_BEGIN;
    thd->server_status|= SERVER_STATUS_IN_TRANS;
    if (lex->start_transaction_opt & MYSQL_START_TRANS_OPT_WITH_CONS_SNAPSHOT)
      error= ha_start_consistent_snapshot(thd);
  }
  return error;
}

#ifdef HAVE_REPLICATION
/**
  Returns true if all tables should be ignored.
*/
inline bool all_tables_not_ok(THD *thd, TABLE_LIST *tables)
{
  return rpl_filter->is_on() && tables && !thd->spcont &&
         !rpl_filter->tables_ok(thd->db, tables);
}
#endif


static bool some_non_temp_table_to_be_updated(THD *thd, TABLE_LIST *tables)
{
  for (TABLE_LIST *table= tables; table; table= table->next_global)
  {
    DBUG_ASSERT(table->db && table->table_name);
    if (table->updating &&
        !find_temporary_table(thd, table->db, table->table_name))
      return 1;
  }
  return 0;
}


/**
  Mark all commands that somehow changes a table.

  This is used to check number of updates / hour.

  sql_command is actually set to SQLCOM_END sometimes
  so we need the +1 to include it in the array.

  See COMMAND_FLAG_xxx for different type of commands
     2  - query that returns meaningful ROW_COUNT() -
          a number of modified rows
*/

uint sql_command_flags[SQLCOM_END+1];

void init_update_queries(void)
{
  bzero((uchar*) &sql_command_flags, sizeof(sql_command_flags));

  sql_command_flags[SQLCOM_CREATE_TABLE]=   CF_CHANGES_DATA | CF_REEXECUTION_FRAGILE;
  sql_command_flags[SQLCOM_CREATE_INDEX]=   CF_CHANGES_DATA;
  sql_command_flags[SQLCOM_ALTER_TABLE]=    CF_CHANGES_DATA | CF_WRITE_LOGS_COMMAND;
  sql_command_flags[SQLCOM_TRUNCATE]=       CF_CHANGES_DATA | CF_WRITE_LOGS_COMMAND;
  sql_command_flags[SQLCOM_DROP_TABLE]=     CF_CHANGES_DATA;
  sql_command_flags[SQLCOM_LOAD]=           CF_CHANGES_DATA | CF_REEXECUTION_FRAGILE;
  sql_command_flags[SQLCOM_CREATE_DB]=      CF_CHANGES_DATA;
  sql_command_flags[SQLCOM_DROP_DB]=        CF_CHANGES_DATA;
  sql_command_flags[SQLCOM_RENAME_TABLE]=   CF_CHANGES_DATA;
  sql_command_flags[SQLCOM_BACKUP_TABLE]=   CF_CHANGES_DATA;
  sql_command_flags[SQLCOM_RESTORE_TABLE]=  CF_CHANGES_DATA;
  sql_command_flags[SQLCOM_DROP_INDEX]=     CF_CHANGES_DATA;
  sql_command_flags[SQLCOM_CREATE_VIEW]=    CF_CHANGES_DATA | CF_REEXECUTION_FRAGILE;
  sql_command_flags[SQLCOM_DROP_VIEW]=      CF_CHANGES_DATA;
  sql_command_flags[SQLCOM_CREATE_EVENT]=   CF_CHANGES_DATA;
  sql_command_flags[SQLCOM_ALTER_EVENT]=    CF_CHANGES_DATA;
  sql_command_flags[SQLCOM_DROP_EVENT]=     CF_CHANGES_DATA;

  sql_command_flags[SQLCOM_UPDATE]=	    CF_CHANGES_DATA | CF_HAS_ROW_COUNT |
                                            CF_REEXECUTION_FRAGILE;
  sql_command_flags[SQLCOM_UPDATE_MULTI]=   CF_CHANGES_DATA | CF_HAS_ROW_COUNT |
                                            CF_REEXECUTION_FRAGILE;
  sql_command_flags[SQLCOM_INSERT]=	    CF_CHANGES_DATA | CF_HAS_ROW_COUNT |
                                            CF_REEXECUTION_FRAGILE;
  sql_command_flags[SQLCOM_INSERT_SELECT]=  CF_CHANGES_DATA | CF_HAS_ROW_COUNT |
                                            CF_REEXECUTION_FRAGILE;
  sql_command_flags[SQLCOM_DELETE]=         CF_CHANGES_DATA | CF_HAS_ROW_COUNT |
                                            CF_REEXECUTION_FRAGILE;
  sql_command_flags[SQLCOM_DELETE_MULTI]=   CF_CHANGES_DATA | CF_HAS_ROW_COUNT |
                                            CF_REEXECUTION_FRAGILE;
  sql_command_flags[SQLCOM_REPLACE]=        CF_CHANGES_DATA | CF_HAS_ROW_COUNT |
                                            CF_REEXECUTION_FRAGILE;
  sql_command_flags[SQLCOM_REPLACE_SELECT]= CF_CHANGES_DATA | CF_HAS_ROW_COUNT |
                                            CF_REEXECUTION_FRAGILE;
  sql_command_flags[SQLCOM_SELECT]=         CF_REEXECUTION_FRAGILE;
  sql_command_flags[SQLCOM_SET_OPTION]=     CF_REEXECUTION_FRAGILE;
  sql_command_flags[SQLCOM_DO]=             CF_REEXECUTION_FRAGILE;

  sql_command_flags[SQLCOM_SHOW_STATUS_PROC]= CF_STATUS_COMMAND | CF_REEXECUTION_FRAGILE;
  sql_command_flags[SQLCOM_SHOW_STATUS]=      CF_STATUS_COMMAND | CF_REEXECUTION_FRAGILE;
  sql_command_flags[SQLCOM_SHOW_DATABASES]=   CF_STATUS_COMMAND | CF_REEXECUTION_FRAGILE;
  sql_command_flags[SQLCOM_SHOW_TRIGGERS]=    CF_STATUS_COMMAND | CF_REEXECUTION_FRAGILE;
  sql_command_flags[SQLCOM_SHOW_EVENTS]=      CF_STATUS_COMMAND | CF_REEXECUTION_FRAGILE;
  sql_command_flags[SQLCOM_SHOW_OPEN_TABLES]= CF_STATUS_COMMAND | CF_REEXECUTION_FRAGILE;
  sql_command_flags[SQLCOM_SHOW_PLUGINS]=     CF_STATUS_COMMAND;
  sql_command_flags[SQLCOM_SHOW_FIELDS]=      CF_STATUS_COMMAND | CF_REEXECUTION_FRAGILE;
  sql_command_flags[SQLCOM_SHOW_KEYS]=        CF_STATUS_COMMAND | CF_REEXECUTION_FRAGILE;
  sql_command_flags[SQLCOM_SHOW_VARIABLES]=   CF_STATUS_COMMAND | CF_REEXECUTION_FRAGILE;
  sql_command_flags[SQLCOM_SHOW_CHARSETS]=    CF_STATUS_COMMAND | CF_REEXECUTION_FRAGILE;
  sql_command_flags[SQLCOM_SHOW_COLLATIONS]=  CF_STATUS_COMMAND | CF_REEXECUTION_FRAGILE;
  sql_command_flags[SQLCOM_SHOW_NEW_MASTER]= CF_STATUS_COMMAND;
  sql_command_flags[SQLCOM_SHOW_BINLOGS]= CF_STATUS_COMMAND;
  sql_command_flags[SQLCOM_SHOW_SLAVE_HOSTS]= CF_STATUS_COMMAND;
  sql_command_flags[SQLCOM_SHOW_BINLOG_EVENTS]= CF_STATUS_COMMAND;
  sql_command_flags[SQLCOM_SHOW_COLUMN_TYPES]= CF_STATUS_COMMAND;
  sql_command_flags[SQLCOM_SHOW_STORAGE_ENGINES]= CF_STATUS_COMMAND;
  sql_command_flags[SQLCOM_SHOW_AUTHORS]= CF_STATUS_COMMAND;
  sql_command_flags[SQLCOM_SHOW_CONTRIBUTORS]= CF_STATUS_COMMAND;
  sql_command_flags[SQLCOM_SHOW_PRIVILEGES]= CF_STATUS_COMMAND;
  sql_command_flags[SQLCOM_SHOW_WARNS]= CF_STATUS_COMMAND;
  sql_command_flags[SQLCOM_SHOW_ERRORS]= CF_STATUS_COMMAND;
  sql_command_flags[SQLCOM_SHOW_ENGINE_STATUS]= CF_STATUS_COMMAND;
  sql_command_flags[SQLCOM_SHOW_ENGINE_MUTEX]= CF_STATUS_COMMAND;
  sql_command_flags[SQLCOM_SHOW_ENGINE_LOGS]= CF_STATUS_COMMAND;
  sql_command_flags[SQLCOM_SHOW_PROCESSLIST]= CF_STATUS_COMMAND;
  sql_command_flags[SQLCOM_SHOW_GRANTS]=  CF_STATUS_COMMAND;
  sql_command_flags[SQLCOM_SHOW_CREATE_DB]=  CF_STATUS_COMMAND;
  sql_command_flags[SQLCOM_SHOW_CREATE]=  CF_STATUS_COMMAND;
  sql_command_flags[SQLCOM_SHOW_MASTER_STAT]=  CF_STATUS_COMMAND;
  sql_command_flags[SQLCOM_SHOW_SLAVE_STAT]=  CF_STATUS_COMMAND;
  sql_command_flags[SQLCOM_SHOW_CREATE_PROC]=  CF_STATUS_COMMAND;
  sql_command_flags[SQLCOM_SHOW_CREATE_FUNC]=  CF_STATUS_COMMAND;
  sql_command_flags[SQLCOM_SHOW_CREATE_TRIGGER]=  CF_STATUS_COMMAND;
  sql_command_flags[SQLCOM_SHOW_STATUS_FUNC]=  CF_STATUS_COMMAND | CF_REEXECUTION_FRAGILE;
  sql_command_flags[SQLCOM_SHOW_PROC_CODE]=  CF_STATUS_COMMAND;
  sql_command_flags[SQLCOM_SHOW_FUNC_CODE]=  CF_STATUS_COMMAND;
  sql_command_flags[SQLCOM_SHOW_CREATE_EVENT]=  CF_STATUS_COMMAND;
  sql_command_flags[SQLCOM_SHOW_PROFILES]= CF_STATUS_COMMAND;
  sql_command_flags[SQLCOM_SHOW_PROFILE]= CF_STATUS_COMMAND;

   sql_command_flags[SQLCOM_SHOW_TABLES]=       (CF_STATUS_COMMAND |
                                                 CF_SHOW_TABLE_COMMAND |
                                                 CF_REEXECUTION_FRAGILE);
  sql_command_flags[SQLCOM_SHOW_TABLE_STATUS]= (CF_STATUS_COMMAND |
                                                CF_SHOW_TABLE_COMMAND |
                                                CF_REEXECUTION_FRAGILE);

  /*
    The following is used to preserver CF_ROW_COUNT during the
    a CALL or EXECUTE statement, so the value generated by the
    last called (or executed) statement is preserved.
    See mysql_execute_command() for how CF_ROW_COUNT is used.
  */
  sql_command_flags[SQLCOM_CALL]= 		CF_HAS_ROW_COUNT | CF_REEXECUTION_FRAGILE;
  sql_command_flags[SQLCOM_EXECUTE]= 		CF_HAS_ROW_COUNT;

  /*
    The following admin table operations are allowed
    on log tables.
  */
  sql_command_flags[SQLCOM_REPAIR]=           CF_WRITE_LOGS_COMMAND;
  sql_command_flags[SQLCOM_OPTIMIZE]=         CF_WRITE_LOGS_COMMAND;
  sql_command_flags[SQLCOM_ANALYZE]=          CF_WRITE_LOGS_COMMAND;
}


bool is_update_query(enum enum_sql_command command)
{
  DBUG_ASSERT(command >= 0 && command <= SQLCOM_END);
  return (sql_command_flags[command] & CF_CHANGES_DATA) != 0;
}

/**
  Check if a sql command is allowed to write to log tables.
  @param command The SQL command
  @return true if writing is allowed
*/
bool is_log_table_write_query(enum enum_sql_command command)
{
  DBUG_ASSERT(command >= 0 && command <= SQLCOM_END);
  return (sql_command_flags[command] & CF_WRITE_LOGS_COMMAND) != 0;
}

void execute_init_command(THD *thd, sys_var_str *init_command_var,
			  rw_lock_t *var_mutex)
{
  Vio* save_vio;
  ulong save_client_capabilities;

#if defined(ENABLED_PROFILING) && defined(COMMUNITY_SERVER)
  thd->profiling.start_new_query();
  thd->profiling.set_query_source(init_command_var->value,
                                  init_command_var->value_length);
#endif

  thd_proc_info(thd, "Execution of init_command");
  /*
    We need to lock init_command_var because
    during execution of init_command_var query
    values of init_command_var can't be changed
  */
  rw_rdlock(var_mutex);
  save_client_capabilities= thd->client_capabilities;
  thd->client_capabilities|= CLIENT_MULTI_QUERIES;
  /*
    We don't need return result of execution to client side.
    To forbid this we should set thd->net.vio to 0.
  */
  save_vio= thd->net.vio;
  thd->net.vio= 0;
  dispatch_command(COM_QUERY, thd,
                   init_command_var->value,
                   init_command_var->value_length);
  rw_unlock(var_mutex);
  thd->client_capabilities= save_client_capabilities;
  thd->net.vio= save_vio;

#if defined(ENABLED_PROFILING) && defined(COMMUNITY_SERVER)
  thd->profiling.finish_current_query();
#endif
}


/**
  Execute commands from bootstrap_file.

  Used when creating the initial grant tables.
*/

pthread_handler_t handle_bootstrap(void *arg)
{
  THD *thd=(THD*) arg;
  FILE *file=bootstrap_file;
  char *buff;
  const char* found_semicolon= NULL;

  /* The following must be called before DBUG_ENTER */
  thd->thread_stack= (char*) &thd;
  if (my_thread_init() || thd->store_globals())
  {
#ifndef EMBEDDED_LIBRARY
    close_connection(thd, ER_OUT_OF_RESOURCES, 1);
#endif
    thd->fatal_error();
    goto end;
  }
  DBUG_ENTER("handle_bootstrap");

#ifndef EMBEDDED_LIBRARY
  pthread_detach_this_thread();
  thd->thread_stack= (char*) &thd;
#endif /* EMBEDDED_LIBRARY */

  if (thd->variables.max_join_size == HA_POS_ERROR)
    thd->options |= OPTION_BIG_SELECTS;

  thd_proc_info(thd, 0);
  thd->version=refresh_version;
  thd->security_ctx->priv_user=
    thd->security_ctx->user= (char*) my_strdup("boot", MYF(MY_WME));
  thd->security_ctx->priv_host[0]=0;
  /*
    Make the "client" handle multiple results. This is necessary
    to enable stored procedures with SELECTs and Dynamic SQL
    in init-file.
  */
  thd->client_capabilities|= CLIENT_MULTI_RESULTS;

  buff= (char*) thd->net.buff;
  thd->init_for_queries();
  while (fgets(buff, thd->net.max_packet, file))
  {
    /* strlen() can't be deleted because fgets() doesn't return length */
    ulong length= (ulong) strlen(buff);
    while (buff[length-1] != '\n' && !feof(file))
    {
      /*
        We got only a part of the current string. Will try to increase
        net buffer then read the rest of the current string.
      */
      /* purecov: begin tested */
      if (net_realloc(&(thd->net), 2 * thd->net.max_packet))
      {
        net_end_statement(thd);
        bootstrap_error= 1;
        break;
      }
      buff= (char*) thd->net.buff;
      fgets(buff + length, thd->net.max_packet - length, file);
      length+= (ulong) strlen(buff + length);
      /* purecov: end */
    }
    if (bootstrap_error)
      break;                                    /* purecov: inspected */

    while (length && (my_isspace(thd->charset(), buff[length-1]) ||
                      buff[length-1] == ';'))
      length--;
    buff[length]=0;

    /* Skip lines starting with delimiter */
    if (strncmp(buff, STRING_WITH_LEN("delimiter")) == 0)
      continue;

    thd->query_length=length;
    thd->query= (char*) thd->memdup_w_gap(buff, length+1, 
                                          thd->db_length+1+
                                          QUERY_CACHE_FLAGS_SIZE);
    thd->query[length] = '\0';
    DBUG_PRINT("query",("%-.4096s",thd->query));
#if defined(ENABLED_PROFILING) && defined(COMMUNITY_SERVER)
    thd->profiling.start_new_query();
    thd->profiling.set_query_source(thd->query, length);
#endif

    /*
      We don't need to obtain LOCK_thread_count here because in bootstrap
      mode we have only one thread.
    */
    thd->query_id=next_query_id();
    thd->set_time();
    mysql_parse(thd, thd->query, length, & found_semicolon);
    close_thread_tables(thd);			// Free tables

    bootstrap_error= thd->is_error();
    net_end_statement(thd);

#if defined(ENABLED_PROFILING) && defined(COMMUNITY_SERVER)
    thd->profiling.finish_current_query();
#endif

    if (bootstrap_error)
      break;

    free_root(thd->mem_root,MYF(MY_KEEP_PREALLOC));
#ifdef USING_TRANSACTIONS
    free_root(&thd->transaction.mem_root,MYF(MY_KEEP_PREALLOC));
#endif
  }

end:
  net_end(&thd->net);
  thd->cleanup();
  delete thd;

#ifndef EMBEDDED_LIBRARY
  (void) pthread_mutex_lock(&LOCK_thread_count);
  thread_count--;
  (void) pthread_mutex_unlock(&LOCK_thread_count);
  (void) pthread_cond_broadcast(&COND_thread_count);
  my_thread_end();
  pthread_exit(0);
#endif
  DBUG_RETURN(0);
}


/**
  @brief Check access privs for a MERGE table and fix children lock types.

  @param[in]        thd         thread handle
  @param[in]        db          database name
  @param[in,out]    table_list  list of child tables (merge_list)
                                lock_type and optionally db set per table

  @return           status
    @retval         0           OK
    @retval         != 0        Error

  @detail
    This function is used for write access to MERGE tables only
    (CREATE TABLE, ALTER TABLE ... UNION=(...)). Set TL_WRITE for
    every child. Set 'db' for every child if not present.
*/
#ifndef NO_EMBEDDED_ACCESS_CHECKS
static bool check_merge_table_access(THD *thd, char *db,
                                     TABLE_LIST *table_list)
{
  int error= 0;

  if (table_list)
  {
    /* Check that all tables use the current database */
    TABLE_LIST *tlist;

    for (tlist= table_list; tlist; tlist= tlist->next_local)
    {
      if (!tlist->db || !tlist->db[0])
        tlist->db= db; /* purecov: inspected */
    }
    error= check_table_access(thd, SELECT_ACL | UPDATE_ACL | DELETE_ACL,
                              table_list, UINT_MAX, FALSE);
  }
  return error;
}
#endif

/* This works because items are allocated with sql_alloc() */

void free_items(Item *item)
{
  Item *next;
  DBUG_ENTER("free_items");
  for (; item ; item=next)
  {
    next=item->next;
    item->delete_self();
  }
  DBUG_VOID_RETURN;
}

/* This works because items are allocated with sql_alloc() */

void cleanup_items(Item *item)
{
  DBUG_ENTER("cleanup_items");  
  for (; item ; item=item->next)
    item->cleanup();
  DBUG_VOID_RETURN;
}

/**
  Handle COM_TABLE_DUMP command.

  @param thd           thread handle
  @param db            database name or an empty string. If empty,
                       the current database of the connection is used
  @param tbl_name      name of the table to dump

  @note
    This function is written to handle one specific command only.

  @retval
    0               success
  @retval
    1               error, the error message is set in THD
*/

static
int mysql_table_dump(THD *thd, LEX_STRING *db, char *tbl_name)
{
  TABLE* table;
  TABLE_LIST* table_list;
  int error = 0;
  DBUG_ENTER("mysql_table_dump");
  if (db->length == 0)
  {
    db->str= thd->db;            /* purecov: inspected */
    db->length= thd->db_length;  /* purecov: inspected */
  }
  if (!(table_list = (TABLE_LIST*) thd->calloc(sizeof(TABLE_LIST))))
    DBUG_RETURN(1); // out of memory
  table_list->db= db->str;
  table_list->table_name= table_list->alias= tbl_name;
  table_list->lock_type= TL_READ_NO_INSERT;
  table_list->prev_global= &table_list;	// can be removed after merge with 4.1

  if (check_db_name(db))
  {
    /* purecov: begin inspected */
    my_error(ER_WRONG_DB_NAME ,MYF(0), db->str ? db->str : "NULL");
    goto err;
    /* purecov: end */
  }
  if (lower_case_table_names)
    my_casedn_str(files_charset_info, tbl_name);

  if (!(table=open_ltable(thd, table_list, TL_READ_NO_INSERT, 0)))
    DBUG_RETURN(1);

  if (check_one_table_access(thd, SELECT_ACL, table_list))
    goto err;
  thd->free_list = 0;
  thd->query_length=(uint) strlen(tbl_name);
  thd->query = tbl_name;
  if ((error = mysqld_dump_create_info(thd, table_list, -1)))
  {
    my_error(ER_GET_ERRNO, MYF(0), my_errno);
    goto err;
  }
  net_flush(&thd->net);
  if ((error= table->file->dump(thd,-1)))
    my_error(ER_GET_ERRNO, MYF(0), error);

err:
  DBUG_RETURN(error);
}

/**
  Ends the current transaction and (maybe) begin the next.

  @param thd            Current thread
  @param completion     Completion type

  @retval
    0   OK
*/

int end_trans(THD *thd, enum enum_mysql_completiontype completion)
{
  bool do_release= 0;
  int res= 0;
  DBUG_ENTER("end_trans");

  if (unlikely(thd->in_sub_stmt))
  {
    my_error(ER_COMMIT_NOT_ALLOWED_IN_SF_OR_TRG, MYF(0));
    DBUG_RETURN(1);
  }
  if (thd->transaction.xid_state.xa_state != XA_NOTR)
  {
    my_error(ER_XAER_RMFAIL, MYF(0),
             xa_state_names[thd->transaction.xid_state.xa_state]);
    DBUG_RETURN(1);
  }
  switch (completion) {
  case COMMIT:
    /*
     We don't use end_active_trans() here to ensure that this works
     even if there is a problem with the OPTION_AUTO_COMMIT flag
     (Which of course should never happen...)
    */
    thd->server_status&= ~SERVER_STATUS_IN_TRANS;
    res= ha_commit(thd);
    thd->options&= ~(OPTION_BEGIN | OPTION_KEEP_LOG);
    thd->transaction.all.modified_non_trans_table= FALSE;
    break;
  case COMMIT_RELEASE:
    do_release= 1; /* fall through */
  case COMMIT_AND_CHAIN:
    res= end_active_trans(thd);
    if (!res && completion == COMMIT_AND_CHAIN)
      res= begin_trans(thd);
    break;
  case ROLLBACK_RELEASE:
    do_release= 1; /* fall through */
  case ROLLBACK:
  case ROLLBACK_AND_CHAIN:
  {
    thd->server_status&= ~SERVER_STATUS_IN_TRANS;
    if (ha_rollback(thd))
      res= -1;
    thd->options&= ~(OPTION_BEGIN | OPTION_KEEP_LOG);
    thd->transaction.all.modified_non_trans_table= FALSE;
    if (!res && (completion == ROLLBACK_AND_CHAIN))
      res= begin_trans(thd);
    break;
  }
  default:
    res= -1;
    my_error(ER_UNKNOWN_COM_ERROR, MYF(0));
    DBUG_RETURN(-1);
  }

  if (res < 0)
    my_error(thd->killed_errno(), MYF(0));
  else if ((res == 0) && do_release)
    thd->killed= THD::KILL_CONNECTION;

  DBUG_RETURN(res);
}

#ifndef EMBEDDED_LIBRARY

/**
  Read one command from connection and execute it (query or simple command).
  This function is called in loop from thread function.

  For profiling to work, it must never be called recursively.

  @retval
    0  success
  @retval
    1  request of thread shutdown (see dispatch_command() description)
*/

bool do_command(THD *thd)
{
  bool return_value;
  char *packet= 0;
  ulong packet_length;
  NET *net= &thd->net;
  enum enum_server_command command;
  DBUG_ENTER("do_command");

  /*
    indicator of uninitialized lex => normal flow of errors handling
    (see my_message_sql)
  */
  thd->lex->current_select= 0;

  /*
    This thread will do a blocking read from the client which
    will be interrupted when the next command is received from
    the client, the connection is closed or "net_wait_timeout"
    number of seconds has passed
  */
  my_net_set_read_timeout(net, thd->variables.net_wait_timeout);

  /*
    XXX: this code is here only to clear possible errors of init_connect. 
    Consider moving to init_connect() instead.
  */
  thd->clear_error();				// Clear error message
  thd->main_da.reset_diagnostics_area();

  net_new_transaction(net);

  packet_length= my_net_read(net);
#if defined(ENABLED_PROFILING) && defined(COMMUNITY_SERVER)
  thd->profiling.start_new_query();
#endif
  if (packet_length == packet_error)
  {
    DBUG_PRINT("info",("Got error %d reading command from socket %s",
		       net->error,
		       vio_description(net->vio)));

    /* Check if we can continue without closing the connection */

    /* The error must be set. */
    DBUG_ASSERT(thd->is_error());
    net_end_statement(thd);

    if (net->error != 3)
    {
      return_value= TRUE;                       // We have to close it.
      goto out;
    }

    net->error= 0;
    return_value= FALSE;
    goto out;
  }

  packet= (char*) net->read_pos;
  /*
    'packet_length' contains length of data, as it was stored in packet
    header. In case of malformed header, my_net_read returns zero.
    If packet_length is not zero, my_net_read ensures that the returned
    number of bytes was actually read from network.
    There is also an extra safety measure in my_net_read:
    it sets packet[packet_length]= 0, but only for non-zero packets.
  */
  if (packet_length == 0)                       /* safety */
  {
    /* Initialize with COM_SLEEP packet */
    packet[0]= (uchar) COM_SLEEP;
    packet_length= 1;
  }
  /* Do not rely on my_net_read, extra safety against programming errors. */
  packet[packet_length]= '\0';                  /* safety */

  command= (enum enum_server_command) (uchar) packet[0];

  if (command >= COM_END)
    command= COM_END;				// Wrong command

  DBUG_PRINT("info",("Command on %s = %d (%s)",
                     vio_description(net->vio), command,
                     command_name[command].str));

  /* Restore read timeout value */
  my_net_set_read_timeout(net, thd->variables.net_read_timeout);

  DBUG_ASSERT(packet_length);
  return_value= dispatch_command(command, thd, packet+1, (uint) (packet_length-1));

out:
#if defined(ENABLED_PROFILING) && defined(COMMUNITY_SERVER)
  thd->profiling.finish_current_query();
#endif
  DBUG_RETURN(return_value);
}
#endif  /* EMBEDDED_LIBRARY */

/**
  @brief Determine if an attempt to update a non-temporary table while the
    read-only option was enabled has been made.

  This is a helper function to mysql_execute_command.

  @note SQLCOM_MULTI_UPDATE is an exception and delt with elsewhere.

  @see mysql_execute_command
  @returns Status code
    @retval TRUE The statement should be denied.
    @retval FALSE The statement isn't updating any relevant tables.
*/

static my_bool deny_updates_if_read_only_option(THD *thd,
                                                TABLE_LIST *all_tables)
{
  DBUG_ENTER("deny_updates_if_read_only_option");

  if (!opt_readonly)
    DBUG_RETURN(FALSE);

  LEX *lex= thd->lex;

  const my_bool user_is_super=
    ((ulong)(thd->security_ctx->master_access & SUPER_ACL) ==
     (ulong)SUPER_ACL);

  if (user_is_super)
    DBUG_RETURN(FALSE);

  if (!(sql_command_flags[lex->sql_command] & CF_CHANGES_DATA))
    DBUG_RETURN(FALSE);

  /* Multi update is an exception and is dealt with later. */
  if (lex->sql_command == SQLCOM_UPDATE_MULTI)
    DBUG_RETURN(FALSE);

  const my_bool create_temp_tables= 
    (lex->sql_command == SQLCOM_CREATE_TABLE) &&
    (lex->create_info.options & HA_LEX_CREATE_TMP_TABLE);

  const my_bool drop_temp_tables= 
    (lex->sql_command == SQLCOM_DROP_TABLE) &&
    lex->drop_temporary;

  const my_bool update_real_tables=
    some_non_temp_table_to_be_updated(thd, all_tables) &&
    !(create_temp_tables || drop_temp_tables);


  const my_bool create_or_drop_databases=
    (lex->sql_command == SQLCOM_CREATE_DB) ||
    (lex->sql_command == SQLCOM_DROP_DB);

  if (update_real_tables || create_or_drop_databases)
  {
      /*
        An attempt was made to modify one or more non-temporary tables.
      */
      DBUG_RETURN(TRUE);
  }


  /* Assuming that only temporary tables are modified. */
  DBUG_RETURN(FALSE);
}

/**
  Perform one connection-level (COM_XXXX) command.

  @param command         type of command to perform
  @param thd             connection handle
  @param packet          data for the command, packet is always null-terminated
  @param packet_length   length of packet + 1 (to show that data is
                         null-terminated) except for COM_SLEEP, where it
                         can be zero.

  @todo
    set thd->lex->sql_command to SQLCOM_END here.
  @todo
    The following has to be changed to an 8 byte integer

  @retval
    0   ok
  @retval
    1   request of thread shutdown, i. e. if command is
        COM_QUIT/COM_SHUTDOWN
*/
bool dispatch_command(enum enum_server_command command, THD *thd,
		      char* packet, uint packet_length)
{
  NET *net= &thd->net;
  bool error= 0;
  DBUG_ENTER("dispatch_command");
  DBUG_PRINT("info",("packet: '%*.s'; command: %d", packet_length, packet, command));

  thd->command=command;
  /*
    Commands which always take a long time are logged into
    the slow log only if opt_log_slow_admin_statements is set.
  */
  thd->enable_slow_log= TRUE;
  thd->lex->sql_command= SQLCOM_END; /* to avoid confusing VIEW detectors */
  thd->set_time();
  VOID(pthread_mutex_lock(&LOCK_thread_count));
  thd->query_id= global_query_id;

  switch( command ) {
  /* Ignore these statements. */
  case COM_STATISTICS:
  case COM_PING:
    break;
  /* Only increase id on these statements but don't count them. */
  case COM_STMT_PREPARE: 
  case COM_STMT_CLOSE:
  case COM_STMT_RESET:
    next_query_id();
    break;
  /* Increase id and count all other statements. */
  default:
    statistic_increment(thd->status_var.questions, &LOCK_status);
    next_query_id();
  }

  thread_running++;
  /* TODO: set thd->lex->sql_command to SQLCOM_END here */
  VOID(pthread_mutex_unlock(&LOCK_thread_count));

  /**
    Clear the set of flags that are expected to be cleared at the
    beginning of each command.
  */
  thd->server_status&= ~SERVER_STATUS_CLEAR_SET;
  switch (command) {
  case COM_INIT_DB:
  {
    LEX_STRING tmp;
    status_var_increment(thd->status_var.com_stat[SQLCOM_CHANGE_DB]);
    thd->convert_string(&tmp, system_charset_info,
			packet, packet_length, thd->charset());
    if (!mysql_change_db(thd, &tmp, FALSE))
    {
      general_log_write(thd, command, thd->db, thd->db_length);
      my_ok(thd);
    }
    break;
  }
#ifdef HAVE_REPLICATION
  case COM_REGISTER_SLAVE:
  {
    if (!register_slave(thd, (uchar*)packet, packet_length))
      my_ok(thd);
    break;
  }
#endif
  case COM_TABLE_DUMP:
  {
    char *tbl_name;
    LEX_STRING db;
    /* Safe because there is always a trailing \0 at the end of the packet */
    uint db_len= *(uchar*) packet;
    if (db_len + 1 > packet_length || db_len > NAME_LEN)
    {
      my_message(ER_UNKNOWN_COM_ERROR, ER(ER_UNKNOWN_COM_ERROR), MYF(0));
      break;
    }
    /* Safe because there is always a trailing \0 at the end of the packet */
    uint tbl_len= *(uchar*) (packet + db_len + 1);
    if (db_len + tbl_len + 2 > packet_length || tbl_len > NAME_LEN)
    {
      my_message(ER_UNKNOWN_COM_ERROR, ER(ER_UNKNOWN_COM_ERROR), MYF(0));
      break;
    }

    status_var_increment(thd->status_var.com_other);
    thd->enable_slow_log= opt_log_slow_admin_statements;
    db.str= (char*) thd->alloc(db_len + tbl_len + 2);
    if (!db.str)
    {
      my_message(ER_OUT_OF_RESOURCES, ER(ER_OUT_OF_RESOURCES), MYF(0));
      break;
    }
    db.length= db_len;
    tbl_name= strmake(db.str, packet + 1, db_len)+1;
    strmake(tbl_name, packet + db_len + 2, tbl_len);
    if (mysql_table_dump(thd, &db, tbl_name) == 0)
      thd->main_da.disable_status();
    break;
  }
  case COM_CHANGE_USER:
  {
    status_var_increment(thd->status_var.com_other);
    char *user= (char*) packet, *packet_end= packet + packet_length;
    /* Safe because there is always a trailing \0 at the end of the packet */
    char *passwd= strend(user)+1;

    thd->change_user();
    thd->clear_error();                         // if errors from rollback

    /*
      Old clients send null-terminated string ('\0' for empty string) for
      password.  New clients send the size (1 byte) + string (not null
      terminated, so also '\0' for empty string).

      Cast *passwd to an unsigned char, so that it doesn't extend the sign
      for *passwd > 127 and become 2**32-127 after casting to uint.
    */
    char db_buff[NAME_LEN+1];                 // buffer to store db in utf8
    char *db= passwd;
    char *save_db;
    /*
      If there is no password supplied, the packet must contain '\0',
      in any type of handshake (4.1 or pre-4.1).
     */
    if (passwd >= packet_end)
    {
      my_message(ER_UNKNOWN_COM_ERROR, ER(ER_UNKNOWN_COM_ERROR), MYF(0));
      break;
    }
    uint passwd_len= (thd->client_capabilities & CLIENT_SECURE_CONNECTION ?
                      (uchar)(*passwd++) : strlen(passwd));
    uint dummy_errors, save_db_length, db_length;
    int res;
    Security_context save_security_ctx= *thd->security_ctx;
    USER_CONN *save_user_connect;

    db+= passwd_len + 1;
    /*
      Database name is always NUL-terminated, so in case of empty database
      the packet must contain at least the trailing '\0'.
    */
    if (db >= packet_end)
    {
      my_message(ER_UNKNOWN_COM_ERROR, ER(ER_UNKNOWN_COM_ERROR), MYF(0));
      break;
    }
    db_length= strlen(db);

    char *ptr= db + db_length + 1;
    uint cs_number= 0;

    if (ptr < packet_end)
    {
      if (ptr + 2 > packet_end)
      {
        my_message(ER_UNKNOWN_COM_ERROR, ER(ER_UNKNOWN_COM_ERROR), MYF(0));
        break;
      }

      cs_number= uint2korr(ptr);
    }

    /* Convert database name to utf8 */
    db_buff[copy_and_convert(db_buff, sizeof(db_buff)-1,
                             system_charset_info, db, db_length,
                             thd->charset(), &dummy_errors)]= 0;
    db= db_buff;

    /* Save user and privileges */
    save_db_length= thd->db_length;
    save_db= thd->db;
    save_user_connect= thd->user_connect;

    if (!(thd->security_ctx->user= my_strdup(user, MYF(0))))
    {
      thd->security_ctx->user= save_security_ctx.user;
      my_message(ER_OUT_OF_RESOURCES, ER(ER_OUT_OF_RESOURCES), MYF(0));
      break;
    }

    /* Clear variables that are allocated */
    thd->user_connect= 0;
    thd->security_ctx->priv_user= thd->security_ctx->user;
    res= check_user(thd, COM_CHANGE_USER, passwd, passwd_len, db, FALSE);

    if (res)
    {
      x_free(thd->security_ctx->user);
      *thd->security_ctx= save_security_ctx;
      thd->user_connect= save_user_connect;
      thd->db= save_db;
      thd->db_length= save_db_length;
    }
    else
    {
#ifndef NO_EMBEDDED_ACCESS_CHECKS
      /* we've authenticated new user */
      if (save_user_connect)
	decrease_user_connections(save_user_connect);
#endif /* NO_EMBEDDED_ACCESS_CHECKS */
      x_free(save_db);
      x_free(save_security_ctx.user);

      if (cs_number)
      {
        thd_init_client_charset(thd, cs_number);
        thd->update_charset();
      }
    }
    break;
  }
  case COM_STMT_EXECUTE:
  {
    mysql_stmt_execute(thd, packet, packet_length);
    break;
  }
  case COM_STMT_FETCH:
  {
    mysql_stmt_fetch(thd, packet, packet_length);
    break;
  }
  case COM_STMT_SEND_LONG_DATA:
  {
    mysql_stmt_get_longdata(thd, packet, packet_length);
    break;
  }
  case COM_STMT_PREPARE:
  {
    mysql_stmt_prepare(thd, packet, packet_length);
    break;
  }
  case COM_STMT_CLOSE:
  {
    mysql_stmt_close(thd, packet);
    break;
  }
  case COM_STMT_RESET:
  {
    mysql_stmt_reset(thd, packet);
    break;
  }
  case COM_QUERY:
  {
    if (alloc_query(thd, packet, packet_length))
      break;					// fatal error is set
    char *packet_end= thd->query + thd->query_length;
    /* 'b' stands for 'buffer' parameter', special for 'my_snprintf' */
    const char* end_of_stmt= NULL;

    general_log_write(thd, command, thd->query, thd->query_length);
    DBUG_PRINT("query",("%-.4096s",thd->query));
#if defined(ENABLED_PROFILING) && defined(COMMUNITY_SERVER)
    thd->profiling.set_query_source(thd->query, thd->query_length);
#endif

    if (!(specialflag & SPECIAL_NO_PRIOR))
      my_pthread_setprio(pthread_self(),QUERY_PRIOR);

    mysql_parse(thd, thd->query, thd->query_length, &end_of_stmt);

    while (!thd->killed && (end_of_stmt != NULL) && ! thd->is_error())
    {
      char *beginning_of_next_stmt= (char*) end_of_stmt;

      net_end_statement(thd);
      query_cache_end_of_result(thd);
      /*
        Multiple queries exits, execute them individually
      */
      close_thread_tables(thd);
      ulong length= (ulong)(packet_end - beginning_of_next_stmt);

      log_slow_statement(thd);

      /* Remove garbage at start of query */
      while (length > 0 && my_isspace(thd->charset(), *beginning_of_next_stmt))
      {
        beginning_of_next_stmt++;
        length--;
      }

#if defined(ENABLED_PROFILING) && defined(COMMUNITY_SERVER)
      thd->profiling.finish_current_query();
      thd->profiling.start_new_query("continuing");
      thd->profiling.set_query_source(beginning_of_next_stmt, length);
#endif

      VOID(pthread_mutex_lock(&LOCK_thread_count));
      thd->query_length= length;
      thd->query= beginning_of_next_stmt;
      /*
        Count each statement from the client.
      */
      statistic_increment(thd->status_var.questions, &LOCK_status);
      thd->query_id= next_query_id();
      thd->set_time(); /* Reset the query start time. */
      /* TODO: set thd->lex->sql_command to SQLCOM_END here */
      VOID(pthread_mutex_unlock(&LOCK_thread_count));
      mysql_parse(thd, beginning_of_next_stmt, length, &end_of_stmt);
    }

    if (!(specialflag & SPECIAL_NO_PRIOR))
      my_pthread_setprio(pthread_self(),WAIT_PRIOR);
    DBUG_PRINT("info",("query ready"));
    break;
  }
  case COM_FIELD_LIST:				// This isn't actually needed
#ifdef DONT_ALLOW_SHOW_COMMANDS
    my_message(ER_NOT_ALLOWED_COMMAND, ER(ER_NOT_ALLOWED_COMMAND),
               MYF(0));	/* purecov: inspected */
    break;
#else
  {
    char *fields, *packet_end= packet + packet_length, *arg_end;
    /* Locked closure of all tables */
    TABLE_LIST table_list;
    LEX_STRING conv_name;

    /* used as fields initializator */
    lex_start(thd);

    status_var_increment(thd->status_var.com_stat[SQLCOM_SHOW_FIELDS]);
    bzero((char*) &table_list,sizeof(table_list));
    if (thd->copy_db_to(&table_list.db, &table_list.db_length))
      break;
    /*
      We have name + wildcard in packet, separated by endzero
    */
    arg_end= strend(packet);
    thd->convert_string(&conv_name, system_charset_info,
			packet, (uint) (arg_end - packet), thd->charset());
    table_list.alias= table_list.table_name= conv_name.str;
    packet= arg_end + 1;

    if (!my_strcasecmp(system_charset_info, table_list.db,
                       INFORMATION_SCHEMA_NAME.str))
    {
      ST_SCHEMA_TABLE *schema_table= find_schema_table(thd, table_list.alias);
      if (schema_table)
        table_list.schema_table= schema_table;
    }

    thd->query_length= (uint) (packet_end - packet); // Don't count end \0
    if (!(thd->query=fields= (char*) thd->memdup(packet,thd->query_length+1)))
      break;
    general_log_print(thd, command, "%s %s", table_list.table_name, fields);
    if (lower_case_table_names)
      my_casedn_str(files_charset_info, table_list.table_name);

    if (check_access(thd,SELECT_ACL,table_list.db,&table_list.grant.privilege,
		     0, 0, test(table_list.schema_table)))
      break;
    if (check_grant(thd, SELECT_ACL, &table_list, 2, UINT_MAX, 0))
      break;
    /* init structures for VIEW processing */
    table_list.select_lex= &(thd->lex->select_lex);

    lex_start(thd);
    mysql_reset_thd_for_next_command(thd);

    thd->lex->
      select_lex.table_list.link_in_list((uchar*) &table_list,
                                         (uchar**) &table_list.next_local);
    thd->lex->add_to_query_tables(&table_list);

    /* switch on VIEW optimisation: do not fill temporary tables */
    thd->lex->sql_command= SQLCOM_SHOW_FIELDS;
    mysqld_list_fields(thd,&table_list,fields);
    thd->lex->unit.cleanup();
    thd->cleanup_after_query();
    break;
  }
#endif
  case COM_QUIT:
    /* We don't calculate statistics for this command */
    general_log_print(thd, command, NullS);
    net->error=0;				// Don't give 'abort' message
    thd->main_da.disable_status();              // Don't send anything back
    error=TRUE;					// End server
    break;

#ifdef REMOVED
  case COM_CREATE_DB:				// QQ: To be removed
    {
      LEX_STRING db, alias;
      HA_CREATE_INFO create_info;

      status_var_increment(thd->status_var.com_stat[SQLCOM_CREATE_DB]);
      if (thd->make_lex_string(&db, packet, packet_length, FALSE) ||
          thd->make_lex_string(&alias, db.str, db.length, FALSE) ||
          check_db_name(&db))
      {
	my_error(ER_WRONG_DB_NAME, MYF(0), db.str ? db.str : "NULL");
	break;
      }
      if (check_access(thd, CREATE_ACL, db.str , 0, 1, 0,
                       is_schema_db(db.str)))
	break;
      general_log_print(thd, command, packet);
      bzero(&create_info, sizeof(create_info));
      mysql_create_db(thd, (lower_case_table_names == 2 ? alias.str : db.str),
                      &create_info, 0);
      break;
    }
  case COM_DROP_DB:				// QQ: To be removed
    {
      status_var_increment(thd->status_var.com_stat[SQLCOM_DROP_DB]);
      LEX_STRING db;

      if (thd->make_lex_string(&db, packet, packet_length, FALSE) ||
          check_db_name(&db))
      {
	my_error(ER_WRONG_DB_NAME, MYF(0), db.str ? db.str : "NULL");
	break;
      }
      if (check_access(thd, DROP_ACL, db.str, 0, 1, 0, is_schema_db(db.str)))
	break;
      if (thd->locked_tables || thd->active_transaction())
      {
	my_message(ER_LOCK_OR_ACTIVE_TRANSACTION,
                   ER(ER_LOCK_OR_ACTIVE_TRANSACTION), MYF(0));
	break;
      }
      general_log_write(thd, command, db.str, db.length);
      mysql_rm_db(thd, db.str, 0, 0);
      break;
    }
#endif
#ifndef EMBEDDED_LIBRARY
  case COM_BINLOG_DUMP:
    {
      ulong pos;
      ushort flags;
      uint32 slave_server_id;

      status_var_increment(thd->status_var.com_other);
      thd->enable_slow_log= opt_log_slow_admin_statements;
      if (check_global_access(thd, REPL_SLAVE_ACL))
	break;

      /* TODO: The following has to be changed to an 8 byte integer */
      pos = uint4korr(packet);
      flags = uint2korr(packet + 4);
      thd->server_id=0; /* avoid suicide */
      if ((slave_server_id= uint4korr(packet+6))) // mysqlbinlog.server_id==0
	kill_zombie_dump_threads(slave_server_id);
      thd->server_id = slave_server_id;

      general_log_print(thd, command, "Log: '%s'  Pos: %ld", packet+10,
                      (long) pos);
      mysql_binlog_send(thd, thd->strdup(packet + 10), (my_off_t) pos, flags);
      unregister_slave(thd,1,1);
      /*  fake COM_QUIT -- if we get here, the thread needs to terminate */
      error = TRUE;
      break;
    }
#endif
  case COM_REFRESH:
  {
    bool not_used;
    status_var_increment(thd->status_var.com_stat[SQLCOM_FLUSH]);
    ulong options= (ulong) (uchar) packet[0];
    if (check_global_access(thd,RELOAD_ACL))
      break;
    general_log_print(thd, command, NullS);
    if (!reload_acl_and_cache(thd, options, (TABLE_LIST*) 0, &not_used))
      my_ok(thd);
    break;
  }
#ifndef EMBEDDED_LIBRARY
  case COM_SHUTDOWN:
  {
    status_var_increment(thd->status_var.com_other);
    if (check_global_access(thd,SHUTDOWN_ACL))
      break; /* purecov: inspected */
    /*
      If the client is < 4.1.3, it is going to send us no argument; then
      packet_length is 0, packet[0] is the end 0 of the packet. Note that
      SHUTDOWN_DEFAULT is 0. If client is >= 4.1.3, the shutdown level is in
      packet[0].
    */
    enum mysql_enum_shutdown_level level=
      (enum mysql_enum_shutdown_level) (uchar) packet[0];
    if (level == SHUTDOWN_DEFAULT)
      level= SHUTDOWN_WAIT_ALL_BUFFERS; // soon default will be configurable
    else if (level != SHUTDOWN_WAIT_ALL_BUFFERS)
    {
      my_error(ER_NOT_SUPPORTED_YET, MYF(0), "this shutdown level");
      break;
    }
    DBUG_PRINT("quit",("Got shutdown command for level %u", level));
    general_log_print(thd, command, NullS);
    my_eof(thd);
    close_thread_tables(thd);			// Free before kill
    kill_mysql();
    error=TRUE;
    break;
  }
#endif
  case COM_STATISTICS:
  {
    STATUS_VAR current_global_status_var;
    ulong uptime;
    uint length;
    ulonglong queries_per_second1000;
    char buff[250];
    uint buff_len= sizeof(buff);

    general_log_print(thd, command, NullS);
    status_var_increment(thd->status_var.com_stat[SQLCOM_SHOW_STATUS]);
    calc_sum_of_all_status(&current_global_status_var);
    if (!(uptime= (ulong) (thd->start_time - server_start_time)))
      queries_per_second1000= 0;
    else
      queries_per_second1000= thd->query_id * LL(1000) / uptime;

    length= my_snprintf((char*) buff, buff_len - 1,
                        "Uptime: %lu  Threads: %d  Questions: %lu  "
                        "Slow queries: %lu  Opens: %lu  Flush tables: %lu  "
                        "Open tables: %u  Queries per second avg: %u.%u",
                        uptime,
                        (int) thread_count, (ulong) thd->query_id,
                        current_global_status_var.long_query_count,
                        current_global_status_var.opened_tables,
                        refresh_version,
                        cached_open_tables(),
                        (uint) (queries_per_second1000 / 1000),
                        (uint) (queries_per_second1000 % 1000));
#ifdef EMBEDDED_LIBRARY
    /* Store the buffer in permanent memory */
    my_ok(thd, 0, 0, buff);
#endif
#ifdef SAFEMALLOC
    if (sf_malloc_cur_memory)				// Using SAFEMALLOC
    {
      char *end= buff + length;
      length+= my_snprintf(end, buff_len - length - 1,
                           end,"  Memory in use: %ldK  Max memory used: %ldK",
                           (sf_malloc_cur_memory+1023L)/1024L,
                           (sf_malloc_max_memory+1023L)/1024L);
    }
#endif
#ifndef EMBEDDED_LIBRARY
    VOID(my_net_write(net, (uchar*) buff, length));
    VOID(net_flush(net));
    thd->main_da.disable_status();
#endif
    break;
  }
  case COM_PING:
    status_var_increment(thd->status_var.com_other);
    my_ok(thd);				// Tell client we are alive
    break;
  case COM_PROCESS_INFO:
    status_var_increment(thd->status_var.com_stat[SQLCOM_SHOW_PROCESSLIST]);
    if (!thd->security_ctx->priv_user[0] &&
        check_global_access(thd, PROCESS_ACL))
      break;
    general_log_print(thd, command, NullS);
    mysqld_list_processes(thd,
			  thd->security_ctx->master_access & PROCESS_ACL ? 
			  NullS : thd->security_ctx->priv_user, 0);
    break;
  case COM_PROCESS_KILL:
  {
    status_var_increment(thd->status_var.com_stat[SQLCOM_KILL]);
    ulong id=(ulong) uint4korr(packet);
    sql_kill(thd,id,false);
    break;
  }
  case COM_SET_OPTION:
  {
    status_var_increment(thd->status_var.com_stat[SQLCOM_SET_OPTION]);
    uint opt_command= uint2korr(packet);

    switch (opt_command) {
    case (int) MYSQL_OPTION_MULTI_STATEMENTS_ON:
      thd->client_capabilities|= CLIENT_MULTI_STATEMENTS;
      my_eof(thd);
      break;
    case (int) MYSQL_OPTION_MULTI_STATEMENTS_OFF:
      thd->client_capabilities&= ~CLIENT_MULTI_STATEMENTS;
      my_eof(thd);
      break;
    default:
      my_message(ER_UNKNOWN_COM_ERROR, ER(ER_UNKNOWN_COM_ERROR), MYF(0));
      break;
    }
    break;
  }
  case COM_DEBUG:
    status_var_increment(thd->status_var.com_other);
    if (check_global_access(thd, SUPER_ACL))
      break;					/* purecov: inspected */
    mysql_print_status();
    general_log_print(thd, command, NullS);
    my_eof(thd);
    break;
  case COM_SLEEP:
  case COM_CONNECT:				// Impossible here
  case COM_TIME:				// Impossible from client
  case COM_DELAYED_INSERT:
  case COM_END:
  default:
    my_message(ER_UNKNOWN_COM_ERROR, ER(ER_UNKNOWN_COM_ERROR), MYF(0));
    break;
  }

  /* If commit fails, we should be able to reset the OK status. */
  thd->main_da.can_overwrite_status= TRUE;
  ha_autocommit_or_rollback(thd, thd->is_error());
  thd->main_da.can_overwrite_status= FALSE;

  thd->transaction.stmt.reset();


  /* report error issued during command execution */
  if (thd->killed_errno())
  {
    if (! thd->main_da.is_set())
      thd->send_kill_message();
  }
  if (thd->killed == THD::KILL_QUERY || thd->killed == THD::KILL_BAD_DATA)
  {
    thd->killed= THD::NOT_KILLED;
    thd->mysys_var->abort= 0;
  }

  net_end_statement(thd);
  query_cache_end_of_result(thd);

  thd->proc_info= "closing tables";
  /* Free tables */
  close_thread_tables(thd);

  log_slow_statement(thd);

  thd_proc_info(thd, "cleaning up");
  VOID(pthread_mutex_lock(&LOCK_thread_count)); // For process list
  thd_proc_info(thd, 0);
  thd->command=COM_SLEEP;
  thd->query=0;
  thd->query_length=0;
  thread_running--;
  VOID(pthread_mutex_unlock(&LOCK_thread_count));
  thd->packet.shrink(thd->variables.net_buffer_length);	// Reclaim some memory
  free_root(thd->mem_root,MYF(MY_KEEP_PREALLOC));
  DBUG_RETURN(error);
}


void log_slow_statement(THD *thd)
{
  DBUG_ENTER("log_slow_statement");

  /*
    The following should never be true with our current code base,
    but better to keep this here so we don't accidently try to log a
    statement in a trigger or stored function
  */
  if (unlikely(thd->in_sub_stmt))
    DBUG_VOID_RETURN;                           // Don't set time for sub stmt

  /*
    Do not log administrative statements unless the appropriate option is
    set; do not log into slow log if reading from backup.
  */
  if (thd->enable_slow_log && !thd->user_time)
  {
    ulonglong end_utime_of_query= thd->current_utime();
    thd_proc_info(thd, "logging slow query");

    if (((end_utime_of_query - thd->utime_after_lock) >
         thd->variables.long_query_time ||
         ((thd->server_status &
           (SERVER_QUERY_NO_INDEX_USED | SERVER_QUERY_NO_GOOD_INDEX_USED)) &&
          opt_log_queries_not_using_indexes &&
           !(sql_command_flags[thd->lex->sql_command] & CF_STATUS_COMMAND))) &&
        thd->examined_row_count >= thd->variables.min_examined_row_limit)
    {
      thd_proc_info(thd, "logging slow query");
      thd->status_var.long_query_count++;
      slow_log_print(thd, thd->query, thd->query_length, end_utime_of_query);
    }
  }
  DBUG_VOID_RETURN;
}


/**
  Create a TABLE_LIST object for an INFORMATION_SCHEMA table.

    This function is used in the parser to convert a SHOW or DESCRIBE
    table_name command to a SELECT from INFORMATION_SCHEMA.
    It prepares a SELECT_LEX and a TABLE_LIST object to represent the
    given command as a SELECT parse tree.

  @param thd              thread handle
  @param lex              current lex
  @param table_ident      table alias if it's used
  @param schema_table_idx the type of the INFORMATION_SCHEMA table to be
                          created

  @note
    Due to the way this function works with memory and LEX it cannot
    be used outside the parser (parse tree transformations outside
    the parser break PS and SP).

  @retval
    0                 success
  @retval
    1                 out of memory or SHOW commands are not allowed
                      in this version of the server.
*/

int prepare_schema_table(THD *thd, LEX *lex, Table_ident *table_ident,
                         enum enum_schema_tables schema_table_idx)
{
  SELECT_LEX *schema_select_lex= NULL;
  DBUG_ENTER("prepare_schema_table");

  switch (schema_table_idx) {
  case SCH_SCHEMATA:
#if defined(DONT_ALLOW_SHOW_COMMANDS)
    my_message(ER_NOT_ALLOWED_COMMAND,
               ER(ER_NOT_ALLOWED_COMMAND), MYF(0));   /* purecov: inspected */
    DBUG_RETURN(1);
#else
    break;
#endif

  case SCH_TABLE_NAMES:
  case SCH_TABLES:
  case SCH_VIEWS:
  case SCH_TRIGGERS:
  case SCH_EVENTS:
#ifdef DONT_ALLOW_SHOW_COMMANDS
    my_message(ER_NOT_ALLOWED_COMMAND,
               ER(ER_NOT_ALLOWED_COMMAND), MYF(0)); /* purecov: inspected */
    DBUG_RETURN(1);
#else
    {
      LEX_STRING db;
      size_t dummy;
      if (lex->select_lex.db == NULL &&
          lex->copy_db_to(&lex->select_lex.db, &dummy))
      {
        DBUG_RETURN(1);
      }
      schema_select_lex= new SELECT_LEX();
      db.str= schema_select_lex->db= lex->select_lex.db;
      schema_select_lex->table_list.first= NULL;
      db.length= strlen(db.str);

      if (check_db_name(&db))
      {
        my_error(ER_WRONG_DB_NAME, MYF(0), db.str);
        DBUG_RETURN(1);
      }
      break;
    }
#endif
  case SCH_COLUMNS:
  case SCH_STATISTICS:
  {
#ifdef DONT_ALLOW_SHOW_COMMANDS
    my_message(ER_NOT_ALLOWED_COMMAND,
               ER(ER_NOT_ALLOWED_COMMAND), MYF(0)); /* purecov: inspected */
    DBUG_RETURN(1);
#else
    DBUG_ASSERT(table_ident);
    TABLE_LIST **query_tables_last= lex->query_tables_last;
    schema_select_lex= new SELECT_LEX();
    /* 'parent_lex' is used in init_query() so it must be before it. */
    schema_select_lex->parent_lex= lex;
    schema_select_lex->init_query();
    if (!schema_select_lex->add_table_to_list(thd, table_ident, 0, 0, TL_READ))
      DBUG_RETURN(1);
    lex->query_tables_last= query_tables_last;
    break;
  }
#endif
  case SCH_PROFILES:
    /* 
      Mark this current profiling record to be discarded.  We don't
      wish to have SHOW commands show up in profiling.
    */
#if defined(ENABLED_PROFILING) && defined(COMMUNITY_SERVER)
    thd->profiling.discard_current_query();
#endif
    break;
  case SCH_OPEN_TABLES:
  case SCH_VARIABLES:
  case SCH_STATUS:
  case SCH_PROCEDURES:
  case SCH_CHARSETS:
  case SCH_ENGINES:
  case SCH_COLLATIONS:
  case SCH_COLLATION_CHARACTER_SET_APPLICABILITY:
  case SCH_USER_PRIVILEGES:
  case SCH_SCHEMA_PRIVILEGES:
  case SCH_TABLE_PRIVILEGES:
  case SCH_COLUMN_PRIVILEGES:
  case SCH_TABLE_CONSTRAINTS:
  case SCH_KEY_COLUMN_USAGE:
  default:
    break;
  }
  
  SELECT_LEX *select_lex= lex->current_select;
  if (make_schema_select(thd, select_lex, schema_table_idx))
  {
    DBUG_RETURN(1);
  }
  TABLE_LIST *table_list= (TABLE_LIST*) select_lex->table_list.first;
  table_list->schema_select_lex= schema_select_lex;
  table_list->schema_table_reformed= 1;
  DBUG_RETURN(0);
}


/**
  Read query from packet and store in thd->query.
  Used in COM_QUERY and COM_STMT_PREPARE.

    Sets the following THD variables:
  - query
  - query_length

  @retval
    FALSE ok
  @retval
    TRUE  error;  In this case thd->fatal_error is set
*/

bool alloc_query(THD *thd, const char *packet, uint packet_length)
{
  /* Remove garbage at start and end of query */
  while (packet_length > 0 && my_isspace(thd->charset(), packet[0]))
  {
    packet++;
    packet_length--;
  }
  const char *pos= packet + packet_length;     // Point at end null
  while (packet_length > 0 &&
	 (pos[-1] == ';' || my_isspace(thd->charset() ,pos[-1])))
  {
    pos--;
    packet_length--;
  }
  /* We must allocate some extra memory for query cache */
  thd->query_length= 0;                        // Extra safety: Avoid races
  if (!(thd->query= (char*) thd->memdup_w_gap((uchar*) (packet),
					      packet_length,
					      thd->db_length+ 1 +
					      QUERY_CACHE_FLAGS_SIZE)))
    return TRUE;
  thd->query[packet_length]=0;
  thd->query_length= packet_length;

  /* Reclaim some memory */
  thd->packet.shrink(thd->variables.net_buffer_length);
  thd->convert_buffer.shrink(thd->variables.net_buffer_length);

  return FALSE;
}

static void reset_one_shot_variables(THD *thd) 
{
  thd->variables.character_set_client=
    global_system_variables.character_set_client;
  thd->variables.collation_connection=
    global_system_variables.collation_connection;
  thd->variables.collation_database=
    global_system_variables.collation_database;
  thd->variables.collation_server=
    global_system_variables.collation_server;
  thd->update_charset();
  thd->variables.time_zone=
    global_system_variables.time_zone;
  thd->variables.lc_time_names= &my_locale_en_US;
  thd->one_shot_set= 0;
}


static
bool sp_process_definer(THD *thd)
{
  DBUG_ENTER("sp_process_definer");

  LEX *lex= thd->lex;

  /*
    If the definer is not specified, this means that CREATE-statement missed
    DEFINER-clause. DEFINER-clause can be missed in two cases:

      - The user submitted a statement w/o the clause. This is a normal
        case, we should assign CURRENT_USER as definer.

      - Our slave received an updated from the master, that does not
        replicate definer for stored rountines. We should also assign
        CURRENT_USER as definer here, but also we should mark this routine
        as NON-SUID. This is essential for the sake of backward
        compatibility.

        The problem is the slave thread is running under "special" user (@),
        that actually does not exist. In the older versions we do not fail
        execution of a stored routine if its definer does not exist and
        continue the execution under the authorization of the invoker
        (BUG#13198). And now if we try to switch to slave-current-user (@),
        we will fail.

        Actually, this leads to the inconsistent state of master and
        slave (different definers, different SUID behaviour), but it seems,
        this is the best we can do.
  */

  if (!lex->definer)
  {
    Query_arena original_arena;
    Query_arena *ps_arena= thd->activate_stmt_arena_if_needed(&original_arena);

    lex->definer= create_default_definer(thd);

    if (ps_arena)
      thd->restore_active_arena(ps_arena, &original_arena);

    /* Error has been already reported. */
    if (lex->definer == NULL)
      DBUG_RETURN(TRUE);

    if (thd->slave_thread && lex->sphead)
      lex->sphead->m_chistics->suid= SP_IS_NOT_SUID;
  }
  else
  {
    /*
      If the specified definer differs from the current user, we
      should check that the current user has SUPER privilege (in order
      to create a stored routine under another user one must have
      SUPER privilege).
    */
    if ((strcmp(lex->definer->user.str, thd->security_ctx->priv_user) ||
         my_strcasecmp(system_charset_info, lex->definer->host.str,
                       thd->security_ctx->priv_host)) &&
        check_global_access(thd, SUPER_ACL))
    {
      my_error(ER_SPECIFIC_ACCESS_DENIED_ERROR, MYF(0), "SUPER");
      DBUG_RETURN(TRUE);
    }
  }

  /* Check that the specified definer exists. Emit a warning if not. */

#ifndef NO_EMBEDDED_ACCESS_CHECKS
  if (!is_acl_user(lex->definer->host.str, lex->definer->user.str))
  {
    push_warning_printf(thd,
                        MYSQL_ERROR::WARN_LEVEL_NOTE,
                        ER_NO_SUCH_USER,
                        ER(ER_NO_SUCH_USER),
                        lex->definer->user.str,
                        lex->definer->host.str);
  }
#endif /* NO_EMBEDDED_ACCESS_CHECKS */

  DBUG_RETURN(FALSE);
}


/**
  Execute command saved in thd and lex->sql_command.

    Before every operation that can request a write lock for a table
    wait if a global read lock exists. However do not wait if this
    thread has locked tables already. No new locks can be requested
    until the other locks are released. The thread that requests the
    global read lock waits for write locked tables to become unlocked.

    Note that wait_if_global_read_lock() sets a protection against a new
    global read lock when it succeeds. This needs to be released by
    start_waiting_global_read_lock() after the operation.

  @param thd                       Thread handle

  @todo
    - Invalidate the table in the query cache if something changed
    after unlocking when changes become visible.
    TODO: this is workaround. right way will be move invalidating in
    the unlock procedure.
    - TODO: use check_change_password()
    - JOIN is not supported yet. TODO
    - SUSPEND and FOR MIGRATE are not supported yet. TODO

  @retval
    FALSE       OK
  @retval
    TRUE        Error
*/

int
mysql_execute_command(THD *thd)
{
  int res= FALSE;
  bool need_start_waiting= FALSE; // have protection against global read lock
  int  up_result= 0;
  LEX  *lex= thd->lex;
  /* first SELECT_LEX (have special meaning for many of non-SELECTcommands) */
  SELECT_LEX *select_lex= &lex->select_lex;
  /* first table of first SELECT_LEX */
  TABLE_LIST *first_table= (TABLE_LIST*) select_lex->table_list.first;
  /* list of all tables in query */
  TABLE_LIST *all_tables;
  /* most outer SELECT_LEX_UNIT of query */
  SELECT_LEX_UNIT *unit= &lex->unit;
#ifdef HAVE_REPLICATION
  /* have table map for update for multi-update statement (BUG#37051) */
  bool have_table_map_for_update= FALSE;
#endif
  /* Saved variable value */
  DBUG_ENTER("mysql_execute_command");
#ifdef WITH_PARTITION_STORAGE_ENGINE
  thd->work_part_info= 0;
#endif

  /*
    In many cases first table of main SELECT_LEX have special meaning =>
    check that it is first table in global list and relink it first in 
    queries_tables list if it is necessary (we need such relinking only
    for queries with subqueries in select list, in this case tables of
    subqueries will go to global list first)

    all_tables will differ from first_table only if most upper SELECT_LEX
    do not contain tables.

    Because of above in place where should be at least one table in most
    outer SELECT_LEX we have following check:
    DBUG_ASSERT(first_table == all_tables);
    DBUG_ASSERT(first_table == all_tables && first_table != 0);
  */
  lex->first_lists_tables_same();
  /* should be assigned after making first tables same */
  all_tables= lex->query_tables;
  /* set context for commands which do not use setup_tables */
  select_lex->
    context.resolve_in_table_list_only((TABLE_LIST*)select_lex->
                                       table_list.first);

  /*
    Reset warning count for each query that uses tables
    A better approach would be to reset this for any commands
    that is not a SHOW command or a select that only access local
    variables, but for now this is probably good enough.
    Don't reset warnings when executing a stored routine.
  */
  if ((all_tables || !lex->is_single_level_stmt()) && !thd->spcont)
    mysql_reset_errors(thd, 0);

#ifdef HAVE_REPLICATION
  if (unlikely(thd->slave_thread))
  {
    if (lex->sql_command == SQLCOM_DROP_TRIGGER)
    {
      /*
        When dropping a trigger, we need to load its table name
        before checking slave filter rules.
      */
      add_table_for_trigger(thd, thd->lex->spname, 1, &all_tables);
      
      if (!all_tables)
      {
        /*
          If table name cannot be loaded,
          it means the trigger does not exists possibly because
          CREATE TRIGGER was previously skipped for this trigger
          according to slave filtering rules.
          Returning success without producing any errors in this case.
        */
        DBUG_RETURN(0);
      }
      
      // force searching in slave.cc:tables_ok() 
      all_tables->updating= 1;
    }

    /*
      For fix of BUG#37051, the master stores the table map for update
      in the Query_log_event, and the value is assigned to
      thd->variables.table_map_for_update before executing the update
      query.

      If thd->variables.table_map_for_update is set, then we are
      replicating from a new master, we can use this value to apply
      filter rules without opening all the tables. However If
      thd->variables.table_map_for_update is not set, then we are
      replicating from an old master, so we just skip this and
      continue with the old method. And of course, the bug would still
      exist for old masters.
    */
    if (lex->sql_command == SQLCOM_UPDATE_MULTI &&
        thd->table_map_for_update)
    {
      have_table_map_for_update= TRUE;
      table_map table_map_for_update= thd->table_map_for_update;
      uint nr= 0;
      TABLE_LIST *table;
      for (table=all_tables; table; table=table->next_global, nr++)
      {
        if (table_map_for_update & ((table_map)1 << nr))
          table->updating= TRUE;
        else
          table->updating= FALSE;
      }

      if (all_tables_not_ok(thd, all_tables))
      {
        /* we warn the slave SQL thread */
        my_message(ER_SLAVE_IGNORED_TABLE, ER(ER_SLAVE_IGNORED_TABLE), MYF(0));
        if (thd->one_shot_set)
          reset_one_shot_variables(thd);
        DBUG_RETURN(0);
      }
      
      for (table=all_tables; table; table=table->next_global)
        table->updating= TRUE;
    }
    
    /*
      Check if statment should be skipped because of slave filtering
      rules

      Exceptions are:
      - UPDATE MULTI: For this statement, we want to check the filtering
        rules later in the code
      - SET: we always execute it (Not that many SET commands exists in
        the binary log anyway -- only 4.1 masters write SET statements,
	in 5.0 there are no SET statements in the binary log)
      - DROP TEMPORARY TABLE IF EXISTS: we always execute it (otherwise we
        have stale files on slave caused by exclusion of one tmp table).
    */
    if (!(lex->sql_command == SQLCOM_UPDATE_MULTI) &&
	!(lex->sql_command == SQLCOM_SET_OPTION) &&
	!(lex->sql_command == SQLCOM_DROP_TABLE &&
          lex->drop_temporary && lex->drop_if_exists) &&
        all_tables_not_ok(thd, all_tables))
    {
      /* we warn the slave SQL thread */
      my_message(ER_SLAVE_IGNORED_TABLE, ER(ER_SLAVE_IGNORED_TABLE), MYF(0));
      if (thd->one_shot_set)
      {
        /*
          It's ok to check thd->one_shot_set here:

          The charsets in a MySQL 5.0 slave can change by both a binlogged
          SET ONE_SHOT statement and the event-internal charset setting, 
          and these two ways to change charsets do not seems to work
          together.

          At least there seems to be problems in the rli cache for
          charsets if we are using ONE_SHOT.  Note that this is normally no
          problem because either the >= 5.0 slave reads a 4.1 binlog (with
          ONE_SHOT) *or* or 5.0 binlog (without ONE_SHOT) but never both."
        */
        reset_one_shot_variables(thd);
      }
      DBUG_RETURN(0);
    }
  }
  else
  {
#endif /* HAVE_REPLICATION */
    /*
      When option readonly is set deny operations which change non-temporary
      tables. Except for the replication thread and the 'super' users.
    */
    if (deny_updates_if_read_only_option(thd, all_tables))
    {
      my_error(ER_OPTION_PREVENTS_STATEMENT, MYF(0), "--read-only");
      DBUG_RETURN(-1);
    }
#ifdef HAVE_REPLICATION
  } /* endif unlikely slave */
#endif
  status_var_increment(thd->status_var.com_stat[lex->sql_command]);

  DBUG_ASSERT(thd->transaction.stmt.modified_non_trans_table == FALSE);
  
  switch (lex->sql_command) {

<<<<<<< HEAD
  case SQLCOM_SHOW_EVENTS:
#ifndef HAVE_EVENT_SCHEDULER
    my_error(ER_NOT_SUPPORTED_YET, MYF(0), "embedded server");
    break;
#endif
  case SQLCOM_SHOW_STATUS_PROC:
  case SQLCOM_SHOW_STATUS_FUNC:
    if (!(res= check_table_access(thd, SELECT_ACL, all_tables, UINT_MAX, FALSE)))
      res= execute_sqlcom_select(thd, all_tables);
    break;
  case SQLCOM_SHOW_STATUS:
  {
    system_status_var old_status_var= thd->status_var;
    thd->initial_status_var= &old_status_var;
    if (!(res= check_table_access(thd, SELECT_ACL, all_tables, UINT_MAX, FALSE)))
      res= execute_sqlcom_select(thd, all_tables);
    /* Don't log SHOW STATUS commands to slow query log */
    thd->server_status&= ~(SERVER_QUERY_NO_INDEX_USED |
                           SERVER_QUERY_NO_GOOD_INDEX_USED);
    /*
      restore status variables, as we don't want 'show status' to cause
      changes
    */
    pthread_mutex_lock(&LOCK_status);
    add_diff_to_status(&global_status_var, &thd->status_var,
                       &old_status_var);
    thd->status_var= old_status_var;
    pthread_mutex_unlock(&LOCK_status);
    break;
  }
  case SQLCOM_SHOW_DATABASES:
  case SQLCOM_SHOW_TABLES:
  case SQLCOM_SHOW_TRIGGERS:
  case SQLCOM_SHOW_TABLE_STATUS:
  case SQLCOM_SHOW_OPEN_TABLES:
  case SQLCOM_SHOW_PLUGINS:
  case SQLCOM_SHOW_FIELDS:
  case SQLCOM_SHOW_KEYS:
  case SQLCOM_SHOW_VARIABLES:
  case SQLCOM_SHOW_CHARSETS:
  case SQLCOM_SHOW_COLLATIONS:
  case SQLCOM_SHOW_STORAGE_ENGINES:
  case SQLCOM_SHOW_PROFILE:
  case SQLCOM_SELECT:
    thd->status_var.last_query_cost= 0.0;
    if (all_tables)
    {
      res= check_table_access(thd,
                              lex->exchange ? SELECT_ACL | FILE_ACL :
                              SELECT_ACL,
                              all_tables, UINT_MAX, FALSE);
=======
    select_result *sel_result=lex->result;
    if (all_tables)
    {
      if (lex->orig_sql_command != SQLCOM_SHOW_STATUS_PROC &&
          lex->orig_sql_command != SQLCOM_SHOW_STATUS_FUNC)
        res= check_table_access(thd,
                                lex->exchange ? SELECT_ACL | FILE_ACL :
                                SELECT_ACL,
                                all_tables, 0);
    }
    else
      res= check_access(thd,
			lex->exchange ? SELECT_ACL | FILE_ACL : SELECT_ACL,
			any_db, 0, 0, 0, 0);
    if (res)
      goto error;

    if (!thd->locked_tables && lex->protect_against_global_read_lock &&
        !(need_start_waiting= !wait_if_global_read_lock(thd, 0, 1)))
      goto error;

    if (!(res= open_and_lock_tables(thd, all_tables)))
    {
      if (lex->describe)
      {
        /*
          We always use select_send for EXPLAIN, even if it's an EXPLAIN
          for SELECT ... INTO OUTFILE: a user application should be able
          to prepend EXPLAIN to any query and receive output for it,
          even if the query itself redirects the output.
        */
	if (!(sel_result= new select_send()))
	  goto error;
	else
	  thd->send_explain_fields(sel_result);
	res= mysql_explain_union(thd, &thd->lex->unit, sel_result);
	if (lex->describe & DESCRIBE_EXTENDED)
	{
	  char buff[1024];
	  String str(buff,(uint32) sizeof(buff), system_charset_info);
	  str.length(0);
	  thd->lex->unit.print(&str);
	  str.append('\0');
	  push_warning(thd, MYSQL_ERROR::WARN_LEVEL_NOTE,
		       ER_YES, str.ptr());
	}
	sel_result->send_eof();
        delete sel_result;
      }
      else
      {
	if (!sel_result && !(sel_result= new select_send()))
          goto error;
	query_cache_store_query(thd, all_tables);
	res= handle_select(thd, lex, sel_result, 0);
        if (sel_result != lex->result)
          delete sel_result;
      }
>>>>>>> aebaf079
    }
    else
      res= check_access(thd,
                        lex->exchange ? SELECT_ACL | FILE_ACL : SELECT_ACL,
                        any_db, 0, 0, 0, 0);
    if (!res)
      res= execute_sqlcom_select(thd, all_tables);
    break;
  case SQLCOM_PREPARE:
  {
    mysql_sql_stmt_prepare(thd);
    break;
  }
  case SQLCOM_EXECUTE:
  {
    mysql_sql_stmt_execute(thd);
    break;
  }
  case SQLCOM_DEALLOCATE_PREPARE:
  {
    mysql_sql_stmt_close(thd);
    break;
  }
  case SQLCOM_DO:
    if (check_table_access(thd, SELECT_ACL, all_tables, UINT_MAX, FALSE) ||
        open_and_lock_tables(thd, all_tables))
      goto error;

    res= mysql_do(thd, *lex->insert_list);
    break;

  case SQLCOM_EMPTY_QUERY:
    my_ok(thd);
    break;

  case SQLCOM_HELP:
    res= mysqld_help(thd,lex->help_arg);
    break;

#ifndef EMBEDDED_LIBRARY
  case SQLCOM_PURGE:
  {
    if (check_global_access(thd, SUPER_ACL))
      goto error;
    /* PURGE MASTER LOGS TO 'file' */
    res = purge_master_logs(thd, lex->to_log);
    break;
  }
  case SQLCOM_PURGE_BEFORE:
  {
    Item *it;

    if (check_global_access(thd, SUPER_ACL))
      goto error;
    /* PURGE MASTER LOGS BEFORE 'data' */
    it= (Item *)lex->value_list.head();
    if ((!it->fixed && it->fix_fields(lex->thd, &it)) ||
        it->check_cols(1))
    {
      my_error(ER_WRONG_ARGUMENTS, MYF(0), "PURGE LOGS BEFORE");
      goto error;
    }
    it= new Item_func_unix_timestamp(it);
    /*
      it is OK only emulate fix_fieds, because we need only
      value of constant
    */
    it->quick_fix_field();
    res = purge_master_logs_before_date(thd, (ulong)it->val_int());
    break;
  }
#endif
  case SQLCOM_SHOW_WARNS:
  {
    res= mysqld_show_warnings(thd, (ulong)
			      ((1L << (uint) MYSQL_ERROR::WARN_LEVEL_NOTE) |
			       (1L << (uint) MYSQL_ERROR::WARN_LEVEL_WARN) |
			       (1L << (uint) MYSQL_ERROR::WARN_LEVEL_ERROR)
			       ));
    break;
  }
  case SQLCOM_SHOW_ERRORS:
  {
    res= mysqld_show_warnings(thd, (ulong)
			      (1L << (uint) MYSQL_ERROR::WARN_LEVEL_ERROR));
    break;
  }
  case SQLCOM_SHOW_PROFILES:
  {
#if defined(ENABLED_PROFILING) && defined(COMMUNITY_SERVER)
    thd->profiling.discard_current_query();
    res= thd->profiling.show_profiles();
    if (res)
      goto error;
#else
    my_error(ER_FEATURE_DISABLED, MYF(0), "SHOW PROFILES", "enable-profiling");
    goto error;
#endif
    break;
  }
  case SQLCOM_SHOW_NEW_MASTER:
  {
    if (check_global_access(thd, REPL_SLAVE_ACL))
      goto error;
    /* This query don't work now. See comment in repl_failsafe.cc */
#ifndef WORKING_NEW_MASTER
    my_error(ER_NOT_SUPPORTED_YET, MYF(0), "SHOW NEW MASTER");
    goto error;
#else
    res = show_new_master(thd);
    break;
#endif
  }

#ifdef HAVE_REPLICATION
  case SQLCOM_SHOW_SLAVE_HOSTS:
  {
    if (check_global_access(thd, REPL_SLAVE_ACL))
      goto error;
    res = show_slave_hosts(thd);
    break;
  }
  case SQLCOM_SHOW_BINLOG_EVENTS:
  {
    if (check_global_access(thd, REPL_SLAVE_ACL))
      goto error;
    res = mysql_show_binlog_events(thd);
    break;
  }
#endif

  case SQLCOM_BACKUP_TABLE:
  {
    DBUG_ASSERT(first_table == all_tables && first_table != 0);
    if (check_table_access(thd, SELECT_ACL, all_tables, UINT_MAX, FALSE) ||
	check_global_access(thd, FILE_ACL))
      goto error; /* purecov: inspected */
    thd->enable_slow_log= opt_log_slow_admin_statements;
    res = mysql_backup_table(thd, first_table);
    select_lex->table_list.first= (uchar*) first_table;
    lex->query_tables=all_tables;
    break;
  }
  case SQLCOM_RESTORE_TABLE:
  {
    DBUG_ASSERT(first_table == all_tables && first_table != 0);
    if (check_table_access(thd, INSERT_ACL, all_tables, UINT_MAX, FALSE) ||
	check_global_access(thd, FILE_ACL))
      goto error; /* purecov: inspected */
    thd->enable_slow_log= opt_log_slow_admin_statements;
    res = mysql_restore_table(thd, first_table);
    select_lex->table_list.first= (uchar*) first_table;
    lex->query_tables=all_tables;
    break;
  }
  case SQLCOM_ASSIGN_TO_KEYCACHE:
  {
    DBUG_ASSERT(first_table == all_tables && first_table != 0);
    if (check_access(thd, INDEX_ACL, first_table->db,
                     &first_table->grant.privilege, 0, 0,
                     test(first_table->schema_table)))
      goto error;
    res= mysql_assign_to_keycache(thd, first_table, &lex->ident);
    break;
  }
  case SQLCOM_PRELOAD_KEYS:
  {
    DBUG_ASSERT(first_table == all_tables && first_table != 0);
    if (check_access(thd, INDEX_ACL, first_table->db,
                     &first_table->grant.privilege, 0, 0,
                     test(first_table->schema_table)))
      goto error;
    res = mysql_preload_keys(thd, first_table);
    break;
  }
#ifdef HAVE_REPLICATION
  case SQLCOM_CHANGE_MASTER:
  {
    if (check_global_access(thd, SUPER_ACL))
      goto error;
    pthread_mutex_lock(&LOCK_active_mi);
    res = change_master(thd,active_mi);
    pthread_mutex_unlock(&LOCK_active_mi);
    break;
  }
  case SQLCOM_SHOW_SLAVE_STAT:
  {
    /* Accept one of two privileges */
    if (check_global_access(thd, SUPER_ACL | REPL_CLIENT_ACL))
      goto error;
    pthread_mutex_lock(&LOCK_active_mi);
    if (active_mi != NULL)
    {
      res = show_master_info(thd, active_mi);
    }
    else
    {
      push_warning(thd, MYSQL_ERROR::WARN_LEVEL_WARN,
                   WARN_NO_MASTER_INFO, ER(WARN_NO_MASTER_INFO));
      my_ok(thd);
    }
    pthread_mutex_unlock(&LOCK_active_mi);
    break;
  }
  case SQLCOM_SHOW_MASTER_STAT:
  {
    /* Accept one of two privileges */
    if (check_global_access(thd, SUPER_ACL | REPL_CLIENT_ACL))
      goto error;
    res = show_binlog_info(thd);
    break;
  }

  case SQLCOM_LOAD_MASTER_DATA: // sync with master
    if (check_global_access(thd, SUPER_ACL))
      goto error;
    if (end_active_trans(thd))
      goto error;
    res = load_master_data(thd);
    break;
#endif /* HAVE_REPLICATION */
  case SQLCOM_SHOW_ENGINE_STATUS:
    {
      if (check_global_access(thd, PROCESS_ACL))
        goto error;
      res = ha_show_status(thd, lex->create_info.db_type, HA_ENGINE_STATUS);
      break;
    }
  case SQLCOM_SHOW_ENGINE_MUTEX:
    {
      if (check_global_access(thd, PROCESS_ACL))
        goto error;
      res = ha_show_status(thd, lex->create_info.db_type, HA_ENGINE_MUTEX);
      break;
    }
#ifdef HAVE_REPLICATION
  case SQLCOM_LOAD_MASTER_TABLE:
  {
    DBUG_ASSERT(first_table == all_tables && first_table != 0);
    DBUG_ASSERT(first_table->db); /* Must be set in the parser */

    if (check_access(thd, CREATE_ACL, first_table->db,
		     &first_table->grant.privilege, 0, 0,
                     test(first_table->schema_table)))
      goto error;				/* purecov: inspected */
    /* Check that the first table has CREATE privilege */
    if (check_grant(thd, CREATE_ACL, all_tables, 0, 1, 0))
      goto error;

    pthread_mutex_lock(&LOCK_active_mi);
    /*
      fetch_master_table will send the error to the client on failure.
      Give error if the table already exists.
    */
    if (!fetch_master_table(thd, first_table->db, first_table->table_name,
			    active_mi, 0, 0))
    {
      my_ok(thd);
    }
    pthread_mutex_unlock(&LOCK_active_mi);
    break;
  }
#endif /* HAVE_REPLICATION */

  case SQLCOM_CREATE_TABLE:
  {
    /* If CREATE TABLE of non-temporary table, do implicit commit */
    if (!(lex->create_info.options & HA_LEX_CREATE_TMP_TABLE))
    {
      if (end_active_trans(thd))
      {
	res= -1;
	break;
      }
    }
    DBUG_ASSERT(first_table == all_tables && first_table != 0);
    bool link_to_local;
    // Skip first table, which is the table we are creating
    TABLE_LIST *create_table= lex->unlink_first_table(&link_to_local);
    TABLE_LIST *select_tables= lex->query_tables;
    /*
      Code below (especially in mysql_create_table() and select_create
      methods) may modify HA_CREATE_INFO structure in LEX, so we have to
      use a copy of this structure to make execution prepared statement-
      safe. A shallow copy is enough as this code won't modify any memory
      referenced from this structure.
    */
    HA_CREATE_INFO create_info(lex->create_info);
    /*
      We need to copy alter_info for the same reasons of re-execution
      safety, only in case of Alter_info we have to do (almost) a deep
      copy.
    */
    Alter_info alter_info(lex->alter_info, thd->mem_root);

    if (thd->is_fatal_error)
    {
      /* If out of memory when creating a copy of alter_info. */
      res= 1;
      goto end_with_restore_list;
    }

    if ((res= create_table_precheck(thd, select_tables, create_table)))
      goto end_with_restore_list;

    /* Might have been updated in create_table_precheck */
    create_info.alias= create_table->alias;

#ifdef HAVE_READLINK
    /* Fix names if symlinked tables */
    if (append_file_to_dir(thd, &create_info.data_file_name,
			   create_table->table_name) ||
	append_file_to_dir(thd, &create_info.index_file_name,
			   create_table->table_name))
      goto end_with_restore_list;
#endif
    /*
      If we are using SET CHARSET without DEFAULT, add an implicit
      DEFAULT to not confuse old users. (This may change).
    */
    if ((create_info.used_fields &
	 (HA_CREATE_USED_DEFAULT_CHARSET | HA_CREATE_USED_CHARSET)) ==
	HA_CREATE_USED_CHARSET)
    {
      create_info.used_fields&= ~HA_CREATE_USED_CHARSET;
      create_info.used_fields|= HA_CREATE_USED_DEFAULT_CHARSET;
      create_info.default_table_charset= create_info.table_charset;
      create_info.table_charset= 0;
    }
    /*
      The create-select command will open and read-lock the select table
      and then create, open and write-lock the new table. If a global
      read lock steps in, we get a deadlock. The write lock waits for
      the global read lock, while the global read lock waits for the
      select table to be closed. So we wait until the global readlock is
      gone before starting both steps. Note that
      wait_if_global_read_lock() sets a protection against a new global
      read lock when it succeeds. This needs to be released by
      start_waiting_global_read_lock(). We protect the normal CREATE
      TABLE in the same way. That way we avoid that a new table is
      created during a gobal read lock.
    */
    if (!thd->locked_tables &&
        !(need_start_waiting= !wait_if_global_read_lock(thd, 0, 1)))
    {
      res= 1;
      goto end_with_restore_list;
    }
#ifdef WITH_PARTITION_STORAGE_ENGINE
    {
      partition_info *part_info= thd->lex->part_info;
      if (part_info && !(part_info= thd->lex->part_info->get_clone()))
      {
        res= -1;
        goto end_with_restore_list;
      }
      thd->work_part_info= part_info;
    }
#endif
    if (select_lex->item_list.elements)		// With select
    {
      select_result *result;

      /*
        If:
        a) we inside an SP and there was NAME_CONST substitution,
        b) binlogging is on (STMT mode),
        c) we log the SP as separate statements
        raise a warning, as it may cause problems
        (see 'NAME_CONST issues' in 'Binary Logging of Stored Programs')
       */
      if (thd->query_name_consts && 
          mysql_bin_log.is_open() &&
          thd->variables.binlog_format == BINLOG_FORMAT_STMT &&
          !mysql_bin_log.is_query_in_union(thd, thd->query_id))
      {
        List_iterator_fast<Item> it(select_lex->item_list);
        Item *item;
        uint splocal_refs= 0;
        /* Count SP local vars in the top-level SELECT list */
        while ((item= it++))
        {
          if (item->is_splocal())
            splocal_refs++;
        }
        /*
          If it differs from number of NAME_CONST substitution applied,
          we may have a SOME_FUNC(NAME_CONST()) in the SELECT list,
          that may cause a problem with binary log (see BUG#35383),
          raise a warning. 
        */
        if (splocal_refs != thd->query_name_consts)
          push_warning(thd, 
                       MYSQL_ERROR::WARN_LEVEL_WARN,
                       ER_UNKNOWN_ERROR,
"Invoked routine ran a statement that may cause problems with "
"binary log, see 'NAME_CONST issues' in 'Binary Logging of Stored Programs' "
"section of the manual.");
      }
      
      select_lex->options|= SELECT_NO_UNLOCK;
      unit->set_limit(select_lex);

      /*
        Disable non-empty MERGE tables with CREATE...SELECT. Too
        complicated. See Bug #26379. Empty MERGE tables are read-only
        and don't allow CREATE...SELECT anyway.
      */
      if (create_info.used_fields & HA_CREATE_USED_UNION)
      {
        my_error(ER_WRONG_OBJECT, MYF(0), create_table->db,
                 create_table->table_name, "BASE TABLE");
        res= 1;
        goto end_with_restore_list;
      }

      if (!(create_info.options & HA_LEX_CREATE_TMP_TABLE))
      {
        lex->link_first_table_back(create_table, link_to_local);
        create_table->create= TRUE;
      }

      if (!(res= open_and_lock_tables(thd, lex->query_tables)))
      {
        /*
          Is table which we are changing used somewhere in other parts
          of query
        */
        if (!(create_info.options & HA_LEX_CREATE_TMP_TABLE))
        {
          TABLE_LIST *duplicate;
          create_table= lex->unlink_first_table(&link_to_local);
          if ((duplicate= unique_table(thd, create_table, select_tables, 0)))
          {
            update_non_unique_table_error(create_table, "CREATE", duplicate);
            res= 1;
            goto end_with_restore_list;
          }
        }
        /* If we create merge table, we have to test tables in merge, too */
        if (create_info.used_fields & HA_CREATE_USED_UNION)
        {
          TABLE_LIST *tab;
          for (tab= (TABLE_LIST*) create_info.merge_list.first;
               tab;
               tab= tab->next_local)
          {
            TABLE_LIST *duplicate;
            if ((duplicate= unique_table(thd, tab, select_tables, 0)))
            {
              update_non_unique_table_error(tab, "CREATE", duplicate);
              res= 1;
              goto end_with_restore_list;
            }
          }
        }

        /*
          select_create is currently not re-execution friendly and
          needs to be created for every execution of a PS/SP.
        */
        if ((result= new select_create(create_table,
                                       &create_info,
                                       &alter_info,
                                       select_lex->item_list,
                                       lex->duplicates,
                                       lex->ignore,
                                       select_tables)))
        {
          /*
            CREATE from SELECT give its SELECT_LEX for SELECT,
            and item_list belong to SELECT
          */
          res= handle_select(thd, lex, result, 0);
          delete result;
        }
      }
      else if (!(create_info.options & HA_LEX_CREATE_TMP_TABLE))
        create_table= lex->unlink_first_table(&link_to_local);

    }
    else
    {
      /* So that CREATE TEMPORARY TABLE gets to binlog at commit/rollback */
      if (create_info.options & HA_LEX_CREATE_TMP_TABLE)
        thd->options|= OPTION_KEEP_LOG;
      /* regular create */
      if (create_info.options & HA_LEX_CREATE_TABLE_LIKE)
        res= mysql_create_like_table(thd, create_table, select_tables,
                                     &create_info);
      else
      {
        res= mysql_create_table(thd, create_table->db,
                                create_table->table_name, &create_info,
                                &alter_info, 0, 0);
      }
      if (!res)
	my_ok(thd);
    }

    /* put tables back for PS rexecuting */
end_with_restore_list:
    lex->link_first_table_back(create_table, link_to_local);
    break;
  }
  case SQLCOM_CREATE_INDEX:
    /* Fall through */
  case SQLCOM_DROP_INDEX:
  /*
    CREATE INDEX and DROP INDEX are implemented by calling ALTER
    TABLE with proper arguments.

    In the future ALTER TABLE will notice that the request is to
    only add indexes and create these one by one for the existing
    table without having to do a full rebuild.
  */
  {
    /* Prepare stack copies to be re-execution safe */
    HA_CREATE_INFO create_info;
    Alter_info alter_info(lex->alter_info, thd->mem_root);

    if (thd->is_fatal_error) /* out of memory creating a copy of alter_info */
      goto error;

    DBUG_ASSERT(first_table == all_tables && first_table != 0);
    if (check_one_table_access(thd, INDEX_ACL, all_tables))
      goto error; /* purecov: inspected */
    if (end_active_trans(thd))
      goto error;
    /*
      Currently CREATE INDEX or DROP INDEX cause a full table rebuild
      and thus classify as slow administrative statements just like
      ALTER TABLE.
    */
    thd->enable_slow_log= opt_log_slow_admin_statements;

    bzero((char*) &create_info, sizeof(create_info));
    create_info.db_type= 0;
    create_info.row_type= ROW_TYPE_NOT_USED;
    create_info.default_table_charset= thd->variables.collation_database;

    res= mysql_alter_table(thd, first_table->db, first_table->table_name,
                           &create_info, first_table, &alter_info,
                           0, (ORDER*) 0, 0);
    break;
  }
#ifdef HAVE_REPLICATION
  case SQLCOM_SLAVE_START:
  {
    pthread_mutex_lock(&LOCK_active_mi);
    start_slave(thd,active_mi,1 /* net report*/);
    pthread_mutex_unlock(&LOCK_active_mi);
    break;
  }
  case SQLCOM_SLAVE_STOP:
  /*
    If the client thread has locked tables, a deadlock is possible.
    Assume that
    - the client thread does LOCK TABLE t READ.
    - then the master updates t.
    - then the SQL slave thread wants to update t,
      so it waits for the client thread because t is locked by it.
    - then the client thread does SLAVE STOP.
      SLAVE STOP waits for the SQL slave thread to terminate its
      update t, which waits for the client thread because t is locked by it.
    To prevent that, refuse SLAVE STOP if the
    client thread has locked tables
  */
  if (thd->locked_tables || thd->active_transaction() || thd->global_read_lock)
  {
    my_message(ER_LOCK_OR_ACTIVE_TRANSACTION,
               ER(ER_LOCK_OR_ACTIVE_TRANSACTION), MYF(0));
    goto error;
  }
  {
    pthread_mutex_lock(&LOCK_active_mi);
    stop_slave(thd,active_mi,1/* net report*/);
    pthread_mutex_unlock(&LOCK_active_mi);
    break;
  }
#endif /* HAVE_REPLICATION */

  case SQLCOM_ALTER_TABLE:
    DBUG_ASSERT(first_table == all_tables && first_table != 0);
    {
      ulong priv=0;
      ulong priv_needed= ALTER_ACL;
      /*
        Code in mysql_alter_table() may modify its HA_CREATE_INFO argument,
        so we have to use a copy of this structure to make execution
        prepared statement- safe. A shallow copy is enough as no memory
        referenced from this structure will be modified.
      */
      HA_CREATE_INFO create_info(lex->create_info);
      Alter_info alter_info(lex->alter_info, thd->mem_root);

      if (thd->is_fatal_error) /* out of memory creating a copy of alter_info */
        goto error;
      /*
        We also require DROP priv for ALTER TABLE ... DROP PARTITION, as well
        as for RENAME TO, as being done by SQLCOM_RENAME_TABLE
      */
      if (alter_info.flags & (ALTER_DROP_PARTITION | ALTER_RENAME))
        priv_needed|= DROP_ACL;

      /* Must be set in the parser */
      DBUG_ASSERT(select_lex->db);
      if (check_access(thd, priv_needed, first_table->db,
		       &first_table->grant.privilege, 0, 0,
                       test(first_table->schema_table)) ||
	  check_access(thd,INSERT_ACL | CREATE_ACL,select_lex->db,&priv,0,0,
                       is_schema_db(select_lex->db))||
	  check_merge_table_access(thd, first_table->db,
				   (TABLE_LIST *)
				   create_info.merge_list.first))
	goto error;				/* purecov: inspected */
      if (check_grant(thd, priv_needed, all_tables, 0, UINT_MAX, 0))
        goto error;
      if (lex->name.str && !test_all_bits(priv,INSERT_ACL | CREATE_ACL))
      { // Rename of table
          TABLE_LIST tmp_table;
          bzero((char*) &tmp_table,sizeof(tmp_table));
          tmp_table.table_name= lex->name.str;
          tmp_table.db=select_lex->db;
          tmp_table.grant.privilege=priv;
          if (check_grant(thd, INSERT_ACL | CREATE_ACL, &tmp_table, 0,
              UINT_MAX, 0))
            goto error;
      }

      /* Don't yet allow changing of symlinks with ALTER TABLE */
      if (create_info.data_file_name)
        push_warning_printf(thd, MYSQL_ERROR::WARN_LEVEL_WARN,
                            WARN_OPTION_IGNORED, ER(WARN_OPTION_IGNORED),
                            "DATA DIRECTORY");
      if (create_info.index_file_name)
        push_warning_printf(thd, MYSQL_ERROR::WARN_LEVEL_WARN,
                            WARN_OPTION_IGNORED, ER(WARN_OPTION_IGNORED),
                            "INDEX DIRECTORY");
      create_info.data_file_name= create_info.index_file_name= NULL;
      /* ALTER TABLE ends previous transaction */
      if (end_active_trans(thd))
	goto error;

      if (!thd->locked_tables &&
          !(need_start_waiting= !wait_if_global_read_lock(thd, 0, 1)))
      {
        res= 1;
        break;
      }

      thd->enable_slow_log= opt_log_slow_admin_statements;
      res= mysql_alter_table(thd, select_lex->db, lex->name.str,
                             &create_info,
                             first_table,
                             &alter_info,
                             select_lex->order_list.elements,
                             (ORDER *) select_lex->order_list.first,
                             lex->ignore);
      break;
    }
  case SQLCOM_RENAME_TABLE:
  {
    DBUG_ASSERT(first_table == all_tables && first_table != 0);
    TABLE_LIST *table;
    for (table= first_table; table; table= table->next_local->next_local)
    {
      if (check_access(thd, ALTER_ACL | DROP_ACL, table->db,
		       &table->grant.privilege,0,0, test(table->schema_table)) ||
	  check_access(thd, INSERT_ACL | CREATE_ACL, table->next_local->db,
		       &table->next_local->grant.privilege, 0, 0,
                       test(table->next_local->schema_table)))
	goto error;
      TABLE_LIST old_list, new_list;
      /*
        we do not need initialize old_list and new_list because we will
        come table[0] and table->next[0] there
      */
      old_list= table[0];
      new_list= table->next_local[0];
      if (check_grant(thd, ALTER_ACL | DROP_ACL, &old_list, 0, 1, 0) ||
         (!test_all_bits(table->next_local->grant.privilege,
                         INSERT_ACL | CREATE_ACL) &&
          check_grant(thd, INSERT_ACL | CREATE_ACL, &new_list, 0, 1, 0)))
        goto error;
    }

    if (end_active_trans(thd) || mysql_rename_tables(thd, first_table, 0))
      goto error;
    break;
  }
#ifndef EMBEDDED_LIBRARY
  case SQLCOM_SHOW_BINLOGS:
#ifdef DONT_ALLOW_SHOW_COMMANDS
    my_message(ER_NOT_ALLOWED_COMMAND, ER(ER_NOT_ALLOWED_COMMAND),
               MYF(0)); /* purecov: inspected */
    goto error;
#else
    {
      if (check_global_access(thd, SUPER_ACL))
	goto error;
      res = show_binlogs(thd);
      break;
    }
#endif
#endif /* EMBEDDED_LIBRARY */
  case SQLCOM_SHOW_CREATE:
    DBUG_ASSERT(first_table == all_tables && first_table != 0);
#ifdef DONT_ALLOW_SHOW_COMMANDS
    my_message(ER_NOT_ALLOWED_COMMAND, ER(ER_NOT_ALLOWED_COMMAND),
               MYF(0)); /* purecov: inspected */
    goto error;
#else
    {
      /* Ignore temporary tables if this is "SHOW CREATE VIEW" */
      if (lex->only_view)
        first_table->skip_temporary= 1;
      if (check_show_create_table_access(thd, first_table))
	goto error;
      res= mysqld_show_create(thd, first_table);
      break;
    }
#endif
  case SQLCOM_CHECKSUM:
  {
    DBUG_ASSERT(first_table == all_tables && first_table != 0);
    if (check_table_access(thd, SELECT_ACL | EXTRA_ACL, all_tables,
                           UINT_MAX, FALSE))
      goto error; /* purecov: inspected */
    res = mysql_checksum_table(thd, first_table, &lex->check_opt);
    break;
  }
  case SQLCOM_REPAIR:
  {
    DBUG_ASSERT(first_table == all_tables && first_table != 0);
    if (check_table_access(thd, SELECT_ACL | INSERT_ACL, all_tables,
                           UINT_MAX, FALSE))
      goto error; /* purecov: inspected */
    thd->enable_slow_log= opt_log_slow_admin_statements;
    res= mysql_repair_table(thd, first_table, &lex->check_opt);
    /* ! we write after unlocking the table */
    if (!res && !lex->no_write_to_binlog)
    {
      /*
        Presumably, REPAIR and binlog writing doesn't require synchronization
      */
      write_bin_log(thd, TRUE, thd->query, thd->query_length);
    }
    select_lex->table_list.first= (uchar*) first_table;
    lex->query_tables=all_tables;
    break;
  }
  case SQLCOM_CHECK:
  {
    DBUG_ASSERT(first_table == all_tables && first_table != 0);
    if (check_table_access(thd, SELECT_ACL | EXTRA_ACL , all_tables,
                           UINT_MAX, FALSE))
      goto error; /* purecov: inspected */
    thd->enable_slow_log= opt_log_slow_admin_statements;
    res = mysql_check_table(thd, first_table, &lex->check_opt);
    select_lex->table_list.first= (uchar*) first_table;
    lex->query_tables=all_tables;
    break;
  }
  case SQLCOM_ANALYZE:
  {
    DBUG_ASSERT(first_table == all_tables && first_table != 0);
    if (check_table_access(thd, SELECT_ACL | INSERT_ACL, all_tables,
                           UINT_MAX, FALSE))
      goto error; /* purecov: inspected */
    thd->enable_slow_log= opt_log_slow_admin_statements;
    res= mysql_analyze_table(thd, first_table, &lex->check_opt);
    /* ! we write after unlocking the table */
    if (!res && !lex->no_write_to_binlog)
    {
      /*
        Presumably, ANALYZE and binlog writing doesn't require synchronization
      */
      write_bin_log(thd, TRUE, thd->query, thd->query_length);
    }
    select_lex->table_list.first= (uchar*) first_table;
    lex->query_tables=all_tables;
    break;
  }

  case SQLCOM_OPTIMIZE:
  {
    DBUG_ASSERT(first_table == all_tables && first_table != 0);
    if (check_table_access(thd, SELECT_ACL | INSERT_ACL, all_tables,
                           UINT_MAX, FALSE))
      goto error; /* purecov: inspected */
    thd->enable_slow_log= opt_log_slow_admin_statements;
    res= (specialflag & (SPECIAL_SAFE_MODE | SPECIAL_NO_NEW_FUNC)) ?
      mysql_recreate_table(thd, first_table) :
      mysql_optimize_table(thd, first_table, &lex->check_opt);
    /* ! we write after unlocking the table */
    if (!res && !lex->no_write_to_binlog)
    {
      /*
        Presumably, OPTIMIZE and binlog writing doesn't require synchronization
      */
      write_bin_log(thd, TRUE, thd->query, thd->query_length);
    }
    select_lex->table_list.first= (uchar*) first_table;
    lex->query_tables=all_tables;
    break;
  }
  case SQLCOM_UPDATE:
    DBUG_ASSERT(first_table == all_tables && first_table != 0);
    if (update_precheck(thd, all_tables))
      break;
    if (!thd->locked_tables &&
        !(need_start_waiting= !wait_if_global_read_lock(thd, 0, 1)))
      goto error;
    DBUG_ASSERT(select_lex->offset_limit == 0);
    unit->set_limit(select_lex);
    res= (up_result= mysql_update(thd, all_tables,
                                  select_lex->item_list,
                                  lex->value_list,
                                  select_lex->where,
                                  select_lex->order_list.elements,
                                  (ORDER *) select_lex->order_list.first,
                                  unit->select_limit_cnt,
                                  lex->duplicates, lex->ignore));
    /* mysql_update return 2 if we need to switch to multi-update */
    if (up_result != 2)
      break;
    /* Fall through */
  case SQLCOM_UPDATE_MULTI:
  {
    DBUG_ASSERT(first_table == all_tables && first_table != 0);
    /* if we switched from normal update, rights are checked */
    if (up_result != 2)
    {
      if ((res= multi_update_precheck(thd, all_tables)))
        break;
    }
    else
      res= 0;

    /*
      Protection might have already been risen if its a fall through
      from the SQLCOM_UPDATE case above.
    */
    if (!thd->locked_tables &&
        lex->sql_command == SQLCOM_UPDATE_MULTI &&
        !(need_start_waiting= !wait_if_global_read_lock(thd, 0, 1)))
      goto error;

    res= mysql_multi_update_prepare(thd);

#ifdef HAVE_REPLICATION
    /* Check slave filtering rules */
    if (unlikely(thd->slave_thread && !have_table_map_for_update))
    {
      if (all_tables_not_ok(thd, all_tables))
      {
        if (res!= 0)
        {
          res= 0;             /* don't care of prev failure  */
          thd->clear_error(); /* filters are of highest prior */
        }
        /* we warn the slave SQL thread */
        my_error(ER_SLAVE_IGNORED_TABLE, MYF(0));
        break;
      }
      if (res)
        break;
    }
    else
    {
#endif /* HAVE_REPLICATION */
      if (res)
        break;
      if (opt_readonly &&
	  !(thd->security_ctx->master_access & SUPER_ACL) &&
	  some_non_temp_table_to_be_updated(thd, all_tables))
      {
	my_error(ER_OPTION_PREVENTS_STATEMENT, MYF(0), "--read-only");
	break;
      }
#ifdef HAVE_REPLICATION
    }  /* unlikely */
#endif

    res= mysql_multi_update(thd, all_tables,
                            &select_lex->item_list,
                            &lex->value_list,
                            select_lex->where,
                            select_lex->options,
                            lex->duplicates, lex->ignore, unit, select_lex);
    break;
  }
  case SQLCOM_REPLACE:
#ifndef DBUG_OFF
    if (mysql_bin_log.is_open())
    {
      /*
        Generate an incident log event before writing the real event
        to the binary log.  We put this event is before the statement
        since that makes it simpler to check that the statement was
        not executed on the slave (since incidents usually stop the
        slave).

        Observe that any row events that are generated will be
        generated before.

        This is only for testing purposes and will not be present in a
        release build.
      */

      Incident incident= INCIDENT_NONE;
      DBUG_PRINT("debug", ("Just before generate_incident()"));
      DBUG_EXECUTE_IF("incident_database_resync_on_replace",
                      incident= INCIDENT_LOST_EVENTS;);
      if (incident)
      {
        Incident_log_event ev(thd, incident);
        mysql_bin_log.write(&ev);
        mysql_bin_log.rotate_and_purge(RP_FORCE_ROTATE);
      }
      DBUG_PRINT("debug", ("Just after generate_incident()"));
    }
#endif
  case SQLCOM_INSERT:
  {
    DBUG_ASSERT(first_table == all_tables && first_table != 0);
    if ((res= insert_precheck(thd, all_tables)))
      break;

    if (!thd->locked_tables &&
        !(need_start_waiting= !wait_if_global_read_lock(thd, 0, 1)))
    {
      res= 1;
      break;
    }

    res= mysql_insert(thd, all_tables, lex->field_list, lex->many_values,
		      lex->update_list, lex->value_list,
                      lex->duplicates, lex->ignore);

    /*
      If we have inserted into a VIEW, and the base table has
      AUTO_INCREMENT column, but this column is not accessible through
      a view, then we should restore LAST_INSERT_ID to the value it
      had before the statement.
    */
    if (first_table->view && !first_table->contain_auto_increment)
      thd->first_successful_insert_id_in_cur_stmt=
        thd->first_successful_insert_id_in_prev_stmt;

    break;
  }
  case SQLCOM_REPLACE_SELECT:
  case SQLCOM_INSERT_SELECT:
  {
    select_result *sel_result;
    DBUG_ASSERT(first_table == all_tables && first_table != 0);
    if ((res= insert_precheck(thd, all_tables)))
      break;

    /* Fix lock for first table */
    if (first_table->lock_type == TL_WRITE_DELAYED)
      first_table->lock_type= TL_WRITE;

    /* Don't unlock tables until command is written to binary log */
    select_lex->options|= SELECT_NO_UNLOCK;

    unit->set_limit(select_lex);

    if (! thd->locked_tables &&
        ! (need_start_waiting= ! wait_if_global_read_lock(thd, 0, 1)))
    {
      res= 1;
      break;
    }

    if (!(res= open_and_lock_tables(thd, all_tables)))
    {
      /* Skip first table, which is the table we are inserting in */
      TABLE_LIST *second_table= first_table->next_local;
      select_lex->table_list.first= (uchar*) second_table;
      select_lex->context.table_list= 
        select_lex->context.first_name_resolution_table= second_table;
      res= mysql_insert_select_prepare(thd);
      if (!res && (sel_result= new select_insert(first_table,
                                                 first_table->table,
                                                 &lex->field_list,
                                                 &lex->update_list,
                                                 &lex->value_list,
                                                 lex->duplicates,
                                                 lex->ignore)))
      {
	res= handle_select(thd, lex, sel_result, OPTION_SETUP_TABLES_DONE);
        /*
          Invalidate the table in the query cache if something changed
          after unlocking when changes become visible.
          TODO: this is workaround. right way will be move invalidating in
          the unlock procedure.
        */
        if (first_table->lock_type ==  TL_WRITE_CONCURRENT_INSERT &&
            thd->lock)
        {
          /* INSERT ... SELECT should invalidate only the very first table */
          TABLE_LIST *save_table= first_table->next_local;
          first_table->next_local= 0;
          query_cache_invalidate3(thd, first_table, 1);
          first_table->next_local= save_table;
        }
        delete sel_result;
      }
      /* revert changes for SP */
      select_lex->table_list.first= (uchar*) first_table;
    }

    /*
      If we have inserted into a VIEW, and the base table has
      AUTO_INCREMENT column, but this column is not accessible through
      a view, then we should restore LAST_INSERT_ID to the value it
      had before the statement.
    */
    if (first_table->view && !first_table->contain_auto_increment)
      thd->first_successful_insert_id_in_cur_stmt=
        thd->first_successful_insert_id_in_prev_stmt;

    break;
  }
  case SQLCOM_TRUNCATE:
    if (end_active_trans(thd))
    {
      res= -1;
      break;
    }
    DBUG_ASSERT(first_table == all_tables && first_table != 0);
    if (check_one_table_access(thd, DROP_ACL, all_tables))
      goto error;
    /*
      Don't allow this within a transaction because we want to use
      re-generate table
    */
    if (thd->locked_tables || thd->active_transaction())
    {
      my_message(ER_LOCK_OR_ACTIVE_TRANSACTION,
                 ER(ER_LOCK_OR_ACTIVE_TRANSACTION), MYF(0));
      goto error;
    }
    if (!(need_start_waiting= !wait_if_global_read_lock(thd, 0, 1)))
      goto error;
    res= mysql_truncate(thd, first_table, 0);
    break;
  case SQLCOM_DELETE:
  {
    DBUG_ASSERT(first_table == all_tables && first_table != 0);
    if ((res= delete_precheck(thd, all_tables)))
      break;
    DBUG_ASSERT(select_lex->offset_limit == 0);
    unit->set_limit(select_lex);

    if (!thd->locked_tables &&
        !(need_start_waiting= !wait_if_global_read_lock(thd, 0, 1)))
    {
      res= 1;
      break;
    }

    res = mysql_delete(thd, all_tables, select_lex->where,
                       &select_lex->order_list,
                       unit->select_limit_cnt, select_lex->options,
                       FALSE);
    break;
  }
  case SQLCOM_DELETE_MULTI:
  {
    DBUG_ASSERT(first_table == all_tables && first_table != 0);
    TABLE_LIST *aux_tables=
      (TABLE_LIST *)thd->lex->auxiliary_table_list.first;
    multi_delete *del_result;

    if (!thd->locked_tables &&
        !(need_start_waiting= !wait_if_global_read_lock(thd, 0, 1)))
    {
      res= 1;
      break;
    }

    if ((res= multi_delete_precheck(thd, all_tables)))
      break;

    /* condition will be TRUE on SP re-excuting */
    if (select_lex->item_list.elements != 0)
      select_lex->item_list.empty();
    if (add_item_to_list(thd, new Item_null()))
      goto error;

    thd_proc_info(thd, "init");
    if ((res= open_and_lock_tables(thd, all_tables)))
      break;

    if ((res= mysql_multi_delete_prepare(thd)))
      goto error;

    if (!thd->is_fatal_error &&
        (del_result= new multi_delete(aux_tables, lex->table_count)))
    {
      res= mysql_select(thd, &select_lex->ref_pointer_array,
			select_lex->get_table_list(),
			select_lex->with_wild,
			select_lex->item_list,
			select_lex->where,
			0, (ORDER *)NULL, (ORDER *)NULL, (Item *)NULL,
			(ORDER *)NULL,
			select_lex->options | thd->options |
			SELECT_NO_JOIN_CACHE | SELECT_NO_UNLOCK |
                        OPTION_SETUP_TABLES_DONE,
			del_result, unit, select_lex);
      res|= thd->is_error();
      if (res)
        del_result->abort();
      delete del_result;
    }
    else
      res= TRUE;                                // Error
    break;
  }
  case SQLCOM_DROP_TABLE:
  {
    DBUG_ASSERT(first_table == all_tables && first_table != 0);
    if (!lex->drop_temporary)
    {
      if (check_table_access(thd, DROP_ACL, all_tables, UINT_MAX, FALSE))
	goto error;				/* purecov: inspected */
      if (end_active_trans(thd))
        goto error;
    }
    else
    {
      /*
	If this is a slave thread, we may sometimes execute some 
	DROP / * 40005 TEMPORARY * / TABLE
	that come from parts of binlogs (likely if we use RESET SLAVE or CHANGE
	MASTER TO), while the temporary table has already been dropped.
	To not generate such irrelevant "table does not exist errors",
	we silently add IF EXISTS if TEMPORARY was used.
      */
      if (thd->slave_thread)
        lex->drop_if_exists= 1;

      /* So that DROP TEMPORARY TABLE gets to binlog at commit/rollback */
      thd->options|= OPTION_KEEP_LOG;
    }
    /* DDL and binlog write order protected by LOCK_open */
    res= mysql_rm_table(thd, first_table, lex->drop_if_exists,
			lex->drop_temporary);
  }
  break;
  case SQLCOM_SHOW_PROCESSLIST:
    if (!thd->security_ctx->priv_user[0] &&
        check_global_access(thd,PROCESS_ACL))
      break;
    mysqld_list_processes(thd,
			  (thd->security_ctx->master_access & PROCESS_ACL ?
                           NullS :
                           thd->security_ctx->priv_user),
                          lex->verbose);
    break;
  case SQLCOM_SHOW_AUTHORS:
    res= mysqld_show_authors(thd);
    break;
  case SQLCOM_SHOW_CONTRIBUTORS:
    res= mysqld_show_contributors(thd);
    break;
  case SQLCOM_SHOW_PRIVILEGES:
    res= mysqld_show_privileges(thd);
    break;
  case SQLCOM_SHOW_COLUMN_TYPES:
    res= mysqld_show_column_types(thd);
    break;
  case SQLCOM_SHOW_ENGINE_LOGS:
#ifdef DONT_ALLOW_SHOW_COMMANDS
    my_message(ER_NOT_ALLOWED_COMMAND, ER(ER_NOT_ALLOWED_COMMAND),
               MYF(0));	/* purecov: inspected */
    goto error;
#else
    {
      if (check_access(thd, FILE_ACL, any_db,0,0,0,0))
	goto error;
      res= ha_show_status(thd, lex->create_info.db_type, HA_ENGINE_LOGS);
      break;
    }
#endif
  case SQLCOM_CHANGE_DB:
  {
    LEX_STRING db_str= { (char *) select_lex->db, strlen(select_lex->db) };

    if (!mysql_change_db(thd, &db_str, FALSE))
      my_ok(thd);

    break;
  }

  case SQLCOM_LOAD:
  {
    DBUG_ASSERT(first_table == all_tables && first_table != 0);
    uint privilege= (lex->duplicates == DUP_REPLACE ?
		     INSERT_ACL | DELETE_ACL : INSERT_ACL) |
                    (lex->local_file ? 0 : FILE_ACL);

    if (lex->local_file)
    {
      if (!(thd->client_capabilities & CLIENT_LOCAL_FILES) ||
          !opt_local_infile)
      {
	my_message(ER_NOT_ALLOWED_COMMAND, ER(ER_NOT_ALLOWED_COMMAND), MYF(0));
	goto error;
      }
    }

    if (check_one_table_access(thd, privilege, all_tables))
      goto error;

    if (!thd->locked_tables &&
        !(need_start_waiting= !wait_if_global_read_lock(thd, 0, 1)))
      goto error;

    res= mysql_load(thd, lex->exchange, first_table, lex->field_list,
                    lex->update_list, lex->value_list, lex->duplicates,
                    lex->ignore, (bool) lex->local_file);
    break;
  }

  case SQLCOM_SET_OPTION:
  {
    List<set_var_base> *lex_var_list= &lex->var_list;

    if (lex->autocommit && end_active_trans(thd))
      goto error;

    if ((check_table_access(thd, SELECT_ACL, all_tables, UINT_MAX, FALSE) ||
	 open_and_lock_tables(thd, all_tables)))
      goto error;
    if (lex->one_shot_set && not_all_support_one_shot(lex_var_list))
    {
      my_error(ER_RESERVED_SYNTAX, MYF(0), "SET ONE_SHOT");
      goto error;
    }
    if (!(res= sql_set_variables(thd, lex_var_list)))
    {
      /*
        If the previous command was a SET ONE_SHOT, we don't want to forget
        about the ONE_SHOT property of that SET. So we use a |= instead of = .
      */
      thd->one_shot_set|= lex->one_shot_set;
      my_ok(thd);
    }
    else
    {
      /*
        We encountered some sort of error, but no message was sent.
        Send something semi-generic here since we don't know which
        assignment in the list caused the error.
      */
      if (!thd->is_error())
        my_error(ER_WRONG_ARGUMENTS,MYF(0),"SET");
      goto error;
    }

    break;
  }

  case SQLCOM_UNLOCK_TABLES:
    /*
      It is critical for mysqldump --single-transaction --master-data that
      UNLOCK TABLES does not implicitely commit a connection which has only
      done FLUSH TABLES WITH READ LOCK + BEGIN. If this assumption becomes
      false, mysqldump will not work.
    */
    unlock_locked_tables(thd);
    if (thd->options & OPTION_TABLE_LOCK)
    {
      end_active_trans(thd);
      thd->options&= ~(OPTION_TABLE_LOCK);
    }
    if (thd->global_read_lock)
      unlock_global_read_lock(thd);
    my_ok(thd);
    break;
  case SQLCOM_LOCK_TABLES:
    unlock_locked_tables(thd);
    /* we must end the trasaction first, regardless of anything */
    if (end_active_trans(thd))
      goto error;
    if (check_table_access(thd, LOCK_TABLES_ACL | SELECT_ACL, all_tables,
                           UINT_MAX, FALSE))
      goto error;
    if (lex->protect_against_global_read_lock &&
        !(need_start_waiting= !wait_if_global_read_lock(thd, 0, 1)))
      goto error;
    thd->in_lock_tables=1;
    thd->options|= OPTION_TABLE_LOCK;

    if (!(res= simple_open_n_lock_tables(thd, all_tables)))
    {
#ifdef HAVE_QUERY_CACHE
      if (thd->variables.query_cache_wlock_invalidate)
	query_cache.invalidate_locked_for_write(first_table);
#endif /*HAVE_QUERY_CACHE*/
      thd->locked_tables=thd->lock;
      thd->lock=0;
      my_ok(thd);
    }
    else
    {
      /* 
        Need to end the current transaction, so the storage engine (InnoDB)
        can free its locks if LOCK TABLES locked some tables before finding
        that it can't lock a table in its list
      */
      ha_autocommit_or_rollback(thd, 1);
      end_active_trans(thd);
      thd->options&= ~(OPTION_TABLE_LOCK);
    }
    thd->in_lock_tables=0;
    break;
  case SQLCOM_CREATE_DB:
  {
    /*
      As mysql_create_db() may modify HA_CREATE_INFO structure passed to
      it, we need to use a copy of LEX::create_info to make execution
      prepared statement- safe.
    */
    HA_CREATE_INFO create_info(lex->create_info);
    if (end_active_trans(thd))
    {
      res= -1;
      break;
    }
    char *alias;
    if (!(alias=thd->strmake(lex->name.str, lex->name.length)) ||
        check_db_name(&lex->name))
    {
      my_error(ER_WRONG_DB_NAME, MYF(0), lex->name.str);
      break;
    }
    /*
      If in a slave thread :
      CREATE DATABASE DB was certainly not preceded by USE DB.
      For that reason, db_ok() in sql/slave.cc did not check the
      do_db/ignore_db. And as this query involves no tables, tables_ok()
      above was not called. So we have to check rules again here.
    */
#ifdef HAVE_REPLICATION
    if (thd->slave_thread && 
	(!rpl_filter->db_ok(lex->name.str) ||
	 !rpl_filter->db_ok_with_wild_table(lex->name.str)))
    {
      my_message(ER_SLAVE_IGNORED_TABLE, ER(ER_SLAVE_IGNORED_TABLE), MYF(0));
      break;
    }
#endif
    if (check_access(thd,CREATE_ACL,lex->name.str, 0, 1, 0,
                     is_schema_db(lex->name.str)))
      break;
    res= mysql_create_db(thd,(lower_case_table_names == 2 ? alias :
                              lex->name.str), &create_info, 0);
    break;
  }
  case SQLCOM_DROP_DB:
  {
    if (end_active_trans(thd))
    {
      res= -1;
      break;
    }
    if (check_db_name(&lex->name))
    {
      my_error(ER_WRONG_DB_NAME, MYF(0), lex->name.str);
      break;
    }
    /*
      If in a slave thread :
      DROP DATABASE DB may not be preceded by USE DB.
      For that reason, maybe db_ok() in sql/slave.cc did not check the 
      do_db/ignore_db. And as this query involves no tables, tables_ok()
      above was not called. So we have to check rules again here.
    */
#ifdef HAVE_REPLICATION
    if (thd->slave_thread && 
	(!rpl_filter->db_ok(lex->name.str) ||
	 !rpl_filter->db_ok_with_wild_table(lex->name.str)))
    {
      my_message(ER_SLAVE_IGNORED_TABLE, ER(ER_SLAVE_IGNORED_TABLE), MYF(0));
      break;
    }
#endif
    if (check_access(thd,DROP_ACL,lex->name.str,0,1,0,
                     is_schema_db(lex->name.str)))
      break;
    if (thd->locked_tables || thd->active_transaction())
    {
      my_message(ER_LOCK_OR_ACTIVE_TRANSACTION,
                 ER(ER_LOCK_OR_ACTIVE_TRANSACTION), MYF(0));
      goto error;
    }
    res= mysql_rm_db(thd, lex->name.str, lex->drop_if_exists, 0);
    break;
  }
  case SQLCOM_ALTER_DB_UPGRADE:
  {
    LEX_STRING *db= & lex->name;
    if (end_active_trans(thd))
    {
      res= 1;
      break;
    }
#ifdef HAVE_REPLICATION
    if (thd->slave_thread && 
       (!rpl_filter->db_ok(db->str) ||
        !rpl_filter->db_ok_with_wild_table(db->str)))
    {
      res= 1;
      my_message(ER_SLAVE_IGNORED_TABLE, ER(ER_SLAVE_IGNORED_TABLE), MYF(0));
      break;
    }
#endif
    if (check_db_name(db))
    {
      my_error(ER_WRONG_DB_NAME, MYF(0), db->str);
      break;
    }
    if (check_access(thd, ALTER_ACL, db->str, 0, 1, 0, is_schema_db(db->str)) ||
        check_access(thd, DROP_ACL, db->str, 0, 1, 0, is_schema_db(db->str)) ||
        check_access(thd, CREATE_ACL, db->str, 0, 1, 0, is_schema_db(db->str)))
    {
      res= 1;
      break;
    }
    if (thd->locked_tables || thd->active_transaction())
    {
      res= 1;
      my_message(ER_LOCK_OR_ACTIVE_TRANSACTION,
                 ER(ER_LOCK_OR_ACTIVE_TRANSACTION), MYF(0));
      goto error;
    }

    res= mysql_upgrade_db(thd, db);
    if (!res)
      my_ok(thd);
    break;
  }
  case SQLCOM_ALTER_DB:
  {
    LEX_STRING *db= &lex->name;
    HA_CREATE_INFO create_info(lex->create_info);
    if (check_db_name(db))
    {
      my_error(ER_WRONG_DB_NAME, MYF(0), db->str);
      break;
    }
    /*
      If in a slave thread :
      ALTER DATABASE DB may not be preceded by USE DB.
      For that reason, maybe db_ok() in sql/slave.cc did not check the
      do_db/ignore_db. And as this query involves no tables, tables_ok()
      above was not called. So we have to check rules again here.
    */
#ifdef HAVE_REPLICATION
    if (thd->slave_thread &&
	(!rpl_filter->db_ok(db->str) ||
	 !rpl_filter->db_ok_with_wild_table(db->str)))
    {
      my_message(ER_SLAVE_IGNORED_TABLE, ER(ER_SLAVE_IGNORED_TABLE), MYF(0));
      break;
    }
#endif
    if (check_access(thd, ALTER_ACL, db->str, 0, 1, 0, is_schema_db(db->str)))
      break;
    if (thd->locked_tables || thd->active_transaction())
    {
      my_message(ER_LOCK_OR_ACTIVE_TRANSACTION,
                 ER(ER_LOCK_OR_ACTIVE_TRANSACTION), MYF(0));
      goto error;
    }
    res= mysql_alter_db(thd, db->str, &create_info);
    break;
  }
  case SQLCOM_SHOW_CREATE_DB:
  {
    DBUG_EXECUTE_IF("4x_server_emul",
                    my_error(ER_UNKNOWN_ERROR, MYF(0)); goto error;);
    if (check_db_name(&lex->name))
    {
      my_error(ER_WRONG_DB_NAME, MYF(0), lex->name.str);
      break;
    }
    res= mysqld_show_create_db(thd, lex->name.str, &lex->create_info);
    break;
  }
  case SQLCOM_CREATE_EVENT:
  case SQLCOM_ALTER_EVENT:
  #ifdef HAVE_EVENT_SCHEDULER
  do
  {
    DBUG_ASSERT(lex->event_parse_data);
    if (lex->table_or_sp_used())
    {
      my_error(ER_NOT_SUPPORTED_YET, MYF(0), "Usage of subqueries or stored "
               "function calls as part of this statement");
      break;
    }

    res= sp_process_definer(thd);
    if (res)
      break;

    switch (lex->sql_command) {
    case SQLCOM_CREATE_EVENT:
    {
      bool if_not_exists= (lex->create_info.options &
                           HA_LEX_CREATE_IF_NOT_EXISTS);
      res= Events::create_event(thd, lex->event_parse_data, if_not_exists);
      break;
    }
    case SQLCOM_ALTER_EVENT:
      res= Events::update_event(thd, lex->event_parse_data,
                                lex->spname ? &lex->spname->m_db : NULL,
                                lex->spname ? &lex->spname->m_name : NULL);
      break;
    default:
      DBUG_ASSERT(0);
    }
    DBUG_PRINT("info",("DDL error code=%d", res));
    if (!res)
      my_ok(thd);

  } while (0);
  /* Don't do it, if we are inside a SP */
  if (!thd->spcont)
  {
    delete lex->sphead;
    lex->sphead= NULL;
  }
  /* lex->unit.cleanup() is called outside, no need to call it here */
  break;
  case SQLCOM_SHOW_CREATE_EVENT:
    res= Events::show_create_event(thd, lex->spname->m_db,
                                   lex->spname->m_name);
    break;
  case SQLCOM_DROP_EVENT:
    if (!(res= Events::drop_event(thd,
                                  lex->spname->m_db, lex->spname->m_name,
                                  lex->drop_if_exists)))
      my_ok(thd);
    break;
#else
    my_error(ER_NOT_SUPPORTED_YET,MYF(0),"embedded server");
    break;
#endif
  case SQLCOM_CREATE_FUNCTION:                  // UDF function
  {
    if (check_access(thd,INSERT_ACL,"mysql",0,1,0,0))
      break;
#ifdef HAVE_DLOPEN
    if (!(res = mysql_create_function(thd, &lex->udf)))
      my_ok(thd);
#else
    my_error(ER_CANT_OPEN_LIBRARY, MYF(0), lex->udf.dl, 0, "feature disabled");
    res= TRUE;
#endif
    break;
  }
#ifndef NO_EMBEDDED_ACCESS_CHECKS
  case SQLCOM_CREATE_USER:
  {
    if (check_access(thd, INSERT_ACL, "mysql", 0, 1, 1, 0) &&
        check_global_access(thd,CREATE_USER_ACL))
      break;
    if (end_active_trans(thd))
      goto error;
    /* Conditionally writes to binlog */
    if (!(res= mysql_create_user(thd, lex->users_list)))
      my_ok(thd);
    break;
  }
  case SQLCOM_DROP_USER:
  {
    if (check_access(thd, DELETE_ACL, "mysql", 0, 1, 1, 0) &&
        check_global_access(thd,CREATE_USER_ACL))
      break;
    if (end_active_trans(thd))
      goto error;
    /* Conditionally writes to binlog */
    if (!(res= mysql_drop_user(thd, lex->users_list)))
      my_ok(thd);
    break;
  }
  case SQLCOM_RENAME_USER:
  {
    if (check_access(thd, UPDATE_ACL, "mysql", 0, 1, 1, 0) &&
        check_global_access(thd,CREATE_USER_ACL))
      break;
    if (end_active_trans(thd))
      goto error;
    /* Conditionally writes to binlog */
    if (!(res= mysql_rename_user(thd, lex->users_list)))
      my_ok(thd);
    break;
  }
  case SQLCOM_REVOKE_ALL:
  {
    if (end_active_trans(thd))
      goto error;
    if (check_access(thd, UPDATE_ACL, "mysql", 0, 1, 1, 0) &&
        check_global_access(thd,CREATE_USER_ACL))
      break;
    /* Conditionally writes to binlog */
    if (!(res = mysql_revoke_all(thd, lex->users_list)))
      my_ok(thd);
    break;
  }
  case SQLCOM_REVOKE:
  case SQLCOM_GRANT:
  {
    if (end_active_trans(thd))
      goto error;

    if (check_access(thd, lex->grant | lex->grant_tot_col | GRANT_ACL,
		     first_table ?  first_table->db : select_lex->db,
		     first_table ? &first_table->grant.privilege : 0,
		     first_table ? 0 : 1, 0,
                     first_table ? (bool) first_table->schema_table :
                     select_lex->db ? is_schema_db(select_lex->db) : 0))
      goto error;

    if (thd->security_ctx->user)              // If not replication
    {
      LEX_USER *user, *tmp_user;

      List_iterator <LEX_USER> user_list(lex->users_list);
      while ((tmp_user= user_list++))
      {
        if (!(user= get_current_user(thd, tmp_user)))
          goto error;
        if (specialflag & SPECIAL_NO_RESOLVE &&
            hostname_requires_resolving(user->host.str))
          push_warning_printf(thd, MYSQL_ERROR::WARN_LEVEL_WARN,
                              ER_WARN_HOSTNAME_WONT_WORK,
                              ER(ER_WARN_HOSTNAME_WONT_WORK),
                              user->host.str);
        // Are we trying to change a password of another user
        DBUG_ASSERT(user->host.str != 0);
        if (strcmp(thd->security_ctx->user, user->user.str) ||
            my_strcasecmp(system_charset_info,
                          user->host.str, thd->security_ctx->host_or_ip))
        {
          // TODO: use check_change_password()
          if (is_acl_user(user->host.str, user->user.str) &&
              user->password.str &&
              check_access(thd, UPDATE_ACL,"mysql",0,1,1,0))
          {
            my_message(ER_PASSWORD_NOT_ALLOWED,
                       ER(ER_PASSWORD_NOT_ALLOWED), MYF(0));
            goto error;
          }
        }
      }
    }
    if (first_table)
    {
      if (lex->type == TYPE_ENUM_PROCEDURE ||
          lex->type == TYPE_ENUM_FUNCTION)
      {
        uint grants= lex->all_privileges 
		   ? (PROC_ACLS & ~GRANT_ACL) | (lex->grant & GRANT_ACL)
		   : lex->grant;
        if (check_grant_routine(thd, grants | GRANT_ACL, all_tables,
                                lex->type == TYPE_ENUM_PROCEDURE, 0))
	  goto error;
        /* Conditionally writes to binlog */
        res= mysql_routine_grant(thd, all_tables,
                                 lex->type == TYPE_ENUM_PROCEDURE, 
                                 lex->users_list, grants,
                                 lex->sql_command == SQLCOM_REVOKE, 0);
      }
      else
      {
	if (check_grant(thd,(lex->grant | lex->grant_tot_col | GRANT_ACL),
                        all_tables, 0, UINT_MAX, 0))
	  goto error;
        /* Conditionally writes to binlog */
        res= mysql_table_grant(thd, all_tables, lex->users_list,
			       lex->columns, lex->grant,
			       lex->sql_command == SQLCOM_REVOKE);
      }
    }
    else
    {
      if (lex->columns.elements || lex->type)
      {
	my_message(ER_ILLEGAL_GRANT_FOR_TABLE, ER(ER_ILLEGAL_GRANT_FOR_TABLE),
                   MYF(0));
        goto error;
      }
      else
	/* Conditionally writes to binlog */
	res = mysql_grant(thd, select_lex->db, lex->users_list, lex->grant,
			  lex->sql_command == SQLCOM_REVOKE);
      if (!res)
      {
	if (lex->sql_command == SQLCOM_GRANT)
	{
	  List_iterator <LEX_USER> str_list(lex->users_list);
	  LEX_USER *user, *tmp_user;
	  while ((tmp_user=str_list++))
          {
            if (!(user= get_current_user(thd, tmp_user)))
              goto error;
	    reset_mqh(user, 0);
          }
	}
      }
    }
    break;
  }
#endif /*!NO_EMBEDDED_ACCESS_CHECKS*/
  case SQLCOM_RESET:
    /*
      RESET commands are never written to the binary log, so we have to
      initialize this variable because RESET shares the same code as FLUSH
    */
    lex->no_write_to_binlog= 1;
  case SQLCOM_FLUSH:
  {
    bool write_to_binlog;
    if (check_global_access(thd,RELOAD_ACL))
      goto error;

    /*
      reload_acl_and_cache() will tell us if we are allowed to write to the
      binlog or not.
    */
    if (!reload_acl_and_cache(thd, lex->type, first_table, &write_to_binlog))
    {
      /*
        We WANT to write and we CAN write.
        ! we write after unlocking the table.
      */
      /*
        Presumably, RESET and binlog writing doesn't require synchronization
      */
      if (!lex->no_write_to_binlog && write_to_binlog)
      {
        write_bin_log(thd, FALSE, thd->query, thd->query_length);
      }
      my_ok(thd);
    } 
    
    break;
  }
  case SQLCOM_KILL:
  {
    Item *it= (Item *)lex->value_list.head();

    if (lex->table_or_sp_used())
    {
      my_error(ER_NOT_SUPPORTED_YET, MYF(0), "Usage of subqueries or stored "
               "function calls as part of this statement");
      break;
    }

    if ((!it->fixed && it->fix_fields(lex->thd, &it)) || it->check_cols(1))
    {
      my_message(ER_SET_CONSTANTS_ONLY, ER(ER_SET_CONSTANTS_ONLY),
		 MYF(0));
      goto error;
    }
    sql_kill(thd, (ulong)it->val_int(), lex->type & ONLY_KILL_QUERY);
    break;
  }
#ifndef NO_EMBEDDED_ACCESS_CHECKS
  case SQLCOM_SHOW_GRANTS:
  {
    LEX_USER *grant_user= get_current_user(thd, lex->grant_user);
    if (!grant_user)
      goto error;
    if ((thd->security_ctx->priv_user &&
	 !strcmp(thd->security_ctx->priv_user, grant_user->user.str)) ||
	!check_access(thd, SELECT_ACL, "mysql",0,1,0,0))
    {
      res = mysql_show_grants(thd, grant_user);
    }
    break;
  }
#endif
  case SQLCOM_HA_OPEN:
    DBUG_ASSERT(first_table == all_tables && first_table != 0);
    if (check_table_access(thd, SELECT_ACL, all_tables, UINT_MAX, FALSE))
      goto error;
    res= mysql_ha_open(thd, first_table, 0);
    break;
  case SQLCOM_HA_CLOSE:
    DBUG_ASSERT(first_table == all_tables && first_table != 0);
    res= mysql_ha_close(thd, first_table);
    break;
  case SQLCOM_HA_READ:
    DBUG_ASSERT(first_table == all_tables && first_table != 0);
    /*
      There is no need to check for table permissions here, because
      if a user has no permissions to read a table, he won't be
      able to open it (with SQLCOM_HA_OPEN) in the first place.
    */
    unit->set_limit(select_lex);
    res= mysql_ha_read(thd, first_table, lex->ha_read_mode, lex->ident.str,
                       lex->insert_list, lex->ha_rkey_mode, select_lex->where,
                       unit->select_limit_cnt, unit->offset_limit_cnt);
    break;

  case SQLCOM_BEGIN:
    if (thd->transaction.xid_state.xa_state != XA_NOTR)
    {
      my_error(ER_XAER_RMFAIL, MYF(0),
               xa_state_names[thd->transaction.xid_state.xa_state]);
      break;
    }
    if (begin_trans(thd))
      goto error;
    my_ok(thd);
    break;
  case SQLCOM_COMMIT:
    if (end_trans(thd, lex->tx_release ? COMMIT_RELEASE :
                              lex->tx_chain ? COMMIT_AND_CHAIN : COMMIT))
      goto error;
    my_ok(thd);
    break;
  case SQLCOM_ROLLBACK:
    if (end_trans(thd, lex->tx_release ? ROLLBACK_RELEASE :
                              lex->tx_chain ? ROLLBACK_AND_CHAIN : ROLLBACK))
      goto error;
    my_ok(thd);
    break;
  case SQLCOM_RELEASE_SAVEPOINT:
  {
    SAVEPOINT *sv;
    for (sv=thd->transaction.savepoints; sv; sv=sv->prev)
    {
      if (my_strnncoll(system_charset_info,
                       (uchar *)lex->ident.str, lex->ident.length,
                       (uchar *)sv->name, sv->length) == 0)
        break;
    }
    if (sv)
    {
      if (ha_release_savepoint(thd, sv))
        res= TRUE; // cannot happen
      else
        my_ok(thd);
      thd->transaction.savepoints=sv->prev;
    }
    else
      my_error(ER_SP_DOES_NOT_EXIST, MYF(0), "SAVEPOINT", lex->ident.str);
    break;
  }
  case SQLCOM_ROLLBACK_TO_SAVEPOINT:
  {
    SAVEPOINT *sv;
    for (sv=thd->transaction.savepoints; sv; sv=sv->prev)
    {
      if (my_strnncoll(system_charset_info,
                       (uchar *)lex->ident.str, lex->ident.length,
                       (uchar *)sv->name, sv->length) == 0)
        break;
    }
    if (sv)
    {
      if (ha_rollback_to_savepoint(thd, sv))
        res= TRUE; // cannot happen
      else
      {
        if (((thd->options & OPTION_KEEP_LOG) || 
             thd->transaction.all.modified_non_trans_table) &&
            !thd->slave_thread)
          push_warning(thd, MYSQL_ERROR::WARN_LEVEL_WARN,
                       ER_WARNING_NOT_COMPLETE_ROLLBACK,
                       ER(ER_WARNING_NOT_COMPLETE_ROLLBACK));
        my_ok(thd);
      }
      thd->transaction.savepoints=sv;
    }
    else
      my_error(ER_SP_DOES_NOT_EXIST, MYF(0), "SAVEPOINT", lex->ident.str);
    break;
  }
  case SQLCOM_SAVEPOINT:
    if (!(thd->options & (OPTION_NOT_AUTOCOMMIT | OPTION_BEGIN) ||
          thd->in_sub_stmt) || !opt_using_transactions)
      my_ok(thd);
    else
    {
      SAVEPOINT **sv, *newsv;
      for (sv=&thd->transaction.savepoints; *sv; sv=&(*sv)->prev)
      {
        if (my_strnncoll(system_charset_info,
                         (uchar *)lex->ident.str, lex->ident.length,
                         (uchar *)(*sv)->name, (*sv)->length) == 0)
          break;
      }
      if (*sv) /* old savepoint of the same name exists */
      {
        newsv=*sv;
        ha_release_savepoint(thd, *sv); // it cannot fail
        *sv=(*sv)->prev;
      }
      else if ((newsv=(SAVEPOINT *) alloc_root(&thd->transaction.mem_root,
                                               savepoint_alloc_size)) == 0)
      {
        my_error(ER_OUT_OF_RESOURCES, MYF(0));
        break;
      }
      newsv->name=strmake_root(&thd->transaction.mem_root,
                               lex->ident.str, lex->ident.length);
      newsv->length=lex->ident.length;
      /*
        if we'll get an error here, don't add new savepoint to the list.
        we'll lose a little bit of memory in transaction mem_root, but it'll
        be free'd when transaction ends anyway
      */
      if (ha_savepoint(thd, newsv))
        res= TRUE;
      else
      {
        newsv->prev=thd->transaction.savepoints;
        thd->transaction.savepoints=newsv;
        my_ok(thd);
      }
    }
    break;
  case SQLCOM_CREATE_PROCEDURE:
  case SQLCOM_CREATE_SPFUNCTION:
  {
    uint namelen;
    char *name;
    int sp_result= SP_INTERNAL_ERROR;

    DBUG_ASSERT(lex->sphead != 0);
    DBUG_ASSERT(lex->sphead->m_db.str); /* Must be initialized in the parser */
    /*
      Verify that the database name is allowed, optionally
      lowercase it.
    */
    if (check_db_name(&lex->sphead->m_db))
    {
      my_error(ER_WRONG_DB_NAME, MYF(0), lex->sphead->m_db.str);
      goto create_sp_error;
    }

    /*
      Check that a database directory with this name
      exists. Design note: This won't work on virtual databases
      like information_schema.
    */
    if (check_db_dir_existence(lex->sphead->m_db.str))
    {
      my_error(ER_BAD_DB_ERROR, MYF(0), lex->sphead->m_db.str);
      goto create_sp_error;
    }

    if (check_access(thd, CREATE_PROC_ACL, lex->sphead->m_db.str, 0, 0, 0,
                     is_schema_db(lex->sphead->m_db.str)))
      goto create_sp_error;

    if (end_active_trans(thd))
      goto create_sp_error;

    name= lex->sphead->name(&namelen);
#ifdef HAVE_DLOPEN
    if (lex->sphead->m_type == TYPE_ENUM_FUNCTION)
    {
      udf_func *udf = find_udf(name, namelen);

      if (udf)
      {
        my_error(ER_UDF_EXISTS, MYF(0), name);
        goto create_sp_error;
      }
    }
#endif

    if (sp_process_definer(thd))
      goto create_sp_error;

    res= (sp_result= lex->sphead->create(thd));
    switch (sp_result) {
    case SP_OK: {
#ifndef NO_EMBEDDED_ACCESS_CHECKS
      /* only add privileges if really neccessary */

      Security_context security_context;
      bool restore_backup_context= false;
      Security_context *backup= NULL;
      LEX_USER *definer= thd->lex->definer;
      /*
        Check if the definer exists on slave, 
        then use definer privilege to insert routine privileges to mysql.procs_priv.

        For current user of SQL thread has GLOBAL_ACL privilege, 
        which doesn't any check routine privileges, 
        so no routine privilege record  will insert into mysql.procs_priv.
      */
      if (thd->slave_thread && is_acl_user(definer->host.str, definer->user.str))
      {
        security_context.change_security_context(thd, 
                                                 &thd->lex->definer->user,
                                                 &thd->lex->definer->host,
                                                 &thd->lex->sphead->m_db,
                                                 &backup);
        restore_backup_context= true;
      }

      if (sp_automatic_privileges && !opt_noacl &&
          check_routine_access(thd, DEFAULT_CREATE_PROC_ACLS,
                               lex->sphead->m_db.str, name,
                               lex->sql_command == SQLCOM_CREATE_PROCEDURE, 1))
      {
        if (sp_grant_privileges(thd, lex->sphead->m_db.str, name,
                                lex->sql_command == SQLCOM_CREATE_PROCEDURE))
          push_warning(thd, MYSQL_ERROR::WARN_LEVEL_WARN,
                       ER_PROC_AUTO_GRANT_FAIL,
                       ER(ER_PROC_AUTO_GRANT_FAIL));
      }

      /*
        Restore current user with GLOBAL_ACL privilege of SQL thread
      */ 
      if (restore_backup_context)
      {
        DBUG_ASSERT(thd->slave_thread == 1);
        thd->security_ctx->restore_security_context(thd, backup);
      }

#endif
    break;
    }
    case SP_WRITE_ROW_FAILED:
      my_error(ER_SP_ALREADY_EXISTS, MYF(0), SP_TYPE_STRING(lex), name);
    break;
    case SP_BAD_IDENTIFIER:
      my_error(ER_TOO_LONG_IDENT, MYF(0), name);
    break;
    case SP_BODY_TOO_LONG:
      my_error(ER_TOO_LONG_BODY, MYF(0), name);
    break;
    case SP_FLD_STORE_FAILED:
      my_error(ER_CANT_CREATE_SROUTINE, MYF(0), name);
      break;
    default:
      my_error(ER_SP_STORE_FAILED, MYF(0), SP_TYPE_STRING(lex), name);
    break;
    } /* end switch */

    /*
      Capture all errors within this CASE and
      clean up the environment.
    */
create_sp_error:
    if (sp_result != SP_OK )
      goto error;
    my_ok(thd);
    break; /* break super switch */
  } /* end case group bracket */
  case SQLCOM_CALL:
    {
      sp_head *sp;

      /*
        This will cache all SP and SF and open and lock all tables
        required for execution.
      */
      if (check_table_access(thd, SELECT_ACL, all_tables, UINT_MAX, FALSE) ||
	  open_and_lock_tables(thd, all_tables))
       goto error;

      /*
        By this moment all needed SPs should be in cache so no need to look 
        into DB. 
      */
      if (!(sp= sp_find_routine(thd, TYPE_ENUM_PROCEDURE, lex->spname,
                                &thd->sp_proc_cache, TRUE)))
      {
	my_error(ER_SP_DOES_NOT_EXIST, MYF(0), "PROCEDURE",
                 lex->spname->m_qname.str);
	goto error;
      }
      else
      {
	ha_rows select_limit;
        /* bits that should be cleared in thd->server_status */
	uint bits_to_be_cleared= 0;
        /*
          Check that the stored procedure doesn't contain Dynamic SQL
          and doesn't return result sets: such stored procedures can't
          be called from a function or trigger.
        */
        if (thd->in_sub_stmt)
        {
          const char *where= (thd->in_sub_stmt & SUB_STMT_TRIGGER ?
                              "trigger" : "function");
          if (sp->is_not_allowed_in_function(where))
            goto error;
        }

	if (sp->m_flags & sp_head::MULTI_RESULTS)
	{
	  if (! (thd->client_capabilities & CLIENT_MULTI_RESULTS))
	  {
            /*
              The client does not support multiple result sets being sent
              back
            */
	    my_error(ER_SP_BADSELECT, MYF(0), sp->m_qname.str);
	    goto error;
	  }
          /*
            If SERVER_MORE_RESULTS_EXISTS is not set,
            then remember that it should be cleared
          */
	  bits_to_be_cleared= (~thd->server_status &
                               SERVER_MORE_RESULTS_EXISTS);
	  thd->server_status|= SERVER_MORE_RESULTS_EXISTS;
	}

	if (check_routine_access(thd, EXECUTE_ACL,
				 sp->m_db.str, sp->m_name.str, TRUE, FALSE))
	{
	  goto error;
	}
	select_limit= thd->variables.select_limit;
	thd->variables.select_limit= HA_POS_ERROR;

        /* 
          We never write CALL statements into binlog:
           - If the mode is non-prelocked, each statement will be logged
             separately.
           - If the mode is prelocked, the invoking statement will care
             about writing into binlog.
          So just execute the statement.
        */
	res= sp->execute_procedure(thd, &lex->value_list);
	/*
          If warnings have been cleared, we have to clear total_warn_count
          too, otherwise the clients get confused.
	 */
	if (thd->warn_list.is_empty())
	  thd->total_warn_count= 0;

	thd->variables.select_limit= select_limit;

        thd->server_status&= ~bits_to_be_cleared;

	if (!res)
          my_ok(thd, (ulong) (thd->row_count_func < 0 ? 0 :
                              thd->row_count_func));
	else
        {
          DBUG_ASSERT(thd->is_error() || thd->killed);
	  goto error;		// Substatement should already have sent error
        }
      }
      break;
    }
  case SQLCOM_ALTER_PROCEDURE:
  case SQLCOM_ALTER_FUNCTION:
    {
      int sp_result;
      sp_head *sp;
      st_sp_chistics chistics;

      memcpy(&chistics, &lex->sp_chistics, sizeof(chistics));
      if (lex->sql_command == SQLCOM_ALTER_PROCEDURE)
        sp= sp_find_routine(thd, TYPE_ENUM_PROCEDURE, lex->spname,
                            &thd->sp_proc_cache, FALSE);
      else
        sp= sp_find_routine(thd, TYPE_ENUM_FUNCTION, lex->spname,
                            &thd->sp_func_cache, FALSE);
      mysql_reset_errors(thd, 0);
      if (! sp)
      {
	if (lex->spname->m_db.str)
	  sp_result= SP_KEY_NOT_FOUND;
	else
	{
	  my_message(ER_NO_DB_ERROR, ER(ER_NO_DB_ERROR), MYF(0));
	  goto error;
	}
      }
      else
      {
        if (check_routine_access(thd, ALTER_PROC_ACL, sp->m_db.str, 
				 sp->m_name.str,
                                 lex->sql_command == SQLCOM_ALTER_PROCEDURE, 0))
	  goto error;

        if (end_active_trans(thd)) 
          goto error;
	memcpy(&lex->sp_chistics, &chistics, sizeof(lex->sp_chistics));
        if ((sp->m_type == TYPE_ENUM_FUNCTION) &&
            !trust_function_creators &&  mysql_bin_log.is_open() &&
            !sp->m_chistics->detistic &&
            (chistics.daccess == SP_CONTAINS_SQL ||
             chistics.daccess == SP_MODIFIES_SQL_DATA))
        {
          my_message(ER_BINLOG_UNSAFE_ROUTINE,
		     ER(ER_BINLOG_UNSAFE_ROUTINE), MYF(0));
          sp_result= SP_INTERNAL_ERROR;
        }
        else
        {
          /*
            Note that if you implement the capability of ALTER FUNCTION to
            alter the body of the function, this command should be made to
            follow the restrictions that log-bin-trust-function-creators=0
            already puts on CREATE FUNCTION.
          */
          /* Conditionally writes to binlog */

          int type= lex->sql_command == SQLCOM_ALTER_PROCEDURE ?
                    TYPE_ENUM_PROCEDURE :
                    TYPE_ENUM_FUNCTION;

          sp_result= sp_update_routine(thd,
                                       type,
                                       lex->spname,
                                       &lex->sp_chistics);
        }
      }
      switch (sp_result)
      {
      case SP_OK:
	my_ok(thd);
	break;
      case SP_KEY_NOT_FOUND:
	my_error(ER_SP_DOES_NOT_EXIST, MYF(0),
                 SP_COM_STRING(lex), lex->spname->m_qname.str);
	goto error;
      default:
	my_error(ER_SP_CANT_ALTER, MYF(0),
                 SP_COM_STRING(lex), lex->spname->m_qname.str);
	goto error;
      }
      break;
    }
  case SQLCOM_DROP_PROCEDURE:
  case SQLCOM_DROP_FUNCTION:
    {
      int sp_result;
      int type= (lex->sql_command == SQLCOM_DROP_PROCEDURE ?
                 TYPE_ENUM_PROCEDURE : TYPE_ENUM_FUNCTION);

      sp_result= sp_routine_exists_in_table(thd, type, lex->spname);
      mysql_reset_errors(thd, 0);
      if (sp_result == SP_OK)
      {
        char *db= lex->spname->m_db.str;
	char *name= lex->spname->m_name.str;

	if (check_routine_access(thd, ALTER_PROC_ACL, db, name,
                                 lex->sql_command == SQLCOM_DROP_PROCEDURE, 0))
          goto error;

        if (end_active_trans(thd)) 
          goto error;
#ifndef NO_EMBEDDED_ACCESS_CHECKS
	if (sp_automatic_privileges && !opt_noacl &&
	    sp_revoke_privileges(thd, db, name, 
                                 lex->sql_command == SQLCOM_DROP_PROCEDURE))
	{
	  push_warning(thd, MYSQL_ERROR::WARN_LEVEL_WARN, 
		       ER_PROC_AUTO_REVOKE_FAIL,
		       ER(ER_PROC_AUTO_REVOKE_FAIL));
	}
#endif
        /* Conditionally writes to binlog */

        int type= lex->sql_command == SQLCOM_DROP_PROCEDURE ?
                  TYPE_ENUM_PROCEDURE :
                  TYPE_ENUM_FUNCTION;

        sp_result= sp_drop_routine(thd, type, lex->spname);
      }
      else
      {
#ifdef HAVE_DLOPEN
	if (lex->sql_command == SQLCOM_DROP_FUNCTION)
	{
          udf_func *udf = find_udf(lex->spname->m_name.str,
                                   lex->spname->m_name.length);
          if (udf)
          {
	    if (check_access(thd, DELETE_ACL, "mysql", 0, 1, 0, 0))
	      goto error;

	    if (!(res = mysql_drop_function(thd, &lex->spname->m_name)))
	    {
	      my_ok(thd);
	      break;
	    }
	  }
	}
#endif
	if (lex->spname->m_db.str)
	  sp_result= SP_KEY_NOT_FOUND;
	else
	{
	  my_message(ER_NO_DB_ERROR, ER(ER_NO_DB_ERROR), MYF(0));
	  goto error;
	}
      }
      res= sp_result;
      switch (sp_result) {
      case SP_OK:
	my_ok(thd);
	break;
      case SP_KEY_NOT_FOUND:
	if (lex->drop_if_exists)
	{
          write_bin_log(thd, TRUE, thd->query, thd->query_length);
	  push_warning_printf(thd, MYSQL_ERROR::WARN_LEVEL_NOTE,
			      ER_SP_DOES_NOT_EXIST, ER(ER_SP_DOES_NOT_EXIST),
			      SP_COM_STRING(lex), lex->spname->m_name.str);
	  res= FALSE;
	  my_ok(thd);
	  break;
	}
	my_error(ER_SP_DOES_NOT_EXIST, MYF(0),
                 SP_COM_STRING(lex), lex->spname->m_qname.str);
	goto error;
      default:
	my_error(ER_SP_DROP_FAILED, MYF(0),
                 SP_COM_STRING(lex), lex->spname->m_qname.str);
	goto error;
      }
      break;
    }
  case SQLCOM_SHOW_CREATE_PROC:
    {
      if (sp_show_create_routine(thd, TYPE_ENUM_PROCEDURE, lex->spname))
      {
	my_error(ER_SP_DOES_NOT_EXIST, MYF(0),
                 SP_COM_STRING(lex), lex->spname->m_name.str);
	goto error;
      }
      break;
    }
  case SQLCOM_SHOW_CREATE_FUNC:
    {
      if (sp_show_create_routine(thd, TYPE_ENUM_FUNCTION, lex->spname))
      {
	my_error(ER_SP_DOES_NOT_EXIST, MYF(0),
                 SP_COM_STRING(lex), lex->spname->m_name.str);
	goto error;
      }
      break;
    }
#ifndef DBUG_OFF
  case SQLCOM_SHOW_PROC_CODE:
  case SQLCOM_SHOW_FUNC_CODE:
    {
      sp_head *sp;

      if (lex->sql_command == SQLCOM_SHOW_PROC_CODE)
        sp= sp_find_routine(thd, TYPE_ENUM_PROCEDURE, lex->spname,
                            &thd->sp_proc_cache, FALSE);
      else
        sp= sp_find_routine(thd, TYPE_ENUM_FUNCTION, lex->spname,
                            &thd->sp_func_cache, FALSE);
      if (!sp || sp->show_routine_code(thd))
      {
        /* We don't distinguish between errors for now */
        my_error(ER_SP_DOES_NOT_EXIST, MYF(0),
                 SP_COM_STRING(lex), lex->spname->m_name.str);
        goto error;
      }
      break;
    }
#endif // ifndef DBUG_OFF
  case SQLCOM_SHOW_CREATE_TRIGGER:
    {
      if (lex->spname->m_name.length > NAME_LEN)
      {
        my_error(ER_TOO_LONG_IDENT, MYF(0), lex->spname->m_name.str);
        goto error;
      }

      if (show_create_trigger(thd, lex->spname))
        goto error; /* Error has been already logged. */

      break;
    }
  case SQLCOM_CREATE_VIEW:
    {
      /*
        Note: SQLCOM_CREATE_VIEW also handles 'ALTER VIEW' commands
        as specified through the thd->lex->create_view_mode flag.
      */
      if (end_active_trans(thd))
        goto error;

      res= mysql_create_view(thd, first_table, thd->lex->create_view_mode);
      break;
    }
  case SQLCOM_DROP_VIEW:
    {
      if (check_table_access(thd, DROP_ACL, all_tables, UINT_MAX, FALSE) ||
          end_active_trans(thd))
        goto error;
      /* Conditionally writes to binlog. */
      res= mysql_drop_view(thd, first_table, thd->lex->drop_mode);
      break;
    }
  case SQLCOM_CREATE_TRIGGER:
  {
    if (end_active_trans(thd))
      goto error;

    /* Conditionally writes to binlog. */
    res= mysql_create_or_drop_trigger(thd, all_tables, 1);

    break;
  }
  case SQLCOM_DROP_TRIGGER:
  {
    if (end_active_trans(thd))
      goto error;

    /* Conditionally writes to binlog. */
    res= mysql_create_or_drop_trigger(thd, all_tables, 0);
    break;
  }
  case SQLCOM_XA_START:
    if (thd->transaction.xid_state.xa_state == XA_IDLE &&
        thd->lex->xa_opt == XA_RESUME)
    {
      if (! thd->transaction.xid_state.xid.eq(thd->lex->xid))
      {
        my_error(ER_XAER_NOTA, MYF(0));
        break;
      }
      thd->transaction.xid_state.xa_state=XA_ACTIVE;
      my_ok(thd);
      break;
    }
    if (thd->lex->xa_opt != XA_NONE)
    { // JOIN is not supported yet. TODO
      my_error(ER_XAER_INVAL, MYF(0));
      break;
    }
    if (thd->transaction.xid_state.xa_state != XA_NOTR)
    {
      my_error(ER_XAER_RMFAIL, MYF(0),
               xa_state_names[thd->transaction.xid_state.xa_state]);
      break;
    }
    if (thd->active_transaction() || thd->locked_tables)
    {
      my_error(ER_XAER_OUTSIDE, MYF(0));
      break;
    }
    if (xid_cache_search(thd->lex->xid))
    {
      my_error(ER_XAER_DUPID, MYF(0));
      break;
    }
    DBUG_ASSERT(thd->transaction.xid_state.xid.is_null());
    thd->transaction.xid_state.xa_state=XA_ACTIVE;
    thd->transaction.xid_state.rm_error= 0;
    thd->transaction.xid_state.xid.set(thd->lex->xid);
    xid_cache_insert(&thd->transaction.xid_state);
    thd->transaction.all.modified_non_trans_table= FALSE;
    thd->options= ((thd->options & ~(OPTION_KEEP_LOG)) | OPTION_BEGIN);
    thd->server_status|= SERVER_STATUS_IN_TRANS;
    my_ok(thd);
    break;
  case SQLCOM_XA_END:
    /* fake it */
    if (thd->lex->xa_opt != XA_NONE)
    { // SUSPEND and FOR MIGRATE are not supported yet. TODO
      my_error(ER_XAER_INVAL, MYF(0));
      break;
    }
    if (thd->transaction.xid_state.xa_state != XA_ACTIVE)
    {
      my_error(ER_XAER_RMFAIL, MYF(0),
               xa_state_names[thd->transaction.xid_state.xa_state]);
      break;
    }
    if (!thd->transaction.xid_state.xid.eq(thd->lex->xid))
    {
      my_error(ER_XAER_NOTA, MYF(0));
      break;
    }
    if (xa_trans_rolled_back(&thd->transaction.xid_state))
      break;
    thd->transaction.xid_state.xa_state=XA_IDLE;
    my_ok(thd);
    break;
  case SQLCOM_XA_PREPARE:
    if (thd->transaction.xid_state.xa_state != XA_IDLE)
    {
      my_error(ER_XAER_RMFAIL, MYF(0),
               xa_state_names[thd->transaction.xid_state.xa_state]);
      break;
    }
    if (!thd->transaction.xid_state.xid.eq(thd->lex->xid))
    {
      my_error(ER_XAER_NOTA, MYF(0));
      break;
    }
    if (ha_prepare(thd))
    {
      my_error(ER_XA_RBROLLBACK, MYF(0));
      xid_cache_delete(&thd->transaction.xid_state);
      thd->transaction.xid_state.xa_state=XA_NOTR;
      break;
    }
    thd->transaction.xid_state.xa_state=XA_PREPARED;
    my_ok(thd);
    break;
  case SQLCOM_XA_COMMIT:
    if (!thd->transaction.xid_state.xid.eq(thd->lex->xid))
    {
      XID_STATE *xs=xid_cache_search(thd->lex->xid);
      if (!xs || xs->in_thd)
        my_error(ER_XAER_NOTA, MYF(0));
      else if (xa_trans_rolled_back(xs))
      {
        ha_commit_or_rollback_by_xid(thd->lex->xid, 0);
        xid_cache_delete(xs);
        break;
      }
      else
      {
        ha_commit_or_rollback_by_xid(thd->lex->xid, 1);
        xid_cache_delete(xs);
        my_ok(thd);
      }
      break;
    }
    if (xa_trans_rolled_back(&thd->transaction.xid_state))
    {
      xa_trans_rollback(thd);
      break;
    }
    if (thd->transaction.xid_state.xa_state == XA_IDLE &&
        thd->lex->xa_opt == XA_ONE_PHASE)
    {
      int r;
      if ((r= ha_commit(thd)))
        my_error(r == 1 ? ER_XA_RBROLLBACK : ER_XAER_RMERR, MYF(0));
      else
        my_ok(thd);
    }
    else if (thd->transaction.xid_state.xa_state == XA_PREPARED &&
             thd->lex->xa_opt == XA_NONE)
    {
      if (wait_if_global_read_lock(thd, 0, 0))
      {
        ha_rollback(thd);
        my_error(ER_XAER_RMERR, MYF(0));
      }
      else
      {
        if (ha_commit_one_phase(thd, 1))
          my_error(ER_XAER_RMERR, MYF(0));
        else
          my_ok(thd);
        start_waiting_global_read_lock(thd);
      }
    }
    else
    {
      my_error(ER_XAER_RMFAIL, MYF(0),
               xa_state_names[thd->transaction.xid_state.xa_state]);
      break;
    }
    thd->options&= ~(OPTION_BEGIN | OPTION_KEEP_LOG);
    thd->transaction.all.modified_non_trans_table= FALSE;
    thd->server_status&= ~SERVER_STATUS_IN_TRANS;
    xid_cache_delete(&thd->transaction.xid_state);
    thd->transaction.xid_state.xa_state=XA_NOTR;
    break;
  case SQLCOM_XA_ROLLBACK:
    if (!thd->transaction.xid_state.xid.eq(thd->lex->xid))
    {
      XID_STATE *xs=xid_cache_search(thd->lex->xid);
      if (!xs || xs->in_thd)
        my_error(ER_XAER_NOTA, MYF(0));
      else
      {
        bool ok= !xa_trans_rolled_back(xs);
        ha_commit_or_rollback_by_xid(thd->lex->xid, 0);
        xid_cache_delete(xs);
        if (ok)
          my_ok(thd);
      }
      break;
    }
    if (thd->transaction.xid_state.xa_state != XA_IDLE &&
        thd->transaction.xid_state.xa_state != XA_PREPARED &&
        thd->transaction.xid_state.xa_state != XA_ROLLBACK_ONLY)
    {
      my_error(ER_XAER_RMFAIL, MYF(0),
               xa_state_names[thd->transaction.xid_state.xa_state]);
      break;
    }
    if (xa_trans_rollback(thd))
      my_error(ER_XAER_RMERR, MYF(0));
    else
      my_ok(thd);
    break;
  case SQLCOM_XA_RECOVER:
    res= mysql_xa_recover(thd);
    break;
  case SQLCOM_ALTER_TABLESPACE:
    if (check_access(thd, ALTER_ACL, thd->db, 0, 1, 0, thd->db ? is_schema_db(thd->db) : 0))
      break;
    if (!(res= mysql_alter_tablespace(thd, lex->alter_tablespace_info)))
      my_ok(thd);
    break;
  case SQLCOM_INSTALL_PLUGIN:
    if (! (res= mysql_install_plugin(thd, &thd->lex->comment,
                                     &thd->lex->ident)))
      my_ok(thd);
    break;
  case SQLCOM_UNINSTALL_PLUGIN:
    if (! (res= mysql_uninstall_plugin(thd, &thd->lex->comment)))
      my_ok(thd);
    break;
  case SQLCOM_BINLOG_BASE64_EVENT:
  {
#ifndef EMBEDDED_LIBRARY
    mysql_client_binlog_statement(thd);
#else /* EMBEDDED_LIBRARY */
    my_error(ER_OPTION_PREVENTS_STATEMENT, MYF(0), "embedded");
#endif /* EMBEDDED_LIBRARY */
    break;
  }
  case SQLCOM_CREATE_SERVER:
  {
    int error;
    LEX *lex= thd->lex;
    DBUG_PRINT("info", ("case SQLCOM_CREATE_SERVER"));

    if (check_global_access(thd, SUPER_ACL))
      break;

    if ((error= create_server(thd, &lex->server_options)))
    {
      DBUG_PRINT("info", ("problem creating server <%s>",
                          lex->server_options.server_name));
      my_error(error, MYF(0), lex->server_options.server_name);
      break;
    }
    my_ok(thd, 1);
    break;
  }
  case SQLCOM_ALTER_SERVER:
  {
    int error;
    LEX *lex= thd->lex;
    DBUG_PRINT("info", ("case SQLCOM_ALTER_SERVER"));

    if (check_global_access(thd, SUPER_ACL))
      break;

    if ((error= alter_server(thd, &lex->server_options)))
    {
      DBUG_PRINT("info", ("problem altering server <%s>",
                          lex->server_options.server_name));
      my_error(error, MYF(0), lex->server_options.server_name);
      break;
    }
    my_ok(thd, 1);
    break;
  }
  case SQLCOM_DROP_SERVER:
  {
    int err_code;
    LEX *lex= thd->lex;
    DBUG_PRINT("info", ("case SQLCOM_DROP_SERVER"));

    if (check_global_access(thd, SUPER_ACL))
      break;

    if ((err_code= drop_server(thd, &lex->server_options)))
    {
      if (! lex->drop_if_exists && err_code == ER_FOREIGN_SERVER_DOESNT_EXIST)
      {
        DBUG_PRINT("info", ("problem dropping server %s",
                            lex->server_options.server_name));
        my_error(err_code, MYF(0), lex->server_options.server_name);
      }
      else
      {
        my_ok(thd, 0);
      }
      break;
    }
    my_ok(thd, 1);
    break;
  }
  default:
#ifndef EMBEDDED_LIBRARY
    DBUG_ASSERT(0);                             /* Impossible */
#endif
    my_ok(thd);
    break;
  }
  thd_proc_info(thd, "query end");

  /*
    Binlog-related cleanup:
    Reset system variables temporarily modified by SET ONE SHOT.

    Exception: If this is a SET, do nothing. This is to allow
    mysqlbinlog to print many SET commands (in this case we want the
    charset temp setting to live until the real query). This is also
    needed so that SET CHARACTER_SET_CLIENT... does not cancel itself
    immediately.
  */
  if (thd->one_shot_set && lex->sql_command != SQLCOM_SET_OPTION)
    reset_one_shot_variables(thd);

  /*
    The return value for ROW_COUNT() is "implementation dependent" if the
    statement is not DELETE, INSERT or UPDATE, but -1 is what JDBC and ODBC
    wants. We also keep the last value in case of SQLCOM_CALL or
    SQLCOM_EXECUTE.
  */
  if (!(sql_command_flags[lex->sql_command] & CF_HAS_ROW_COUNT))
    thd->row_count_func= -1;

  goto finish;

error:
  res= TRUE;

finish:
  if (need_start_waiting)
  {
    /*
      Release the protection against the global read lock and wake
      everyone, who might want to set a global read lock.
    */
    start_waiting_global_read_lock(thd);
  }
  DBUG_RETURN(res || thd->is_error());
}


static bool execute_sqlcom_select(THD *thd, TABLE_LIST *all_tables)
{
  LEX	*lex= thd->lex;
  select_result *result=lex->result;
  bool res;
  /* assign global limit variable if limit is not given */
  {
    SELECT_LEX *param= lex->unit.global_parameters;
    if (!param->explicit_limit)
      param->select_limit=
        new Item_int((ulonglong) thd->variables.select_limit);
  }
  if (!(res= open_and_lock_tables(thd, all_tables)))
  {
    if (lex->describe)
    {
      /*
        We always use select_send for EXPLAIN, even if it's an EXPLAIN
        for SELECT ... INTO OUTFILE: a user application should be able
        to prepend EXPLAIN to any query and receive output for it,
        even if the query itself redirects the output.
      */
      if (!(result= new select_send()))
        return 1;                               /* purecov: inspected */
      thd->send_explain_fields(result);
      res= mysql_explain_union(thd, &thd->lex->unit, result);
      if (lex->describe & DESCRIBE_EXTENDED)
      {
        char buff[1024];
        String str(buff,(uint32) sizeof(buff), system_charset_info);
        str.length(0);
        thd->lex->unit.print(&str, QT_ORDINARY);
        str.append('\0');
        push_warning(thd, MYSQL_ERROR::WARN_LEVEL_NOTE,
                     ER_YES, str.ptr());
      }
      if (res)
        result->abort();
      else
        result->send_eof();
      delete result;
    }
    else
    {
      if (!result && !(result= new select_send()))
        return 1;                               /* purecov: inspected */
      query_cache_store_query(thd, all_tables);
      res= handle_select(thd, lex, result, 0);
      if (result != lex->result)
        delete result;
    }
  }
  return res;
}


#ifndef NO_EMBEDDED_ACCESS_CHECKS
/**
  Check grants for commands which work only with one table.

  @param thd                    Thread handler
  @param privilege              requested privilege
  @param all_tables             global table list of query
  @param no_errors              FALSE/TRUE - report/don't report error to
                            the client (using my_error() call).

  @retval
    0   OK
  @retval
    1   access denied, error is sent to client
*/

bool check_single_table_access(THD *thd, ulong privilege, 
                               TABLE_LIST *all_tables, bool no_errors)
{
  Security_context * backup_ctx= thd->security_ctx;

  /* we need to switch to the saved context (if any) */
  if (all_tables->security_ctx)
    thd->security_ctx= all_tables->security_ctx;

  const char *db_name;
  if ((all_tables->view || all_tables->field_translation) &&
      !all_tables->schema_table)
    db_name= all_tables->view_db.str;
  else
    db_name= all_tables->db;

  if (check_access(thd, privilege, db_name,
		   &all_tables->grant.privilege, 0, no_errors,
                   test(all_tables->schema_table)))
    goto deny;

  /* Show only 1 table for check_grant */
  if (!(all_tables->belong_to_view &&
        (thd->lex->sql_command == SQLCOM_SHOW_FIELDS)) &&
      !(all_tables->view &&
        all_tables->effective_algorithm == VIEW_ALGORITHM_TMPTABLE) &&
      check_grant(thd, privilege, all_tables, 0, 1, no_errors))
    goto deny;

  thd->security_ctx= backup_ctx;
  return 0;

deny:
  thd->security_ctx= backup_ctx;
  return 1;
}

/**
  Check grants for commands which work only with one table and all other
  tables belonging to subselects or implicitly opened tables.

  @param thd			Thread handler
  @param privilege		requested privilege
  @param all_tables		global table list of query

  @retval
    0   OK
  @retval
    1   access denied, error is sent to client
*/

bool check_one_table_access(THD *thd, ulong privilege, TABLE_LIST *all_tables)
{
  if (check_single_table_access (thd,privilege,all_tables, FALSE))
    return 1;

  /* Check rights on tables of subselects and implictly opened tables */
  TABLE_LIST *subselects_tables, *view= all_tables->view ? all_tables : 0;
  if ((subselects_tables= all_tables->next_global))
  {
    /*
      Access rights asked for the first table of a view should be the same
      as for the view
    */
    if (view && subselects_tables->belong_to_view == view)
    {
      if (check_single_table_access (thd, privilege, subselects_tables, FALSE))
        return 1;
      subselects_tables= subselects_tables->next_global;
    }
    if (subselects_tables &&
        (check_table_access(thd, SELECT_ACL, subselects_tables, UINT_MAX, FALSE)))
      return 1;
  }
  return 0;
}


/**
  Get the user (global) and database privileges for all used tables.

  @param save_priv    In this we store global and db level grants for the
                      table. Note that we don't store db level grants if the
                      global grants is enough to satisfy the request and the
                      global grants contains a SELECT grant.

  @note
    The idea of EXTRA_ACL is that one will be granted access to the table if
    one has the asked privilege on any column combination of the table; For
    example to be able to check a table one needs to have SELECT privilege on
    any column of the table.

  @retval
    0  ok
  @retval
    1  If we can't get the privileges and we don't use table/column
    grants.
*/
bool
check_access(THD *thd, ulong want_access, const char *db, ulong *save_priv,
	     bool dont_check_global_grants, bool no_errors, bool schema_db)
{
  Security_context *sctx= thd->security_ctx;
  ulong db_access;
  /*
    GRANT command:
    In case of database level grant the database name may be a pattern,
    in case of table|column level grant the database name can not be a pattern.
    We use 'dont_check_global_grants' as a flag to determine
    if it's database level grant command 
    (see SQLCOM_GRANT case, mysql_execute_command() function) and
    set db_is_pattern according to 'dont_check_global_grants' value.
  */
  bool  db_is_pattern= (test(want_access & GRANT_ACL) &&
                        dont_check_global_grants);
  ulong dummy;
  DBUG_ENTER("check_access");
  DBUG_PRINT("enter",("db: %s  want_access: %lu  master_access: %lu",
                      db ? db : "", want_access, sctx->master_access));
  if (save_priv)
    *save_priv=0;
  else
    save_priv= &dummy;

  thd_proc_info(thd, "checking permissions");
  if ((!db || !db[0]) && !thd->db && !dont_check_global_grants)
  {
    DBUG_PRINT("error",("No database"));
    if (!no_errors)
      my_message(ER_NO_DB_ERROR, ER(ER_NO_DB_ERROR),
                 MYF(0));                       /* purecov: tested */
    DBUG_RETURN(TRUE);				/* purecov: tested */
  }

  if (schema_db)
  {
    if (!(sctx->master_access & FILE_ACL) && (want_access & FILE_ACL) ||
        (want_access & ~(SELECT_ACL | EXTRA_ACL | FILE_ACL)))
    {
      if (!no_errors)
      {
        const char *db_name= db ? db : thd->db;
        my_error(ER_DBACCESS_DENIED_ERROR, MYF(0),
                 sctx->priv_user, sctx->priv_host, db_name);
      }
      DBUG_RETURN(TRUE);
    }
    else
    {
      *save_priv= SELECT_ACL;
      DBUG_RETURN(FALSE);
    }
  }

  if ((sctx->master_access & want_access) == want_access)
  {
    /*
      If we don't have a global SELECT privilege, we have to get the database
      specific access rights to be able to handle queries of type
      UPDATE t1 SET a=1 WHERE b > 0
    */
    db_access= sctx->db_access;
    if (!(sctx->master_access & SELECT_ACL) &&
	(db && (!thd->db || db_is_pattern || strcmp(db,thd->db))))
      db_access=acl_get(sctx->host, sctx->ip, sctx->priv_user, db,
                        db_is_pattern);
    *save_priv=sctx->master_access | db_access;
    DBUG_RETURN(FALSE);
  }
  if (((want_access & ~sctx->master_access) & ~(DB_ACLS | EXTRA_ACL)) ||
      ! db && dont_check_global_grants)
  {						// We can never grant this
    DBUG_PRINT("error",("No possible access"));
    if (!no_errors)
      my_error(ER_ACCESS_DENIED_ERROR, MYF(0),
               sctx->priv_user,
               sctx->priv_host,
               (thd->password ?
                ER(ER_YES) :
                ER(ER_NO)));                    /* purecov: tested */
    DBUG_RETURN(TRUE);				/* purecov: tested */
  }

  if (db == any_db)
    DBUG_RETURN(FALSE);				// Allow select on anything

  if (db && (!thd->db || db_is_pattern || strcmp(db,thd->db)))
    db_access= acl_get(sctx->host, sctx->ip, sctx->priv_user, db,
                       db_is_pattern);
  else
    db_access= sctx->db_access;
  DBUG_PRINT("info",("db_access: %lu", db_access));
  /* Remove SHOW attribute and access rights we already have */
  want_access &= ~(sctx->master_access | EXTRA_ACL);
  DBUG_PRINT("info",("db_access: %lu  want_access: %lu",
                     db_access, want_access));
  db_access= ((*save_priv=(db_access | sctx->master_access)) & want_access);

  if (db_access == want_access ||
      (!dont_check_global_grants &&
       !(want_access & ~(db_access | TABLE_ACLS | PROC_ACLS))))
    DBUG_RETURN(FALSE);				/* Ok */

  DBUG_PRINT("error",("Access denied"));
  if (!no_errors)
    my_error(ER_DBACCESS_DENIED_ERROR, MYF(0),
             sctx->priv_user, sctx->priv_host,
             (db ? db : (thd->db ?
                         thd->db :
                         "unknown")));          /* purecov: tested */
  DBUG_RETURN(TRUE);				/* purecov: tested */
}


static bool check_show_access(THD *thd, TABLE_LIST *table)
{
  switch (get_schema_table_idx(table->schema_table)) {
  case SCH_SCHEMATA:
    return (specialflag & SPECIAL_SKIP_SHOW_DB) &&
      check_global_access(thd, SHOW_DB_ACL);

  case SCH_TABLE_NAMES:
  case SCH_TABLES:
  case SCH_VIEWS:
  case SCH_TRIGGERS:
  case SCH_EVENTS:
  {
    const char *dst_db_name= table->schema_select_lex->db;

    DBUG_ASSERT(dst_db_name);

    if (check_access(thd, SELECT_ACL, dst_db_name,
                     &thd->col_access, FALSE, FALSE,
                     is_schema_db(dst_db_name)))
      return TRUE;

    if (!thd->col_access && check_grant_db(thd, dst_db_name))
    {
      my_error(ER_DBACCESS_DENIED_ERROR, MYF(0),
               thd->security_ctx->priv_user,
               thd->security_ctx->priv_host,
               dst_db_name);
      return TRUE;
    }

    return FALSE;
  }

  case SCH_COLUMNS:
  case SCH_STATISTICS:
  {
    TABLE_LIST *dst_table;
    dst_table= (TABLE_LIST *) table->schema_select_lex->table_list.first;

    DBUG_ASSERT(dst_table);

    if (check_access(thd, SELECT_ACL | EXTRA_ACL,
                     dst_table->db,
                     &dst_table->grant.privilege,
                     FALSE, FALSE,
                     test(dst_table->schema_table)))
      return FALSE;

    return (check_grant(thd, SELECT_ACL, dst_table, 2, UINT_MAX, FALSE));
  }
  default:
    break;
  }

  return FALSE;
}


/**
  Check the privilege for all used tables.

  @param    thd          Thread context
  @param    want_access  Privileges requested
  @param    tables       List of tables to be checked
  @param    number       Check at most this number of tables.
  @param    no_errors    FALSE/TRUE - report/don't report error to
                         the client (using my_error() call).

  @note
    Table privileges are cached in the table list for GRANT checking.
    This functions assumes that table list used and
    thd->lex->query_tables_own_last value correspond to each other
    (the latter should be either 0 or point to next_global member
    of one of elements of this table list).

  @retval  FALSE   OK
  @retval  TRUE    Access denied
*/

bool
check_table_access(THD *thd, ulong want_access,TABLE_LIST *tables,
		   uint number, bool no_errors)
{
  TABLE_LIST *org_tables= tables;
  TABLE_LIST *first_not_own_table= thd->lex->first_not_own_table();
  uint i= 0;
  Security_context *sctx= thd->security_ctx, *backup_ctx= thd->security_ctx;
  /*
    The check that first_not_own_table is not reached is for the case when
    the given table list refers to the list for prelocking (contains tables
    of other queries). For simple queries first_not_own_table is 0.
  */
  for (; i < number && tables != first_not_own_table;
       tables= tables->next_global, i++)
  {
    if (tables->security_ctx)
      sctx= tables->security_ctx;
    else
      sctx= backup_ctx;

    if (tables->schema_table && 
        (want_access & ~(SELECT_ACL | EXTRA_ACL | FILE_ACL)))
    {
      if (!no_errors)
        my_error(ER_DBACCESS_DENIED_ERROR, MYF(0),
                 sctx->priv_user, sctx->priv_host,
                 INFORMATION_SCHEMA_NAME.str);
      return TRUE;
    }
    /*
       Register access for view underlying table.
       Remove SHOW_VIEW_ACL, because it will be checked during making view
     */
    tables->grant.orig_want_privilege= (want_access & ~SHOW_VIEW_ACL);

    if (tables->schema_table_reformed)
    {
      if (check_show_access(thd, tables))
        goto deny;

      continue;
    }

    if (tables->is_anonymous_derived_table() ||
        (tables->table && (int)tables->table->s->tmp_table))
      continue;
    thd->security_ctx= sctx;
    if ((sctx->master_access & want_access) ==
        (want_access & ~EXTRA_ACL) &&
	thd->db)
      tables->grant.privilege= want_access;
    else if (tables->db && thd->db && strcmp(tables->db, thd->db) == 0)
    {
      if (check_access(thd, want_access, tables->get_db_name(),
                       &tables->grant.privilege, 0, no_errors, 
                       test(tables->schema_table)))
        goto deny;                            // Access denied
    }
    else if (check_access(thd, want_access, tables->get_db_name(),
                          &tables->grant.privilege, 0, no_errors, 
                          test(tables->schema_table)))
      goto deny;
  }
  thd->security_ctx= backup_ctx;
  return check_grant(thd,want_access & ~EXTRA_ACL,org_tables,
		       test(want_access & EXTRA_ACL), number, no_errors);
deny:
  thd->security_ctx= backup_ctx;
  return TRUE;
}


bool
check_routine_access(THD *thd, ulong want_access,char *db, char *name,
		     bool is_proc, bool no_errors)
{
  TABLE_LIST tables[1];
  
  bzero((char *)tables, sizeof(TABLE_LIST));
  tables->db= db;
  tables->table_name= tables->alias= name;
  
  /*
    The following test is just a shortcut for check_access() (to avoid
    calculating db_access) under the assumption that it's common to
    give persons global right to execute all stored SP (but not
    necessary to create them).
  */
  if ((thd->security_ctx->master_access & want_access) == want_access)
    tables->grant.privilege= want_access;
  else if (check_access(thd,want_access,db,&tables->grant.privilege,
			0, no_errors, 0))
    return TRUE;
  
    return check_grant_routine(thd, want_access, tables, is_proc, no_errors);
}


/**
  Check if the routine has any of the routine privileges.

  @param thd	       Thread handler
  @param db           Database name
  @param name         Routine name

  @retval
    0            ok
  @retval
    1            error
*/

bool check_some_routine_access(THD *thd, const char *db, const char *name,
                               bool is_proc)
{
  ulong save_priv;
  if (thd->security_ctx->master_access & SHOW_PROC_ACLS)
    return FALSE;
  /*
    There are no routines in information_schema db. So we can safely
    pass zero to last paramter of check_access function
  */
  if (!check_access(thd, SHOW_PROC_ACLS, db, &save_priv, 0, 1, 0) ||
      (save_priv & SHOW_PROC_ACLS))
    return FALSE;
  return check_routine_level_acl(thd, db, name, is_proc);
}


/*
  Check if the given table has any of the asked privileges

  @param thd		 Thread handler
  @param want_access	 Bitmap of possible privileges to check for

  @retval
    0  ok
  @retval
    1  error
*/

bool check_some_access(THD *thd, ulong want_access, TABLE_LIST *table)
{
  ulong access;
  DBUG_ENTER("check_some_access");

  /* This loop will work as long as we have less than 32 privileges */
  for (access= 1; access < want_access ; access<<= 1)
  {
    if (access & want_access)
    {
      if (!check_access(thd, access, table->db,
                        &table->grant.privilege, 0, 1,
                        test(table->schema_table)) &&
          !check_grant(thd, access, table, 0, 1, 1))
        DBUG_RETURN(0);
    }
  }
  DBUG_PRINT("exit",("no matching access rights"));
  DBUG_RETURN(1);
}

#endif /*NO_EMBEDDED_ACCESS_CHECKS*/


/**
  check for global access and give descriptive error message if it fails.

  @param thd			Thread handler
  @param want_access		Use should have any of these global rights

  @warning
    One gets access right if one has ANY of the rights in want_access.
    This is useful as one in most cases only need one global right,
    but in some case we want to check if the user has SUPER or
    REPL_CLIENT_ACL rights.

  @retval
    0	ok
  @retval
    1	Access denied.  In this case an error is sent to the client
*/

bool check_global_access(THD *thd, ulong want_access)
{
#ifndef NO_EMBEDDED_ACCESS_CHECKS
  char command[128];
  if ((thd->security_ctx->master_access & want_access))
    return 0;
  get_privilege_desc(command, sizeof(command), want_access);
  my_error(ER_SPECIFIC_ACCESS_DENIED_ERROR, MYF(0), command);
  return 1;
#else
  return 0;
#endif
}

/****************************************************************************
	Check stack size; Send error if there isn't enough stack to continue
****************************************************************************/

#ifndef EMBEDDED_LIBRARY

#if STACK_DIRECTION < 0
#define used_stack(A,B) (long) (A - B)
#else
#define used_stack(A,B) (long) (B - A)
#endif

#ifndef DBUG_OFF
long max_stack_used;
#endif

/**
  @note
  Note: The 'buf' parameter is necessary, even if it is unused here.
  - fix_fields functions has a "dummy" buffer large enough for the
    corresponding exec. (Thus we only have to check in fix_fields.)
  - Passing to check_stack_overrun() prevents the compiler from removing it.
*/
bool check_stack_overrun(THD *thd, long margin,
			 uchar *buf __attribute__((unused)))
{
  long stack_used;
  DBUG_ASSERT(thd == current_thd);
  if ((stack_used=used_stack(thd->thread_stack,(char*) &stack_used)) >=
      (long) (my_thread_stack_size - margin))
  {
    char ebuff[MYSQL_ERRMSG_SIZE];
    my_snprintf(ebuff, sizeof(ebuff), ER(ER_STACK_OVERRUN_NEED_MORE),
                stack_used, my_thread_stack_size, margin);
    my_message(ER_STACK_OVERRUN_NEED_MORE, ebuff, MYF(ME_FATALERROR));
    thd->fatal_error();
    return 1;
  }
#ifndef DBUG_OFF
  max_stack_used= max(max_stack_used, stack_used);
#endif
  return 0;
}
#endif /* EMBEDDED_LIBRARY */

#define MY_YACC_INIT 1000			// Start with big alloc
#define MY_YACC_MAX  32000			// Because of 'short'

bool my_yyoverflow(short **yyss, YYSTYPE **yyvs, ulong *yystacksize)
{
  Yacc_state *state= & current_thd->m_parser_state->m_yacc;
  ulong old_info=0;
  DBUG_ASSERT(state);
  if ((uint) *yystacksize >= MY_YACC_MAX)
    return 1;
  if (!state->yacc_yyvs)
    old_info= *yystacksize;
  *yystacksize= set_zone((*yystacksize)*2,MY_YACC_INIT,MY_YACC_MAX);
  if (!(state->yacc_yyvs= (uchar*)
        my_realloc(state->yacc_yyvs,
                   *yystacksize*sizeof(**yyvs),
                   MYF(MY_ALLOW_ZERO_PTR | MY_FREE_ON_ERROR))) ||
      !(state->yacc_yyss= (uchar*)
        my_realloc(state->yacc_yyss,
                   *yystacksize*sizeof(**yyss),
                   MYF(MY_ALLOW_ZERO_PTR | MY_FREE_ON_ERROR))))
    return 1;
  if (old_info)
  {
    /*
      Only copy the old stack on the first call to my_yyoverflow(),
      when replacing a static stack (YYINITDEPTH) by a dynamic stack.
      For subsequent calls, my_realloc already did preserve the old stack.
    */
    memcpy(state->yacc_yyss, *yyss, old_info*sizeof(**yyss));
    memcpy(state->yacc_yyvs, *yyvs, old_info*sizeof(**yyvs));
  }
  *yyss= (short*) state->yacc_yyss;
  *yyvs= (YYSTYPE*) state->yacc_yyvs;
  return 0;
}


/**
 Reset THD part responsible for command processing state.

   This needs to be called before execution of every statement
   (prepared or conventional).
   It is not called by substatements of routines.

  @todo
   Make it a method of THD and align its name with the rest of
   reset/end/start/init methods.
  @todo
   Call it after we use THD for queries, not before.
*/

void mysql_reset_thd_for_next_command(THD *thd)
{
  DBUG_ENTER("mysql_reset_thd_for_next_command");
  DBUG_ASSERT(!thd->spcont); /* not for substatements of routines */
  DBUG_ASSERT(! thd->in_sub_stmt);
  thd->free_list= 0;
  thd->select_number= 1;
  /*
    Those two lines below are theoretically unneeded as
    THD::cleanup_after_query() should take care of this already.
  */
  thd->auto_inc_intervals_in_cur_stmt_for_binlog.empty();
  thd->stmt_depends_on_first_successful_insert_id_in_prev_stmt= 0;

  thd->query_start_used= 0;
  thd->is_fatal_error= thd->time_zone_used= 0;
  /*
    Clear the status flag that are expected to be cleared at the
    beginning of each SQL statement.
  */
  thd->server_status&= ~SERVER_STATUS_CLEAR_SET;
  /*
    If in autocommit mode and not in a transaction, reset
    OPTION_STATUS_NO_TRANS_UPDATE | OPTION_KEEP_LOG to not get warnings
    in ha_rollback_trans() about some tables couldn't be rolled back.
  */
  if (!(thd->options & (OPTION_NOT_AUTOCOMMIT | OPTION_BEGIN)))
  {
    thd->options&= ~OPTION_KEEP_LOG;
    thd->transaction.all.modified_non_trans_table= FALSE;
  }
  DBUG_ASSERT(thd->security_ctx== &thd->main_security_ctx);
  thd->thread_specific_used= FALSE;

  if (opt_bin_log)
  {
    reset_dynamic(&thd->user_var_events);
    thd->user_var_events_alloc= thd->mem_root;
  }
  thd->clear_error();
  thd->main_da.reset_diagnostics_area();
  thd->total_warn_count=0;			// Warnings for this query
  thd->rand_used= 0;
  thd->sent_row_count= thd->examined_row_count= 0;

  /*
    Because we come here only for start of top-statements, binlog format is
    constant inside a complex statement (using stored functions) etc.
  */
  thd->reset_current_stmt_binlog_row_based();

  DBUG_PRINT("debug",
             ("current_stmt_binlog_row_based: %d",
              thd->current_stmt_binlog_row_based));

  DBUG_VOID_RETURN;
}


/**
  Resets the lex->current_select object.
  @note It is assumed that lex->current_select != NULL

  This function is a wrapper around select_lex->init_select() with an added
  check for the special situation when using INTO OUTFILE and LOAD DATA.
*/

void
mysql_init_select(LEX *lex)
{
  SELECT_LEX *select_lex= lex->current_select;
  select_lex->init_select();
  lex->wild= 0;
  if (select_lex == &lex->select_lex)
  {
    DBUG_ASSERT(lex->result == 0);
    lex->exchange= 0;
  }
}


/**
  Used to allocate a new SELECT_LEX object on the current thd mem_root and
  link it into the relevant lists.

  This function is always followed by mysql_init_select.

  @see mysql_init_select

  @retval TRUE An error occurred
  @retval FALSE The new SELECT_LEX was successfully allocated.
*/

bool
mysql_new_select(LEX *lex, bool move_down)
{
  SELECT_LEX *select_lex;
  THD *thd= lex->thd;
  DBUG_ENTER("mysql_new_select");

  if (!(select_lex= new (thd->mem_root) SELECT_LEX()))
    DBUG_RETURN(1);
  select_lex->select_number= ++thd->select_number;
  select_lex->parent_lex= lex; /* Used in init_query. */
  select_lex->init_query();
  select_lex->init_select();
  lex->nest_level++;
  if (lex->nest_level > (int) MAX_SELECT_NESTING)
  {
    my_error(ER_TOO_HIGH_LEVEL_OF_NESTING_FOR_SELECT,MYF(0),MAX_SELECT_NESTING);
    DBUG_RETURN(1);
  }
  select_lex->nest_level= lex->nest_level;
  /*
    Don't evaluate this subquery during statement prepare even if
    it's a constant one. The flag is switched off in the end of
    mysql_stmt_prepare.
  */
  if (thd->stmt_arena->is_stmt_prepare())
    select_lex->uncacheable|= UNCACHEABLE_PREPARE;
  if (move_down)
  {
    SELECT_LEX_UNIT *unit;
    lex->subqueries= TRUE;
    /* first select_lex of subselect or derived table */
    if (!(unit= new (thd->mem_root) SELECT_LEX_UNIT()))
      DBUG_RETURN(1);

    unit->init_query();
    unit->init_select();
    unit->thd= thd;
    unit->include_down(lex->current_select);
    unit->link_next= 0;
    unit->link_prev= 0;
    unit->return_to= lex->current_select;
    select_lex->include_down(unit);
    /*
      By default we assume that it is usual subselect and we have outer name
      resolution context, if no we will assign it to 0 later
    */
    select_lex->context.outer_context= &select_lex->outer_select()->context;
  }
  else
  {
    if (lex->current_select->order_list.first && !lex->current_select->braces)
    {
      my_error(ER_WRONG_USAGE, MYF(0), "UNION", "ORDER BY");
      DBUG_RETURN(1);
    }
    select_lex->include_neighbour(lex->current_select);
    SELECT_LEX_UNIT *unit= select_lex->master_unit();                              
    if (!unit->fake_select_lex && unit->add_fake_select_lex(lex->thd))
      DBUG_RETURN(1);
    select_lex->context.outer_context= 
                unit->first_select()->context.outer_context;
  }

  select_lex->master_unit()->global_parameters= select_lex;
  select_lex->include_global((st_select_lex_node**)&lex->all_selects_list);
  lex->current_select= select_lex;
  /*
    in subquery is SELECT query and we allow resolution of names in SELECT
    list
  */
  select_lex->context.resolve_in_select_list= TRUE;
  DBUG_RETURN(0);
}

/**
  Create a select to return the same output as 'SELECT @@var_name'.

  Used for SHOW COUNT(*) [ WARNINGS | ERROR].

  This will crash with a core dump if the variable doesn't exists.

  @param var_name		Variable name
*/

void create_select_for_variable(const char *var_name)
{
  THD *thd;
  LEX *lex;
  LEX_STRING tmp, null_lex_string;
  Item *var;
  char buff[MAX_SYS_VAR_LENGTH*2+4+8], *end;
  DBUG_ENTER("create_select_for_variable");

  thd= current_thd;
  lex= thd->lex;
  mysql_init_select(lex);
  lex->sql_command= SQLCOM_SELECT;
  tmp.str= (char*) var_name;
  tmp.length=strlen(var_name);
  bzero((char*) &null_lex_string.str, sizeof(null_lex_string));
  /*
    We set the name of Item to @@session.var_name because that then is used
    as the column name in the output.
  */
  if ((var= get_system_var(thd, OPT_SESSION, tmp, null_lex_string)))
  {
    end= strxmov(buff, "@@session.", var_name, NullS);
    var->set_name(buff, end-buff, system_charset_info);
    add_item_to_list(thd, var);
  }
  DBUG_VOID_RETURN;
}


void mysql_init_multi_delete(LEX *lex)
{
  lex->sql_command=  SQLCOM_DELETE_MULTI;
  mysql_init_select(lex);
  lex->select_lex.select_limit= 0;
  lex->unit.select_limit_cnt= HA_POS_ERROR;
  lex->select_lex.table_list.save_and_clear(&lex->auxiliary_table_list);
  lex->lock_option= TL_READ_DEFAULT;
  lex->query_tables= 0;
  lex->query_tables_last= &lex->query_tables;
}


/*
  When you modify mysql_parse(), you may need to mofify
  mysql_test_parse_for_slave() in this same file.
*/

/**
  Parse a query.

  @param       thd     Current thread
  @param       inBuf   Begining of the query text
  @param       length  Length of the query text
  @param[out]  found_semicolon For multi queries, position of the character of
                               the next query in the query text.
*/

void mysql_parse(THD *thd, const char *inBuf, uint length,
                 const char ** found_semicolon)
{
  DBUG_ENTER("mysql_parse");

  DBUG_EXECUTE_IF("parser_debug", turn_parser_debug_on(););

  /*
    Warning.
    The purpose of query_cache_send_result_to_client() is to lookup the
    query in the query cache first, to avoid parsing and executing it.
    So, the natural implementation would be to:
    - first, call query_cache_send_result_to_client,
    - second, if caching failed, initialise the lexical and syntactic parser.
    The problem is that the query cache depends on a clean initialization
    of (among others) lex->safe_to_cache_query and thd->server_status,
    which are reset respectively in
    - lex_start()
    - mysql_reset_thd_for_next_command()
    So, initializing the lexical analyser *before* using the query cache
    is required for the cache to work properly.
    FIXME: cleanup the dependencies in the code to simplify this.
  */
  lex_start(thd);
  mysql_reset_thd_for_next_command(thd);

  if (query_cache_send_result_to_client(thd, (char*) inBuf, length) <= 0)
  {
    LEX *lex= thd->lex;

    sp_cache_flush_obsolete(&thd->sp_proc_cache);
    sp_cache_flush_obsolete(&thd->sp_func_cache);

    Parser_state parser_state(thd, inBuf, length);

    bool err= parse_sql(thd, & parser_state, NULL);
    *found_semicolon= parser_state.m_lip.found_semicolon;

    if (!err)
    {
#ifndef NO_EMBEDDED_ACCESS_CHECKS
      if (mqh_used && thd->user_connect &&
	  check_mqh(thd, lex->sql_command))
      {
	thd->net.error = 0;
      }
      else
#endif
      {
	if (! thd->is_error())
	{
          /*
            Binlog logs a string starting from thd->query and having length
            thd->query_length; so we set thd->query_length correctly (to not
            log several statements in one event, when we executed only first).
            We set it to not see the ';' (otherwise it would get into binlog
            and Query_log_event::print() would give ';;' output).
            This also helps display only the current query in SHOW
            PROCESSLIST.
            Note that we don't need LOCK_thread_count to modify query_length.
          */
          if (*found_semicolon &&
              (thd->query_length= (ulong)(*found_semicolon - thd->query)))
            thd->query_length--;
          /* Actually execute the query */
          if (*found_semicolon)
          {
            lex->safe_to_cache_query= 0;
            thd->server_status|= SERVER_MORE_RESULTS_EXISTS;
          }
          lex->set_trg_event_type_for_tables();
          mysql_execute_command(thd);
	}
      }
    }
    else
    {
      DBUG_ASSERT(thd->is_error());
      DBUG_PRINT("info",("Command aborted. Fatal_error: %d",
			 thd->is_fatal_error));

      query_cache_abort(&thd->net);
    }
    if (thd->lex->sphead)
    {
      delete thd->lex->sphead;
      thd->lex->sphead= 0;
    }
    lex->unit.cleanup();
    thd_proc_info(thd, "freeing items");
    thd->end_statement();
    thd->cleanup_after_query();
    DBUG_ASSERT(thd->change_list.is_empty());
  }
  else
  {
    /* There are no multi queries in the cache. */
    *found_semicolon= NULL;
  }

  DBUG_VOID_RETURN;
}


#ifdef HAVE_REPLICATION
/*
  Usable by the replication SQL thread only: just parse a query to know if it
  can be ignored because of replicate-*-table rules.

  @retval
    0	cannot be ignored
  @retval
    1	can be ignored
*/

bool mysql_test_parse_for_slave(THD *thd, char *inBuf, uint length)
{
  LEX *lex= thd->lex;
  bool error= 0;
  DBUG_ENTER("mysql_test_parse_for_slave");

  Parser_state parser_state(thd, inBuf, length);
  lex_start(thd);
  mysql_reset_thd_for_next_command(thd);

  if (!parse_sql(thd, & parser_state, NULL) &&
      all_tables_not_ok(thd,(TABLE_LIST*) lex->select_lex.table_list.first))
    error= 1;                  /* Ignore question */
  thd->end_statement();
  thd->cleanup_after_query();
  DBUG_RETURN(error);
}
#endif



/**
  Store field definition for create.

  @return
    Return 0 if ok
*/

bool add_field_to_list(THD *thd, LEX_STRING *field_name, enum_field_types type,
		       char *length, char *decimals,
		       uint type_modifier,
		       Item *default_value, Item *on_update_value,
                       LEX_STRING *comment,
		       char *change,
                       List<String> *interval_list, CHARSET_INFO *cs,
		       uint uint_geom_type)
{
  register Create_field *new_field;
  LEX  *lex= thd->lex;
  DBUG_ENTER("add_field_to_list");

  if (check_string_char_length(field_name, "", NAME_CHAR_LEN,
                               system_charset_info, 1))
  {
    my_error(ER_TOO_LONG_IDENT, MYF(0), field_name->str); /* purecov: inspected */
    DBUG_RETURN(1);				/* purecov: inspected */
  }
  if (type_modifier & PRI_KEY_FLAG)
  {
    Key *key;
    lex->col_list.push_back(new Key_part_spec(field_name->str, 0));
    key= new Key(Key::PRIMARY, NullS,
                      &default_key_create_info,
                      0, lex->col_list);
    lex->alter_info.key_list.push_back(key);
    lex->col_list.empty();
  }
  if (type_modifier & (UNIQUE_FLAG | UNIQUE_KEY_FLAG))
  {
    Key *key;
    lex->col_list.push_back(new Key_part_spec(field_name->str, 0));
    key= new Key(Key::UNIQUE, NullS,
                 &default_key_create_info, 0,
                 lex->col_list);
    lex->alter_info.key_list.push_back(key);
    lex->col_list.empty();
  }

  if (default_value)
  {
    /* 
      Default value should be literal => basic constants =>
      no need fix_fields()
      
      We allow only one function as part of default value - 
      NOW() as default for TIMESTAMP type.
    */
    if (default_value->type() == Item::FUNC_ITEM && 
        !(((Item_func*)default_value)->functype() == Item_func::NOW_FUNC &&
         type == MYSQL_TYPE_TIMESTAMP))
    {
      my_error(ER_INVALID_DEFAULT, MYF(0), field_name->str);
      DBUG_RETURN(1);
    }
    else if (default_value->type() == Item::NULL_ITEM)
    {
      default_value= 0;
      if ((type_modifier & (NOT_NULL_FLAG | AUTO_INCREMENT_FLAG)) ==
	  NOT_NULL_FLAG)
      {
	my_error(ER_INVALID_DEFAULT, MYF(0), field_name->str);
	DBUG_RETURN(1);
      }
    }
    else if (type_modifier & AUTO_INCREMENT_FLAG)
    {
      my_error(ER_INVALID_DEFAULT, MYF(0), field_name->str);
      DBUG_RETURN(1);
    }
  }

  if (on_update_value && type != MYSQL_TYPE_TIMESTAMP)
  {
    my_error(ER_INVALID_ON_UPDATE, MYF(0), field_name->str);
    DBUG_RETURN(1);
  }

  if (type == MYSQL_TYPE_TIMESTAMP && length)
  {
    /* Display widths are no longer supported for TIMSTAMP as of MySQL 4.1.
       In other words, for declarations such as TIMESTAMP(2), TIMESTAMP(4),
       and so on, the display width is ignored.
    */
    char buf[32];
    my_snprintf(buf, sizeof(buf), "TIMESTAMP(%s)", length);
    WARN_DEPRECATED(thd, "6.0", buf, "'TIMESTAMP'");
  }

  if (!(new_field= new Create_field()) ||
      new_field->init(thd, field_name->str, type, length, decimals, type_modifier,
                      default_value, on_update_value, comment, change,
                      interval_list, cs, uint_geom_type))
    DBUG_RETURN(1);

  lex->alter_info.create_list.push_back(new_field);
  lex->last_field=new_field;
  DBUG_RETURN(0);
}


/** Store position for column in ALTER TABLE .. ADD column. */

void store_position_for_column(const char *name)
{
  current_thd->lex->last_field->after=my_const_cast(char*) (name);
}

bool
add_proc_to_list(THD* thd, Item *item)
{
  ORDER *order;
  Item	**item_ptr;

  if (!(order = (ORDER *) thd->alloc(sizeof(ORDER)+sizeof(Item*))))
    return 1;
  item_ptr = (Item**) (order+1);
  *item_ptr= item;
  order->item=item_ptr;
  order->free_me=0;
  thd->lex->proc_list.link_in_list((uchar*) order,(uchar**) &order->next);
  return 0;
}


/**
  save order by and tables in own lists.
*/

bool add_to_list(THD *thd, SQL_LIST &list,Item *item,bool asc)
{
  ORDER *order;
  DBUG_ENTER("add_to_list");
  if (!(order = (ORDER *) thd->alloc(sizeof(ORDER))))
    DBUG_RETURN(1);
  order->item_ptr= item;
  order->item= &order->item_ptr;
  order->asc = asc;
  order->free_me=0;
  order->used=0;
  order->counter_used= 0;
  list.link_in_list((uchar*) order,(uchar**) &order->next);
  DBUG_RETURN(0);
}


/**
  Add a table to list of used tables.

  @param table		Table to add
  @param alias		alias for table (or null if no alias)
  @param table_options	A set of the following bits:
                         - TL_OPTION_UPDATING : Table will be updated
                         - TL_OPTION_FORCE_INDEX : Force usage of index
                         - TL_OPTION_ALIAS : an alias in multi table DELETE
  @param lock_type	How table should be locked
  @param use_index	List of indexed used in USE INDEX
  @param ignore_index	List of indexed used in IGNORE INDEX

  @retval
      0		Error
  @retval
    \#	Pointer to TABLE_LIST element added to the total table list
*/

TABLE_LIST *st_select_lex::add_table_to_list(THD *thd,
					     Table_ident *table,
					     LEX_STRING *alias,
					     ulong table_options,
					     thr_lock_type lock_type,
					     List<Index_hint> *index_hints_arg,
                                             LEX_STRING *option)
{
  register TABLE_LIST *ptr;
  TABLE_LIST *previous_table_ref; /* The table preceding the current one. */
  char *alias_str;
  LEX *lex= thd->lex;
  DBUG_ENTER("add_table_to_list");
  LINT_INIT(previous_table_ref);

  if (!table)
    DBUG_RETURN(0);				// End of memory
  alias_str= alias ? alias->str : table->table.str;
  if (!test(table_options & TL_OPTION_ALIAS) && 
      check_table_name(table->table.str, table->table.length))
  {
    my_error(ER_WRONG_TABLE_NAME, MYF(0), table->table.str);
    DBUG_RETURN(0);
  }

  if (table->is_derived_table() == FALSE && table->db.str &&
      check_db_name(&table->db))
  {
    my_error(ER_WRONG_DB_NAME, MYF(0), table->db.str);
    DBUG_RETURN(0);
  }

  if (!alias)					/* Alias is case sensitive */
  {
    if (table->sel)
    {
      my_message(ER_DERIVED_MUST_HAVE_ALIAS,
                 ER(ER_DERIVED_MUST_HAVE_ALIAS), MYF(0));
      DBUG_RETURN(0);
    }
    if (!(alias_str= (char*) thd->memdup(alias_str,table->table.length+1)))
      DBUG_RETURN(0);
  }
  if (!(ptr = (TABLE_LIST *) thd->calloc(sizeof(TABLE_LIST))))
    DBUG_RETURN(0);				/* purecov: inspected */
  if (table->db.str)
  {
    ptr->db= table->db.str;
    ptr->db_length= table->db.length;
  }
  else if (lex->copy_db_to(&ptr->db, &ptr->db_length))
    DBUG_RETURN(0);

  ptr->alias= alias_str;
  if (lower_case_table_names && table->table.length)
    table->table.length= my_casedn_str(files_charset_info, table->table.str);
  ptr->table_name=table->table.str;
  ptr->table_name_length=table->table.length;
  ptr->lock_type=   lock_type;
  ptr->updating=    test(table_options & TL_OPTION_UPDATING);
  ptr->force_index= test(table_options & TL_OPTION_FORCE_INDEX);
  ptr->ignore_leaves= test(table_options & TL_OPTION_IGNORE_LEAVES);
  ptr->derived=	    table->sel;
  if (!ptr->derived && !my_strcasecmp(system_charset_info, ptr->db,
                                      INFORMATION_SCHEMA_NAME.str))
  {
    ST_SCHEMA_TABLE *schema_table= find_schema_table(thd, ptr->table_name);
    if (!schema_table ||
        (schema_table->hidden && 
         ((sql_command_flags[lex->sql_command] & CF_STATUS_COMMAND) == 0 || 
          /*
            this check is used for show columns|keys from I_S hidden table
          */
          lex->sql_command == SQLCOM_SHOW_FIELDS ||
          lex->sql_command == SQLCOM_SHOW_KEYS)))
    {
      my_error(ER_UNKNOWN_TABLE, MYF(0),
               ptr->table_name, INFORMATION_SCHEMA_NAME.str);
      DBUG_RETURN(0);
    }
    ptr->schema_table_name= ptr->table_name;
    ptr->schema_table= schema_table;
  }
  ptr->select_lex=  lex->current_select;
  ptr->cacheable_table= 1;
  ptr->index_hints= index_hints_arg;
  ptr->option= option ? option->str : 0;
  /* check that used name is unique */
  if (lock_type != TL_IGNORE)
  {
    TABLE_LIST *first_table= (TABLE_LIST*) table_list.first;
    if (lex->sql_command == SQLCOM_CREATE_VIEW)
      first_table= first_table ? first_table->next_local : NULL;
    for (TABLE_LIST *tables= first_table ;
	 tables ;
	 tables=tables->next_local)
    {
      if (!my_strcasecmp(table_alias_charset, alias_str, tables->alias) &&
	  !strcmp(ptr->db, tables->db))
      {
	my_error(ER_NONUNIQ_TABLE, MYF(0), alias_str); /* purecov: tested */
	DBUG_RETURN(0);				/* purecov: tested */
      }
    }
  }
  /* Store the table reference preceding the current one. */
  if (table_list.elements > 0)
  {
    /*
      table_list.next points to the last inserted TABLE_LIST->next_local'
      element
      We don't use the offsetof() macro here to avoid warnings from gcc
    */
    previous_table_ref= (TABLE_LIST*) ((char*) table_list.next -
                                       ((char*) &(ptr->next_local) -
                                        (char*) ptr));
    /*
      Set next_name_resolution_table of the previous table reference to point
      to the current table reference. In effect the list
      TABLE_LIST::next_name_resolution_table coincides with
      TABLE_LIST::next_local. Later this may be changed in
      store_top_level_join_columns() for NATURAL/USING joins.
    */
    previous_table_ref->next_name_resolution_table= ptr;
  }

  /*
    Link the current table reference in a local list (list for current select).
    Notice that as a side effect here we set the next_local field of the
    previous table reference to 'ptr'. Here we also add one element to the
    list 'table_list'.
  */
  table_list.link_in_list((uchar*) ptr, (uchar**) &ptr->next_local);
  ptr->next_name_resolution_table= NULL;
  /* Link table in global list (all used tables) */
  lex->add_to_query_tables(ptr);
  DBUG_RETURN(ptr);
}


/**
  Initialize a new table list for a nested join.

    The function initializes a structure of the TABLE_LIST type
    for a nested join. It sets up its nested join list as empty.
    The created structure is added to the front of the current
    join list in the st_select_lex object. Then the function
    changes the current nest level for joins to refer to the newly
    created empty list after having saved the info on the old level
    in the initialized structure.

  @param thd         current thread

  @retval
    0   if success
  @retval
    1   otherwise
*/

bool st_select_lex::init_nested_join(THD *thd)
{
  TABLE_LIST *ptr;
  NESTED_JOIN *nested_join;
  DBUG_ENTER("init_nested_join");

  if (!(ptr= (TABLE_LIST*) thd->calloc(ALIGN_SIZE(sizeof(TABLE_LIST))+
                                       sizeof(NESTED_JOIN))))
    DBUG_RETURN(1);
  nested_join= ptr->nested_join=
    ((NESTED_JOIN*) ((uchar*) ptr + ALIGN_SIZE(sizeof(TABLE_LIST))));

  join_list->push_front(ptr);
  ptr->embedding= embedding;
  ptr->join_list= join_list;
  ptr->alias= (char*) "(nested_join)";
  embedding= ptr;
  join_list= &nested_join->join_list;
  join_list->empty();
  DBUG_RETURN(0);
}


/**
  End a nested join table list.

    The function returns to the previous join nest level.
    If the current level contains only one member, the function
    moves it one level up, eliminating the nest.

  @param thd         current thread

  @return
    - Pointer to TABLE_LIST element added to the total table list, if success
    - 0, otherwise
*/

TABLE_LIST *st_select_lex::end_nested_join(THD *thd)
{
  TABLE_LIST *ptr;
  NESTED_JOIN *nested_join;
  DBUG_ENTER("end_nested_join");

  DBUG_ASSERT(embedding);
  ptr= embedding;
  join_list= ptr->join_list;
  embedding= ptr->embedding;
  nested_join= ptr->nested_join;
  if (nested_join->join_list.elements == 1)
  {
    TABLE_LIST *embedded= nested_join->join_list.head();
    join_list->pop();
    embedded->join_list= join_list;
    embedded->embedding= embedding;
    join_list->push_front(embedded);
    ptr= embedded;
  }
  else if (nested_join->join_list.elements == 0)
  {
    join_list->pop();
    ptr= 0;                                     // return value
  }
  DBUG_RETURN(ptr);
}


/**
  Nest last join operation.

    The function nest last join operation as if it was enclosed in braces.

  @param thd         current thread

  @retval
    0  Error
  @retval
    \#  Pointer to TABLE_LIST element created for the new nested join
*/

TABLE_LIST *st_select_lex::nest_last_join(THD *thd)
{
  TABLE_LIST *ptr;
  NESTED_JOIN *nested_join;
  List<TABLE_LIST> *embedded_list;
  DBUG_ENTER("nest_last_join");

  if (!(ptr= (TABLE_LIST*) thd->calloc(ALIGN_SIZE(sizeof(TABLE_LIST))+
                                       sizeof(NESTED_JOIN))))
    DBUG_RETURN(0);
  nested_join= ptr->nested_join=
    ((NESTED_JOIN*) ((uchar*) ptr + ALIGN_SIZE(sizeof(TABLE_LIST))));

  ptr->embedding= embedding;
  ptr->join_list= join_list;
  ptr->alias= (char*) "(nest_last_join)";
  embedded_list= &nested_join->join_list;
  embedded_list->empty();

  for (uint i=0; i < 2; i++)
  {
    TABLE_LIST *table= join_list->pop();
    table->join_list= embedded_list;
    table->embedding= ptr;
    embedded_list->push_back(table);
    if (table->natural_join)
    {
      ptr->is_natural_join= TRUE;
      /*
        If this is a JOIN ... USING, move the list of joined fields to the
        table reference that describes the join.
      */
      if (prev_join_using)
        ptr->join_using_fields= prev_join_using;
    }
  }
  join_list->push_front(ptr);
  nested_join->used_tables= nested_join->not_null_tables= (table_map) 0;
  DBUG_RETURN(ptr);
}


/**
  Add a table to the current join list.

    The function puts a table in front of the current join list
    of st_select_lex object.
    Thus, joined tables are put into this list in the reverse order
    (the most outer join operation follows first).

  @param table       the table to add

  @return
    None
*/

void st_select_lex::add_joined_table(TABLE_LIST *table)
{
  DBUG_ENTER("add_joined_table");
  join_list->push_front(table);
  table->join_list= join_list;
  table->embedding= embedding;
  DBUG_VOID_RETURN;
}


/**
  Convert a right join into equivalent left join.

    The function takes the current join list t[0],t[1] ... and
    effectively converts it into the list t[1],t[0] ...
    Although the outer_join flag for the new nested table contains
    JOIN_TYPE_RIGHT, it will be handled as the inner table of a left join
    operation.

  EXAMPLES
  @verbatim
    SELECT * FROM t1 RIGHT JOIN t2 ON on_expr =>
      SELECT * FROM t2 LEFT JOIN t1 ON on_expr

    SELECT * FROM t1,t2 RIGHT JOIN t3 ON on_expr =>
      SELECT * FROM t1,t3 LEFT JOIN t2 ON on_expr

    SELECT * FROM t1,t2 RIGHT JOIN (t3,t4) ON on_expr =>
      SELECT * FROM t1,(t3,t4) LEFT JOIN t2 ON on_expr

    SELECT * FROM t1 LEFT JOIN t2 ON on_expr1 RIGHT JOIN t3  ON on_expr2 =>
      SELECT * FROM t3 LEFT JOIN (t1 LEFT JOIN t2 ON on_expr2) ON on_expr1
   @endverbatim

  @param thd         current thread

  @return
    - Pointer to the table representing the inner table, if success
    - 0, otherwise
*/

TABLE_LIST *st_select_lex::convert_right_join()
{
  TABLE_LIST *tab2= join_list->pop();
  TABLE_LIST *tab1= join_list->pop();
  DBUG_ENTER("convert_right_join");

  join_list->push_front(tab2);
  join_list->push_front(tab1);
  tab1->outer_join|= JOIN_TYPE_RIGHT;

  DBUG_RETURN(tab1);
}

/**
  Set lock for all tables in current select level.

  @param lock_type			Lock to set for tables

  @note
    If lock is a write lock, then tables->updating is set 1
    This is to get tables_ok to know that the table is updated by the
    query
*/

void st_select_lex::set_lock_for_tables(thr_lock_type lock_type)
{
  bool for_update= lock_type >= TL_READ_NO_INSERT;
  DBUG_ENTER("set_lock_for_tables");
  DBUG_PRINT("enter", ("lock_type: %d  for_update: %d", lock_type,
		       for_update));
  for (TABLE_LIST *tables= (TABLE_LIST*) table_list.first;
       tables;
       tables= tables->next_local)
  {
    tables->lock_type= lock_type;
    tables->updating=  for_update;
  }
  DBUG_VOID_RETURN;
}


/**
  Create a fake SELECT_LEX for a unit.

    The method create a fake SELECT_LEX object for a unit.
    This object is created for any union construct containing a union
    operation and also for any single select union construct of the form
    @verbatim
    (SELECT ... ORDER BY order_list [LIMIT n]) ORDER BY ... 
    @endvarbatim
    or of the form
    @varbatim
    (SELECT ... ORDER BY LIMIT n) ORDER BY ...
    @endvarbatim
  
  @param thd_arg		   thread handle

  @note
    The object is used to retrieve rows from the temporary table
    where the result on the union is obtained.

  @retval
    1     on failure to create the object
  @retval
    0     on success
*/

bool st_select_lex_unit::add_fake_select_lex(THD *thd_arg)
{
  SELECT_LEX *first_sl= first_select();
  DBUG_ENTER("add_fake_select_lex");
  DBUG_ASSERT(!fake_select_lex);

  if (!(fake_select_lex= new (thd_arg->mem_root) SELECT_LEX()))
      DBUG_RETURN(1);
  fake_select_lex->include_standalone(this, 
                                      (SELECT_LEX_NODE**)&fake_select_lex);
  fake_select_lex->select_number= INT_MAX;
  fake_select_lex->parent_lex= thd_arg->lex; /* Used in init_query. */
  fake_select_lex->make_empty_select();
  fake_select_lex->linkage= GLOBAL_OPTIONS_TYPE;
  fake_select_lex->select_limit= 0;

  fake_select_lex->context.outer_context=first_sl->context.outer_context;
  /* allow item list resolving in fake select for ORDER BY */
  fake_select_lex->context.resolve_in_select_list= TRUE;
  fake_select_lex->context.select_lex= fake_select_lex;

  if (!is_union())
  {
    /* 
      This works only for 
      (SELECT ... ORDER BY list [LIMIT n]) ORDER BY order_list [LIMIT m],
      (SELECT ... LIMIT n) ORDER BY order_list [LIMIT m]
      just before the parser starts processing order_list
    */ 
    global_parameters= fake_select_lex;
    fake_select_lex->no_table_names_allowed= 1;
    thd_arg->lex->current_select= fake_select_lex;
  }
  thd_arg->lex->pop_context();
  DBUG_RETURN(0);
}


/**
  Push a new name resolution context for a JOIN ... ON clause to the
  context stack of a query block.

    Create a new name resolution context for a JOIN ... ON clause,
    set the first and last leaves of the list of table references
    to be used for name resolution, and push the newly created
    context to the stack of contexts of the query.

  @param thd       pointer to current thread
  @param left_op   left  operand of the JOIN
  @param right_op  rigth operand of the JOIN

  @retval
    FALSE  if all is OK
  @retval
    TRUE   if a memory allocation error occured
*/

bool
push_new_name_resolution_context(THD *thd,
                                 TABLE_LIST *left_op, TABLE_LIST *right_op)
{
  Name_resolution_context *on_context;
  if (!(on_context= new (thd->mem_root) Name_resolution_context))
    return TRUE;
  on_context->init();
  on_context->first_name_resolution_table=
    left_op->first_leaf_for_name_resolution();
  on_context->last_name_resolution_table=
    right_op->last_leaf_for_name_resolution();
  return thd->lex->push_context(on_context);
}


/**
  Add an ON condition to the second operand of a JOIN ... ON.

    Add an ON condition to the right operand of a JOIN ... ON clause.

  @param b     the second operand of a JOIN ... ON
  @param expr  the condition to be added to the ON clause

  @retval
    FALSE  if there was some error
  @retval
    TRUE   if all is OK
*/

void add_join_on(TABLE_LIST *b, Item *expr)
{
  if (expr)
  {
    if (!b->on_expr)
      b->on_expr= expr;
    else
    {
      /*
        If called from the parser, this happens if you have both a
        right and left join. If called later, it happens if we add more
        than one condition to the ON clause.
      */
      b->on_expr= new Item_cond_and(b->on_expr,expr);
    }
    b->on_expr->top_level_item();
  }
}


/**
  Mark that there is a NATURAL JOIN or JOIN ... USING between two
  tables.

    This function marks that table b should be joined with a either via
    a NATURAL JOIN or via JOIN ... USING. Both join types are special
    cases of each other, so we treat them together. The function
    setup_conds() creates a list of equal condition between all fields
    of the same name for NATURAL JOIN or the fields in 'using_fields'
    for JOIN ... USING. The list of equality conditions is stored
    either in b->on_expr, or in JOIN::conds, depending on whether there
    was an outer join.

  EXAMPLE
  @verbatim
    SELECT * FROM t1 NATURAL LEFT JOIN t2
     <=>
    SELECT * FROM t1 LEFT JOIN t2 ON (t1.i=t2.i and t1.j=t2.j ... )

    SELECT * FROM t1 NATURAL JOIN t2 WHERE <some_cond>
     <=>
    SELECT * FROM t1, t2 WHERE (t1.i=t2.i and t1.j=t2.j and <some_cond>)

    SELECT * FROM t1 JOIN t2 USING(j) WHERE <some_cond>
     <=>
    SELECT * FROM t1, t2 WHERE (t1.j=t2.j and <some_cond>)
   @endverbatim

  @param a		  Left join argument
  @param b		  Right join argument
  @param using_fields    Field names from USING clause
*/

void add_join_natural(TABLE_LIST *a, TABLE_LIST *b, List<String> *using_fields,
                      SELECT_LEX *lex)
{
  b->natural_join= a;
  lex->prev_join_using= using_fields;
}


/**
  Reload/resets privileges and the different caches.

  @param thd Thread handler (can be NULL!)
  @param options What should be reset/reloaded (tables, privileges, slave...)
  @param tables Tables to flush (if any)
  @param write_to_binlog True if we can write to the binlog.
               
  @note Depending on 'options', it may be very bad to write the
    query to the binlog (e.g. FLUSH SLAVE); this is a
    pointer where reload_acl_and_cache() will put 0 if
    it thinks we really should not write to the binlog.
    Otherwise it will put 1.

  @return Error status code
    @retval 0 Ok
    @retval !=0  Error; thd->killed is set or thd->is_error() is true
*/

bool reload_acl_and_cache(THD *thd, ulong options, TABLE_LIST *tables,
                          bool *write_to_binlog)
{
  bool result=0;
  select_errors=0;				/* Write if more errors */
  bool tmp_write_to_binlog= 1;

  DBUG_ASSERT(!thd || !thd->in_sub_stmt);

#ifndef NO_EMBEDDED_ACCESS_CHECKS
  if (options & REFRESH_GRANT)
  {
    THD *tmp_thd= 0;
    /*
      If reload_acl_and_cache() is called from SIGHUP handler we have to
      allocate temporary THD for execution of acl_reload()/grant_reload().
    */
    if (!thd && (thd= (tmp_thd= new THD)))
    {
      thd->thread_stack= (char*) &tmp_thd;
      thd->store_globals();
      lex_start(thd);
    }
    
    if (thd)
    {
      bool reload_acl_failed= acl_reload(thd);
      bool reload_grants_failed= grant_reload(thd);
      bool reload_servers_failed= servers_reload(thd);
      
      if (reload_acl_failed || reload_grants_failed || reload_servers_failed)
      {
        result= 1;
        /*
          When an error is returned, my_message may have not been called and
          the client will hang waiting for a response.
        */
        my_error(ER_UNKNOWN_ERROR, MYF(0), "FLUSH PRIVILEGES failed");
      }
    }

    if (tmp_thd)
    {
      delete tmp_thd;
      /* Remember that we don't have a THD */
      my_pthread_setspecific_ptr(THR_THD,  0);
      thd= 0;
    }
    reset_mqh((LEX_USER *)NULL, TRUE);
  }
#endif
  if (options & REFRESH_LOG)
  {
    /*
      Flush the normal query log, the update log, the binary log,
      the slow query log, the relay log (if it exists) and the log
      tables.
    */

    /*
      Writing this command to the binlog may result in infinite loops
      when doing mysqlbinlog|mysql, and anyway it does not really make
      sense to log it automatically (would cause more trouble to users
      than it would help them)
    */
    tmp_write_to_binlog= 0;
    if( mysql_bin_log.is_open() )
    {
      mysql_bin_log.rotate_and_purge(RP_FORCE_ROTATE);
    }
#ifdef HAVE_REPLICATION
    pthread_mutex_lock(&LOCK_active_mi);
    rotate_relay_log(active_mi);
    pthread_mutex_unlock(&LOCK_active_mi);
#endif

    /* flush slow and general logs */
    logger.flush_logs(thd);

    if (ha_flush_logs(NULL))
      result=1;
    if (flush_error_log())
      result=1;
  }
#ifdef HAVE_QUERY_CACHE
  if (options & REFRESH_QUERY_CACHE_FREE)
  {
    query_cache.pack();				// FLUSH QUERY CACHE
    options &= ~REFRESH_QUERY_CACHE;    // Don't flush cache, just free memory
  }
  if (options & (REFRESH_TABLES | REFRESH_QUERY_CACHE))
  {
    query_cache.flush();			// RESET QUERY CACHE
  }
#endif /*HAVE_QUERY_CACHE*/
  /*
    Note that if REFRESH_READ_LOCK bit is set then REFRESH_TABLES is set too
    (see sql_yacc.yy)
  */
  if (options & (REFRESH_TABLES | REFRESH_READ_LOCK)) 
  {
    if ((options & REFRESH_READ_LOCK) && thd)
    {
      /*
        We must not try to aspire a global read lock if we have a write
        locked table. This would lead to a deadlock when trying to
        reopen (and re-lock) the table after the flush.
      */
      if (thd->locked_tables)
      {
        THR_LOCK_DATA **lock_p= thd->locked_tables->locks;
        THR_LOCK_DATA **end_p= lock_p + thd->locked_tables->lock_count;

        for (; lock_p < end_p; lock_p++)
        {
          if ((*lock_p)->type >= TL_WRITE_ALLOW_WRITE)
          {
            my_error(ER_LOCK_OR_ACTIVE_TRANSACTION, MYF(0));
            return 1;
          }
        }
      }
      /*
	Writing to the binlog could cause deadlocks, as we don't log
	UNLOCK TABLES
      */
      tmp_write_to_binlog= 0;
      if (lock_global_read_lock(thd))
	return 1;                               // Killed
      if (close_cached_tables(thd, tables, FALSE, (options & REFRESH_FAST) ?
                              FALSE : TRUE, TRUE))
          result= 1;
      
      if (make_global_read_lock_block_commit(thd)) // Killed
      {
        /* Don't leave things in a half-locked state */
        unlock_global_read_lock(thd);
        return 1;
      }
    }
    else
    {
      if (close_cached_tables(thd, tables, FALSE, (options & REFRESH_FAST) ?
                              FALSE : TRUE, FALSE))
        result= 1;
    }
    my_dbopt_cleanup();
  }
  if (options & REFRESH_HOSTS)
    hostname_cache_refresh();
  if (thd && (options & REFRESH_STATUS))
    refresh_status(thd);
  if (options & REFRESH_THREADS)
    flush_thread_cache();
#ifdef HAVE_REPLICATION
  if (options & REFRESH_MASTER)
  {
    DBUG_ASSERT(thd);
    tmp_write_to_binlog= 0;
    if (reset_master(thd))
    {
      result=1;
    }
  }
#endif
#ifdef OPENSSL
   if (options & REFRESH_DES_KEY_FILE)
   {
     if (des_key_file && load_des_key_file(des_key_file))
         result= 1;
   }
#endif
#ifdef HAVE_REPLICATION
 if (options & REFRESH_SLAVE)
 {
   tmp_write_to_binlog= 0;
   pthread_mutex_lock(&LOCK_active_mi);
   if (reset_slave(thd, active_mi))
     result=1;
   pthread_mutex_unlock(&LOCK_active_mi);
 }
#endif
 if (options & REFRESH_USER_RESOURCES)
   reset_mqh((LEX_USER *) NULL, 0);             /* purecov: inspected */
 *write_to_binlog= tmp_write_to_binlog;
 return result;
}


/**
  kill on thread.

  @param thd			Thread class
  @param id			Thread id
  @param only_kill_query        Should it kill the query or the connection

  @note
    This is written such that we have a short lock on LOCK_thread_count
*/

uint kill_one_thread(THD *thd, ulong id, bool only_kill_query)
{
  THD *tmp;
  uint error=ER_NO_SUCH_THREAD;
  DBUG_ENTER("kill_one_thread");
  DBUG_PRINT("enter", ("id=%lu only_kill=%d", id, only_kill_query));
  VOID(pthread_mutex_lock(&LOCK_thread_count)); // For unlink from list
  I_List_iterator<THD> it(threads);
  while ((tmp=it++))
  {
    if (tmp->command == COM_DAEMON)
      continue;
    if (tmp->thread_id == id)
    {
      pthread_mutex_lock(&tmp->LOCK_delete);	// Lock from delete
      break;
    }
  }
  VOID(pthread_mutex_unlock(&LOCK_thread_count));
  if (tmp)
  {

    /*
      If we're SUPER, we can KILL anything, including system-threads.
      No further checks.

      KILLer: thd->security_ctx->user could in theory be NULL while
      we're still in "unauthenticated" state. This is a theoretical
      case (the code suggests this could happen, so we play it safe).

      KILLee: tmp->security_ctx->user will be NULL for system threads.
      We need to check so Jane Random User doesn't crash the server
      when trying to kill a) system threads or b) unauthenticated users'
      threads (Bug#43748).

      If user of both killer and killee are non-NULL, proceed with
      slayage if both are string-equal.
    */

    if ((thd->security_ctx->master_access & SUPER_ACL) ||
        thd->security_ctx->user_matches(tmp->security_ctx))
    {
      tmp->awake(only_kill_query ? THD::KILL_QUERY : THD::KILL_CONNECTION);
      error=0;
    }
    else
      error=ER_KILL_DENIED_ERROR;
    pthread_mutex_unlock(&tmp->LOCK_delete);
  }
  DBUG_PRINT("exit", ("%d", error));
  DBUG_RETURN(error);
}


/*
  kills a thread and sends response

  SYNOPSIS
    sql_kill()
    thd			Thread class
    id			Thread id
    only_kill_query     Should it kill the query or the connection
*/

void sql_kill(THD *thd, ulong id, bool only_kill_query)
{
  uint error;
  if (!(error= kill_one_thread(thd, id, only_kill_query)))
    my_ok(thd);
  else
    my_error(error, MYF(0), id);
}


/** If pointer is not a null pointer, append filename to it. */

bool append_file_to_dir(THD *thd, const char **filename_ptr,
                        const char *table_name)
{
  char buff[FN_REFLEN],*ptr, *end;
  if (!*filename_ptr)
    return 0;					// nothing to do

  /* Check that the filename is not too long and it's a hard path */
  if (strlen(*filename_ptr)+strlen(table_name) >= FN_REFLEN-1 ||
      !test_if_hard_path(*filename_ptr))
  {
    my_error(ER_WRONG_TABLE_NAME, MYF(0), *filename_ptr);
    return 1;
  }
  /* Fix is using unix filename format on dos */
  strmov(buff,*filename_ptr);
  end=convert_dirname(buff, *filename_ptr, NullS);
  if (!(ptr= (char*) thd->alloc((size_t) (end-buff) + strlen(table_name)+1)))
    return 1;					// End of memory
  *filename_ptr=ptr;
  strxmov(ptr,buff,table_name,NullS);
  return 0;
}


/**
  Check if the select is a simple select (not an union).

  @retval
    0	ok
  @retval
    1	error	; In this case the error messege is sent to the client
*/

bool check_simple_select()
{
  THD *thd= current_thd;
  LEX *lex= thd->lex;
  if (lex->current_select != &lex->select_lex)
  {
    char command[80];
    Lex_input_stream *lip= & thd->m_parser_state->m_lip;
    strmake(command, lip->yylval->symbol.str,
	    min(lip->yylval->symbol.length, sizeof(command)-1));
    my_error(ER_CANT_USE_OPTION_HERE, MYF(0), command);
    return 1;
  }
  return 0;
}


Comp_creator *comp_eq_creator(bool invert)
{
  return invert?(Comp_creator *)&ne_creator:(Comp_creator *)&eq_creator;
}


Comp_creator *comp_ge_creator(bool invert)
{
  return invert?(Comp_creator *)&lt_creator:(Comp_creator *)&ge_creator;
}


Comp_creator *comp_gt_creator(bool invert)
{
  return invert?(Comp_creator *)&le_creator:(Comp_creator *)&gt_creator;
}


Comp_creator *comp_le_creator(bool invert)
{
  return invert?(Comp_creator *)&gt_creator:(Comp_creator *)&le_creator;
}


Comp_creator *comp_lt_creator(bool invert)
{
  return invert?(Comp_creator *)&ge_creator:(Comp_creator *)&lt_creator;
}


Comp_creator *comp_ne_creator(bool invert)
{
  return invert?(Comp_creator *)&eq_creator:(Comp_creator *)&ne_creator;
}


/**
  Construct ALL/ANY/SOME subquery Item.

  @param left_expr   pointer to left expression
  @param cmp         compare function creator
  @param all         true if we create ALL subquery
  @param select_lex  pointer on parsed subquery structure

  @return
    constructed Item (or 0 if out of memory)
*/
Item * all_any_subquery_creator(Item *left_expr,
				chooser_compare_func_creator cmp,
				bool all,
				SELECT_LEX *select_lex)
{
  if ((cmp == &comp_eq_creator) && !all)       //  = ANY <=> IN
    return new Item_in_subselect(left_expr, select_lex);

  if ((cmp == &comp_ne_creator) && all)        // <> ALL <=> NOT IN
    return new Item_func_not(new Item_in_subselect(left_expr, select_lex));

  Item_allany_subselect *it=
    new Item_allany_subselect(left_expr, cmp, select_lex, all);
  if (all)
    return it->upper_item= new Item_func_not_all(it);	/* ALL */

  return it->upper_item= new Item_func_nop_all(it);      /* ANY/SOME */
}


/**
  Multi update query pre-check.

  @param thd		Thread handler
  @param tables	Global/local table list (have to be the same)

  @retval
    FALSE OK
  @retval
    TRUE  Error
*/

bool multi_update_precheck(THD *thd, TABLE_LIST *tables)
{
  const char *msg= 0;
  TABLE_LIST *table;
  LEX *lex= thd->lex;
  SELECT_LEX *select_lex= &lex->select_lex;
  DBUG_ENTER("multi_update_precheck");

  if (select_lex->item_list.elements != lex->value_list.elements)
  {
    my_message(ER_WRONG_VALUE_COUNT, ER(ER_WRONG_VALUE_COUNT), MYF(0));
    DBUG_RETURN(TRUE);
  }
  /*
    Ensure that we have UPDATE or SELECT privilege for each table
    The exact privilege is checked in mysql_multi_update()
  */
  for (table= tables; table; table= table->next_local)
  {
    if (table->derived)
      table->grant.privilege= SELECT_ACL;
    else if ((check_access(thd, UPDATE_ACL, table->db,
                           &table->grant.privilege, 0, 1,
                           test(table->schema_table)) ||
              check_grant(thd, UPDATE_ACL, table, 0, 1, 1)) &&
             (check_access(thd, SELECT_ACL, table->db,
                           &table->grant.privilege, 0, 0,
                           test(table->schema_table)) ||
              check_grant(thd, SELECT_ACL, table, 0, 1, 0)))
      DBUG_RETURN(TRUE);

    table->table_in_first_from_clause= 1;
  }
  /*
    Is there tables of subqueries?
  */
  if (&lex->select_lex != lex->all_selects_list)
  {
    DBUG_PRINT("info",("Checking sub query list"));
    for (table= tables; table; table= table->next_global)
    {
      if (!table->table_in_first_from_clause)
      {
	if (check_access(thd, SELECT_ACL, table->db,
			 &table->grant.privilege, 0, 0,
                         test(table->schema_table)) ||
	    check_grant(thd, SELECT_ACL, table, 0, 1, 0))
	  DBUG_RETURN(TRUE);
      }
    }
  }

  if (select_lex->order_list.elements)
    msg= "ORDER BY";
  else if (select_lex->select_limit)
    msg= "LIMIT";
  if (msg)
  {
    my_error(ER_WRONG_USAGE, MYF(0), "UPDATE", msg);
    DBUG_RETURN(TRUE);
  }
  DBUG_RETURN(FALSE);
}

/**
  Multi delete query pre-check.

  @param thd			Thread handler
  @param tables		Global/local table list

  @retval
    FALSE OK
  @retval
    TRUE  error
*/

bool multi_delete_precheck(THD *thd, TABLE_LIST *tables)
{
  SELECT_LEX *select_lex= &thd->lex->select_lex;
  TABLE_LIST *aux_tables=
    (TABLE_LIST *)thd->lex->auxiliary_table_list.first;
  TABLE_LIST **save_query_tables_own_last= thd->lex->query_tables_own_last;
  DBUG_ENTER("multi_delete_precheck");

  /* sql_yacc guarantees that tables and aux_tables are not zero */
  DBUG_ASSERT(aux_tables != 0);
  if (check_table_access(thd, SELECT_ACL, tables, UINT_MAX, FALSE))
    DBUG_RETURN(TRUE);

  /*
    Since aux_tables list is not part of LEX::query_tables list we
    have to juggle with LEX::query_tables_own_last value to be able
    call check_table_access() safely.
  */
  thd->lex->query_tables_own_last= 0;
  if (check_table_access(thd, DELETE_ACL, aux_tables, UINT_MAX, FALSE))
  {
    thd->lex->query_tables_own_last= save_query_tables_own_last;
    DBUG_RETURN(TRUE);
  }
  thd->lex->query_tables_own_last= save_query_tables_own_last;

  if ((thd->options & OPTION_SAFE_UPDATES) && !select_lex->where)
  {
    my_message(ER_UPDATE_WITHOUT_KEY_IN_SAFE_MODE,
               ER(ER_UPDATE_WITHOUT_KEY_IN_SAFE_MODE), MYF(0));
    DBUG_RETURN(TRUE);
  }
  DBUG_RETURN(FALSE);
}


/**
  Link tables in auxilary table list of multi-delete with corresponding
  elements in main table list, and set proper locks for them.

  @param lex   pointer to LEX representing multi-delete

  @retval
    FALSE   success
  @retval
    TRUE    error
*/

bool multi_delete_set_locks_and_link_aux_tables(LEX *lex)
{
  TABLE_LIST *tables= (TABLE_LIST*)lex->select_lex.table_list.first;
  TABLE_LIST *target_tbl;
  DBUG_ENTER("multi_delete_set_locks_and_link_aux_tables");

  lex->table_count= 0;

  for (target_tbl= (TABLE_LIST *)lex->auxiliary_table_list.first;
       target_tbl; target_tbl= target_tbl->next_local)
  {
    lex->table_count++;
    /* All tables in aux_tables must be found in FROM PART */
    TABLE_LIST *walk;
    for (walk= tables; walk; walk= walk->next_local)
    {
      if (!my_strcasecmp(table_alias_charset,
			 target_tbl->alias, walk->alias) &&
	  !strcmp(walk->db, target_tbl->db))
	break;
    }
    if (!walk)
    {
      my_error(ER_UNKNOWN_TABLE, MYF(0),
               target_tbl->table_name, "MULTI DELETE");
      DBUG_RETURN(TRUE);
    }
    if (!walk->derived)
    {
      target_tbl->table_name= walk->table_name;
      target_tbl->table_name_length= walk->table_name_length;
    }
    walk->updating= target_tbl->updating;
    walk->lock_type= target_tbl->lock_type;
    target_tbl->correspondent_table= walk;	// Remember corresponding table
  }
  DBUG_RETURN(FALSE);
}


/**
  simple UPDATE query pre-check.

  @param thd		Thread handler
  @param tables	Global table list

  @retval
    FALSE OK
  @retval
    TRUE  Error
*/

bool update_precheck(THD *thd, TABLE_LIST *tables)
{
  DBUG_ENTER("update_precheck");
  if (thd->lex->select_lex.item_list.elements != thd->lex->value_list.elements)
  {
    my_message(ER_WRONG_VALUE_COUNT, ER(ER_WRONG_VALUE_COUNT), MYF(0));
    DBUG_RETURN(TRUE);
  }
  DBUG_RETURN(check_one_table_access(thd, UPDATE_ACL, tables));
}


/**
  simple DELETE query pre-check.

  @param thd		Thread handler
  @param tables	Global table list

  @retval
    FALSE  OK
  @retval
    TRUE   error
*/

bool delete_precheck(THD *thd, TABLE_LIST *tables)
{
  DBUG_ENTER("delete_precheck");
  if (check_one_table_access(thd, DELETE_ACL, tables))
    DBUG_RETURN(TRUE);
  /* Set privilege for the WHERE clause */
  tables->grant.want_privilege=(SELECT_ACL & ~tables->grant.privilege);
  DBUG_RETURN(FALSE);
}


/**
  simple INSERT query pre-check.

  @param thd		Thread handler
  @param tables	Global table list

  @retval
    FALSE  OK
  @retval
    TRUE   error
*/

bool insert_precheck(THD *thd, TABLE_LIST *tables)
{
  LEX *lex= thd->lex;
  DBUG_ENTER("insert_precheck");

  /*
    Check that we have modify privileges for the first table and
    select privileges for the rest
  */
  ulong privilege= (INSERT_ACL |
                    (lex->duplicates == DUP_REPLACE ? DELETE_ACL : 0) |
                    (lex->value_list.elements ? UPDATE_ACL : 0));

  if (check_one_table_access(thd, privilege, tables))
    DBUG_RETURN(TRUE);

  if (lex->update_list.elements != lex->value_list.elements)
  {
    my_message(ER_WRONG_VALUE_COUNT, ER(ER_WRONG_VALUE_COUNT), MYF(0));
    DBUG_RETURN(TRUE);
  }
  DBUG_RETURN(FALSE);
}


/**
    @brief  Check privileges for SHOW CREATE TABLE statement.

    @param  thd    Thread context
    @param  table  Target table

    @retval TRUE  Failure
    @retval FALSE Success
*/

static bool check_show_create_table_access(THD *thd, TABLE_LIST *table)
{
  return check_access(thd, SELECT_ACL | EXTRA_ACL, table->db,
                      &table->grant.privilege, 0, 0,
                      test(table->schema_table)) ||
         check_grant(thd, SELECT_ACL, table, 2, UINT_MAX, 0);
}


/**
  CREATE TABLE query pre-check.

  @param thd			Thread handler
  @param tables		Global table list
  @param create_table	        Table which will be created

  @retval
    FALSE   OK
  @retval
    TRUE   Error
*/

bool create_table_precheck(THD *thd, TABLE_LIST *tables,
                           TABLE_LIST *create_table)
{
  LEX *lex= thd->lex;
  SELECT_LEX *select_lex= &lex->select_lex;
  ulong want_priv;
  bool error= TRUE;                                 // Error message is given
  DBUG_ENTER("create_table_precheck");

  /*
    Require CREATE [TEMPORARY] privilege on new table; for
    CREATE TABLE ... SELECT, also require INSERT.
  */

  want_priv= ((lex->create_info.options & HA_LEX_CREATE_TMP_TABLE) ?
              CREATE_TMP_ACL : CREATE_ACL) |
             (select_lex->item_list.elements ? INSERT_ACL : 0);

  if (check_access(thd, want_priv, create_table->db,
		   &create_table->grant.privilege, 0, 0,
                   test(create_table->schema_table)) ||
      check_merge_table_access(thd, create_table->db,
			       (TABLE_LIST *)
			       lex->create_info.merge_list.first))
    goto err;
  if (want_priv != CREATE_TMP_ACL &&
      check_grant(thd, want_priv, create_table, 0, 1, 0))
    goto err;

  if (select_lex->item_list.elements)
  {
    /* Check permissions for used tables in CREATE TABLE ... SELECT */

#ifdef NOT_NECESSARY_TO_CHECK_CREATE_TABLE_EXIST_WHEN_PREPARING_STATEMENT
    /* This code throws an ill error for CREATE TABLE t1 SELECT * FROM t1 */
    /*
      Only do the check for PS, because we on execute we have to check that
      against the opened tables to ensure we don't use a table that is part
      of the view (which can only be done after the table has been opened).
    */
    if (thd->stmt_arena->is_stmt_prepare_or_first_sp_execute())
    {
      /*
        For temporary tables we don't have to check if the created table exists
      */
      if (!(lex->create_info.options & HA_LEX_CREATE_TMP_TABLE) &&
          find_table_in_global_list(tables, create_table->db,
                                    create_table->table_name))
      {
	error= FALSE;
        goto err;
      }
    }
#endif
    if (tables && check_table_access(thd, SELECT_ACL, tables, UINT_MAX, FALSE))
      goto err;
  }
  else if (lex->create_info.options & HA_LEX_CREATE_TABLE_LIKE)
  {
    if (check_show_create_table_access(thd, tables))
      goto err;
  }
  error= FALSE;

err:
  DBUG_RETURN(error);
}


/**
  negate given expression.

  @param thd  thread handler
  @param expr expression for negation

  @return
    negated expression
*/

Item *negate_expression(THD *thd, Item *expr)
{
  Item *negated;
  if (expr->type() == Item::FUNC_ITEM &&
      ((Item_func *) expr)->functype() == Item_func::NOT_FUNC)
  {
    /* it is NOT(NOT( ... )) */
    Item *arg= ((Item_func *) expr)->arguments()[0];
    enum_parsing_place place= thd->lex->current_select->parsing_place;
    if (arg->is_bool_func() || place == IN_WHERE || place == IN_HAVING)
      return arg;
    /*
      if it is not boolean function then we have to emulate value of
      not(not(a)), it will be a != 0
    */
    return new Item_func_ne(arg, new Item_int((char*) "0", 0, 1));
  }

  if ((negated= expr->neg_transformer(thd)) != 0)
    return negated;
  return new Item_func_not(expr);
}

/**
  Set the specified definer to the default value, which is the
  current user in the thread.
 
  @param[in]  thd       thread handler
  @param[out] definer   definer
*/
 
void get_default_definer(THD *thd, LEX_USER *definer)
{
  const Security_context *sctx= thd->security_ctx;

  definer->user.str= (char *) sctx->priv_user;
  definer->user.length= strlen(definer->user.str);

  definer->host.str= (char *) sctx->priv_host;
  definer->host.length= strlen(definer->host.str);
}


/**
  Create default definer for the specified THD.

  @param[in] thd         thread handler

  @return
    - On success, return a valid pointer to the created and initialized
    LEX_USER, which contains definer information.
    - On error, return 0.
*/

LEX_USER *create_default_definer(THD *thd)
{
  LEX_USER *definer;

  if (! (definer= (LEX_USER*) thd->alloc(sizeof(LEX_USER))))
    return 0;

  get_default_definer(thd, definer);

  return definer;
}


/**
  Create definer with the given user and host names.

  @param[in] thd          thread handler
  @param[in] user_name    user name
  @param[in] host_name    host name

  @return
    - On success, return a valid pointer to the created and initialized
    LEX_USER, which contains definer information.
    - On error, return 0.
*/

LEX_USER *create_definer(THD *thd, LEX_STRING *user_name, LEX_STRING *host_name)
{
  LEX_USER *definer;

  /* Create and initialize. */

  if (! (definer= (LEX_USER*) thd->alloc(sizeof(LEX_USER))))
    return 0;

  definer->user= *user_name;
  definer->host= *host_name;

  return definer;
}


/**
  Retuns information about user or current user.

  @param[in] thd          thread handler
  @param[in] user         user

  @return
    - On success, return a valid pointer to initialized
    LEX_USER, which contains user information.
    - On error, return 0.
*/

LEX_USER *get_current_user(THD *thd, LEX_USER *user)
{
  if (!user->user.str)  // current_user
    return create_default_definer(thd);

  return user;
}


/**
  Check that byte length of a string does not exceed some limit.

  @param str         string to be checked
  @param err_msg     error message to be displayed if the string is too long
  @param max_length  max length

  @retval
    FALSE   the passed string is not longer than max_length
  @retval
    TRUE    the passed string is longer than max_length

  NOTE
    The function is not used in existing code but can be useful later?
*/

bool check_string_byte_length(LEX_STRING *str, const char *err_msg,
                              uint max_byte_length)
{
  if (str->length <= max_byte_length)
    return FALSE;

  my_error(ER_WRONG_STRING_LENGTH, MYF(0), str->str, err_msg, max_byte_length);

  return TRUE;
}


/*
  Check that char length of a string does not exceed some limit.

  SYNOPSIS
  check_string_char_length()
      str              string to be checked
      err_msg          error message to be displayed if the string is too long
      max_char_length  max length in symbols
      cs               string charset

  RETURN
    FALSE   the passed string is not longer than max_char_length
    TRUE    the passed string is longer than max_char_length
*/


bool check_string_char_length(LEX_STRING *str, const char *err_msg,
                              uint max_char_length, CHARSET_INFO *cs,
                              bool no_error)
{
  int well_formed_error;
  uint res= cs->cset->well_formed_len(cs, str->str, str->str + str->length,
                                      max_char_length, &well_formed_error);

  if (!well_formed_error &&  str->length == res)
    return FALSE;

  if (!no_error)
    my_error(ER_WRONG_STRING_LENGTH, MYF(0), str->str, err_msg, max_char_length);
  return TRUE;
}


/*
  Check if path does not contain mysql data home directory
  SYNOPSIS
    test_if_data_home_dir()
    dir                     directory
    conv_home_dir           converted data home directory
    home_dir_len            converted data home directory length

  RETURN VALUES
    0	ok
    1	error  
*/
C_MODE_START

int test_if_data_home_dir(const char *dir)
{
  char path[FN_REFLEN];
  int dir_len;
  DBUG_ENTER("test_if_data_home_dir");

  if (!dir)
    DBUG_RETURN(0);

  (void) fn_format(path, dir, "", "",
                   (MY_RETURN_REAL_PATH|MY_RESOLVE_SYMLINKS));
  dir_len= strlen(path);
  if (mysql_unpacked_real_data_home_len<= dir_len)
  {
    if (dir_len > mysql_unpacked_real_data_home_len &&
        path[mysql_unpacked_real_data_home_len] != FN_LIBCHAR)
      DBUG_RETURN(0);

    if (lower_case_file_system)
    {
      if (!my_strnncoll(default_charset_info, (const uchar*) path,
                        mysql_unpacked_real_data_home_len,
                        (const uchar*) mysql_unpacked_real_data_home,
                        mysql_unpacked_real_data_home_len))
        DBUG_RETURN(1);
    }
    else if (!memcmp(path, mysql_unpacked_real_data_home,
                     mysql_unpacked_real_data_home_len))
      DBUG_RETURN(1);
  }
  DBUG_RETURN(0);
}

C_MODE_END


/**
  Check that host name string is valid.

  @param[in] str string to be checked

  @return             Operation status
    @retval  FALSE    host name is ok
    @retval  TRUE     host name string is longer than max_length or
                      has invalid symbols
*/

bool check_host_name(LEX_STRING *str)
{
  const char *name= str->str;
  const char *end= str->str + str->length;
  if (check_string_byte_length(str, ER(ER_HOSTNAME), HOSTNAME_LENGTH))
    return TRUE;

  while (name != end)
  {
    if (*name == '@')
    {
      my_printf_error(ER_UNKNOWN_ERROR, 
                      "Malformed hostname (illegal symbol: '%c')", MYF(0),
                      *name);
      return TRUE;
    }
    name++;
  }
  return FALSE;
}


extern int MYSQLparse(void *thd); // from sql_yacc.cc


/**
  This is a wrapper of MYSQLparse(). All the code should call parse_sql()
  instead of MYSQLparse().

  @param thd Thread context.
  @param parser_state Parser state.
  @param creation_ctx Object creation context.

  @return Error status.
    @retval FALSE on success.
    @retval TRUE on parsing error.
*/

bool parse_sql(THD *thd,
               Parser_state *parser_state,
               Object_creation_ctx *creation_ctx)
{
  DBUG_ASSERT(thd->m_parser_state == NULL);

  /* Backup creation context. */

  Object_creation_ctx *backup_ctx= NULL;

  if (creation_ctx)
    backup_ctx= creation_ctx->set_n_backup(thd);

  /* Set parser state. */

  thd->m_parser_state= parser_state;

  /* Parse the query. */

  bool mysql_parse_status= MYSQLparse(thd) != 0;

  /* Check that if MYSQLparse() failed, thd->is_error() is set. */

  DBUG_ASSERT(!mysql_parse_status ||
              mysql_parse_status && thd->is_error());

  /* Reset parser state. */

  thd->m_parser_state= NULL;

  /* Restore creation context. */

  if (creation_ctx)
    creation_ctx->restore_env(thd, backup_ctx);

  /* That's it. */

  return mysql_parse_status || thd->is_fatal_error;
}

/**
  @} (end of group Runtime_Environment)
*/<|MERGE_RESOLUTION|>--- conflicted
+++ resolved
@@ -2144,7 +2144,6 @@
   
   switch (lex->sql_command) {
 
-<<<<<<< HEAD
   case SQLCOM_SHOW_EVENTS:
 #ifndef HAVE_EVENT_SCHEDULER
     my_error(ER_NOT_SUPPORTED_YET, MYF(0), "embedded server");
@@ -2196,73 +2195,20 @@
                               lex->exchange ? SELECT_ACL | FILE_ACL :
                               SELECT_ACL,
                               all_tables, UINT_MAX, FALSE);
-=======
-    select_result *sel_result=lex->result;
-    if (all_tables)
-    {
-      if (lex->orig_sql_command != SQLCOM_SHOW_STATUS_PROC &&
-          lex->orig_sql_command != SQLCOM_SHOW_STATUS_FUNC)
-        res= check_table_access(thd,
-                                lex->exchange ? SELECT_ACL | FILE_ACL :
-                                SELECT_ACL,
-                                all_tables, 0);
-    }
-    else
-      res= check_access(thd,
-			lex->exchange ? SELECT_ACL | FILE_ACL : SELECT_ACL,
-			any_db, 0, 0, 0, 0);
-    if (res)
-      goto error;
-
-    if (!thd->locked_tables && lex->protect_against_global_read_lock &&
-        !(need_start_waiting= !wait_if_global_read_lock(thd, 0, 1)))
-      goto error;
-
-    if (!(res= open_and_lock_tables(thd, all_tables)))
-    {
-      if (lex->describe)
-      {
-        /*
-          We always use select_send for EXPLAIN, even if it's an EXPLAIN
-          for SELECT ... INTO OUTFILE: a user application should be able
-          to prepend EXPLAIN to any query and receive output for it,
-          even if the query itself redirects the output.
-        */
-	if (!(sel_result= new select_send()))
-	  goto error;
-	else
-	  thd->send_explain_fields(sel_result);
-	res= mysql_explain_union(thd, &thd->lex->unit, sel_result);
-	if (lex->describe & DESCRIBE_EXTENDED)
-	{
-	  char buff[1024];
-	  String str(buff,(uint32) sizeof(buff), system_charset_info);
-	  str.length(0);
-	  thd->lex->unit.print(&str);
-	  str.append('\0');
-	  push_warning(thd, MYSQL_ERROR::WARN_LEVEL_NOTE,
-		       ER_YES, str.ptr());
-	}
-	sel_result->send_eof();
-        delete sel_result;
-      }
-      else
-      {
-	if (!sel_result && !(sel_result= new select_send()))
-          goto error;
-	query_cache_store_query(thd, all_tables);
-	res= handle_select(thd, lex, sel_result, 0);
-        if (sel_result != lex->result)
-          delete sel_result;
-      }
->>>>>>> aebaf079
     }
     else
       res= check_access(thd,
                         lex->exchange ? SELECT_ACL | FILE_ACL : SELECT_ACL,
                         any_db, 0, 0, 0, 0);
-    if (!res)
-      res= execute_sqlcom_select(thd, all_tables);
+
+    if (res)
+      break;
+
+    if (!thd->locked_tables && lex->protect_against_global_read_lock &&
+        !(need_start_waiting= !wait_if_global_read_lock(thd, 0, 1)))
+      break;
+
+    res= execute_sqlcom_select(thd, all_tables);
     break;
   case SQLCOM_PREPARE:
   {
