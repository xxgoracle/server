/* Copyright (C) 2000-2003 MySQL AB

   This program is free software; you can redistribute it and/or modify
   it under the terms of the GNU General Public License as published by
   the Free Software Foundation; either version 2 of the License, or
   (at your option) any later version.

   This program is distributed in the hope that it will be useful,
   but WITHOUT ANY WARRANTY; without even the implied warranty of
   MERCHANTABILITY or FITNESS FOR A PARTICULAR PURPOSE.  See the
   GNU General Public License for more details.

   You should have received a copy of the GNU General Public License
   along with this program; if not, write to the Free Software
   Foundation, Inc., 59 Temple Place, Suite 330, Boston, MA  02111-1307  USA */

#include "mysql_priv.h"
#include <m_ctype.h>
#include <my_dir.h>
#include "slave.h"
#include "sql_repl.h"
#include "rpl_filter.h"
#include "repl_failsafe.h"
#include "stacktrace.h"
#include "mysqld_suffix.h"
#include "mysys_err.h"
#include "events.h"

#include "../storage/myisam/ha_myisam.h"

#ifdef HAVE_ROW_BASED_REPLICATION
#include "rpl_injector.h"
#endif

#ifdef WITH_INNOBASE_STORAGE_ENGINE
#define OPT_INNODB_DEFAULT 1
#else
#define OPT_INNODB_DEFAULT 0
#endif
#define OPT_BDB_DEFAULT 0
#ifdef WITH_NDBCLUSTER_STORAGE_ENGINE
#define OPT_NDBCLUSTER_DEFAULT 0
#if defined(NOT_ENOUGH_TESTED) \
  && defined(NDB_SHM_TRANSPORTER) && MYSQL_VERSION_ID >= 50000
#define OPT_NDB_SHM_DEFAULT 1
#else
#define OPT_NDB_SHM_DEFAULT 0
#endif
#else
#define OPT_NDBCLUSTER_DEFAULT 0
#endif

#include <thr_alarm.h>
#include <ft_global.h>
#include <errmsg.h>
#include "sp_rcontext.h"
#include "sp_cache.h"

#define mysqld_charset &my_charset_latin1

#ifndef DBUG_OFF
#define ONE_THREAD
#endif

#ifdef HAVE_purify
#define IF_PURIFY(A,B) (A)
#else
#define IF_PURIFY(A,B) (B)
#endif

/* stack traces are only supported on linux intel */
#if defined(__linux__)  && defined(__i386__) && defined(USE_PSTACK)
#define	HAVE_STACK_TRACE_ON_SEGV
#include "../pstack/pstack.h"
char pstack_file_name[80];
#endif /* __linux__ */

/* We have HAVE_purify below as this speeds up the shutdown of MySQL */

#if defined(HAVE_DEC_3_2_THREADS) || defined(SIGNALS_DONT_BREAK_READ) || defined(HAVE_purify) && defined(__linux__)
#define HAVE_CLOSE_SERVER_SOCK 1
#endif

extern "C" {					// Because of SCO 3.2V4.2
#include <errno.h>
#include <sys/stat.h>
#ifndef __GNU_LIBRARY__
#define __GNU_LIBRARY__				// Skip warnings in getopt.h
#endif
#include <my_getopt.h>
#ifdef HAVE_SYSENT_H
#include <sysent.h>
#endif
#ifdef HAVE_PWD_H
#include <pwd.h>				// For getpwent
#endif
#ifdef HAVE_GRP_H
#include <grp.h>
#endif
#include <my_net.h>

#if !defined(__WIN__)
#  ifndef __NETWARE__
#include <sys/resource.h>
#  endif /* __NETWARE__ */
#ifdef HAVE_SYS_UN_H
#  include <sys/un.h>
#endif
#include <netdb.h>
#ifdef HAVE_SELECT_H
#  include <select.h>
#endif
#ifdef HAVE_SYS_SELECT_H
#include <sys/select.h>
#endif
#include <sys/utsname.h>
#endif /* __WIN__ */

#include <my_libwrap.h>

#ifdef HAVE_SYS_MMAN_H
#include <sys/mman.h>
#endif

#ifdef __NETWARE__
#define zVOLSTATE_ACTIVE 6
#define zVOLSTATE_DEACTIVE 2
#define zVOLSTATE_MAINTENANCE 3

#undef __event_h__
#include <../include/event.h>
/*
  This #undef exists here because both libc of NetWare and MySQL have
  files named event.h which causes compilation errors.
*/

#include <nks/netware.h>
#include <nks/vm.h>
#include <library.h>
#include <monitor.h>
#include <zOmni.h>                              //For NEB
#include <neb.h>                                //For NEB
#include <nebpub.h>                             //For NEB
#include <zEvent.h>                             //For NSS event structures
#include <zPublics.h>

static void *neb_consumer_id= NULL;             //For storing NEB consumer id
static char datavolname[256]= {0};
static VolumeID_t datavolid;
static event_handle_t eh;
static Report_t ref;
static void *refneb= NULL;
my_bool event_flag= FALSE;
static int volumeid= -1;

  /* NEB event callback */
unsigned long neb_event_callback(struct EventBlock *eblock);
static void registerwithneb();
static void getvolumename();
static void getvolumeID(BYTE *volumeName);
#endif /* __NETWARE__ */
  

#ifdef _AIX41
int initgroups(const char *,unsigned int);
#endif

#if defined(__FreeBSD__) && defined(HAVE_IEEEFP_H)
#include <ieeefp.h>
#ifdef HAVE_FP_EXCEPT				// Fix type conflict
typedef fp_except fp_except_t;
#endif

  /* We can't handle floating point exceptions with threads, so disable
     this on freebsd
  */

inline void reset_floating_point_exceptions()
{
  /* Don't fall for overflow, underflow,divide-by-zero or loss of precision */
#if defined(__i386__)
  fpsetmask(~(FP_X_INV | FP_X_DNML | FP_X_OFL | FP_X_UFL | FP_X_DZ |
	      FP_X_IMP));
#else
 fpsetmask(~(FP_X_INV |             FP_X_OFL | FP_X_UFL | FP_X_DZ |
	     FP_X_IMP));
#endif
}
#else
#define reset_floating_point_exceptions()
#endif /* __FreeBSD__ && HAVE_IEEEFP_H */

} /* cplusplus */


#if defined(HAVE_LINUXTHREADS)
#define THR_KILL_SIGNAL SIGINT
#else
#define THR_KILL_SIGNAL SIGUSR2		// Can't use this with LinuxThreads
#endif
#define MYSQL_KILL_SIGNAL SIGTERM

#ifdef HAVE_GLIBC2_STYLE_GETHOSTBYNAME_R
#include <sys/types.h>
#else
#include <my_pthread.h>			// For thr_setconcurency()
#endif

#ifdef SOLARIS
extern "C" int gethostname(char *name, int namelen);
#endif


/* Constants */

const char *show_comp_option_name[]= {"YES", "NO", "DISABLED"};
static const char *sql_mode_names[]=
{
  "REAL_AS_FLOAT", "PIPES_AS_CONCAT", "ANSI_QUOTES", "IGNORE_SPACE",
  "?", "ONLY_FULL_GROUP_BY", "NO_UNSIGNED_SUBTRACTION",
  "NO_DIR_IN_CREATE",
  "POSTGRESQL", "ORACLE", "MSSQL", "DB2", "MAXDB", "NO_KEY_OPTIONS",
  "NO_TABLE_OPTIONS", "NO_FIELD_OPTIONS", "MYSQL323", "MYSQL40", "ANSI",
  "NO_AUTO_VALUE_ON_ZERO", "NO_BACKSLASH_ESCAPES", "STRICT_TRANS_TABLES",
  "STRICT_ALL_TABLES",
  "NO_ZERO_IN_DATE", "NO_ZERO_DATE", "ALLOW_INVALID_DATES",
  "ERROR_FOR_DIVISION_BY_ZERO",
  "TRADITIONAL", "NO_AUTO_CREATE_USER", "HIGH_NOT_PRECEDENCE",
  "NO_ENGINE_SUBSTITUTION",
  NullS
};
static const unsigned int sql_mode_names_len[]=
{
  /*REAL_AS_FLOAT*/               13,
  /*PIPES_AS_CONCAT*/             15,
  /*ANSI_QUOTES*/                 11,
  /*IGNORE_SPACE*/                12,
  /*?*/                           1,
  /*ONLY_FULL_GROUP_BY*/          18,
  /*NO_UNSIGNED_SUBTRACTION*/     23,
  /*NO_DIR_IN_CREATE*/            16,
  /*POSTGRESQL*/                  10,
  /*ORACLE*/                      6,
  /*MSSQL*/                       5,
  /*DB2*/                         3,
  /*MAXDB*/                       5,
  /*NO_KEY_OPTIONS*/              14,
  /*NO_TABLE_OPTIONS*/            16,
  /*NO_FIELD_OPTIONS*/            16,
  /*MYSQL323*/                    8,
  /*MYSQL40*/                     7,
  /*ANSI*/                        4,
  /*NO_AUTO_VALUE_ON_ZERO*/       21,
  /*NO_BACKSLASH_ESCAPES*/        20,
  /*STRICT_TRANS_TABLES*/         19,
  /*STRICT_ALL_TABLES*/           17,
  /*NO_ZERO_IN_DATE*/             15,
  /*NO_ZERO_DATE*/                12,
  /*ALLOW_INVALID_DATES*/         19,
  /*ERROR_FOR_DIVISION_BY_ZERO*/  26,
  /*TRADITIONAL*/                 11,
  /*NO_AUTO_CREATE_USER*/         19,
  /*HIGH_NOT_PRECEDENCE*/         19,
  /*NO_ENGINE_SUBSTITUTION*/      22
};
TYPELIB sql_mode_typelib= { array_elements(sql_mode_names)-1,"",
			    sql_mode_names,
                            (unsigned int *)sql_mode_names_len };
static const char *tc_heuristic_recover_names[]=
{
  "COMMIT", "ROLLBACK", NullS
};
static TYPELIB tc_heuristic_recover_typelib=
{
  array_elements(tc_heuristic_recover_names)-1,"",
  tc_heuristic_recover_names, NULL
};
const char *first_keyword= "first", *binary_keyword= "BINARY";
const char *my_localhost= "localhost", *delayed_user= "DELAYED";
#if SIZEOF_OFF_T > 4 && defined(BIG_TABLES)
#define GET_HA_ROWS GET_ULL
#else
#define GET_HA_ROWS GET_ULONG
#endif

bool opt_large_files= sizeof(my_off_t) > 4;

/*
  Used with --help for detailed option
*/
static my_bool opt_help= 0, opt_verbose= 0;

arg_cmp_func Arg_comparator::comparator_matrix[5][2] =
{{&Arg_comparator::compare_string,     &Arg_comparator::compare_e_string},
 {&Arg_comparator::compare_real,       &Arg_comparator::compare_e_real},
 {&Arg_comparator::compare_int_signed, &Arg_comparator::compare_e_int},
 {&Arg_comparator::compare_row,        &Arg_comparator::compare_e_row},
 {&Arg_comparator::compare_decimal,    &Arg_comparator::compare_e_decimal}};

const char *log_output_names[] = { "NONE", "FILE", "TABLE", NullS};
static const unsigned int log_output_names_len[]= { 4, 4, 5, 0 };
TYPELIB log_output_typelib= {array_elements(log_output_names)-1,"",
                             log_output_names, 
                             (unsigned int *) log_output_names_len};

/* static variables */

/* the default log output is log tables */
static bool lower_case_table_names_used= 0;
static bool volatile select_thread_in_use, signal_thread_in_use;
static bool volatile ready_to_exit;
static my_bool opt_debugging= 0, opt_external_locking= 0, opt_console= 0;
static my_bool opt_isam, opt_ndbcluster, opt_merge;
static my_bool opt_short_log_format= 0;
static uint kill_cached_threads, wake_thread;
static ulong killed_threads, thread_created;
static ulong max_used_connections;
static ulong my_bind_addr;			/* the address we bind to */
static volatile ulong cached_thread_count= 0;
static const char *sql_mode_str= "OFF";
static char *mysqld_user, *mysqld_chroot, *log_error_file_ptr;
static char *opt_init_slave, *language_ptr, *opt_init_connect;
static char *default_character_set_name;
static char *character_set_filesystem_name;
static char *my_bind_addr_str;
static char *default_collation_name; 
static char *default_storage_engine_str;
static char compiled_default_collation_name[]= MYSQL_DEFAULT_COLLATION_NAME;
static I_List<THD> thread_cache;

static pthread_cond_t COND_thread_cache, COND_flush_thread_cache;

/* Global variables */

bool opt_update_log, opt_bin_log;
my_bool opt_log, opt_slow_log;
ulong log_output_options;
my_bool opt_log_queries_not_using_indexes= 0;
bool opt_error_log= IF_WIN(1,0);
bool opt_disable_networking=0, opt_skip_show_db=0;
my_bool opt_character_set_client_handshake= 1;
bool server_id_supplied = 0;
bool opt_endinfo,using_udf_functions;
my_bool locked_in_memory;
bool opt_using_transactions, using_update_log;
bool volatile abort_loop;
bool volatile shutdown_in_progress, grant_option;

my_bool opt_skip_slave_start = 0; // If set, slave is not autostarted
my_bool opt_reckless_slave = 0;
my_bool opt_enable_named_pipe= 0;
my_bool opt_local_infile, opt_slave_compressed_protocol;
my_bool opt_safe_user_create = 0, opt_no_mix_types = 0;
my_bool opt_show_slave_auth_info, opt_sql_bin_update = 0;
my_bool opt_log_slave_updates= 0;
my_bool	opt_innodb;

/*
  Legacy global handlerton. These will be removed (please do not add more).
*/
handlerton *heap_hton;
handlerton *myisam_hton;
handlerton *partition_hton;

#ifdef WITH_INNOBASE_STORAGE_ENGINE
extern ulong innobase_fast_shutdown;
extern ulong innobase_large_page_size;
extern char *innobase_home, *innobase_tmpdir, *innobase_logdir;
extern long innobase_lock_scan_time;
extern long innobase_mirrored_log_groups, innobase_log_files_in_group;
extern longlong innobase_log_file_size;
extern long innobase_log_buffer_size;
extern longlong innobase_buffer_pool_size;
extern long innobase_additional_mem_pool_size;
extern long innobase_buffer_pool_awe_mem_mb;
extern long innobase_file_io_threads, innobase_lock_wait_timeout;
extern long innobase_force_recovery;
extern long innobase_open_files;
extern char *innobase_data_home_dir, *innobase_data_file_path;
extern char *innobase_log_group_home_dir, *innobase_log_arch_dir;
extern char *innobase_unix_file_flush_method;
/* The following variables have to be my_bool for SHOW VARIABLES to work */
extern my_bool innobase_log_archive,
               innobase_use_doublewrite,
               innobase_use_checksums,
               innobase_use_large_pages,
               innobase_use_native_aio,
               innobase_file_per_table, innobase_locks_unsafe_for_binlog,
               innobase_create_status_file;
extern "C" {
extern ulong srv_max_buf_pool_modified_pct;
extern ulong srv_max_purge_lag;
extern ulong srv_auto_extend_increment;
extern ulong srv_n_spin_wait_rounds;
extern ulong srv_n_free_tickets_to_enter;
extern ulong srv_thread_sleep_delay;
extern ulong srv_thread_concurrency;
extern ulong srv_commit_concurrency;
extern ulong srv_flush_log_at_trx_commit;
}
#endif

#ifdef WITH_NDBCLUSTER_STORAGE_ENGINE
const char *opt_ndbcluster_connectstring= 0;
const char *opt_ndb_connectstring= 0;
char opt_ndb_constrbuf[1024];
unsigned opt_ndb_constrbuf_len= 0;
my_bool	opt_ndb_shm, opt_ndb_optimized_node_selection;
ulong opt_ndb_cache_check_time;
const char *opt_ndb_mgmd;
ulong opt_ndb_nodeid;
ulong ndb_extra_logging;
#ifdef HAVE_NDB_BINLOG
ulong ndb_report_thresh_binlog_epoch_slip;
ulong ndb_report_thresh_binlog_mem_usage;
#endif

extern const char *ndb_distribution_names[];
extern TYPELIB ndb_distribution_typelib;
extern const char *opt_ndb_distribution;
extern enum ndb_distribution opt_ndb_distribution_id;
#endif
my_bool opt_readonly, use_temp_pool, relay_log_purge;
my_bool opt_sync_frm, opt_allow_suspicious_udfs;
my_bool opt_secure_auth= 0;
my_bool opt_log_slow_admin_statements= 0;
my_bool lower_case_file_system= 0;
my_bool opt_large_pages= 0;
my_bool opt_myisam_use_mmap= 0;
uint    opt_large_page_size= 0;
my_bool opt_old_style_user_limits= 0, trust_function_creators= 0;
/*
  True if there is at least one per-hour limit for some user, so we should
  check them before each query (and possibly reset counters when hour is
  changed). False otherwise.
*/
volatile bool mqh_used = 0;
my_bool opt_noacl;
my_bool sp_automatic_privileges= 1;

#ifdef HAVE_ROW_BASED_REPLICATION
ulong opt_binlog_rows_event_max_size;
const char *binlog_format_names[]= {"STATEMENT", "ROW", "MIXED", NullS};
#else
const char *binlog_format_names[]= {"STATEMENT", NullS};
#endif
TYPELIB binlog_format_typelib=
  { array_elements(binlog_format_names)-1,"",
    binlog_format_names, NULL };

#ifdef HAVE_INITGROUPS
static bool calling_initgroups= FALSE; /* Used in SIGSEGV handler. */
#endif
uint mysqld_port, test_flags, select_errors, dropping_tables, ha_open_options;
uint mysqld_port_timeout;
uint delay_key_write_options, protocol_version;
uint lower_case_table_names;
uint tc_heuristic_recover= 0;
uint volatile thread_count, thread_running;
ulonglong thd_startup_options;
ulong back_log, connect_timeout, concurrency, server_id;
ulong table_cache_size, table_def_size;
ulong thread_stack, what_to_log;
ulong query_buff_size, slow_launch_time, slave_open_temp_tables;
ulong open_files_limit, max_binlog_size, max_relay_log_size;
ulong slave_net_timeout, slave_trans_retries;
ulong thread_cache_size=0, binlog_cache_size=0, max_binlog_cache_size=0;
ulong query_cache_size=0;
ulong refresh_version, flush_version;	/* Increments on each reload */
query_id_t query_id;
ulong aborted_threads, aborted_connects;
ulong delayed_insert_timeout, delayed_insert_limit, delayed_queue_size;
ulong delayed_insert_threads, delayed_insert_writes, delayed_rows_in_use;
ulong delayed_insert_errors,flush_time;
ulong specialflag=0;
ulong binlog_cache_use= 0, binlog_cache_disk_use= 0;
ulong max_connections, max_connect_errors;
uint  max_user_connections= 0;
/*
  Limit of the total number of prepared statements in the server.
  Is necessary to protect the server against out-of-memory attacks.
*/
ulong max_prepared_stmt_count;
/*
  Current total number of prepared statements in the server. This number
  is exact, and therefore may not be equal to the difference between
  `com_stmt_prepare' and `com_stmt_close' (global status variables), as
  the latter ones account for all registered attempts to prepare
  a statement (including unsuccessful ones).  Prepared statements are
  currently connection-local: if the same SQL query text is prepared in
  two different connections, this counts as two distinct prepared
  statements.
*/
ulong prepared_stmt_count=0;
ulong thread_id=1L,current_pid;
ulong slow_launch_threads = 0, sync_binlog_period;
ulong expire_logs_days = 0;
ulong rpl_recovery_rank=0;
const char *log_output_str= "TABLE";

double log_10[32];			/* 10 potences */
time_t start_time;

char mysql_home[FN_REFLEN], pidfile_name[FN_REFLEN], system_time_zone[30];
char *default_tz_name;
char log_error_file[FN_REFLEN], glob_hostname[FN_REFLEN];
char mysql_real_data_home[FN_REFLEN],
     language[FN_REFLEN], reg_ext[FN_EXTLEN], mysql_charsets_dir[FN_REFLEN],
     *opt_init_file, *opt_tc_log_file,
     def_ft_boolean_syntax[sizeof(ft_boolean_syntax)];
uint reg_ext_length;
const key_map key_map_empty(0);
key_map key_map_full(0);                        // Will be initialized later

const char *opt_date_time_formats[3];

char mysql_data_home_buff[2], *mysql_data_home=mysql_real_data_home;
struct passwd *user_info;
char server_version[SERVER_VERSION_LENGTH];
char *mysqld_unix_port, *opt_mysql_tmpdir;
const char **errmesg;			/* Error messages */
const char *myisam_recover_options_str="OFF";
const char *myisam_stats_method_str="nulls_unequal";
/* name of reference on left espression in rewritten IN subquery */
const char *in_left_expr_name= "<left expr>";
/* name of additional condition */
const char *in_additional_cond= "<IN COND>";
my_decimal decimal_zero;
/* classes for comparation parsing/processing */
Eq_creator eq_creator;
Ne_creator ne_creator;
Gt_creator gt_creator;
Lt_creator lt_creator;
Ge_creator ge_creator;
Le_creator le_creator;


FILE *bootstrap_file;
int bootstrap_error;
FILE *stderror_file=0;

I_List<THD> threads;
I_List<NAMED_LIST> key_caches;
Rpl_filter* rpl_filter;
Rpl_filter* binlog_filter;

struct system_variables global_system_variables;
struct system_variables max_system_variables;
struct system_status_var global_status_var;

MY_TMPDIR mysql_tmpdir_list;
MY_BITMAP temp_pool;

CHARSET_INFO *system_charset_info, *files_charset_info ;
CHARSET_INFO *national_charset_info, *table_alias_charset;
CHARSET_INFO *character_set_filesystem;

SHOW_COMP_OPTION have_row_based_replication;
SHOW_COMP_OPTION have_openssl, have_symlink, have_dlopen, have_query_cache;
SHOW_COMP_OPTION have_geometry, have_rtree_keys;
SHOW_COMP_OPTION have_crypt, have_compress;

/* Thread specific variables */

pthread_key(MEM_ROOT**,THR_MALLOC);
pthread_key(THD*, THR_THD);
pthread_mutex_t LOCK_mysql_create_db, LOCK_Acl, LOCK_open, LOCK_thread_count,
		LOCK_mapped_file, LOCK_status, LOCK_global_read_lock,
		LOCK_error_log, LOCK_uuid_generator,
		LOCK_delayed_insert, LOCK_delayed_status, LOCK_delayed_create,
		LOCK_crypt, LOCK_bytes_sent, LOCK_bytes_received,
	        LOCK_global_system_variables,
		LOCK_user_conn, LOCK_slave_list, LOCK_active_mi;
/*
  The below lock protects access to two global server variables:
  max_prepared_stmt_count and prepared_stmt_count. These variables
  set the limit and hold the current total number of prepared statements
  in the server, respectively. As PREPARE/DEALLOCATE rate in a loaded
  server may be fairly high, we need a dedicated lock.
*/
pthread_mutex_t LOCK_prepared_stmt_count;
#ifdef HAVE_OPENSSL
pthread_mutex_t LOCK_des_key_file;
#endif
rw_lock_t	LOCK_grant, LOCK_sys_init_connect, LOCK_sys_init_slave;
pthread_cond_t COND_refresh, COND_thread_count, COND_global_read_lock;
pthread_t signal_thread;
pthread_attr_t connection_attrib;
pthread_mutex_t  LOCK_server_started;
pthread_cond_t  COND_server_started;

int mysqld_server_started= 0;

File_parser_dummy_hook file_parser_dummy_hook;

/* replication parameters, if master_host is not NULL, we are a slave */
uint master_port= MYSQL_PORT, master_connect_retry = 60;
uint report_port= MYSQL_PORT;
ulong master_retry_count=0;
char *master_user, *master_password, *master_host, *master_info_file;
char *relay_log_info_file, *report_user, *report_password, *report_host;
char *opt_relay_logname = 0, *opt_relaylog_index_name=0;
my_bool master_ssl;
char *master_ssl_key, *master_ssl_cert;
char *master_ssl_ca, *master_ssl_capath, *master_ssl_cipher;
char *opt_logname, *opt_slow_logname;

/* Static variables */

static bool kill_in_progress, segfaulted;
static my_bool opt_do_pstack, opt_bootstrap, opt_myisam_log;
static int cleanup_done;
static ulong opt_specialflag, opt_myisam_block_size;
static char *opt_update_logname, *opt_binlog_index_name;
static char *opt_tc_heuristic_recover;
static char *mysql_home_ptr, *pidfile_name_ptr;
static char **defaults_argv;
static char *opt_bin_logname;

static my_socket unix_sock,ip_sock;
static pthread_t select_thread;
struct rand_struct sql_rand; // used by sql_class.cc:THD::THD()

/* OS specific variables */

#ifdef __WIN__
#undef	 getpid
#include <process.h>

static pthread_cond_t COND_handler_count;
static uint handler_count;
static bool start_mode=0, use_opt_args;
static int opt_argc;
static char **opt_argv;

#if !defined(EMBEDDED_LIBRARY)
static HANDLE hEventShutdown;
static char shutdown_event_name[40];
#include "nt_servc.h"
static	 NTService  Service;	      // Service object for WinNT
#endif /* EMBEDDED_LIBRARY */
#endif /* __WIN__ */

#ifdef __NT__
static char pipe_name[512];
static SECURITY_ATTRIBUTES saPipeSecurity;
static SECURITY_DESCRIPTOR sdPipeDescriptor;
static HANDLE hPipe = INVALID_HANDLE_VALUE;
#endif

#ifndef EMBEDDED_LIBRARY
bool mysqld_embedded=0;
#else
bool mysqld_embedded=1;
#endif

#ifndef DBUG_OFF
static const char* default_dbug_option;
#endif
#ifdef HAVE_LIBWRAP
const char *libwrapName= NULL;
int allow_severity = LOG_INFO;
int deny_severity = LOG_WARNING;
#endif
#ifdef HAVE_QUERY_CACHE
static ulong query_cache_limit= 0;
ulong query_cache_min_res_unit= QUERY_CACHE_MIN_RESULT_DATA_SIZE;
Query_cache query_cache;
#endif
#ifdef HAVE_SMEM
char *shared_memory_base_name= default_shared_memory_base_name;
my_bool opt_enable_shared_memory;
HANDLE smem_event_connect_request= 0;
#endif

#define SSL_VARS_NOT_STATIC
#include "sslopt-vars.h"
#ifdef HAVE_OPENSSL
#include <openssl/crypto.h>
#ifndef HAVE_YASSL
typedef struct CRYPTO_dynlock_value
{
  rw_lock_t lock;
} openssl_lock_t;

static openssl_lock_t *openssl_stdlocks;
static openssl_lock_t *openssl_dynlock_create(const char *, int);
static void openssl_dynlock_destroy(openssl_lock_t *, const char *, int);
static void openssl_lock_function(int, int, const char *, int);
static void openssl_lock(int, openssl_lock_t *, const char *, int);
static unsigned long openssl_id_function();
#endif
char *des_key_file;
struct st_VioSSLFd *ssl_acceptor_fd;
#endif /* HAVE_OPENSSL */


/* Function declarations */

static void start_signal_handler(void);
pthread_handler_t signal_hand(void *arg);
static void mysql_init_variables(void);
static void get_options(int argc,char **argv);
static void set_server_version(void);
static int init_thread_environment();
static char *get_relative_path(const char *path);
static void fix_paths(void);
pthread_handler_t handle_connections_sockets(void *arg);
pthread_handler_t kill_server_thread(void *arg);
static void bootstrap(FILE *file);
static void close_server_sock();
static bool read_init_file(char *file_name);
#ifdef __NT__
pthread_handler_t handle_connections_namedpipes(void *arg);
#endif
#ifdef HAVE_SMEM
pthread_handler_t handle_connections_shared_memory(void *arg);
#endif
pthread_handler_t handle_slave(void *arg);
static ulong find_bit_type(const char *x, TYPELIB *bit_lib);
static void clean_up(bool print_message);
static void clean_up_mutexes(void);
static void wait_for_signal_thread_to_end(void);
static int test_if_case_insensitive(const char *dir_name);
static void create_pid_file();
static void end_ssl();

#ifndef EMBEDDED_LIBRARY
/****************************************************************************
** Code to end mysqld
****************************************************************************/

static void close_connections(void)
{
#ifdef EXTRA_DEBUG
  int count=0;
#endif
  DBUG_ENTER("close_connections");

  /* Clear thread cache */
  kill_cached_threads++;
  flush_thread_cache();

  /* kill flush thread */
  (void) pthread_mutex_lock(&LOCK_manager);
  if (manager_thread_in_use)
  {
    DBUG_PRINT("quit",("killing manager thread: 0x%lx",manager_thread));
   (void) pthread_cond_signal(&COND_manager);
  }
  (void) pthread_mutex_unlock(&LOCK_manager);

  /* kill connection thread */
#if !defined(__WIN__) && !defined(__NETWARE__)
  DBUG_PRINT("quit",("waiting for select thread: 0x%lx",select_thread));
  (void) pthread_mutex_lock(&LOCK_thread_count);

  while (select_thread_in_use)
  {
    struct timespec abstime;
    int error;
    LINT_INIT(error);
    DBUG_PRINT("info",("Waiting for select thread"));

#ifndef DONT_USE_THR_ALARM
    if (pthread_kill(select_thread,THR_CLIENT_ALARM))
      break;					// allready dead
#endif
    set_timespec(abstime, 2);
    for (uint tmp=0 ; tmp < 10 && select_thread_in_use; tmp++)
    {
      error=pthread_cond_timedwait(&COND_thread_count,&LOCK_thread_count,
				   &abstime);
      if (error != EINTR)
	break;
    }
#ifdef EXTRA_DEBUG
    if (error != 0 && !count++)
      sql_print_error("Got error %d from pthread_cond_timedwait",error);
#endif
    close_server_sock();
  }
  (void) pthread_mutex_unlock(&LOCK_thread_count);
#endif /* __WIN__ */


  /* Abort listening to new connections */
  DBUG_PRINT("quit",("Closing sockets"));
  if (!opt_disable_networking )
  {
    if (ip_sock != INVALID_SOCKET)
    {
      (void) shutdown(ip_sock, SHUT_RDWR);
      (void) closesocket(ip_sock);
      ip_sock= INVALID_SOCKET;
    }
  }
#ifdef __NT__
  if (hPipe != INVALID_HANDLE_VALUE && opt_enable_named_pipe)
  {
    HANDLE temp;
    DBUG_PRINT("quit", ("Closing named pipes") );

    /* Create connection to the handle named pipe handler to break the loop */
    if ((temp = CreateFile(pipe_name,
			   GENERIC_READ | GENERIC_WRITE,
			   0,
			   NULL,
			   OPEN_EXISTING,
			   0,
			   NULL )) != INVALID_HANDLE_VALUE)
    {
      WaitNamedPipe(pipe_name, 1000);
      DWORD dwMode = PIPE_READMODE_BYTE | PIPE_WAIT;
      SetNamedPipeHandleState(temp, &dwMode, NULL, NULL);
      CancelIo(temp);
      DisconnectNamedPipe(temp);
      CloseHandle(temp);
    }
  }
#endif
#ifdef HAVE_SYS_UN_H
  if (unix_sock != INVALID_SOCKET)
  {
    (void) shutdown(unix_sock, SHUT_RDWR);
    (void) closesocket(unix_sock);
    (void) unlink(mysqld_unix_port);
    unix_sock= INVALID_SOCKET;
  }
#endif
  end_thr_alarm(0);			 // Abort old alarms.

  /*
    First signal all threads that it's time to die
    This will give the threads some time to gracefully abort their
    statements and inform their clients that the server is about to die.
  */

  THD *tmp;
  (void) pthread_mutex_lock(&LOCK_thread_count); // For unlink from list

  I_List_iterator<THD> it(threads);
  while ((tmp=it++))
  {
    DBUG_PRINT("quit",("Informing thread %ld that it's time to die",
		       tmp->thread_id));
    /* We skip slave threads & scheduler on this first loop through. */
    if (tmp->slave_thread)
      continue;

    tmp->killed= THD::KILL_CONNECTION;
    if (tmp->mysys_var)
    {
      tmp->mysys_var->abort=1;
      pthread_mutex_lock(&tmp->mysys_var->mutex);
      if (tmp->mysys_var->current_cond)
      {
	pthread_mutex_lock(tmp->mysys_var->current_mutex);
	pthread_cond_broadcast(tmp->mysys_var->current_cond);
	pthread_mutex_unlock(tmp->mysys_var->current_mutex);
      }
      pthread_mutex_unlock(&tmp->mysys_var->mutex);
    }
  }
  (void) pthread_mutex_unlock(&LOCK_thread_count); // For unlink from list

  Events::get_instance()->deinit();
  end_slave();

  if (thread_count)
    sleep(2);					// Give threads time to die

  /*
    Force remaining threads to die by closing the connection to the client
    This will ensure that threads that are waiting for a command from the
    client on a blocking read call are aborted.
  */

  for (;;)
  {
    DBUG_PRINT("quit",("Locking LOCK_thread_count"));
    (void) pthread_mutex_lock(&LOCK_thread_count); // For unlink from list
    if (!(tmp=threads.get()))
    {
      DBUG_PRINT("quit",("Unlocking LOCK_thread_count"));
      (void) pthread_mutex_unlock(&LOCK_thread_count);
      break;
    }
#ifndef __bsdi__				// Bug in BSDI kernel
    if (tmp->vio_ok())
    {
      if (global_system_variables.log_warnings)
        sql_print_warning(ER(ER_FORCING_CLOSE),my_progname,
                          tmp->thread_id,
                          (tmp->main_security_ctx.user ?
                           tmp->main_security_ctx.user : ""));
      close_connection(tmp,0,0);
    }
#endif
    DBUG_PRINT("quit",("Unlocking LOCK_thread_count"));
    (void) pthread_mutex_unlock(&LOCK_thread_count);
  }
  /* All threads has now been aborted */
  DBUG_PRINT("quit",("Waiting for threads to die (count=%u)",thread_count));
  (void) pthread_mutex_lock(&LOCK_thread_count);
  while (thread_count)
  {
    (void) pthread_cond_wait(&COND_thread_count,&LOCK_thread_count);
    DBUG_PRINT("quit",("One thread died (count=%u)",thread_count));
  }
  (void) pthread_mutex_unlock(&LOCK_thread_count);

  DBUG_PRINT("quit",("close_connections thread"));
  DBUG_VOID_RETURN;
}
#endif /*EMBEDDED_LIBRARY*/


static void close_server_sock()
{
#ifdef HAVE_CLOSE_SERVER_SOCK
  DBUG_ENTER("close_server_sock");
  my_socket tmp_sock;
  tmp_sock=ip_sock;
  if (tmp_sock != INVALID_SOCKET)
  {
    ip_sock=INVALID_SOCKET;
    DBUG_PRINT("info",("calling shutdown on TCP/IP socket"));
    VOID(shutdown(tmp_sock, SHUT_RDWR));
#if defined(__NETWARE__)
    /*
      The following code is disabled for normal systems as it causes MySQL
      to hang on AIX 4.3 during shutdown
    */
    DBUG_PRINT("info",("calling closesocket on TCP/IP socket"));
    VOID(closesocket(tmp_sock));
#endif
  }
  tmp_sock=unix_sock;
  if (tmp_sock != INVALID_SOCKET)
  {
    unix_sock=INVALID_SOCKET;
    DBUG_PRINT("info",("calling shutdown on unix socket"));
    VOID(shutdown(tmp_sock, SHUT_RDWR));
#if defined(__NETWARE__)
    /*
      The following code is disabled for normal systems as it may cause MySQL
      to hang on AIX 4.3 during shutdown
    */
    DBUG_PRINT("info",("calling closesocket on unix/IP socket"));
    VOID(closesocket(tmp_sock));
#endif
    VOID(unlink(mysqld_unix_port));
  }
  DBUG_VOID_RETURN;
#endif
}


void kill_mysql(void)
{
  DBUG_ENTER("kill_mysql");

#ifdef SIGNALS_DONT_BREAK_READ
  abort_loop=1;					// Break connection loops
  close_server_sock();				// Force accept to wake up
#endif

#if defined(__WIN__)
#if !defined(EMBEDDED_LIBRARY)
  {
    if (!SetEvent(hEventShutdown))
    {
      DBUG_PRINT("error",("Got error: %ld from SetEvent",GetLastError()));
    }
    /*
      or:
      HANDLE hEvent=OpenEvent(0, FALSE, "MySqlShutdown");
      SetEvent(hEventShutdown);
      CloseHandle(hEvent);
    */
  }
#endif
#elif defined(HAVE_PTHREAD_KILL)
  if (pthread_kill(signal_thread, MYSQL_KILL_SIGNAL))
  {
    DBUG_PRINT("error",("Got error %d from pthread_kill",errno)); /* purecov: inspected */
  }
#elif !defined(SIGNALS_DONT_BREAK_READ)
  kill(current_pid, MYSQL_KILL_SIGNAL);
#endif
  DBUG_PRINT("quit",("After pthread_kill"));
  shutdown_in_progress=1;			// Safety if kill didn't work
#ifdef SIGNALS_DONT_BREAK_READ
  if (!kill_in_progress)
  {
    pthread_t tmp;
    abort_loop=1;
    if (pthread_create(&tmp,&connection_attrib, kill_server_thread,
			   (void*) 0))
      sql_print_error("Can't create thread to kill server");
  }
#endif
  DBUG_VOID_RETURN;
}

/*
  Force server down. Kill all connections and threads and exit

  SYNOPSIS
  kill_server

  sig_ptr       Signal number that caused kill_server to be called.

  NOTE!
    A signal number of 0 mean that the function was not called
    from a signal handler and there is thus no signal to block
    or stop, we just want to kill the server.

*/

#if defined(__NETWARE__)
extern "C" void kill_server(int sig_ptr)
#define RETURN_FROM_KILL_SERVER DBUG_VOID_RETURN
#elif !defined(__WIN__)
static void *kill_server(void *sig_ptr)
#define RETURN_FROM_KILL_SERVER DBUG_RETURN(0)
#else
static void __cdecl kill_server(int sig_ptr)
#define RETURN_FROM_KILL_SERVER DBUG_VOID_RETURN
#endif
{
  DBUG_ENTER("kill_server");
#ifndef EMBEDDED_LIBRARY
  int sig=(int) (long) sig_ptr;			// This is passed a int
  // if there is a signal during the kill in progress, ignore the other
  if (kill_in_progress)				// Safety
    RETURN_FROM_KILL_SERVER;
  kill_in_progress=TRUE;
  abort_loop=1;					// This should be set
  if (sig != 0) // 0 is not a valid signal number
    my_sigset(sig,SIG_IGN);
  if (sig == MYSQL_KILL_SIGNAL || sig == 0)
    sql_print_information(ER(ER_NORMAL_SHUTDOWN),my_progname);
  else
    sql_print_error(ER(ER_GOT_SIGNAL),my_progname,sig); /* purecov: inspected */

#if defined(HAVE_SMEM) && defined(__WIN__)    
  /*    
   Send event to smem_event_connect_request for aborting    
   */    
  if (!SetEvent(smem_event_connect_request))    
  {      
	  DBUG_PRINT("error",
		("Got error: %ld from SetEvent of smem_event_connect_request",
		 GetLastError()));    
  }
#endif  
  
#if defined(__NETWARE__) || (defined(USE_ONE_SIGNAL_HAND) && !defined(__WIN__))
  my_thread_init();				// If this is a new thread
#endif
  close_connections();
  if (sig != MYSQL_KILL_SIGNAL &&
#ifdef __WIN__
      sig != SIGINT &&				/* Bug#18235 */
#endif
      sig != 0)
    unireg_abort(1);				/* purecov: inspected */
  else
    unireg_end();

#ifdef __NETWARE__
  if (!event_flag)
    pthread_join(select_thread, NULL);		// wait for main thread
#endif /* __NETWARE__ */

#if defined(__NETWARE__) || (defined(USE_ONE_SIGNAL_HAND) && !defined(__WIN__) && !defined(OS2))
  my_thread_end();
#endif

  pthread_exit(0);				/* purecov: deadcode */

#endif /* EMBEDDED_LIBRARY */
  RETURN_FROM_KILL_SERVER;
}


#if defined(USE_ONE_SIGNAL_HAND) || (defined(__NETWARE__) && defined(SIGNALS_DONT_BREAK_READ))
pthread_handler_t kill_server_thread(void *arg __attribute__((unused)))
{
  my_thread_init();				// Initialize new thread
  kill_server(0);
  my_thread_end();				// Normally never reached
  return 0;
}
#endif

extern "C" sig_handler print_signal_warning(int sig)
{
  if (global_system_variables.log_warnings)
    sql_print_warning("Got signal %d from thread %ld", sig,my_thread_id());
#ifdef DONT_REMEMBER_SIGNAL
  my_sigset(sig,print_signal_warning);		/* int. thread system calls */
#endif
#if !defined(__WIN__) && !defined(__NETWARE__)
  if (sig == SIGALRM)
    alarm(2);					/* reschedule alarm */
#endif
}

/*
  cleanup all memory and end program nicely

  SYNOPSIS
    unireg_end()

  NOTES
    This function never returns.

    If SIGNALS_DONT_BREAK_READ is defined, this function is called
    by the main thread. To get MySQL to shut down nicely in this case
    (Mac OS X) we have to call exit() instead if pthread_exit().
*/

#ifndef EMBEDDED_LIBRARY
void unireg_end(void)
{
  clean_up(1);
  my_thread_end();
#if defined(SIGNALS_DONT_BREAK_READ) && !defined(__NETWARE__)
  exit(0);
#else
  pthread_exit(0);				// Exit is in main thread
#endif
}

extern "C" void unireg_abort(int exit_code)
{
  DBUG_ENTER("unireg_abort");
  if (exit_code)
    sql_print_error("Aborting\n");
  clean_up(exit_code || !opt_bootstrap); /* purecov: inspected */
  DBUG_PRINT("quit",("done with cleanup in unireg_abort"));
  wait_for_signal_thread_to_end();
  clean_up_mutexes();
  my_end(opt_endinfo ? MY_CHECK_ERROR | MY_GIVE_INFO : 0);
  exit(exit_code); /* purecov: inspected */
}
#endif


void clean_up(bool print_message)
{
  DBUG_PRINT("exit",("clean_up"));
  if (cleanup_done++)
    return; /* purecov: inspected */

  logger.cleanup_base();

  /*
    make sure that handlers finish up
    what they have that is dependent on the binlog
  */
  ha_binlog_end(current_thd);
#ifdef HAVE_ROW_BASED_REPLICATION
  injector::free_instance();
#endif
  mysql_bin_log.cleanup();

#ifdef HAVE_REPLICATION
  if (use_slave_mask)
    bitmap_free(&slave_error_mask);
#endif
  my_tz_free();
  my_database_names_free();
#ifndef NO_EMBEDDED_ACCESS_CHECKS
  acl_free(1);
  grant_free();
#endif
  query_cache_destroy();
  table_cache_free();
  table_def_free();
  hostname_cache_free();
  item_user_lock_free();
  lex_free();				/* Free some memory */
  set_var_free();
  free_charsets();
  (void) ha_panic(HA_PANIC_CLOSE);	/* close all tables and logs */
  if (!opt_noacl)
  {
#ifdef HAVE_DLOPEN
    udf_free();
#endif
  }
  plugin_shutdown();
  if (tc_log)
    tc_log->close();
  xid_cache_free();
  delete_elements(&key_caches, (void (*)(const char*, gptr)) free_key_cache);
  multi_keycache_free();
  free_status_vars();
  end_thr_alarm(1);			/* Free allocated memory */
  my_free_open_file_info();
  my_free((char*) global_system_variables.date_format,
	  MYF(MY_ALLOW_ZERO_PTR));
  my_free((char*) global_system_variables.time_format,
	  MYF(MY_ALLOW_ZERO_PTR));
  my_free((char*) global_system_variables.datetime_format,
	  MYF(MY_ALLOW_ZERO_PTR));
  if (defaults_argv)
    free_defaults(defaults_argv);
  my_free(sys_init_connect.value, MYF(MY_ALLOW_ZERO_PTR));
  my_free(sys_init_slave.value, MYF(MY_ALLOW_ZERO_PTR));
  my_free(sys_var_general_log_path.value, MYF(MY_ALLOW_ZERO_PTR));
  my_free(sys_var_slow_log_path.value, MYF(MY_ALLOW_ZERO_PTR));
  free_tmpdir(&mysql_tmpdir_list);
#ifdef HAVE_REPLICATION
  my_free(slave_load_tmpdir,MYF(MY_ALLOW_ZERO_PTR));
#endif
  x_free(opt_bin_logname);
  x_free(opt_relay_logname);
  bitmap_free(&temp_pool);
  free_max_user_conn();
#ifdef HAVE_REPLICATION
  end_slave_list();
#endif
  delete binlog_filter;
  delete rpl_filter;
  end_ssl();
  vio_end();
#ifdef USE_REGEX
  my_regex_end();
#endif

  if (print_message && errmesg)
    sql_print_information(ER(ER_SHUTDOWN_COMPLETE),my_progname);
#if !defined(EMBEDDED_LIBRARY)
  if (!opt_bootstrap)
    (void) my_delete(pidfile_name,MYF(0));	// This may not always exist
#endif
  finish_client_errs();
  my_free((gptr) my_error_unregister(ER_ERROR_FIRST, ER_ERROR_LAST),
          MYF(MY_WME | MY_FAE | MY_ALLOW_ZERO_PTR));
  DBUG_PRINT("quit", ("Error messages freed"));
  /* Tell main we are ready */
  logger.cleanup_end();
  (void) pthread_mutex_lock(&LOCK_thread_count);
  DBUG_PRINT("quit", ("got thread count lock"));
  ready_to_exit=1;
  /* do the broadcast inside the lock to ensure that my_end() is not called */
  (void) pthread_cond_broadcast(&COND_thread_count);
  (void) pthread_mutex_unlock(&LOCK_thread_count);

  /*
    The following lines may never be executed as the main thread may have
    killed us
  */
  DBUG_PRINT("quit", ("done with cleanup"));
} /* clean_up */


/*
  This is mainly needed when running with purify, but it's still nice to
  know that all child threads have died when mysqld exits
*/

static void wait_for_signal_thread_to_end()
{
#ifndef __NETWARE__
  uint i;
  /*
    Wait up to 10 seconds for signal thread to die. We use this mainly to
    avoid getting warnings that my_thread_end has not been called
  */
  for (i= 0 ; i < 100 && signal_thread_in_use; i++)
  {
    if (pthread_kill(signal_thread, MYSQL_KILL_SIGNAL))
      break;
    my_sleep(100);				// Give it time to die
  }
#endif
}


static void clean_up_mutexes()
{
  (void) pthread_mutex_destroy(&LOCK_mysql_create_db);
  (void) pthread_mutex_destroy(&LOCK_lock_db);
  (void) pthread_mutex_destroy(&LOCK_Acl);
  (void) rwlock_destroy(&LOCK_grant);
  (void) pthread_mutex_destroy(&LOCK_open);
  (void) pthread_mutex_destroy(&LOCK_thread_count);
  (void) pthread_mutex_destroy(&LOCK_mapped_file);
  (void) pthread_mutex_destroy(&LOCK_status);
  (void) pthread_mutex_destroy(&LOCK_error_log);
  (void) pthread_mutex_destroy(&LOCK_delayed_insert);
  (void) pthread_mutex_destroy(&LOCK_delayed_status);
  (void) pthread_mutex_destroy(&LOCK_delayed_create);
  (void) pthread_mutex_destroy(&LOCK_manager);
  (void) pthread_mutex_destroy(&LOCK_crypt);
  (void) pthread_mutex_destroy(&LOCK_bytes_sent);
  (void) pthread_mutex_destroy(&LOCK_bytes_received);
  (void) pthread_mutex_destroy(&LOCK_user_conn);
  Events::get_instance()->destroy_mutexes();
#ifdef HAVE_OPENSSL
  (void) pthread_mutex_destroy(&LOCK_des_key_file);
#ifndef HAVE_YASSL
  for (int i= 0; i < CRYPTO_num_locks(); ++i)
    (void) rwlock_destroy(&openssl_stdlocks[i].lock);
  OPENSSL_free(openssl_stdlocks);
#endif
#endif
#ifdef HAVE_REPLICATION
  (void) pthread_mutex_destroy(&LOCK_rpl_status);
  (void) pthread_cond_destroy(&COND_rpl_status);
#endif
  (void) pthread_mutex_destroy(&LOCK_active_mi);
  (void) rwlock_destroy(&LOCK_sys_init_connect);
  (void) rwlock_destroy(&LOCK_sys_init_slave);
  (void) pthread_mutex_destroy(&LOCK_global_system_variables);
  (void) pthread_mutex_destroy(&LOCK_global_read_lock);
  (void) pthread_mutex_destroy(&LOCK_uuid_generator);
  (void) pthread_mutex_destroy(&LOCK_prepared_stmt_count);
  (void) pthread_cond_destroy(&COND_thread_count);
  (void) pthread_cond_destroy(&COND_refresh);
  (void) pthread_cond_destroy(&COND_global_read_lock);
  (void) pthread_cond_destroy(&COND_thread_cache);
  (void) pthread_cond_destroy(&COND_flush_thread_cache);
  (void) pthread_cond_destroy(&COND_manager);
}

/****************************************************************************
** Init IP and UNIX socket
****************************************************************************/

static void set_ports()
{
  char	*env;
  if (!mysqld_port && !opt_disable_networking)
  {					// Get port if not from commandline
    struct  servent *serv_ptr;
    mysqld_port= MYSQL_PORT;
    if ((serv_ptr= getservbyname("mysql", "tcp")))
      mysqld_port= ntohs((u_short) serv_ptr->s_port); /* purecov: inspected */
    if ((env = getenv("MYSQL_TCP_PORT")))
      mysqld_port= (uint) atoi(env);		/* purecov: inspected */
  }
  if (!mysqld_unix_port)
  {
#ifdef __WIN__
    mysqld_unix_port= (char*) MYSQL_NAMEDPIPE;
#else
    mysqld_unix_port= (char*) MYSQL_UNIX_ADDR;
#endif
    if ((env = getenv("MYSQL_UNIX_PORT")))
      mysqld_unix_port= env;			/* purecov: inspected */
  }
}

#ifndef EMBEDDED_LIBRARY
/* Change to run as another user if started with --user */

static struct passwd *check_user(const char *user)
{
#if !defined(__WIN__) && !defined(__NETWARE__)
  struct passwd *user_info;
  uid_t user_id= geteuid();

  // Don't bother if we aren't superuser
  if (user_id)
  {
    if (user)
    {
      // Don't give a warning, if real user is same as given with --user
      user_info= getpwnam(user);
      if ((!user_info || user_id != user_info->pw_uid) &&
	  global_system_variables.log_warnings)
        sql_print_warning(
                    "One can only use the --user switch if running as root\n");
    }
    return NULL;
  }
  if (!user)
  {
    if (!opt_bootstrap)
    {
      sql_print_error("Fatal error: Please read \"Security\" section of the manual to find out how to run mysqld as root!\n");
      unireg_abort(1);
    }
    return NULL;
  }
  if (!strcmp(user,"root"))
    return NULL;                        // Avoid problem with dynamic libraries

  if (!(user_info= getpwnam(user)))
  {
    // Allow a numeric uid to be used
    const char *pos;
    for (pos= user; my_isdigit(mysqld_charset,*pos); pos++) ;
    if (*pos)                                   // Not numeric id
      goto err;
    if (!(user_info= getpwuid(atoi(user))))
      goto err;
    else
      return user_info;
  }
  else
    return user_info;

err:
  sql_print_error("Fatal error: Can't change to run as user '%s' ;  Please check that the user exists!\n",user);
  unireg_abort(1);
#endif
  return NULL;
}

static void set_user(const char *user, struct passwd *user_info)
{
#if !defined(__WIN__) && !defined(__NETWARE__)
  DBUG_ASSERT(user_info != 0);
#ifdef HAVE_INITGROUPS
  /*
    We can get a SIGSEGV when calling initgroups() on some systems when NSS
    is configured to use LDAP and the server is statically linked.  We set
    calling_initgroups as a flag to the SIGSEGV handler that is then used to
    output a specific message to help the user resolve this problem.
  */
  calling_initgroups= TRUE;
  initgroups((char*) user, user_info->pw_gid);
  calling_initgroups= FALSE;
#endif
  if (setgid(user_info->pw_gid) == -1)
  {
    sql_perror("setgid");
    unireg_abort(1);
  }
  if (setuid(user_info->pw_uid) == -1)
  {
    sql_perror("setuid");
    unireg_abort(1);
  }
#endif
}


static void set_effective_user(struct passwd *user_info)
{
#if !defined(__WIN__) && !defined(__NETWARE__)
  DBUG_ASSERT(user_info != 0);
  if (setregid((gid_t)-1, user_info->pw_gid) == -1)
  {
    sql_perror("setregid");
    unireg_abort(1);
  }
  if (setreuid((uid_t)-1, user_info->pw_uid) == -1)
  {
    sql_perror("setreuid");
    unireg_abort(1);
  }
#endif
}


/* Change root user if started with  --chroot */

static void set_root(const char *path)
{
#if !defined(__WIN__) && !defined(__NETWARE__)
  if (chroot(path) == -1)
  {
    sql_perror("chroot");
    unireg_abort(1);
  }
  my_setwd("/", MYF(0));
#endif
}

static void network_init(void)
{
  struct sockaddr_in	IPaddr;
#ifdef HAVE_SYS_UN_H
  struct sockaddr_un	UNIXaddr;
#endif
  int	arg=1;
  int   ret;
  uint  waited;
  uint  this_wait;
  uint  retry;
  DBUG_ENTER("network_init");
  LINT_INIT(ret);

  set_ports();

  if (mysqld_port != 0 && !opt_disable_networking && !opt_bootstrap)
  {
    DBUG_PRINT("general",("IP Socket is %d",mysqld_port));
    ip_sock = socket(AF_INET, SOCK_STREAM, 0);
    if (ip_sock == INVALID_SOCKET)
    {
      DBUG_PRINT("error",("Got error: %d from socket()",socket_errno));
      sql_perror(ER(ER_IPSOCK_ERROR));		/* purecov: tested */
      unireg_abort(1);				/* purecov: tested */
    }
    bzero((char*) &IPaddr, sizeof(IPaddr));
    IPaddr.sin_family = AF_INET;
    IPaddr.sin_addr.s_addr = my_bind_addr;
    IPaddr.sin_port = (unsigned short) htons((unsigned short) mysqld_port);

#ifndef __WIN__
    /*
      We should not use SO_REUSEADDR on windows as this would enable a
      user to open two mysqld servers with the same TCP/IP port.
    */
    (void) setsockopt(ip_sock,SOL_SOCKET,SO_REUSEADDR,(char*)&arg,sizeof(arg));
#endif /* __WIN__ */
    /*
      Sometimes the port is not released fast enough when stopping and
      restarting the server. This happens quite often with the test suite
      on busy Linux systems. Retry to bind the address at these intervals:
      Sleep intervals: 1, 2, 4,  6,  9, 13, 17, 22, ...
      Retry at second: 1, 3, 7, 13, 22, 35, 52, 74, ...
      Limit the sequence by mysqld_port_timeout (set --port-open-timeout=#).
    */
    for (waited= 0, retry= 1; ; retry++, waited+= this_wait)
    {
      if (((ret= bind(ip_sock, my_reinterpret_cast(struct sockaddr *) (&IPaddr),
                      sizeof(IPaddr))) >= 0) ||
          (socket_errno != SOCKET_EADDRINUSE) ||
          (waited >= mysqld_port_timeout))
        break;
      sql_print_information("Retrying bind on TCP/IP port %u", mysqld_port);
      this_wait= retry * retry / 3 + 1;
      sleep(this_wait);
    }
    if (ret < 0)
    {
      DBUG_PRINT("error",("Got error: %d from bind",socket_errno));
      sql_perror("Can't start server: Bind on TCP/IP port");
      sql_print_error("Do you already have another mysqld server running on port: %d ?",mysqld_port);
      unireg_abort(1);
    }
    if (listen(ip_sock,(int) back_log) < 0)
    {
      sql_perror("Can't start server: listen() on TCP/IP port");
      sql_print_error("listen() on TCP/IP failed with error %d",
		      socket_errno);
      unireg_abort(1);
    }
  }

#ifdef __NT__
  /* create named pipe */
  if (Service.IsNT() && mysqld_unix_port[0] && !opt_bootstrap &&
      opt_enable_named_pipe)
  {
    
    pipe_name[sizeof(pipe_name)-1]= 0;		/* Safety if too long string */
    strxnmov(pipe_name, sizeof(pipe_name)-1, "\\\\.\\pipe\\",
	     mysqld_unix_port, NullS);
    bzero((char*) &saPipeSecurity, sizeof(saPipeSecurity));
    bzero((char*) &sdPipeDescriptor, sizeof(sdPipeDescriptor));
    if (!InitializeSecurityDescriptor(&sdPipeDescriptor,
				      SECURITY_DESCRIPTOR_REVISION))
    {
      sql_perror("Can't start server : Initialize security descriptor");
      unireg_abort(1);
    }
    if (!SetSecurityDescriptorDacl(&sdPipeDescriptor, TRUE, NULL, FALSE))
    {
      sql_perror("Can't start server : Set security descriptor");
      unireg_abort(1);
    }
    saPipeSecurity.nLength = sizeof(SECURITY_ATTRIBUTES);
    saPipeSecurity.lpSecurityDescriptor = &sdPipeDescriptor;
    saPipeSecurity.bInheritHandle = FALSE;
    if ((hPipe= CreateNamedPipe(pipe_name,
				PIPE_ACCESS_DUPLEX,
				PIPE_TYPE_BYTE |
				PIPE_READMODE_BYTE |
				PIPE_WAIT,
				PIPE_UNLIMITED_INSTANCES,
				(int) global_system_variables.net_buffer_length,
				(int) global_system_variables.net_buffer_length,
				NMPWAIT_USE_DEFAULT_WAIT,
				&saPipeSecurity)) == INVALID_HANDLE_VALUE)
      {
	LPVOID lpMsgBuf;
	int error=GetLastError();
	FormatMessage(FORMAT_MESSAGE_ALLOCATE_BUFFER |
		      FORMAT_MESSAGE_FROM_SYSTEM,
		      NULL, error, MAKELANGID(LANG_NEUTRAL, SUBLANG_DEFAULT),
		      (LPTSTR) &lpMsgBuf, 0, NULL );
	MessageBox(NULL, (LPTSTR) lpMsgBuf, "Error from CreateNamedPipe",
		    MB_OK|MB_ICONINFORMATION);
	LocalFree(lpMsgBuf);
	unireg_abort(1);
      }
  }
#endif

#if defined(HAVE_SYS_UN_H)
  /*
  ** Create the UNIX socket
  */
  if (mysqld_unix_port[0] && !opt_bootstrap)
  {
    DBUG_PRINT("general",("UNIX Socket is %s",mysqld_unix_port));

    if (strlen(mysqld_unix_port) > (sizeof(UNIXaddr.sun_path) - 1))
    {
      sql_print_error("The socket file path is too long (> %lu): %s",
                      sizeof(UNIXaddr.sun_path) - 1, mysqld_unix_port);
      unireg_abort(1);
    }
    if ((unix_sock= socket(AF_UNIX, SOCK_STREAM, 0)) < 0)
    {
      sql_perror("Can't start server : UNIX Socket "); /* purecov: inspected */
      unireg_abort(1);				/* purecov: inspected */
    }
    bzero((char*) &UNIXaddr, sizeof(UNIXaddr));
    UNIXaddr.sun_family = AF_UNIX;
    strmov(UNIXaddr.sun_path, mysqld_unix_port);
    (void) unlink(mysqld_unix_port);
    (void) setsockopt(unix_sock,SOL_SOCKET,SO_REUSEADDR,(char*)&arg,
		      sizeof(arg));
    umask(0);
    if (bind(unix_sock, my_reinterpret_cast(struct sockaddr *) (&UNIXaddr),
	     sizeof(UNIXaddr)) < 0)
    {
      sql_perror("Can't start server : Bind on unix socket"); /* purecov: tested */
      sql_print_error("Do you already have another mysqld server running on socket: %s ?",mysqld_unix_port);
      unireg_abort(1);					/* purecov: tested */
    }
    umask(((~my_umask) & 0666));
#if defined(S_IFSOCK) && defined(SECURE_SOCKETS)
    (void) chmod(mysqld_unix_port,S_IFSOCK);	/* Fix solaris 2.6 bug */
#endif
    if (listen(unix_sock,(int) back_log) < 0)
      sql_print_warning("listen() on Unix socket failed with error %d",
		      socket_errno);
  }
#endif
  DBUG_PRINT("info",("server started"));
  DBUG_VOID_RETURN;
}

#endif /*!EMBEDDED_LIBRARY*/

void MYSQLerror(const char *s)
{
  THD *thd=current_thd;
  char *yytext= (char*) thd->lex->tok_start;
  /* "parse error" changed into "syntax error" between bison 1.75 and 1.875 */
  if (strcmp(s,"parse error") == 0 || strcmp(s,"syntax error") == 0)
    s=ER(ER_SYNTAX_ERROR);
  my_printf_error(ER_PARSE_ERROR,  ER(ER_PARSE_ERROR), MYF(0), s,
                  (yytext ? (char*) yytext : ""),
                  thd->lex->yylineno);
}


#ifndef EMBEDDED_LIBRARY
/*
  Close a connection

  SYNOPSIS
    close_connection()
    thd		Thread handle
    errcode	Error code to print to console
    lock	1 if we have have to lock LOCK_thread_count

  NOTES
    For the connection that is doing shutdown, this is called twice
*/

void close_connection(THD *thd, uint errcode, bool lock)
{
  st_vio *vio;
  DBUG_ENTER("close_connection");
  DBUG_PRINT("enter",("fd: %s  error: '%s'",
		      thd->net.vio ? vio_description(thd->net.vio) :
		      "(not connected)",
		      errcode ? ER(errcode) : ""));
  if (lock)
    (void) pthread_mutex_lock(&LOCK_thread_count);
  thd->killed= THD::KILL_CONNECTION;
  if ((vio= thd->net.vio) != 0)
  {
    if (errcode)
      net_send_error(thd, errcode, ER(errcode)); /* purecov: inspected */
    vio_close(vio);			/* vio is freed in delete thd */
  }
  if (lock)
    (void) pthread_mutex_unlock(&LOCK_thread_count);
  DBUG_VOID_RETURN;
}
#endif /* EMBEDDED_LIBRARY */


	/* Called when a thread is aborted */
	/* ARGSUSED */

extern "C" sig_handler end_thread_signal(int sig __attribute__((unused)))
{
  THD *thd=current_thd;
  DBUG_ENTER("end_thread_signal");
  if (thd && ! thd->bootstrap)
  {
    statistic_increment(killed_threads, &LOCK_status);
    end_thread(thd,0);
  }
  DBUG_VOID_RETURN;				/* purecov: deadcode */
}


void end_thread(THD *thd, bool put_in_cache)
{
  DBUG_ENTER("end_thread");
  thd->cleanup();
  (void) pthread_mutex_lock(&LOCK_thread_count);
  thread_count--;
  delete thd;

  if (put_in_cache && cached_thread_count < thread_cache_size &&
      ! abort_loop && !kill_cached_threads)
  {
    /* Don't kill the thread, just put it in cache for reuse */
    DBUG_PRINT("info", ("Adding thread to cache"));
    cached_thread_count++;
    while (!abort_loop && ! wake_thread && ! kill_cached_threads)
      (void) pthread_cond_wait(&COND_thread_cache, &LOCK_thread_count);
    cached_thread_count--;
    if (kill_cached_threads)
      pthread_cond_signal(&COND_flush_thread_cache);
    if (wake_thread)
    {
      wake_thread--;
      thd=thread_cache.get();
      thd->real_id=pthread_self();
      thd->thread_stack= (char*) &thd;          // For store_globals
      (void) thd->store_globals();
      thd->thr_create_time= time(NULL);
      threads.append(thd);
      pthread_mutex_unlock(&LOCK_thread_count);
      DBUG_VOID_RETURN;
    }
  }

  /* Tell main we are ready */
  (void) pthread_mutex_unlock(&LOCK_thread_count);
  /* It's safe to broadcast outside a lock (COND... is not deleted here) */
  DBUG_PRINT("signal", ("Broadcasting COND_thread_count"));
  (void) pthread_cond_broadcast(&COND_thread_count);
#ifdef ONE_THREAD
  if (!(test_flags & TEST_NO_THREADS))	// For debugging under Linux
#endif
  {
    my_thread_end();
    pthread_exit(0);
  }
  DBUG_VOID_RETURN;
}


void flush_thread_cache()
{
  (void) pthread_mutex_lock(&LOCK_thread_count);
  kill_cached_threads++;
  while (cached_thread_count)
  {
    pthread_cond_broadcast(&COND_thread_cache);
    pthread_cond_wait(&COND_flush_thread_cache,&LOCK_thread_count);
  }
  kill_cached_threads--;
  (void) pthread_mutex_unlock(&LOCK_thread_count);
}


/*
  Aborts a thread nicely. Commes here on SIGPIPE
  TODO: One should have to fix that thr_alarm know about this
  thread too.
*/

#ifdef THREAD_SPECIFIC_SIGPIPE
extern "C" sig_handler abort_thread(int sig __attribute__((unused)))
{
  THD *thd=current_thd;
  DBUG_ENTER("abort_thread");
  if (thd)
    thd->killed= THD::KILL_CONNECTION;
  DBUG_VOID_RETURN;
}
#endif

/******************************************************************************
  Setup a signal thread with handles all signals.
  Because Linux doesn't support schemas use a mutex to check that
  the signal thread is ready before continuing
******************************************************************************/

#if defined(__WIN__)
static void init_signals(void)
{
  int signals[] = {SIGINT,SIGILL,SIGFPE,SIGSEGV,SIGTERM,SIGABRT } ;
  for (uint i=0 ; i < sizeof(signals)/sizeof(int) ; i++)
    signal(signals[i], kill_server) ;
#if defined(__WIN__)
  signal(SIGBREAK,SIG_IGN);	//ignore SIGBREAK for NT
#else
  signal(SIGBREAK, kill_server);
#endif
}

static void start_signal_handler(void)
{
  // Save vm id of this process
  if (!opt_bootstrap)
    create_pid_file();
}

static void check_data_home(const char *path)
{}


#elif defined(__NETWARE__)

// down server event callback
void mysql_down_server_cb(void *, void *)
{
  event_flag= TRUE;
  kill_server(0);
}


// destroy callback resources
void mysql_cb_destroy(void *)
{
  UnRegisterEventNotification(eh);  // cleanup down event notification
  NX_UNWRAP_INTERFACE(ref);
  /* Deregister NSS volume deactivation event */
  NX_UNWRAP_INTERFACE(refneb);
  if (neb_consumer_id)
    UnRegisterConsumer(neb_consumer_id, NULL);
}


// initialize callbacks
void mysql_cb_init()
{
  // register for down server event
  void *handle = getnlmhandle();
  rtag_t rt= AllocateResourceTag(handle, "MySQL Down Server Callback",
                                 EventSignature);
  NX_WRAP_INTERFACE((void *)mysql_down_server_cb, 2, (void **)&ref);
  eh= RegisterForEventNotification(rt, EVENT_PRE_DOWN_SERVER,
                                   EVENT_PRIORITY_APPLICATION,
                                   NULL, ref, NULL);

  /*
    Register for volume deactivation event
    Wrap the callback function, as it is called by non-LibC thread
  */
  (void *) NX_WRAP_INTERFACE(neb_event_callback, 1, &refneb);
  registerwithneb();

  NXVmRegisterExitHandler(mysql_cb_destroy, NULL);  // clean-up
}


/* To get the name of the NetWare volume having MySQL data folder */

static void getvolumename()
{
  char *p;
  /*
    We assume that data path is already set.
    If not it won't come here. Terminate after volume name
  */
  if ((p= strchr(mysql_real_data_home, ':')))
    strmake(datavolname, mysql_real_data_home,
            (uint) (p - mysql_real_data_home));
}


/*
  Registering with NEB for NSS Volume Deactivation event
*/

static void registerwithneb()
{

  ConsumerRegistrationInfo reg_info;
    
  /* Clear NEB registration structure */
  bzero((char*) &reg_info, sizeof(struct ConsumerRegistrationInfo));

  /* Fill the NEB consumer information structure */
  reg_info.CRIVersion= 1;  	            // NEB version
  /* NEB Consumer name */
  reg_info.CRIConsumerName= (BYTE *) "MySQL Database Server";
  /* Event of interest */
  reg_info.CRIEventName= (BYTE *) "NSS.ChangeVolState.Enter";
  reg_info.CRIUserParameter= NULL;	    // Consumer Info
  reg_info.CRIEventFlags= 0;	            // Event flags
  /* Consumer NLM handle */
  reg_info.CRIOwnerID= (LoadDefinitionStructure *)getnlmhandle();
  reg_info.CRIConsumerESR= NULL;	    // No consumer ESR required
  reg_info.CRISecurityToken= 0;	            // No security token for the event
  reg_info.CRIConsumerFlags= 0;             // SMP_ENABLED_BIT;	
  reg_info.CRIFilterName= 0;	            // No event filtering
  reg_info.CRIFilterDataLength= 0;          // No filtering data
  reg_info.CRIFilterData= 0;	            // No filtering data
  /* Callback function for the event */
  (void *)reg_info.CRIConsumerCallback= (void *) refneb;
  reg_info.CRIOrder= 0;	                    // Event callback order
  reg_info.CRIConsumerType= CHECK_CONSUMER; // Consumer type

  /* Register for the event with NEB */
  if (RegisterConsumer(&reg_info))
  {
    consoleprintf("Failed to register for NSS Volume Deactivation event \n");
    return;
  }
  /* This ID is required for deregistration */
  neb_consumer_id= reg_info.CRIConsumerID;

  /* Get MySQL data volume name, stored in global variable datavolname */
  getvolumename();

  /*
    Get the NSS volume ID of the MySQL Data volume.
    Volume ID is stored in a global variable
  */
  getvolumeID((BYTE*) datavolname);	
}


/*
  Callback for NSS Volume Deactivation event
*/

ulong neb_event_callback(struct EventBlock *eblock)
{
  EventChangeVolStateEnter_s *voldata;
  extern bool nw_panic;

  voldata= (EventChangeVolStateEnter_s *)eblock->EBEventData;

  /* Deactivation of a volume */
  if ((voldata->oldState == zVOLSTATE_ACTIVE &&
       voldata->newState == zVOLSTATE_DEACTIVE ||
       voldata->newState == zVOLSTATE_MAINTENANCE))
  {
    /*
      Ensure that we bring down MySQL server only for MySQL data
      volume deactivation
    */
    if (!memcmp(&voldata->volID, &datavolid, sizeof(VolumeID_t)))
    {
      consoleprintf("MySQL data volume is deactivated, shutting down MySQL Server \n");
      event_flag= TRUE;
      nw_panic = TRUE;
      event_flag= TRUE;
      kill_server(0);
    }
  }
  return 0;
}


/*
  Function to get NSS volume ID of the MySQL data
*/

#define ADMIN_VOL_PATH					"_ADMIN:/Volumes/"

static void getvolumeID(BYTE *volumeName)
{
  char path[zMAX_FULL_NAME];
  Key_t rootKey= 0, fileKey= 0;
  QUAD getInfoMask;
  zInfo_s info;
  STATUS status;

  /* Get the root key */
  if ((status= zRootKey(0, &rootKey)) != zOK)
  {
    consoleprintf("\nGetNSSVolumeProperties - Failed to get root key, status: %d\n.", (int) status);
    goto exit;
  }

  /*
    Get the file key. This is the key to the volume object in the
    NSS admin volumes directory.
  */

  strxmov(path, (const char *) ADMIN_VOL_PATH, (const char *) volumeName,
          NullS);
  if ((status= zOpen(rootKey, zNSS_TASK, zNSPACE_LONG|zMODE_UTF8, 
                     (BYTE *) path, zRR_READ_ACCESS, &fileKey)) != zOK)
  {
    consoleprintf("\nGetNSSVolumeProperties - Failed to get file, status: %d\n.", (int) status);
    goto exit;
  }

  getInfoMask= zGET_IDS | zGET_VOLUME_INFO ;
  if ((status= zGetInfo(fileKey, getInfoMask, sizeof(info), 
                        zINFO_VERSION_A, &info)) != zOK)
  {
    consoleprintf("\nGetNSSVolumeProperties - Failed in zGetInfo, status: %d\n.", (int) status);
    goto exit;
  }

  /* Copy the data to global variable */
  datavolid.timeLow= info.vol.volumeID.timeLow;
  datavolid.timeMid= info.vol.volumeID.timeMid;
  datavolid.timeHighAndVersion= info.vol.volumeID.timeHighAndVersion;
  datavolid.clockSeqHighAndReserved= info.vol.volumeID.clockSeqHighAndReserved;
  datavolid.clockSeqLow= info.vol.volumeID.clockSeqLow;
  /* This is guranteed to be 6-byte length (but sizeof() would be better) */
  memcpy(datavolid.node, info.vol.volumeID.node, (unsigned int) 6);

exit:
  if (rootKey)
    zClose(rootKey);
  if (fileKey)
    zClose(fileKey);
}


static void init_signals(void)
{
  int signals[] = {SIGINT,SIGILL,SIGFPE,SIGSEGV,SIGTERM,SIGABRT};

  for (uint i=0 ; i < sizeof(signals)/sizeof(int) ; i++)
    signal(signals[i], kill_server);
  mysql_cb_init();  // initialize callbacks

}

static void start_signal_handler(void)
{
  // Save vm id of this process
  if (!opt_bootstrap)
    create_pid_file();
  // no signal handler
}


/*
  Warn if the data is on a Traditional volume

  NOTE
    Already done by mysqld_safe
*/

static void check_data_home(const char *path)
{
}

#else /* if ! __WIN__  */

#ifdef HAVE_LINUXTHREADS
#define UNSAFE_DEFAULT_LINUX_THREADS 200
#endif

extern "C" sig_handler handle_segfault(int sig)
{
  THD *thd=current_thd;
  /*
    Strictly speaking, one needs a mutex here
    but since we have got SIGSEGV already, things are a mess
    so not having the mutex is not as bad as possibly using a buggy
    mutex - so we keep things simple
  */
  if (segfaulted)
  {
    fprintf(stderr, "Fatal signal %d while backtracing\n", sig);
    exit(1);
  }

  segfaulted = 1;
  fprintf(stderr,"\
mysqld got signal %d;\n\
This could be because you hit a bug. It is also possible that this binary\n\
or one of the libraries it was linked against is corrupt, improperly built,\n\
or misconfigured. This error can also be caused by malfunctioning hardware.\n",
	  sig);
  fprintf(stderr, "\
We will try our best to scrape up some info that will hopefully help diagnose\n\
the problem, but since we have already crashed, something is definitely wrong\n\
and this may fail.\n\n");
  fprintf(stderr, "key_buffer_size=%lu\n", 
          (ulong) dflt_key_cache->key_cache_mem_size);
  fprintf(stderr, "read_buffer_size=%ld\n", (long) global_system_variables.read_buff_size);
  fprintf(stderr, "max_used_connections=%lu\n", max_used_connections);
  fprintf(stderr, "max_connections=%lu\n", max_connections);
  fprintf(stderr, "threads_connected=%u\n", thread_count);
  fprintf(stderr, "It is possible that mysqld could use up to \n\
key_buffer_size + (read_buffer_size + sort_buffer_size)*max_connections = %lu K\n\
bytes of memory\n", ((ulong) dflt_key_cache->key_cache_mem_size +
		     (global_system_variables.read_buff_size +
		      global_system_variables.sortbuff_size) *
		     max_connections)/ 1024);
  fprintf(stderr, "Hope that's ok; if not, decrease some variables in the equation.\n\n");

#if defined(HAVE_LINUXTHREADS)
  if (sizeof(char*) == 4 && thread_count > UNSAFE_DEFAULT_LINUX_THREADS)
  {
    fprintf(stderr, "\
You seem to be running 32-bit Linux and have %d concurrent connections.\n\
If you have not changed STACK_SIZE in LinuxThreads and built the binary \n\
yourself, LinuxThreads is quite likely to steal a part of the global heap for\n\
the thread stack. Please read http://www.mysql.com/doc/en/Linux.html\n\n",
	    thread_count);
  }
#endif /* HAVE_LINUXTHREADS */

#ifdef HAVE_STACKTRACE
  if (!(test_flags & TEST_NO_STACKTRACE))
  {
    fprintf(stderr,"thd=%p\n",thd);
    print_stacktrace(thd ? (gptr) thd->thread_stack : (gptr) 0,
		     thread_stack);
  }
  if (thd)
  {
    fprintf(stderr, "Trying to get some variables.\n\
Some pointers may be invalid and cause the dump to abort...\n");
    safe_print_str("thd->query", thd->query, 1024);
    fprintf(stderr, "thd->thread_id=%lu\n", (ulong) thd->thread_id);
  }
  fprintf(stderr, "\
The manual page at http://www.mysql.com/doc/en/Crashing.html contains\n\
information that should help you find out what is causing the crash.\n");
  fflush(stderr);
#endif /* HAVE_STACKTRACE */

#ifdef HAVE_INITGROUPS
  if (calling_initgroups)
    fprintf(stderr, "\n\
This crash occured while the server was calling initgroups(). This is\n\
often due to the use of a mysqld that is statically linked against glibc\n\
and configured to use LDAP in /etc/nsswitch.conf. You will need to either\n\
upgrade to a version of glibc that does not have this problem (2.3.4 or\n\
later when used with nscd), disable LDAP in your nsswitch.conf, or use a\n\
mysqld that is not statically linked.\n");
#endif

 if (test_flags & TEST_CORE_ON_SIGNAL)
 {
   fprintf(stderr, "Writing a core file\n");
   fflush(stderr);
   write_core(sig);
 }
 exit(1);
}

#ifndef SA_RESETHAND
#define SA_RESETHAND 0
#endif
#ifndef SA_NODEFER
#define SA_NODEFER 0
#endif

static void init_signals(void)
{
  sigset_t set;
  struct sigaction sa;
  DBUG_ENTER("init_signals");

  if (test_flags & TEST_SIGINT)
    my_sigset(THR_KILL_SIGNAL,end_thread_signal);
  my_sigset(THR_SERVER_ALARM,print_signal_warning); // Should never be called!

  if (!(test_flags & TEST_NO_STACKTRACE) || (test_flags & TEST_CORE_ON_SIGNAL))
  {
    sa.sa_flags = SA_RESETHAND | SA_NODEFER;
    sigemptyset(&sa.sa_mask);
    sigprocmask(SIG_SETMASK,&sa.sa_mask,NULL);

    init_stacktrace();
#if defined(__amiga__)
    sa.sa_handler=(void(*)())handle_segfault;
#else
    sa.sa_handler=handle_segfault;
#endif
    sigaction(SIGSEGV, &sa, NULL);
    sigaction(SIGABRT, &sa, NULL);
#ifdef SIGBUS
    sigaction(SIGBUS, &sa, NULL);
#endif
    sigaction(SIGILL, &sa, NULL);
    sigaction(SIGFPE, &sa, NULL);
  }

#ifdef HAVE_GETRLIMIT
  if (test_flags & TEST_CORE_ON_SIGNAL)
  {
    /* Change limits so that we will get a core file */
    STRUCT_RLIMIT rl;
    rl.rlim_cur = rl.rlim_max = RLIM_INFINITY;
    if (setrlimit(RLIMIT_CORE, &rl) && global_system_variables.log_warnings)
      sql_print_warning("setrlimit could not change the size of core files to 'infinity';  We may not be able to generate a core file on signals");
  }
#endif
  (void) sigemptyset(&set);
  my_sigset(SIGPIPE,SIG_IGN);
  sigaddset(&set,SIGPIPE);
  sigaddset(&set,SIGINT);
#ifndef IGNORE_SIGHUP_SIGQUIT
  sigaddset(&set,SIGQUIT);
  sigaddset(&set,SIGHUP);
#endif
  sigaddset(&set,SIGTERM);

  /* Fix signals if blocked by parents (can happen on Mac OS X) */
  sigemptyset(&sa.sa_mask);
  sa.sa_flags = 0;
  sa.sa_handler = print_signal_warning;
  sigaction(SIGTERM, &sa, (struct sigaction*) 0);
  sa.sa_flags = 0;
  sa.sa_handler = print_signal_warning;
  sigaction(SIGHUP, &sa, (struct sigaction*) 0);
#ifdef SIGTSTP
  sigaddset(&set,SIGTSTP);
#endif
  sigaddset(&set,THR_SERVER_ALARM);
  if (test_flags & TEST_SIGINT)
    sigdelset(&set,THR_KILL_SIGNAL);		// May be SIGINT
  sigdelset(&set,THR_CLIENT_ALARM);		// For alarms
  sigprocmask(SIG_SETMASK,&set,NULL);
  pthread_sigmask(SIG_SETMASK,&set,NULL);
  DBUG_VOID_RETURN;
}


#ifndef EMBEDDED_LIBRARY
static void start_signal_handler(void)
{
  int error;
  pthread_attr_t thr_attr;
  DBUG_ENTER("start_signal_handler");

  (void) pthread_attr_init(&thr_attr);
#if !defined(HAVE_DEC_3_2_THREADS)
  pthread_attr_setscope(&thr_attr,PTHREAD_SCOPE_SYSTEM);
  (void) pthread_attr_setdetachstate(&thr_attr,PTHREAD_CREATE_DETACHED);
  if (!(opt_specialflag & SPECIAL_NO_PRIOR))
    my_pthread_attr_setprio(&thr_attr,INTERRUPT_PRIOR);
#if defined(__ia64__) || defined(__ia64)
  /*
    Peculiar things with ia64 platforms - it seems we only have half the
    stack size in reality, so we have to double it here
  */
  pthread_attr_setstacksize(&thr_attr,thread_stack*2);
#else
  pthread_attr_setstacksize(&thr_attr,thread_stack);
#endif
#endif

  (void) pthread_mutex_lock(&LOCK_thread_count);
  if ((error=pthread_create(&signal_thread,&thr_attr,signal_hand,0)))
  {
    sql_print_error("Can't create interrupt-thread (error %d, errno: %d)",
		    error,errno);
    exit(1);
  }
  (void) pthread_cond_wait(&COND_thread_count,&LOCK_thread_count);
  pthread_mutex_unlock(&LOCK_thread_count);

  (void) pthread_attr_destroy(&thr_attr);
  DBUG_VOID_RETURN;
}


/* This threads handles all signals and alarms */

/* ARGSUSED */
pthread_handler_t signal_hand(void *arg __attribute__((unused)))
{
  sigset_t set;
  int sig;
  my_thread_init();				// Init new thread
  DBUG_ENTER("signal_hand");
  signal_thread_in_use= 1;

  /*
    Setup alarm handler
    This should actually be '+ max_number_of_slaves' instead of +10,
    but the +10 should be quite safe.
  */
  init_thr_alarm(max_connections +
		 global_system_variables.max_insert_delayed_threads + 10);
#if SIGINT != THR_KILL_SIGNAL
  if (test_flags & TEST_SIGINT)
  {
    (void) sigemptyset(&set);			// Setup up SIGINT for debug
    (void) sigaddset(&set,SIGINT);		// For debugging
    (void) pthread_sigmask(SIG_UNBLOCK,&set,NULL);
  }
#endif
  (void) sigemptyset(&set);			// Setup up SIGINT for debug
#ifdef USE_ONE_SIGNAL_HAND
  (void) sigaddset(&set,THR_SERVER_ALARM);	// For alarms
#endif
#ifndef IGNORE_SIGHUP_SIGQUIT
  (void) sigaddset(&set,SIGQUIT);
#if THR_CLIENT_ALARM != SIGHUP
  (void) sigaddset(&set,SIGHUP);
#endif
#endif
  (void) sigaddset(&set,SIGTERM);
  (void) sigaddset(&set,SIGTSTP);

  /* Save pid to this process (or thread on Linux) */
  if (!opt_bootstrap)
    create_pid_file();

#ifdef HAVE_STACK_TRACE_ON_SEGV
  if (opt_do_pstack)
  {
    sprintf(pstack_file_name,"mysqld-%lu-%%d-%%d.backtrace", (ulong)getpid());
    pstack_install_segv_action(pstack_file_name);
  }
#endif /* HAVE_STACK_TRACE_ON_SEGV */

  /*
    signal to start_signal_handler that we are ready
    This works by waiting for start_signal_handler to free mutex,
    after which we signal it that we are ready.
    At this pointer there is no other threads running, so there
    should not be any other pthread_cond_signal() calls.
  */
  (void) pthread_mutex_lock(&LOCK_thread_count);
  (void) pthread_mutex_unlock(&LOCK_thread_count);
  (void) pthread_cond_broadcast(&COND_thread_count);

  (void) pthread_sigmask(SIG_BLOCK,&set,NULL);
  for (;;)
  {
    int error;					// Used when debugging
    if (shutdown_in_progress && !abort_loop)
    {
      sig= SIGTERM;
      error=0;
    }
    else
      while ((error=my_sigwait(&set,&sig)) == EINTR) ;
    if (cleanup_done)
    {
      DBUG_PRINT("quit",("signal_handler: calling my_thread_end()"));
      my_thread_end();
      signal_thread_in_use= 0;
      pthread_exit(0);				// Safety
    }
    switch (sig) {
    case SIGTERM:
    case SIGQUIT:
    case SIGKILL:
#ifdef EXTRA_DEBUG
      sql_print_information("Got signal %d to shutdown mysqld",sig);
#endif
      /* switch to the old log message processing */
      logger.set_handlers(LOG_FILE, opt_slow_log ? LOG_FILE:LOG_NONE,
                          opt_log ? LOG_FILE:LOG_NONE);
      DBUG_PRINT("info",("Got signal: %d  abort_loop: %d",sig,abort_loop));
      if (!abort_loop)
      {
	abort_loop=1;				// mark abort for threads
#ifdef USE_ONE_SIGNAL_HAND
	pthread_t tmp;
	if (!(opt_specialflag & SPECIAL_NO_PRIOR))
	  my_pthread_attr_setprio(&connection_attrib,INTERRUPT_PRIOR);
	if (pthread_create(&tmp,&connection_attrib, kill_server_thread,
			   (void*) &sig))
	  sql_print_error("Can't create thread to kill server");
#else
	kill_server((void*) sig);	// MIT THREAD has a alarm thread
#endif
      }
      break;
    case SIGHUP:
      if (!abort_loop)
      {
        bool not_used;
	mysql_print_status();		// Print some debug info
	reload_acl_and_cache((THD*) 0,
			     (REFRESH_LOG | REFRESH_TABLES | REFRESH_FAST |
			      REFRESH_GRANT |
			      REFRESH_THREADS | REFRESH_HOSTS),
			     (TABLE_LIST*) 0, &not_used); // Flush logs
      }
      /* reenable logs after the options were reloaded */
      logger.set_handlers(LOG_FILE, opt_slow_log ? LOG_TABLE:LOG_NONE,
                          opt_log ? LOG_TABLE:LOG_NONE);
      break;
#ifdef USE_ONE_SIGNAL_HAND
    case THR_SERVER_ALARM:
      process_alarm(sig);			// Trigger alarms.
      break;
#endif
    default:
#ifdef EXTRA_DEBUG
      sql_print_warning("Got signal: %d  error: %d",sig,error); /* purecov: tested */
#endif
      break;					/* purecov: tested */
    }
  }
  return(0);					/* purecov: deadcode */
}
#endif /*!EMBEDDED_LIBRARY*/

static void check_data_home(const char *path)
{}

#endif	/* __WIN__*/


/*
  All global error messages are sent here where the first one is stored
  for the client
*/


/* ARGSUSED */
static int my_message_sql(uint error, const char *str, myf MyFlags)
{
  THD *thd;
  DBUG_ENTER("my_message_sql");
  DBUG_PRINT("error", ("error: %u  message: '%s'", error, str));
  /*
    Put here following assertion when situation with EE_* error codes
    will be fixed
    DBUG_ASSERT(error != 0);
  */
  if ((thd= current_thd))
  {
    if (thd->spcont &&
        thd->spcont->handle_error(error, MYSQL_ERROR::WARN_LEVEL_ERROR, thd))
    {
      DBUG_RETURN(0);
    }

    thd->query_error=  1; // needed to catch query errors during replication

    if (!thd->no_warnings_for_error)
      push_warning(thd, MYSQL_ERROR::WARN_LEVEL_ERROR, error, str);
    /*
      thd->lex->current_select == 0 if lex structure is not inited
      (not query command (COM_QUERY))
    */
    if (thd->lex->current_select &&
	thd->lex->current_select->no_error && !thd->is_fatal_error)
    {
      DBUG_PRINT("error",
                 ("Error converted to warning: current_select: no_error %d  "
                  "fatal_error: %d",
                  (thd->lex->current_select ?
                   thd->lex->current_select->no_error : 0),
                  (int) thd->is_fatal_error));
    }
    else
    {
      NET *net= &thd->net;
      net->report_error= 1;
      query_cache_abort(net);
      if (!net->last_error[0])			// Return only first message
      {
	strmake(net->last_error, str, sizeof(net->last_error)-1);
	net->last_errno= error ? error : ER_UNKNOWN_ERROR;
      }
    }
  }
  if (!thd || MyFlags & ME_NOREFRESH)
    sql_print_error("%s: %s",my_progname,str); /* purecov: inspected */
  DBUG_RETURN(0);
}


static void *my_str_malloc_mysqld(size_t size)
{
  return my_malloc(size, MYF(MY_FAE));
}


static void my_str_free_mysqld(void *ptr)
{
  my_free((gptr)ptr, MYF(MY_FAE));
}


#ifdef __WIN__

struct utsname
{
  char nodename[FN_REFLEN];
};


int uname(struct utsname *a)
{
  return -1;
}


pthread_handler_t handle_shutdown(void *arg)
{
  MSG msg;
  my_thread_init();

  /* this call should create the message queue for this thread */
  PeekMessage(&msg, NULL, 1, 65534,PM_NOREMOVE);
#if !defined(EMBEDDED_LIBRARY)
  if (WaitForSingleObject(hEventShutdown,INFINITE)==WAIT_OBJECT_0)
#endif /* EMBEDDED_LIBRARY */
     kill_server(MYSQL_KILL_SIGNAL);
  return 0;
}


int STDCALL handle_kill(ulong ctrl_type)
{
  if (ctrl_type == CTRL_CLOSE_EVENT ||
      ctrl_type == CTRL_SHUTDOWN_EVENT)
  {
    kill_server(MYSQL_KILL_SIGNAL);
    return TRUE;
  }
  return FALSE;
}
#endif

static const char *load_default_groups[]= {
#ifdef WITH_NDBCLUSTER_STORAGE_ENGINE
"mysql_cluster",
#endif
"mysqld","server", MYSQL_BASE_VERSION, 0, 0};

#if defined(__WIN__) && !defined(EMBEDDED_LIBRARY)
static const int load_default_groups_sz=
sizeof(load_default_groups)/sizeof(load_default_groups[0]);
#endif


/*
  Initialize one of the global date/time format variables

  SYNOPSIS
    init_global_datetime_format()
    format_type		What kind of format should be supported
    var_ptr		Pointer to variable that should be updated

  NOTES
    The default value is taken from either opt_date_time_formats[] or
    the ISO format (ANSI SQL)

  RETURN
    0 ok
    1 error
*/

static bool init_global_datetime_format(timestamp_type format_type,
                                        DATE_TIME_FORMAT **var_ptr)
{
  /* Get command line option */
  const char *str= opt_date_time_formats[format_type];

  if (!str)					// No specified format
  {
    str= get_date_time_format_str(&known_date_time_formats[ISO_FORMAT],
				  format_type);
    /*
      Set the "command line" option to point to the generated string so
      that we can set global formats back to default
    */
    opt_date_time_formats[format_type]= str;
  }
  if (!(*var_ptr= date_time_format_make(format_type, str, strlen(str))))
  {
    fprintf(stderr, "Wrong date/time format specifier: %s\n", str);
    return 1;
  }
  return 0;
}


static int init_common_variables(const char *conf_file_name, int argc,
				 char **argv, const char **groups)
{
  char buff[FN_REFLEN];
  umask(((~my_umask) & 0666));
  my_decimal_set_zero(&decimal_zero); // set decimal_zero constant;
  tzset();			// Set tzname

  max_system_variables.pseudo_thread_id= (ulong)~0;
  start_time=time((time_t*) 0);
  if (init_thread_environment())
    return 1;
  mysql_init_variables();

#ifdef HAVE_TZNAME
  {
    struct tm tm_tmp;
    localtime_r(&start_time,&tm_tmp);
    strmake(system_time_zone, tzname[tm_tmp.tm_isdst != 0 ? 1 : 0],
            sizeof(system_time_zone)-1);

 }
#endif
  /*
    We set SYSTEM time zone as reasonable default and 
    also for failure of my_tz_init() and bootstrap mode.
    If user explicitly set time zone with --default-time-zone
    option we will change this value in my_tz_init().
  */
  global_system_variables.time_zone= my_tz_SYSTEM;
  
  /*
    Init mutexes for the global MYSQL_BIN_LOG objects.
    As safe_mutex depends on what MY_INIT() does, we can't init the mutexes of
    global MYSQL_BIN_LOGs in their constructors, because then they would be
    inited before MY_INIT(). So we do it here.
  */
  mysql_bin_log.init_pthread_objects();

  if (gethostname(glob_hostname,sizeof(glob_hostname)-4) < 0)
    strmov(glob_hostname,"mysql");
  strmake(pidfile_name, glob_hostname, sizeof(pidfile_name)-5);
  strmov(fn_ext(pidfile_name),".pid");		// Add proper extension

  /*
    Add server status variables to the dynamic list of
    status variables that is shown by SHOW STATUS.
    Later, in plugin_init, and mysql_install_plugin
    new entries could be added to that list.
  */
  if (add_status_vars(status_vars))
    return 1; // an error was already reported

  load_defaults(conf_file_name, groups, &argc, &argv);
  defaults_argv=argv;
  get_options(argc,argv);
  set_server_version();

  DBUG_PRINT("info",("%s  Ver %s for %s on %s\n",my_progname,
		     server_version, SYSTEM_TYPE,MACHINE_TYPE));

#ifdef HAVE_LARGE_PAGES
  /* Initialize large page size */
  if (opt_large_pages && (opt_large_page_size= my_get_large_page_size()))
  {
      my_use_large_pages= 1;
      my_large_page_size= opt_large_page_size;
#ifdef WITH_INNOBASE_STORAGE_ENGINE
      innobase_use_large_pages= 1;
      innobase_large_page_size= opt_large_page_size;
#endif
  }
#endif /* HAVE_LARGE_PAGES */

  /* connections and databases needs lots of files */
  {
    uint files, wanted_files;

    wanted_files= 10+(uint) max(max_connections*5,
				 max_connections+table_cache_size*2);
    set_if_bigger(wanted_files, open_files_limit);
    files= my_set_max_open_files(wanted_files);

    if (files < wanted_files)
    {
      if (!open_files_limit)
      {
	max_connections=	(ulong) min((files-10),max_connections);
	table_cache_size= (ulong) max((files-10-max_connections)/2,64);
	DBUG_PRINT("warning",
		   ("Changed limits: max_open_files: %u  max_connections: %ld  table_cache: %ld",
		    files, max_connections, table_cache_size));
	if (global_system_variables.log_warnings)
	  sql_print_warning("Changed limits: max_open_files: %u  max_connections: %ld  table_cache: %ld",
			files, max_connections, table_cache_size);
      }
      else if (global_system_variables.log_warnings)
	sql_print_warning("Could not increase number of max_open_files to more than %u (request: %u)", files, wanted_files);
    }
    open_files_limit= files;
  }
  unireg_init(opt_specialflag); /* Set up extern variabels */
  if (init_errmessage())	/* Read error messages from file */
    return 1;
  init_client_errs();
  lex_init();
  item_init();
  set_var_init();
  mysys_uses_curses=0;
#ifdef USE_REGEX
  my_regex_init(&my_charset_latin1);
#endif
  if (!(default_charset_info= get_charset_by_csname(default_character_set_name,
						    MY_CS_PRIMARY,
						    MYF(MY_WME))))
    return 1;
  if (default_collation_name)
  {
    CHARSET_INFO *default_collation;
    default_collation= get_charset_by_name(default_collation_name, MYF(0));
    if (!default_collation)
    {
      sql_print_error(ER(ER_UNKNOWN_COLLATION), default_collation_name);
      return 1;
    }
    if (!my_charset_same(default_charset_info, default_collation))
    {
      sql_print_error(ER(ER_COLLATION_CHARSET_MISMATCH),
		      default_collation_name,
		      default_charset_info->csname);
      return 1;
    }
    default_charset_info= default_collation;
  }
  /* Set collactions that depends on the default collation */
  global_system_variables.collation_server=	 default_charset_info;
  global_system_variables.collation_database=	 default_charset_info;
  global_system_variables.collation_connection=  default_charset_info;
  global_system_variables.character_set_results= default_charset_info;
  global_system_variables.character_set_client= default_charset_info;
  global_system_variables.collation_connection= default_charset_info;

  if (!(character_set_filesystem= 
        get_charset_by_csname(character_set_filesystem_name,
                              MY_CS_PRIMARY, MYF(MY_WME))))
    return 1;
  global_system_variables.character_set_filesystem= character_set_filesystem;

  sys_init_connect.value_length= 0;
  if ((sys_init_connect.value= opt_init_connect))
    sys_init_connect.value_length= strlen(opt_init_connect);
  else
    sys_init_connect.value=my_strdup("",MYF(0));

  sys_init_slave.value_length= 0;
  if ((sys_init_slave.value= opt_init_slave))
    sys_init_slave.value_length= strlen(opt_init_slave);
  else
    sys_init_slave.value=my_strdup("",MYF(0));

  /* check log options and issue warnings if needed */
  if (opt_log && opt_logname && !(log_output_options & LOG_FILE) &&
      !(log_output_options & LOG_NONE))
    sql_print_warning("Although a path was specified for the "
                      "--log option, log tables are used. "
                      "To enable logging to file use the --log-output option.");

  if (opt_slow_log && opt_slow_logname && !(log_output_options & LOG_FILE)
      && !(log_output_options & LOG_NONE))
    sql_print_warning("Although a path was specified for the "
                      "--log-slow-queries option, log tables are used. "
                      "To enable logging to file use the --log-output option.");

  if (!opt_logname)
    opt_logname= make_default_log_name(buff, ".log");
  sys_var_general_log_path.value= my_strdup(opt_logname, MYF(0));
  sys_var_general_log_path.value_length= strlen(opt_logname);

  if (!opt_slow_logname)
    opt_slow_logname= make_default_log_name(buff, "-slow.log");
  sys_var_slow_log_path.value= my_strdup(opt_slow_logname, MYF(0));
  sys_var_slow_log_path.value_length= strlen(opt_slow_logname);

  if (use_temp_pool && bitmap_init(&temp_pool,0,1024,1))
    return 1;
  if (my_database_names_init())
    return 1;

  /*
    Ensure that lower_case_table_names is set on system where we have case
    insensitive names.  If this is not done the users MyISAM tables will
    get corrupted if accesses with names of different case.
  */
  DBUG_PRINT("info", ("lower_case_table_names: %d", lower_case_table_names));
  lower_case_file_system= test_if_case_insensitive(mysql_real_data_home);
  if (!lower_case_table_names && lower_case_file_system == 1)
  {
    if (lower_case_table_names_used)
    {
      if (global_system_variables.log_warnings)
	sql_print_warning("\
You have forced lower_case_table_names to 0 through a command-line \
option, even though your file system '%s' is case insensitive.  This means \
that you can corrupt a MyISAM table by accessing it with different cases. \
You should consider changing lower_case_table_names to 1 or 2",
			mysql_real_data_home);
    }
    else
    {
      if (global_system_variables.log_warnings)
	sql_print_warning("Setting lower_case_table_names=2 because file system for %s is case insensitive", mysql_real_data_home);
      lower_case_table_names= 2;
    }
  }
  else if (lower_case_table_names == 2 &&
           !(lower_case_file_system=
             (test_if_case_insensitive(mysql_real_data_home) == 1)))
  {
    if (global_system_variables.log_warnings)
      sql_print_warning("lower_case_table_names was set to 2, even though your "
                        "the file system '%s' is case sensitive.  Now setting "
                        "lower_case_table_names to 0 to avoid future problems.",
			mysql_real_data_home);
    lower_case_table_names= 0;
  }
  else
  {
    lower_case_file_system=
      (test_if_case_insensitive(mysql_real_data_home) == 1);
  }

  /* Reset table_alias_charset, now that lower_case_table_names is set. */
  table_alias_charset= (lower_case_table_names ?
			files_charset_info :
			&my_charset_bin);

  return 0;
}


static int init_thread_environment()
{
  (void) pthread_mutex_init(&LOCK_mysql_create_db,MY_MUTEX_INIT_SLOW);
  (void) pthread_mutex_init(&LOCK_lock_db,MY_MUTEX_INIT_SLOW);
  (void) pthread_mutex_init(&LOCK_Acl,MY_MUTEX_INIT_SLOW);
  (void) pthread_mutex_init(&LOCK_open, NULL);
  (void) pthread_mutex_init(&LOCK_thread_count,MY_MUTEX_INIT_FAST);
  (void) pthread_mutex_init(&LOCK_mapped_file,MY_MUTEX_INIT_SLOW);
  (void) pthread_mutex_init(&LOCK_status,MY_MUTEX_INIT_FAST);
  (void) pthread_mutex_init(&LOCK_error_log,MY_MUTEX_INIT_FAST);
  (void) pthread_mutex_init(&LOCK_delayed_insert,MY_MUTEX_INIT_FAST);
  (void) pthread_mutex_init(&LOCK_delayed_status,MY_MUTEX_INIT_FAST);
  (void) pthread_mutex_init(&LOCK_delayed_create,MY_MUTEX_INIT_SLOW);
  (void) pthread_mutex_init(&LOCK_manager,MY_MUTEX_INIT_FAST);
  (void) pthread_mutex_init(&LOCK_crypt,MY_MUTEX_INIT_FAST);
  (void) pthread_mutex_init(&LOCK_bytes_sent,MY_MUTEX_INIT_FAST);
  (void) pthread_mutex_init(&LOCK_bytes_received,MY_MUTEX_INIT_FAST);
  (void) pthread_mutex_init(&LOCK_user_conn, MY_MUTEX_INIT_FAST);
  (void) pthread_mutex_init(&LOCK_active_mi, MY_MUTEX_INIT_FAST);
  (void) pthread_mutex_init(&LOCK_global_system_variables, MY_MUTEX_INIT_FAST);
  (void) pthread_mutex_init(&LOCK_global_read_lock, MY_MUTEX_INIT_FAST);
  (void) pthread_mutex_init(&LOCK_prepared_stmt_count, MY_MUTEX_INIT_FAST);
  (void) pthread_mutex_init(&LOCK_uuid_generator, MY_MUTEX_INIT_FAST);
#ifdef HAVE_OPENSSL
  (void) pthread_mutex_init(&LOCK_des_key_file,MY_MUTEX_INIT_FAST);
#ifndef HAVE_YASSL
  openssl_stdlocks= (openssl_lock_t*) OPENSSL_malloc(CRYPTO_num_locks() *
                                                     sizeof(openssl_lock_t));
  for (int i= 0; i < CRYPTO_num_locks(); ++i)
    (void) my_rwlock_init(&openssl_stdlocks[i].lock, NULL); 
  CRYPTO_set_dynlock_create_callback(openssl_dynlock_create);
  CRYPTO_set_dynlock_destroy_callback(openssl_dynlock_destroy);
  CRYPTO_set_dynlock_lock_callback(openssl_lock);
  CRYPTO_set_locking_callback(openssl_lock_function);
  CRYPTO_set_id_callback(openssl_id_function);
#endif
#endif
  (void) my_rwlock_init(&LOCK_sys_init_connect, NULL);
  (void) my_rwlock_init(&LOCK_sys_init_slave, NULL);
  (void) my_rwlock_init(&LOCK_grant, NULL);
  (void) pthread_cond_init(&COND_thread_count,NULL);
  (void) pthread_cond_init(&COND_refresh,NULL);
  (void) pthread_cond_init(&COND_global_read_lock,NULL);
  (void) pthread_cond_init(&COND_thread_cache,NULL);
  (void) pthread_cond_init(&COND_flush_thread_cache,NULL);
  (void) pthread_cond_init(&COND_manager,NULL);
#ifdef HAVE_REPLICATION
  (void) pthread_mutex_init(&LOCK_rpl_status, MY_MUTEX_INIT_FAST);
  (void) pthread_cond_init(&COND_rpl_status, NULL);
#endif
  (void) pthread_mutex_init(&LOCK_server_started, MY_MUTEX_INIT_FAST);
  (void) pthread_cond_init(&COND_server_started,NULL);
  sp_cache_init();
  Events::get_instance()->init_mutexes();
  /* Parameter for threads created for connections */
  (void) pthread_attr_init(&connection_attrib);
  (void) pthread_attr_setdetachstate(&connection_attrib,
				     PTHREAD_CREATE_DETACHED);
  pthread_attr_setscope(&connection_attrib, PTHREAD_SCOPE_SYSTEM);
  if (!(opt_specialflag & SPECIAL_NO_PRIOR))
    my_pthread_attr_setprio(&connection_attrib,WAIT_PRIOR);

  if (pthread_key_create(&THR_THD,NULL) ||
      pthread_key_create(&THR_MALLOC,NULL))
  {
    sql_print_error("Can't create thread-keys");
    return 1;
  }
  return 0;
}


#if defined(HAVE_OPENSSL) && !defined(HAVE_YASSL)
static unsigned long openssl_id_function()
{ 
  return (unsigned long) pthread_self();
} 


static openssl_lock_t *openssl_dynlock_create(const char *file, int line)
{ 
  openssl_lock_t *lock= new openssl_lock_t;
  my_rwlock_init(&lock->lock, NULL);
  return lock;
}


static void openssl_dynlock_destroy(openssl_lock_t *lock, const char *file, 
				    int line)
{
  rwlock_destroy(&lock->lock);
  delete lock;
}


static void openssl_lock_function(int mode, int n, const char *file, int line)
{
  if (n < 0 || n > CRYPTO_num_locks())
  {
    /* Lock number out of bounds. */
    sql_print_error("Fatal: OpenSSL interface problem (n = %d)", n);
    abort();
  }
  openssl_lock(mode, &openssl_stdlocks[n], file, line);
}


static void openssl_lock(int mode, openssl_lock_t *lock, const char *file, 
			 int line)
{
  int err;
  char const *what;

  switch (mode) {
  case CRYPTO_LOCK|CRYPTO_READ:
    what = "read lock";
    err = rw_rdlock(&lock->lock);
    break;
  case CRYPTO_LOCK|CRYPTO_WRITE:
    what = "write lock";
    err = rw_wrlock(&lock->lock);
    break;
  case CRYPTO_UNLOCK|CRYPTO_READ:
  case CRYPTO_UNLOCK|CRYPTO_WRITE:
    what = "unlock";
    err = rw_unlock(&lock->lock);
    break;
  default:
    /* Unknown locking mode. */
    sql_print_error("Fatal: OpenSSL interface problem (mode=0x%x)", mode);
    abort();
  }
  if (err) 
  {
    sql_print_error("Fatal: can't %s OpenSSL lock", what);
    abort();
  }
}
#endif /* HAVE_OPENSSL */


static void init_ssl()
{
#ifdef HAVE_OPENSSL
  if (opt_use_ssl)
  {
    /* having ssl_acceptor_fd != 0 signals the use of SSL */
    ssl_acceptor_fd= new_VioSSLAcceptorFd(opt_ssl_key, opt_ssl_cert,
					  opt_ssl_ca, opt_ssl_capath,
					  opt_ssl_cipher);
    DBUG_PRINT("info",("ssl_acceptor_fd: 0x%lx", (long) ssl_acceptor_fd));
    if (!ssl_acceptor_fd)
    {
      opt_use_ssl = 0;
      have_openssl= SHOW_OPTION_DISABLED;
    }
  }
  else
  {
    have_openssl= SHOW_OPTION_DISABLED;
  }
  if (des_key_file)
    load_des_key_file(des_key_file);
#endif /* HAVE_OPENSSL */
}


static void end_ssl()
{
#ifdef HAVE_OPENSSL
  if (ssl_acceptor_fd)
  {
    free_vio_ssl_acceptor_fd(ssl_acceptor_fd);
    ssl_acceptor_fd= 0;
  }
#endif /* HAVE_OPENSSL */
}


static int init_server_components()
{
  DBUG_ENTER("init_server_components");
  /*
    We need to call each of these following functions to ensure that
    all things are initialized so that unireg_abort() doesn't fail
  */
  if (table_cache_init() | table_def_init() | hostname_cache_init())
    unireg_abort(1);

  query_cache_result_size_limit(query_cache_limit);
  query_cache_set_min_res_unit(query_cache_min_res_unit);
  query_cache_init();
  query_cache_resize(query_cache_size);
  randominit(&sql_rand,(ulong) start_time,(ulong) start_time/2);
  reset_floating_point_exceptions();
  init_thr_lock();
#ifdef HAVE_REPLICATION
  init_slave_list();
#endif

  /* Setup logs */

  /* enable old-fashioned error log */
  if (opt_error_log)
  {
    if (!log_error_file_ptr[0])
      fn_format(log_error_file, glob_hostname, mysql_data_home, ".err",
                MY_REPLACE_EXT); /* replace '.<domain>' by '.err', bug#4997 */
    else
      fn_format(log_error_file, log_error_file_ptr, mysql_data_home, ".err",
                MY_UNPACK_FILENAME | MY_SAFE_PATH);
    if (!log_error_file[0])
      opt_error_log= 1;				// Too long file name
    else
    {
#ifndef EMBEDDED_LIBRARY
      if (freopen(log_error_file, "a+", stdout))
#endif
        freopen(log_error_file, "a+", stderr);
    }
  }

  if (xid_cache_init())
  {
    sql_print_error("Out of memory");
    unireg_abort(1);
  }

  /* need to configure logging before initializing storage engines */
  if (opt_update_log)
  {
    /*
      Update log is removed since 5.0. But we still accept the option.
      The idea is if the user already uses the binlog and the update log,
      we completely ignore any option/variable related to the update log, like
      if the update log did not exist. But if the user uses only the update
      log, then we translate everything into binlog for him (with warnings).
      Implementation of the above :
      - If mysqld is started with --log-update and --log-bin,
      ignore --log-update (print a warning), push a warning when SQL_LOG_UPDATE
      is used, and turn off --sql-bin-update-same.
      This will completely ignore SQL_LOG_UPDATE
      - If mysqld is started with --log-update only,
      change it to --log-bin (with the filename passed to log-update,
      plus '-bin') (print a warning), push a warning when SQL_LOG_UPDATE is
      used, and turn on --sql-bin-update-same.
      This will translate SQL_LOG_UPDATE to SQL_LOG_BIN.

      Note that we tell the user that --sql-bin-update-same is deprecated and
      does nothing, and we don't take into account if he used this option or
      not; but internally we give this variable a value to have the behaviour
      we want (i.e. have SQL_LOG_UPDATE influence SQL_LOG_BIN or not).
      As sql-bin-update-same, log-update and log-bin cannot be changed by the
      user after starting the server (they are not variables), the user will
      not later interfere with the settings we do here.
    */
    if (opt_bin_log)
    {
      opt_sql_bin_update= 0;
      sql_print_error("The update log is no longer supported by MySQL in \
version 5.0 and above. It is replaced by the binary log.");
    }
    else
    {
      opt_sql_bin_update= 1;
      opt_bin_log= 1;
      if (opt_update_logname)
      {
        /* as opt_bin_log==0, no need to free opt_bin_logname */
        if (!(opt_bin_logname= my_strdup(opt_update_logname, MYF(MY_WME))))
          exit(EXIT_OUT_OF_MEMORY);
        sql_print_error("The update log is no longer supported by MySQL in \
version 5.0 and above. It is replaced by the binary log. Now starting MySQL \
with --log-bin='%s' instead.",opt_bin_logname);
      }
      else
        sql_print_error("The update log is no longer supported by MySQL in \
version 5.0 and above. It is replaced by the binary log. Now starting MySQL \
with --log-bin instead.");
    }
  }
  if (opt_log_slave_updates && !opt_bin_log)
  {
    sql_print_warning("You need to use --log-bin to make "
                      "--log-slave-updates work.");
    unireg_abort(1);
  }

 if (!opt_bin_log && (global_system_variables.binlog_format != BINLOG_FORMAT_UNSPEC))
  {
    sql_print_warning("You need to use --log-bin to make "
                      "--binlog-format work.");
    unireg_abort(1);
  }
  if (global_system_variables.binlog_format == BINLOG_FORMAT_UNSPEC)
  {
#if defined(HAVE_NDB_BINLOG) && defined(HAVE_ROW_BASED_REPLICATION)
    if (opt_bin_log && have_ndbcluster == SHOW_OPTION_YES)
      global_system_variables.binlog_format= BINLOG_FORMAT_ROW;
    else
#endif
#if defined(HAVE_ROW_BASED_REPLICATION)
      global_system_variables.binlog_format= BINLOG_FORMAT_MIXED;
#else
      global_system_variables.binlog_format= BINLOG_FORMAT_STMT;
#endif
  }

  /* Check that we have not let the format to unspecified at this point */
  DBUG_ASSERT((uint)global_system_variables.binlog_format <=
              array_elements(binlog_format_names)-1);

#ifdef HAVE_REPLICATION
  if (opt_log_slave_updates && replicate_same_server_id)
  {
    sql_print_error("\
using --replicate-same-server-id in conjunction with \
--log-slave-updates is impossible, it would lead to infinite loops in this \
server.");
    unireg_abort(1);
  }
#endif

  if (opt_bin_log)
  {
    char buf[FN_REFLEN];
    const char *ln;
    ln= mysql_bin_log.generate_name(opt_bin_logname, "-bin", 1, buf);
    if (!opt_bin_logname && !opt_binlog_index_name)
    {
      /*
        User didn't give us info to name the binlog index file.
        Picking `hostname`-bin.index like did in 4.x, causes replication to
        fail if the hostname is changed later. So, we would like to instead
        require a name. But as we don't want to break many existing setups, we
        only give warning, not error.
      */
      sql_print_warning("No argument was provided to --log-bin, and "
                        "--log-bin-index was not used; so replication "
                        "may break when this MySQL server acts as a "
                        "master and has his hostname changed!! Please "
                        "use '--log-bin=%s' to avoid this problem.", ln);
    }
    if (ln == buf)
    {
      my_free(opt_bin_logname, MYF(MY_ALLOW_ZERO_PTR));
      opt_bin_logname=my_strdup(buf, MYF(0));
    }
    if (mysql_bin_log.open_index_file(opt_binlog_index_name, ln))
    {
      unireg_abort(1);
    }

    /*
      Used to specify which type of lock we need to use for queries of type
      INSERT ... SELECT. This will change when we have row level logging.
    */
    using_update_log=1;
  }

  if (plugin_init(0))
  {
    sql_print_error("Failed to init plugins.");
    return 1;
  }

  /* We have to initialize the storage engines before CSV logging */
  if (ha_init())
  {
    sql_print_error("Can't init databases");
    unireg_abort(1);
  }

#ifdef WITH_CSV_STORAGE_ENGINE
  if (opt_bootstrap)
    log_output_options= LOG_FILE;
  else
    logger.init_log_tables();

  if (log_output_options & LOG_NONE)
  {
    /*
      Issue a warining if there were specified additional options to the
      log-output along with NONE. Probably this wasn't what user wanted.
    */
    if ((log_output_options & LOG_NONE) && (log_output_options & ~LOG_NONE))
      sql_print_warning("There were other values specified to "
                        "log-output besides NONE. Disabling slow "
                        "and general logs anyway.");
    logger.set_handlers(LOG_FILE, LOG_NONE, LOG_NONE);
  }
  else
  {
    /* fall back to the log files if tables are not present */
    if (have_csv_db == SHOW_OPTION_NO)
    {
      /* purecov: begin inspected */
      sql_print_error("CSV engine is not present, falling back to the "
                      "log files");
      log_output_options= (log_output_options & ~LOG_TABLE) | LOG_FILE;
      /* purecov: end */
    }

    logger.set_handlers(LOG_FILE, opt_slow_log ? log_output_options:LOG_NONE,
                        opt_log ? log_output_options:LOG_NONE);
  }
#else
  logger.set_handlers(LOG_FILE, opt_slow_log ? LOG_FILE:LOG_NONE,
                      opt_log ? LOG_FILE:LOG_NONE);
#endif

  /*
    Check that the default storage engine is actually available.
  */
  {
    LEX_STRING name= { default_storage_engine_str,
                       strlen(default_storage_engine_str) };
    handlerton *hton= ha_resolve_by_name(0, &name);
    if (hton == NULL)
    {
      sql_print_error("Unknown/unsupported table type: %s",
                      default_storage_engine_str);
      unireg_abort(1);
    }
    if (!ha_storage_engine_is_enabled(hton))
    {
      if (!opt_bootstrap)
      {
        sql_print_error("Default storage engine (%s) is not available",
                        default_storage_engine_str);
        unireg_abort(1);
      }
      hton= myisam_hton;
    }
    global_system_variables.table_type= hton;
  }

  tc_log= (total_ha_2pc > 1 ? (opt_bin_log  ?
                               (TC_LOG *) &mysql_bin_log :
                               (TC_LOG *) &tc_log_mmap) :
           (TC_LOG *) &tc_log_dummy);

  if (tc_log->open(opt_bin_logname))
  {
    sql_print_error("Can't init tc log");
    unireg_abort(1);
  }

  if (ha_recover(0))
  {
    unireg_abort(1);
  }

  if (opt_bin_log && mysql_bin_log.open(opt_bin_logname, LOG_BIN, 0,
                                        WRITE_CACHE, 0, max_binlog_size, 0))
    unireg_abort(1);

#ifdef HAVE_REPLICATION
  if (opt_bin_log && expire_logs_days)
  {
    long purge_time= time(0) - expire_logs_days*24*60*60;
    if (purge_time >= 0)
      mysql_bin_log.purge_logs_before_date(purge_time);
  }
#endif
#ifdef __NETWARE__
  /* Increasing stacksize of threads on NetWare */
  pthread_attr_setstacksize(&connection_attrib, NW_THD_STACKSIZE);
#endif

  if (opt_myisam_log)
    (void) mi_log(1);

  /* call ha_init_key_cache() on all key caches to init them */
  process_key_caches(&ha_init_key_cache);

#if defined(HAVE_MLOCKALL) && defined(MCL_CURRENT) && !defined(EMBEDDED_LIBRARY)
  if (locked_in_memory && !getuid())
  {
    if (setreuid((uid_t)-1, 0) == -1)
    {                        // this should never happen
      sql_perror("setreuid");
      unireg_abort(1);
    }
    if (mlockall(MCL_CURRENT))
    {
      if (global_system_variables.log_warnings)
	sql_print_warning("Failed to lock memory. Errno: %d\n",errno);
      locked_in_memory= 0;
    }
    if (user_info)
      set_user(mysqld_user, user_info);
  }
  else
#endif
    locked_in_memory=0;

  ft_init_stopwords();

  init_max_user_conn();
  init_update_queries();
  DBUG_RETURN(0);
}


static void create_maintenance_thread()
{
  if (flush_time && flush_time != ~(ulong) 0L)
  {
    pthread_t hThread;
    if (pthread_create(&hThread,&connection_attrib,handle_manager,0))
      sql_print_warning("Can't create thread to manage maintenance");
  }
}


static void create_shutdown_thread()
{
#if !defined(EMBEDDED_LIBRARY)
#ifdef __WIN__
  hEventShutdown=CreateEvent(0, FALSE, FALSE, shutdown_event_name);
  pthread_t hThread;
  if (pthread_create(&hThread,&connection_attrib,handle_shutdown,0))
    sql_print_warning("Can't create thread to handle shutdown requests");

  // On "Stop Service" we have to do regular shutdown
  Service.SetShutdownEvent(hEventShutdown);
#endif
#endif // EMBEDDED_LIBRARY 
}


#if (defined(__NT__) || defined(HAVE_SMEM)) && !defined(EMBEDDED_LIBRARY)
static void handle_connections_methods()
{
  pthread_t hThread;
  DBUG_ENTER("handle_connections_methods");
#ifdef __NT__
  if (hPipe == INVALID_HANDLE_VALUE &&
      (!have_tcpip || opt_disable_networking) &&
      !opt_enable_shared_memory)
  {
    sql_print_error("TCP/IP, --shared-memory, or --named-pipe should be configured on NT OS");
    unireg_abort(1);				// Will not return
  }
#endif

  pthread_mutex_lock(&LOCK_thread_count);
  (void) pthread_cond_init(&COND_handler_count,NULL);
  handler_count=0;
#ifdef __NT__
  if (hPipe != INVALID_HANDLE_VALUE)
  {
    handler_count++;
    if (pthread_create(&hThread,&connection_attrib,
		       handle_connections_namedpipes, 0))
    {
      sql_print_warning("Can't create thread to handle named pipes");
      handler_count--;
    }
  }
#endif /* __NT__ */
  if (have_tcpip && !opt_disable_networking)
  {
    handler_count++;
    if (pthread_create(&hThread,&connection_attrib,
		       handle_connections_sockets, 0))
    {
      sql_print_warning("Can't create thread to handle TCP/IP");
      handler_count--;
    }
  }
#ifdef HAVE_SMEM
  if (opt_enable_shared_memory)
  {
    handler_count++;
    if (pthread_create(&hThread,&connection_attrib,
		       handle_connections_shared_memory, 0))
    {
      sql_print_warning("Can't create thread to handle shared memory");
      handler_count--;
    }
  }
#endif 

  while (handler_count > 0)
    pthread_cond_wait(&COND_handler_count,&LOCK_thread_count);
  pthread_mutex_unlock(&LOCK_thread_count);
  DBUG_VOID_RETURN;
}

void decrement_handler_count()
{
  pthread_mutex_lock(&LOCK_thread_count);
  handler_count--;
  pthread_mutex_unlock(&LOCK_thread_count);
  pthread_cond_signal(&COND_handler_count);
}
#else
#define decrement_handler_count()
#endif /* defined(__NT__) || defined(HAVE_SMEM) */


#ifndef EMBEDDED_LIBRARY
#ifdef __WIN__
int win_main(int argc, char **argv)
#else
int main(int argc, char **argv)
#endif
{
  rpl_filter= new Rpl_filter;
  binlog_filter= new Rpl_filter;
  if (!rpl_filter || !binlog_filter) 
  {
    sql_perror("Could not allocate replication and binlog filters");
    exit(1);
  }

  MY_INIT(argv[0]);		// init my_sys library & pthreads

  /*
    Perform basic logger initialization logger. Should be called after
    MY_INIT, as it initializes mutexes. Log tables are inited later.
  */
  logger.init_base();

#ifdef _CUSTOMSTARTUPCONFIG_
  if (_cust_check_startup())
  {
    / * _cust_check_startup will report startup failure error * /
    exit(1);
  }
#endif

#ifdef	__WIN__
  /*
    Before performing any socket operation (like retrieving hostname
    in init_common_variables we have to call WSAStartup
  */
  {
    WSADATA WsaData;
    if (SOCKET_ERROR == WSAStartup (0x0101, &WsaData))
    {
      /* errors are not read yet, so we use english text here */
      my_message(ER_WSAS_FAILED, "WSAStartup Failed", MYF(0));
      unireg_abort(1);
    }
  }
#endif /* __WIN__ */

  if (init_common_variables(MYSQL_CONFIG_NAME,
			    argc, argv, load_default_groups))
    unireg_abort(1);				// Will do exit

  init_signals();
  if (!(opt_specialflag & SPECIAL_NO_PRIOR))
    my_pthread_setprio(pthread_self(),CONNECT_PRIOR);
#if defined(__ia64__) || defined(__ia64)
  /*
    Peculiar things with ia64 platforms - it seems we only have half the
    stack size in reality, so we have to double it here
  */
  pthread_attr_setstacksize(&connection_attrib,thread_stack*2);
#else
  pthread_attr_setstacksize(&connection_attrib,thread_stack);
#endif
#ifdef HAVE_PTHREAD_ATTR_GETSTACKSIZE
  {
    /* Retrieve used stack size;  Needed for checking stack overflows */
    size_t stack_size= 0;
    pthread_attr_getstacksize(&connection_attrib, &stack_size);
#if defined(__ia64__) || defined(__ia64)
    stack_size/= 2;
#endif
    /* We must check if stack_size = 0 as Solaris 2.9 can return 0 here */
    if (stack_size && stack_size < thread_stack)
    {
      if (global_system_variables.log_warnings)
	sql_print_warning("Asked for %ld thread stack, but got %ld",
			  thread_stack, stack_size);
#if defined(__ia64__) || defined(__ia64)
      thread_stack= stack_size*2;
#else
      thread_stack= stack_size;
#endif
    }
  }
#endif
#ifdef __NETWARE__
  /* Increasing stacksize of threads on NetWare */
  pthread_attr_setstacksize(&connection_attrib, NW_THD_STACKSIZE);
#endif

  (void) thr_setconcurrency(concurrency);	// 10 by default

  select_thread=pthread_self();
  select_thread_in_use=1;
  init_ssl();

#ifdef HAVE_LIBWRAP
  libwrapName= my_progname+dirname_length(my_progname);
  openlog(libwrapName, LOG_PID, LOG_AUTH);
#endif

  /*
    We have enough space for fiddling with the argv, continue
  */
  check_data_home(mysql_real_data_home);
  if (my_setwd(mysql_real_data_home,MYF(MY_WME)))
    unireg_abort(1);				/* purecov: inspected */
  mysql_data_home= mysql_data_home_buff;
  mysql_data_home[0]=FN_CURLIB;		// all paths are relative from here
  mysql_data_home[1]=0;

  if ((user_info= check_user(mysqld_user)))
  {
#if defined(HAVE_MLOCKALL) && defined(MCL_CURRENT)
    if (locked_in_memory) // getuid() == 0 here
      set_effective_user(user_info);
    else
#endif
      set_user(mysqld_user, user_info);
  }

  if (opt_bin_log && !server_id)
  {
    server_id= !master_host ? 1 : 2;
#ifdef EXTRA_DEBUG
    switch (server_id) {
    case 1:
      sql_print_warning("\
You have enabled the binary log, but you haven't set server-id to \
a non-zero value: we force server id to 1; updates will be logged to the \
binary log, but connections from slaves will not be accepted.");
      break;
    case 2:
      sql_print_warning("\
You should set server-id to a non-0 value if master_host is set; \
we force server id to 2, but this MySQL server will not act as a slave.");
      break;
    }
#endif
  }

  if (init_server_components())
    unireg_abort(1);

  network_init();

#ifdef __WIN__
  if (!opt_console)
  {
    freopen(log_error_file,"a+",stdout);
    freopen(log_error_file,"a+",stderr);
    FreeConsole();				// Remove window
  }
#endif

  /*
   Initialize my_str_malloc() and my_str_free()
  */
  my_str_malloc= &my_str_malloc_mysqld;
  my_str_free= &my_str_free_mysqld;

  /*
    init signals & alarm
    After this we can't quit by a simple unireg_abort
  */
  error_handler_hook= my_message_sql;
  start_signal_handler();				// Creates pidfile

  if (acl_init(opt_noacl) ||
      my_tz_init((THD *)0, default_tz_name, opt_bootstrap))
  {
    abort_loop=1;
    select_thread_in_use=0;
#ifndef __NETWARE__
    (void) pthread_kill(signal_thread, MYSQL_KILL_SIGNAL);
#endif /* __NETWARE__ */

    if (!opt_bootstrap)
      (void) my_delete(pidfile_name,MYF(MY_WME));	// Not needed anymore

    if (unix_sock != INVALID_SOCKET)
      unlink(mysqld_unix_port);
    exit(1);
  }
  if (!opt_noacl)
    (void) grant_init();

  if (!opt_noacl)
  {
#ifdef HAVE_DLOPEN
    udf_init();
#endif
  }
  init_status_vars();
  if (opt_bootstrap) /* If running with bootstrap, do not start replication. */
    opt_skip_slave_start= 1;
  /*
    init_slave() must be called after the thread keys are created.
    Some parts of the code (e.g. SHOW STATUS LIKE 'slave_running' and other
    places) assume that active_mi != 0, so let's fail if it's 0 (out of
    memory); a message has already been printed.
  */
  if (init_slave() && !active_mi)
  {
    end_thr_alarm(1);				// Don't allow alarms
    unireg_abort(1);
  }

  if (opt_bootstrap)
  {
    select_thread_in_use= 0;                    // Allow 'kill' to work
    bootstrap(stdin);
    end_thr_alarm(1);				// Don't allow alarms
    unireg_abort(bootstrap_error ? 1 : 0);
  }
  if (opt_init_file)
  {
    if (read_init_file(opt_init_file))
    {
      end_thr_alarm(1);				// Don't allow alarms
      unireg_abort(1);
    }
  }
  execute_ddl_log_recovery();

  create_shutdown_thread();
  create_maintenance_thread();

  sql_print_information(ER(ER_STARTUP),my_progname,server_version,
                        ((unix_sock == INVALID_SOCKET) ? (char*) ""
                                                       : mysqld_unix_port),
                         mysqld_port,
                         MYSQL_COMPILATION_COMMENT);

  // Signal threads waiting for server to be started
  mysqld_server_started= 1;
  pthread_cond_signal(&COND_server_started);

  if (!opt_noacl)
  {
    if (Events::get_instance()->init())
      unireg_abort(1);
  }
#if defined(__NT__) || defined(HAVE_SMEM)
  handle_connections_methods();
#else
#ifdef __WIN__
  if (!have_tcpip || opt_disable_networking)
  {
    sql_print_error("TCP/IP unavailable or disabled with --skip-networking; no available interfaces");
    unireg_abort(1);
  }
#endif
  handle_connections_sockets(0);
#endif /* __NT__ */

  /* (void) pthread_attr_destroy(&connection_attrib); */
  
  DBUG_PRINT("quit",("Exiting main thread"));

#ifndef __WIN__
#ifdef EXTRA_DEBUG2
  sql_print_error("Before Lock_thread_count");
#endif
  (void) pthread_mutex_lock(&LOCK_thread_count);
  DBUG_PRINT("quit", ("Got thread_count mutex"));
  select_thread_in_use=0;			// For close_connections
  (void) pthread_mutex_unlock(&LOCK_thread_count);
  (void) pthread_cond_broadcast(&COND_thread_count);
#ifdef EXTRA_DEBUG2
  sql_print_error("After lock_thread_count");
#endif
#endif /* __WIN__ */

  /* Wait until cleanup is done */
  (void) pthread_mutex_lock(&LOCK_thread_count);
  while (!ready_to_exit)
    pthread_cond_wait(&COND_thread_count,&LOCK_thread_count);
  (void) pthread_mutex_unlock(&LOCK_thread_count);

  release_ddl_log();
#if defined(__WIN__) && !defined(EMBEDDED_LIBRARY)
  if (Service.IsNT() && start_mode)
    Service.Stop();
  else
  {
    Service.SetShutdownEvent(0);
    if (hEventShutdown)
      CloseHandle(hEventShutdown);
  }
#endif
  clean_up(1);
  wait_for_signal_thread_to_end();
  clean_up_mutexes();
  my_end(opt_endinfo ? MY_CHECK_ERROR | MY_GIVE_INFO : 0);

  exit(0);
  return(0);					/* purecov: deadcode */
}

#endif /* EMBEDDED_LIBRARY */


/****************************************************************************
  Main and thread entry function for Win32
  (all this is needed only to run mysqld as a service on WinNT)
****************************************************************************/

#if defined(__WIN__) && !defined(EMBEDDED_LIBRARY)
int mysql_service(void *p)
{
  if (use_opt_args)
    win_main(opt_argc, opt_argv);
  else
    win_main(Service.my_argc, Service.my_argv);
  return 0;
}


/* Quote string if it contains space, else copy */

static char *add_quoted_string(char *to, const char *from, char *to_end)
{
  uint length= (uint) (to_end-to);

  if (!strchr(from, ' '))
    return strmake(to, from, length-1);
  return strxnmov(to, length-1, "\"", from, "\"", NullS);
}


/*
  Handle basic handling of services, like installation and removal

  SYNOPSIS
    default_service_handling()
    argv		Pointer to argument list
    servicename		Internal name of service
    displayname		Display name of service (in taskbar ?)
    file_path		Path to this program
    startup_option	Startup option to mysqld

  RETURN VALUES
    0		option handled
    1		Could not handle option
 */

static bool
default_service_handling(char **argv,
			 const char *servicename,
			 const char *displayname,
			 const char *file_path,
			 const char *extra_opt,
			 const char *account_name)
{
  char path_and_service[FN_REFLEN+FN_REFLEN+32], *pos, *end;
  end= path_and_service + sizeof(path_and_service)-3;

  /* We have to quote filename if it contains spaces */
  pos= add_quoted_string(path_and_service, file_path, end);
  if (*extra_opt)
  {
    /* Add (possible quoted) option after file_path */
    *pos++= ' ';
    pos= add_quoted_string(pos, extra_opt, end);
  }
  /* We must have servicename last */
  *pos++= ' ';
  (void) add_quoted_string(pos, servicename, end);

  if (Service.got_service_option(argv, "install"))
  {
    Service.Install(1, servicename, displayname, path_and_service,
                    account_name);
    return 0;
  }
  if (Service.got_service_option(argv, "install-manual"))
  {
    Service.Install(0, servicename, displayname, path_and_service,
                    account_name);
    return 0;
  }
  if (Service.got_service_option(argv, "remove"))
  {
    Service.Remove(servicename);
    return 0;
  }
  return 1;
}


int main(int argc, char **argv)
{
  /*
    When several instances are running on the same machine, we
    need to have an  unique  named  hEventShudown  through the
    application PID e.g.: MySQLShutdown1890; MySQLShutdown2342
  */
  int10_to_str((int) GetCurrentProcessId(),strmov(shutdown_event_name,
                                                  "MySQLShutdown"), 10);

  /* Must be initialized early for comparison of service name */
  system_charset_info= &my_charset_utf8_general_ci;

  if (Service.GetOS())	/* true NT family */
  {
    char file_path[FN_REFLEN];
    my_path(file_path, argv[0], "");		      /* Find name in path */
    fn_format(file_path,argv[0],file_path,"",
	      MY_REPLACE_DIR | MY_UNPACK_FILENAME | MY_RESOLVE_SYMLINKS);

    if (argc == 2)
    {
      if (!default_service_handling(argv, MYSQL_SERVICENAME, MYSQL_SERVICENAME,
				   file_path, "", NULL))
	return 0;
      if (Service.IsService(argv[1]))        /* Start an optional service */
      {
	/*
	  Only add the service name to the groups read from the config file
	  if it's not "MySQL". (The default service name should be 'mysqld'
	  but we started a bad tradition by calling it MySQL from the start
	  and we are now stuck with it.
	*/
	if (my_strcasecmp(system_charset_info, argv[1],"mysql"))
	  load_default_groups[load_default_groups_sz-2]= argv[1];
        start_mode= 1;
        Service.Init(argv[1], mysql_service);
        return 0;
      }
    }
    else if (argc == 3) /* install or remove any optional service */
    {
      if (!default_service_handling(argv, argv[2], argv[2], file_path, "",
                                    NULL))
	return 0;
      if (Service.IsService(argv[2]))
      {
	/*
	  mysqld was started as
	  mysqld --defaults-file=my_path\my.ini service-name
	*/
	use_opt_args=1;
	opt_argc= 2;				// Skip service-name
	opt_argv=argv;
	start_mode= 1;
	if (my_strcasecmp(system_charset_info, argv[2],"mysql"))
	  load_default_groups[load_default_groups_sz-2]= argv[2];
	Service.Init(argv[2], mysql_service);
	return 0;
      }
    }
    else if (argc == 4 || argc == 5)
    {
      /*
        This may seem strange, because we handle --local-service while
        preserving 4.1's behavior of allowing any one other argument that is
        passed to the service on startup. (The assumption is that this is
        --defaults-file=file, but that was not enforced in 4.1, so we don't
        enforce it here.)
      */
      const char *extra_opt= NullS;
      const char *account_name = NullS;
      int index;
      for (index = 3; index < argc; index++)
      {
        if (!strcmp(argv[index], "--local-service"))
          account_name= "NT AUTHORITY\\LocalService";
        else
          extra_opt= argv[index];
      }

      if (argc == 4 || account_name)
        if (!default_service_handling(argv, argv[2], argv[2], file_path,
                                      extra_opt, account_name))
          return 0;
    }
    else if (argc == 1 && Service.IsService(MYSQL_SERVICENAME))
    {
      /* start the default service */
      start_mode= 1;
      Service.Init(MYSQL_SERVICENAME, mysql_service);
      return 0;
    }
  }
  /* Start as standalone server */
  Service.my_argc=argc;
  Service.my_argv=argv;
  mysql_service(NULL);
  return 0;
}
#endif


/*
  Execute all commands from a file. Used by the mysql_install_db script to
  create MySQL privilege tables without having to start a full MySQL server.
*/

static void bootstrap(FILE *file)
{
  DBUG_ENTER("bootstrap");

  THD *thd= new THD;
  thd->bootstrap=1;
  my_net_init(&thd->net,(st_vio*) 0);
  thd->max_client_packet_length= thd->net.max_packet;
  thd->security_ctx->master_access= ~(ulong)0;
  thd->thread_id=thread_id++;
  thread_count++;

  bootstrap_file=file;
#ifndef EMBEDDED_LIBRARY			// TODO:  Enable this
  if (pthread_create(&thd->real_id,&connection_attrib,handle_bootstrap,
		     (void*) thd))
  {
    sql_print_warning("Can't create thread to handle bootstrap");
    bootstrap_error=-1;
    DBUG_VOID_RETURN;
  }
  /* Wait for thread to die */
  (void) pthread_mutex_lock(&LOCK_thread_count);
  while (thread_count)
  {
    (void) pthread_cond_wait(&COND_thread_count,&LOCK_thread_count);
    DBUG_PRINT("quit",("One thread died (count=%u)",thread_count));
  }
  (void) pthread_mutex_unlock(&LOCK_thread_count);
#else
  thd->mysql= 0;
  handle_bootstrap((void *)thd);
#endif

  DBUG_VOID_RETURN;
}


static bool read_init_file(char *file_name)
{
  FILE *file;
  DBUG_ENTER("read_init_file");
  DBUG_PRINT("enter",("name: %s",file_name));
  if (!(file=my_fopen(file_name,O_RDONLY,MYF(MY_WME))))
    return(1);
  bootstrap(file);
  (void) my_fclose(file,MYF(MY_WME));
  return 0;
}


#ifndef EMBEDDED_LIBRARY
/*
  Create new thread to handle incoming connection.

  SYNOPSIS
    create_new_thread()
      thd in/out    Thread handle of future thread.

  DESCRIPTION
    This function will create new thread to handle the incoming
    connection.  If there are idle cached threads one will be used.
    'thd' will be pushed into 'threads'.

    In single-threaded mode (#define ONE_THREAD) connection will be
    handled inside this function.

  RETURN VALUE
    none
*/

static void create_new_thread(THD *thd)
{
  DBUG_ENTER("create_new_thread");

  NET *net=&thd->net;				// For easy ref
  net->read_timeout = (uint) connect_timeout;
  if (protocol_version > 9)
    net->return_errno=1;

  /* don't allow too many connections */
  if (thread_count - delayed_insert_threads >= max_connections+1 || abort_loop)
  {
    DBUG_PRINT("error",("Too many connections"));
    close_connection(thd, ER_CON_COUNT_ERROR, 1);
    delete thd;
    DBUG_VOID_RETURN;
  }
  pthread_mutex_lock(&LOCK_thread_count);
  thd->thread_id=thread_id++;

  thd->real_id=pthread_self();			// Keep purify happy

  /* Start a new thread to handle connection */
  thread_count++;

#ifdef ONE_THREAD
  if (test_flags & TEST_NO_THREADS)		// For debugging under Linux
  {
    thread_cache_size=0;			// Safety
    threads.append(thd);
    thd->real_id=pthread_self();
    (void) pthread_mutex_unlock(&LOCK_thread_count);
    handle_one_connection((void*) thd);
  }
  else
#endif
  {
    if (thread_count-delayed_insert_threads > max_used_connections)
      max_used_connections=thread_count-delayed_insert_threads;

    if (cached_thread_count > wake_thread)
    {
      thread_cache.append(thd);
      wake_thread++;
      pthread_cond_signal(&COND_thread_cache);
    }
    else
    {
      int error;
      thread_created++;
      threads.append(thd);
      DBUG_PRINT("info",(("creating thread %d"), thd->thread_id));
      thd->connect_time = time(NULL);
      if ((error=pthread_create(&thd->real_id,&connection_attrib,
				handle_one_connection,
				(void*) thd)))
      {
	DBUG_PRINT("error",
		   ("Can't create thread to handle request (error %d)",
		    error));
	thread_count--;
	thd->killed= THD::KILL_CONNECTION;			// Safety
	(void) pthread_mutex_unlock(&LOCK_thread_count);
	statistic_increment(aborted_connects,&LOCK_status);
	net_printf_error(thd, ER_CANT_CREATE_THREAD, error);
	(void) pthread_mutex_lock(&LOCK_thread_count);
	close_connection(thd,0,0);
	delete thd;
	(void) pthread_mutex_unlock(&LOCK_thread_count);
	DBUG_VOID_RETURN;
      }
    }
    (void) pthread_mutex_unlock(&LOCK_thread_count);

  }
  DBUG_PRINT("info",("Thread created"));
  DBUG_VOID_RETURN;
}
#endif /* EMBEDDED_LIBRARY */


#ifdef SIGNALS_DONT_BREAK_READ
inline void kill_broken_server()
{
  /* hack to get around signals ignored in syscalls for problem OS's */
  if (
#if !defined(__NETWARE__)
      unix_sock == INVALID_SOCKET ||
#endif
      (!opt_disable_networking && ip_sock == INVALID_SOCKET))
  {
    select_thread_in_use = 0;
    /* The following call will never return */
    kill_server(IF_NETWARE(MYSQL_KILL_SIGNAL, (void*) MYSQL_KILL_SIGNAL));
  }
}
#define MAYBE_BROKEN_SYSCALL kill_broken_server();
#else
#define MAYBE_BROKEN_SYSCALL
#endif

	/* Handle new connections and spawn new process to handle them */

#ifndef EMBEDDED_LIBRARY
pthread_handler_t handle_connections_sockets(void *arg __attribute__((unused)))
{
  my_socket sock,new_sock;
  uint error_count=0;
  uint max_used_connection= (uint) (max(ip_sock,unix_sock)+1);
  fd_set readFDs,clientFDs;
  THD *thd;
  struct sockaddr_in cAddr;
  int ip_flags=0,socket_flags=0,flags;
  st_vio *vio_tmp;
  DBUG_ENTER("handle_connections_sockets");

  LINT_INIT(new_sock);

  (void) my_pthread_getprio(pthread_self());		// For debugging

  FD_ZERO(&clientFDs);
  if (ip_sock != INVALID_SOCKET)
  {
    FD_SET(ip_sock,&clientFDs);
#ifdef HAVE_FCNTL
    ip_flags = fcntl(ip_sock, F_GETFL, 0);
#endif
  }
#ifdef HAVE_SYS_UN_H
  FD_SET(unix_sock,&clientFDs);
#ifdef HAVE_FCNTL
  socket_flags=fcntl(unix_sock, F_GETFL, 0);
#endif
#endif

  DBUG_PRINT("general",("Waiting for connections."));
  MAYBE_BROKEN_SYSCALL;
  while (!abort_loop)
  {
    readFDs=clientFDs;
#ifdef HPUX10
    if (select(max_used_connection,(int*) &readFDs,0,0,0) < 0)
      continue;
#else
    if (select((int) max_used_connection,&readFDs,0,0,0) < 0)
    {
      if (socket_errno != SOCKET_EINTR)
      {
	if (!select_errors++ && !abort_loop)	/* purecov: inspected */
	  sql_print_error("mysqld: Got error %d from select",socket_errno); /* purecov: inspected */
      }
      MAYBE_BROKEN_SYSCALL
      continue;
    }
#endif	/* HPUX10 */
    if (abort_loop)
    {
      MAYBE_BROKEN_SYSCALL;
      break;
    }

    /* Is this a new connection request ? */
#ifdef HAVE_SYS_UN_H
    if (FD_ISSET(unix_sock,&readFDs))
    {
      sock = unix_sock;
      flags= socket_flags;
    }
    else
#endif
    {
      sock = ip_sock;
      flags= ip_flags;
    }

#if !defined(NO_FCNTL_NONBLOCK)
    if (!(test_flags & TEST_BLOCKING))
    {
#if defined(O_NONBLOCK)
      fcntl(sock, F_SETFL, flags | O_NONBLOCK);
#elif defined(O_NDELAY)
      fcntl(sock, F_SETFL, flags | O_NDELAY);
#endif
    }
#endif /* NO_FCNTL_NONBLOCK */
    for (uint retry=0; retry < MAX_ACCEPT_RETRY; retry++)
    {
      size_socket length=sizeof(struct sockaddr_in);
      new_sock = accept(sock, my_reinterpret_cast(struct sockaddr *) (&cAddr),
			&length);
#ifdef __NETWARE__ 
      // TODO: temporary fix, waiting for TCP/IP fix - DEFECT000303149
      if ((new_sock == INVALID_SOCKET) && (socket_errno == EINVAL))
      {
        kill_server(SIGTERM);
      }
#endif
      if (new_sock != INVALID_SOCKET ||
	  (socket_errno != SOCKET_EINTR && socket_errno != SOCKET_EAGAIN))
	break;
      MAYBE_BROKEN_SYSCALL;
#if !defined(NO_FCNTL_NONBLOCK)
      if (!(test_flags & TEST_BLOCKING))
      {
	if (retry == MAX_ACCEPT_RETRY - 1)
	  fcntl(sock, F_SETFL, flags);		// Try without O_NONBLOCK
      }
#endif
    }
#if !defined(NO_FCNTL_NONBLOCK)
    if (!(test_flags & TEST_BLOCKING))
      fcntl(sock, F_SETFL, flags);
#endif
    if (new_sock == INVALID_SOCKET)
    {
      if ((error_count++ & 255) == 0)		// This can happen often
	sql_perror("Error in accept");
      MAYBE_BROKEN_SYSCALL;
      if (socket_errno == SOCKET_ENFILE || socket_errno == SOCKET_EMFILE)
	sleep(1);				// Give other threads some time
      continue;
    }

#ifdef HAVE_LIBWRAP
    {
      if (sock == ip_sock)
      {
	struct request_info req;
	signal(SIGCHLD, SIG_DFL);
	request_init(&req, RQ_DAEMON, libwrapName, RQ_FILE, new_sock, NULL);
	my_fromhost(&req);
	if (!my_hosts_access(&req))
	{
	  /*
	    This may be stupid but refuse() includes an exit(0)
	    which we surely don't want...
	    clean_exit() - same stupid thing ...
	  */
	  syslog(deny_severity, "refused connect from %s",
		 my_eval_client(&req));

	  /*
	    C++ sucks (the gibberish in front just translates the supplied
	    sink function pointer in the req structure from a void (*sink)();
	    to a void(*sink)(int) if you omit the cast, the C++ compiler
	    will cry...
	  */
	  if (req.sink)
	    ((void (*)(int))req.sink)(req.fd);

	  (void) shutdown(new_sock, SHUT_RDWR);
	  (void) closesocket(new_sock);
	  continue;
	}
      }
    }
#endif /* HAVE_LIBWRAP */

    {
      size_socket dummyLen;
      struct sockaddr dummy;
      dummyLen = sizeof(struct sockaddr);
      if (getsockname(new_sock,&dummy, &dummyLen) < 0)
      {
	sql_perror("Error on new connection socket");
	(void) shutdown(new_sock, SHUT_RDWR);
	(void) closesocket(new_sock);
	continue;
      }
    }

    /*
    ** Don't allow too many connections
    */

    if (!(thd= new THD))
    {
      (void) shutdown(new_sock, SHUT_RDWR);
      VOID(closesocket(new_sock));
      continue;
    }
    if (!(vio_tmp=vio_new(new_sock,
			  sock == unix_sock ? VIO_TYPE_SOCKET :
			  VIO_TYPE_TCPIP,
			  sock == unix_sock ? VIO_LOCALHOST: 0)) ||
	my_net_init(&thd->net,vio_tmp))
    {
      if (vio_tmp)
	vio_delete(vio_tmp);
      else
      {
	(void) shutdown(new_sock, SHUT_RDWR);
	(void) closesocket(new_sock);
      }
      delete thd;
      continue;
    }
    if (sock == unix_sock)
      thd->security_ctx->host=(char*) my_localhost;
#ifdef __WIN__
    /* Set default wait_timeout */
    ulong wait_timeout= global_system_variables.net_wait_timeout * 1000;
    (void) setsockopt(new_sock, SOL_SOCKET, SO_RCVTIMEO, (char*)&wait_timeout,
                    sizeof(wait_timeout));
#endif
    create_new_thread(thd);
  }

  decrement_handler_count();
  DBUG_RETURN(0);
}


#ifdef __NT__
pthread_handler_t handle_connections_namedpipes(void *arg)
{
  HANDLE hConnectedPipe;
  BOOL fConnected;
  THD *thd;
  my_thread_init();
  DBUG_ENTER("handle_connections_namedpipes");
  (void) my_pthread_getprio(pthread_self());		// For debugging

  DBUG_PRINT("general",("Waiting for named pipe connections."));
  while (!abort_loop)
  {
    /* wait for named pipe connection */
    fConnected = ConnectNamedPipe(hPipe, NULL);
    if (abort_loop)
      break;
    if (!fConnected)
      fConnected = GetLastError() == ERROR_PIPE_CONNECTED;
    if (!fConnected)
    {
      CloseHandle(hPipe);
      if ((hPipe= CreateNamedPipe(pipe_name,
                                  PIPE_ACCESS_DUPLEX,
                                  PIPE_TYPE_BYTE |
                                  PIPE_READMODE_BYTE |
                                  PIPE_WAIT,
                                  PIPE_UNLIMITED_INSTANCES,
                                  (int) global_system_variables.
                                  net_buffer_length,
                                  (int) global_system_variables.
                                  net_buffer_length,
                                  NMPWAIT_USE_DEFAULT_WAIT,
                                  &saPipeSecurity)) ==
	  INVALID_HANDLE_VALUE)
      {
	sql_perror("Can't create new named pipe!");
	break;					// Abort
      }
    }
    hConnectedPipe = hPipe;
    /* create new pipe for new connection */
    if ((hPipe = CreateNamedPipe(pipe_name,
				 PIPE_ACCESS_DUPLEX,
				 PIPE_TYPE_BYTE |
				 PIPE_READMODE_BYTE |
				 PIPE_WAIT,
				 PIPE_UNLIMITED_INSTANCES,
				 (int) global_system_variables.net_buffer_length,
				 (int) global_system_variables.net_buffer_length,
				 NMPWAIT_USE_DEFAULT_WAIT,
				 &saPipeSecurity)) ==
	INVALID_HANDLE_VALUE)
    {
      sql_perror("Can't create new named pipe!");
      hPipe=hConnectedPipe;
      continue;					// We have to try again
    }

    if (!(thd = new THD))
    {
      DisconnectNamedPipe(hConnectedPipe);
      CloseHandle(hConnectedPipe);
      continue;
    }
    if (!(thd->net.vio = vio_new_win32pipe(hConnectedPipe)) ||
	my_net_init(&thd->net, thd->net.vio))
    {
      close_connection(thd, ER_OUT_OF_RESOURCES, 1);
      delete thd;
      continue;
    }
    /* Host is unknown */
    thd->security_ctx->host= my_strdup(my_localhost, MYF(0));
    create_new_thread(thd);
  }

  decrement_handler_count();
  DBUG_RETURN(0);
}
#endif /* __NT__ */


/*
  Thread of shared memory's service

  SYNOPSIS
    handle_connections_shared_memory()
    arg                              Arguments of thread
*/

#ifdef HAVE_SMEM
pthread_handler_t handle_connections_shared_memory(void *arg)
{
  /* file-mapping object, use for create shared memory */
  HANDLE handle_connect_file_map= 0;
  char  *handle_connect_map= 0;                 // pointer on shared memory
  HANDLE event_connect_answer= 0;
  ulong smem_buffer_length= shared_memory_buffer_length + 4;
  ulong connect_number= 1;
  char tmp[63];
  char *suffix_pos;
  char connect_number_char[22], *p;
  const char *errmsg= 0;
  SECURITY_ATTRIBUTES *sa_event= 0, *sa_mapping= 0;
  my_thread_init();
  DBUG_ENTER("handle_connections_shared_memorys");
  DBUG_PRINT("general",("Waiting for allocated shared memory."));

  if (my_security_attr_create(&sa_event, &errmsg,
                              GENERIC_ALL, SYNCHRONIZE | EVENT_MODIFY_STATE))
    goto error;

  if (my_security_attr_create(&sa_mapping, &errmsg,
                             GENERIC_ALL, FILE_MAP_READ | FILE_MAP_WRITE))
    goto error;

  /*
    The name of event and file-mapping events create agree next rule:
      shared_memory_base_name+unique_part
    Where:
      shared_memory_base_name is unique value for each server
      unique_part is unique value for each object (events and file-mapping)
  */
  suffix_pos= strxmov(tmp,shared_memory_base_name,"_",NullS);
  strmov(suffix_pos, "CONNECT_REQUEST");
  if ((smem_event_connect_request= CreateEvent(sa_event,
                                               FALSE, FALSE, tmp)) == 0)
  {
    errmsg= "Could not create request event";
    goto error;
  }
  strmov(suffix_pos, "CONNECT_ANSWER");
  if ((event_connect_answer= CreateEvent(sa_event, FALSE, FALSE, tmp)) == 0)
  {
    errmsg="Could not create answer event";
    goto error;
  }
  strmov(suffix_pos, "CONNECT_DATA");
  if ((handle_connect_file_map=
       CreateFileMapping(INVALID_HANDLE_VALUE, sa_mapping,
                         PAGE_READWRITE, 0, sizeof(connect_number), tmp)) == 0)
  {
    errmsg= "Could not create file mapping";
    goto error;
  }
  if ((handle_connect_map= (char *)MapViewOfFile(handle_connect_file_map,
						  FILE_MAP_WRITE,0,0,
						  sizeof(DWORD))) == 0)
  {
    errmsg= "Could not create shared memory service";
    goto error;
  }

  while (!abort_loop)
  {
    /* Wait a request from client */
    WaitForSingleObject(smem_event_connect_request,INFINITE);

    /*
       it can be after shutdown command
    */
    if (abort_loop)
      goto error;

    HANDLE handle_client_file_map= 0;
    char  *handle_client_map= 0;
    HANDLE event_client_wrote= 0;
    HANDLE event_client_read= 0;    // for transfer data server <-> client
    HANDLE event_server_wrote= 0;
    HANDLE event_server_read= 0;
    HANDLE event_conn_closed= 0;
    THD *thd= 0;

    p= int10_to_str(connect_number, connect_number_char, 10);
    /*
      The name of event and file-mapping events create agree next rule:
        shared_memory_base_name+unique_part+number_of_connection
        Where:
	  shared_memory_base_name is uniquel value for each server
	  unique_part is unique value for each object (events and file-mapping)
	  number_of_connection is connection-number between server and client
    */
    suffix_pos= strxmov(tmp,shared_memory_base_name,"_",connect_number_char,
			 "_",NullS);
    strmov(suffix_pos, "DATA");
    if ((handle_client_file_map=
         CreateFileMapping(INVALID_HANDLE_VALUE, sa_mapping,
                           PAGE_READWRITE, 0, smem_buffer_length, tmp)) == 0)
    {
      errmsg= "Could not create file mapping";
      goto errorconn;
    }
    if ((handle_client_map= (char*)MapViewOfFile(handle_client_file_map,
						  FILE_MAP_WRITE,0,0,
						  smem_buffer_length)) == 0)
    {
      errmsg= "Could not create memory map";
      goto errorconn;
    }
    strmov(suffix_pos, "CLIENT_WROTE");
    if ((event_client_wrote= CreateEvent(sa_event, FALSE, FALSE, tmp)) == 0)
    {
      errmsg= "Could not create client write event";
      goto errorconn;
    }
    strmov(suffix_pos, "CLIENT_READ");
    if ((event_client_read= CreateEvent(sa_event, FALSE, FALSE, tmp)) == 0)
    {
      errmsg= "Could not create client read event";
      goto errorconn;
    }
    strmov(suffix_pos, "SERVER_READ");
    if ((event_server_read= CreateEvent(sa_event, FALSE, FALSE, tmp)) == 0)
    {
      errmsg= "Could not create server read event";
      goto errorconn;
    }
    strmov(suffix_pos, "SERVER_WROTE");
    if ((event_server_wrote= CreateEvent(sa_event,
                                         FALSE, FALSE, tmp)) == 0)
    {
      errmsg= "Could not create server write event";
      goto errorconn;
    }
    strmov(suffix_pos, "CONNECTION_CLOSED");
    if ((event_conn_closed= CreateEvent(sa_event,
                                        TRUE, FALSE, tmp)) == 0)
    {
      errmsg= "Could not create closed connection event";
      goto errorconn;
    }
    if (abort_loop)
      goto errorconn;
    if (!(thd= new THD))
      goto errorconn;
    /* Send number of connection to client */
    int4store(handle_connect_map, connect_number);
    if (!SetEvent(event_connect_answer))
    {
      errmsg= "Could not send answer event";
      goto errorconn;
    }
    /* Set event that client should receive data */
    if (!SetEvent(event_client_read))
    {
      errmsg= "Could not set client to read mode";
      goto errorconn;
    }
    if (!(thd->net.vio= vio_new_win32shared_memory(&thd->net,
                                                   handle_client_file_map,
                                                   handle_client_map,
                                                   event_client_wrote,
                                                   event_client_read,
                                                   event_server_wrote,
                                                   event_server_read,
                                                   event_conn_closed)) ||
                        my_net_init(&thd->net, thd->net.vio))
    {
      close_connection(thd, ER_OUT_OF_RESOURCES, 1);
      errmsg= 0;
      goto errorconn;
    }
    thd->security_ctx->host= my_strdup(my_localhost, MYF(0)); /* Host is unknown */
    create_new_thread(thd);
    connect_number++;
    continue;

errorconn:
    /* Could not form connection;  Free used handlers/memort and retry */
    if (errmsg)
    {
      char buff[180];
      strxmov(buff, "Can't create shared memory connection: ", errmsg, ".",
	      NullS);
      sql_perror(buff);
    }
    if (handle_client_file_map) 
      CloseHandle(handle_client_file_map);
    if (handle_client_map)
      UnmapViewOfFile(handle_client_map);
    if (event_server_wrote)
      CloseHandle(event_server_wrote);
    if (event_server_read)
      CloseHandle(event_server_read);
    if (event_client_wrote)
      CloseHandle(event_client_wrote);
    if (event_client_read)
      CloseHandle(event_client_read);
    if (event_conn_closed)
      CloseHandle(event_conn_closed);
    delete thd;
  }

  /* End shared memory handling */
error:
  if (errmsg)
  {
    char buff[180];
    strxmov(buff, "Can't create shared memory service: ", errmsg, ".", NullS);
    sql_perror(buff);
  }
  my_security_attr_free(sa_event);
  my_security_attr_free(sa_mapping);
  if (handle_connect_map)	UnmapViewOfFile(handle_connect_map);
  if (handle_connect_file_map)	CloseHandle(handle_connect_file_map);
  if (event_connect_answer)	CloseHandle(event_connect_answer);
  if (smem_event_connect_request) CloseHandle(smem_event_connect_request);

  decrement_handler_count();
  DBUG_RETURN(0);
}
#endif /* HAVE_SMEM */
#endif /* EMBEDDED_LIBRARY */


/****************************************************************************
  Handle start options
******************************************************************************/

enum options_mysqld
{
  OPT_ISAM_LOG=256,            OPT_SKIP_NEW, 
  OPT_SKIP_GRANT,              OPT_SKIP_LOCK, 
  OPT_ENABLE_LOCK,             OPT_USE_LOCKING,
  OPT_SOCKET,                  OPT_UPDATE_LOG,
  OPT_BIN_LOG,                 OPT_SKIP_RESOLVE,
  OPT_SKIP_NETWORKING,         OPT_BIN_LOG_INDEX,
  OPT_BIND_ADDRESS,            OPT_PID_FILE,
  OPT_SKIP_PRIOR,              OPT_BIG_TABLES,
  OPT_STANDALONE,              OPT_ONE_THREAD,
  OPT_CONSOLE,                 OPT_LOW_PRIORITY_UPDATES,
  OPT_SKIP_HOST_CACHE,         OPT_SHORT_LOG_FORMAT,
  OPT_FLUSH,                   OPT_SAFE,
  OPT_BOOTSTRAP,               OPT_SKIP_SHOW_DB,
  OPT_STORAGE_ENGINE,          OPT_INIT_FILE,
  OPT_DELAY_KEY_WRITE_ALL,     OPT_SLOW_QUERY_LOG,
  OPT_DELAY_KEY_WRITE,	       OPT_CHARSETS_DIR,
  OPT_BDB_HOME,                OPT_BDB_LOG,
  OPT_BDB_TMP,                 OPT_BDB_SYNC,
  OPT_BDB_LOCK,                OPT_BDB,
  OPT_BDB_NO_RECOVER,          OPT_BDB_SHARED,
  OPT_BDB_DATA_DIRECT,         OPT_BDB_LOG_DIRECT,
  OPT_MASTER_HOST,             OPT_MASTER_USER,
  OPT_MASTER_PASSWORD,         OPT_MASTER_PORT,
  OPT_MASTER_INFO_FILE,        OPT_MASTER_CONNECT_RETRY,
  OPT_MASTER_RETRY_COUNT,      OPT_LOG_TC, OPT_LOG_TC_SIZE,
  OPT_MASTER_SSL,              OPT_MASTER_SSL_KEY,
  OPT_MASTER_SSL_CERT,         OPT_MASTER_SSL_CAPATH,
  OPT_MASTER_SSL_CIPHER,       OPT_MASTER_SSL_CA,
  OPT_SQL_BIN_UPDATE_SAME,     OPT_REPLICATE_DO_DB,
  OPT_REPLICATE_IGNORE_DB,     OPT_LOG_SLAVE_UPDATES,
  OPT_BINLOG_DO_DB,            OPT_BINLOG_IGNORE_DB,
  OPT_BINLOG_FORMAT,
#ifndef DBUG_OFF
  OPT_BINLOG_SHOW_XID,
#endif
#ifdef HAVE_ROW_BASED_REPLICATION
  OPT_BINLOG_ROWS_EVENT_MAX_SIZE, 
#endif
  OPT_WANT_CORE,               OPT_CONCURRENT_INSERT,
  OPT_MEMLOCK,                 OPT_MYISAM_RECOVER,
  OPT_REPLICATE_REWRITE_DB,    OPT_SERVER_ID,
  OPT_SKIP_SLAVE_START,        OPT_SKIP_INNOBASE,
  OPT_SAFEMALLOC_MEM_LIMIT,    OPT_REPLICATE_DO_TABLE,
  OPT_REPLICATE_IGNORE_TABLE,  OPT_REPLICATE_WILD_DO_TABLE,
  OPT_REPLICATE_WILD_IGNORE_TABLE, OPT_REPLICATE_SAME_SERVER_ID,
  OPT_DISCONNECT_SLAVE_EVENT_COUNT, OPT_TC_HEURISTIC_RECOVER,
  OPT_ABORT_SLAVE_EVENT_COUNT,
  OPT_INNODB_DATA_HOME_DIR,
  OPT_INNODB_DATA_FILE_PATH,
  OPT_INNODB_LOG_GROUP_HOME_DIR,
  OPT_INNODB_LOG_ARCH_DIR,
  OPT_INNODB_LOG_ARCHIVE,
  OPT_INNODB_FLUSH_LOG_AT_TRX_COMMIT,
  OPT_INNODB_FLUSH_METHOD,
  OPT_INNODB_DOUBLEWRITE,
  OPT_INNODB_CHECKSUMS,
  OPT_INNODB_FAST_SHUTDOWN,
  OPT_INNODB_FILE_PER_TABLE, OPT_CRASH_BINLOG_INNODB,
  OPT_INNODB_LOCKS_UNSAFE_FOR_BINLOG,
  OPT_LOG_BIN_TRUST_FUNCTION_CREATORS,
  OPT_SAFE_SHOW_DB, OPT_INNODB_SAFE_BINLOG,
  OPT_INNODB, OPT_ISAM,
  OPT_ENGINE_CONDITION_PUSHDOWN,
  OPT_NDBCLUSTER, OPT_NDB_CONNECTSTRING, OPT_NDB_USE_EXACT_COUNT,
  OPT_NDB_FORCE_SEND, OPT_NDB_AUTOINCREMENT_PREFETCH_SZ,
  OPT_NDB_SHM, OPT_NDB_OPTIMIZED_NODE_SELECTION, OPT_NDB_CACHE_CHECK_TIME,
  OPT_NDB_MGMD, OPT_NDB_NODEID,
  OPT_NDB_DISTRIBUTION,
  OPT_NDB_INDEX_STAT_ENABLE,
  OPT_NDB_INDEX_STAT_CACHE_ENTRIES, OPT_NDB_INDEX_STAT_UPDATE_FREQ,
  OPT_NDB_EXTRA_LOGGING,
  OPT_NDB_REPORT_THRESH_BINLOG_EPOCH_SLIP,
  OPT_NDB_REPORT_THRESH_BINLOG_MEM_USAGE,
  OPT_NDB_USE_COPYING_ALTER_TABLE,
  OPT_SKIP_SAFEMALLOC,
  OPT_TEMP_POOL, OPT_TX_ISOLATION, OPT_COMPLETION_TYPE,
  OPT_SKIP_STACK_TRACE, OPT_SKIP_SYMLINKS,
  OPT_MAX_BINLOG_DUMP_EVENTS, OPT_SPORADIC_BINLOG_DUMP_FAIL,
  OPT_SAFE_USER_CREATE, OPT_SQL_MODE,
  OPT_HAVE_NAMED_PIPE,
  OPT_DO_PSTACK, OPT_EVENT_SCHEDULER, OPT_REPORT_HOST,
  OPT_REPORT_USER, OPT_REPORT_PASSWORD, OPT_REPORT_PORT,
  OPT_SHOW_SLAVE_AUTH_INFO,
  OPT_SLAVE_LOAD_TMPDIR, OPT_NO_MIX_TYPE,
  OPT_RPL_RECOVERY_RANK,OPT_INIT_RPL_ROLE,
  OPT_RELAY_LOG, OPT_RELAY_LOG_INDEX, OPT_RELAY_LOG_INFO_FILE,
  OPT_SLAVE_SKIP_ERRORS, OPT_DES_KEY_FILE, OPT_LOCAL_INFILE,
  OPT_SSL_SSL, OPT_SSL_KEY, OPT_SSL_CERT, OPT_SSL_CA,
  OPT_SSL_CAPATH, OPT_SSL_CIPHER,
  OPT_BACK_LOG, OPT_BINLOG_CACHE_SIZE,
  OPT_CONNECT_TIMEOUT, OPT_DELAYED_INSERT_TIMEOUT,
  OPT_DELAYED_INSERT_LIMIT, OPT_DELAYED_QUEUE_SIZE,
  OPT_FLUSH_TIME, OPT_FT_MIN_WORD_LEN, OPT_FT_BOOLEAN_SYNTAX,
  OPT_FT_MAX_WORD_LEN, OPT_FT_QUERY_EXPANSION_LIMIT, OPT_FT_STOPWORD_FILE,
  OPT_INTERACTIVE_TIMEOUT, OPT_JOIN_BUFF_SIZE,
  OPT_KEY_BUFFER_SIZE, OPT_KEY_CACHE_BLOCK_SIZE,
  OPT_KEY_CACHE_DIVISION_LIMIT, OPT_KEY_CACHE_AGE_THRESHOLD,
  OPT_LONG_QUERY_TIME,
  OPT_LOWER_CASE_TABLE_NAMES, OPT_MAX_ALLOWED_PACKET,
  OPT_MAX_BINLOG_CACHE_SIZE, OPT_MAX_BINLOG_SIZE,
  OPT_MAX_CONNECTIONS, OPT_MAX_CONNECT_ERRORS,
  OPT_MAX_DELAYED_THREADS, OPT_MAX_HEP_TABLE_SIZE,
  OPT_MAX_JOIN_SIZE, OPT_MAX_PREPARED_STMT_COUNT,
  OPT_MAX_RELAY_LOG_SIZE, OPT_MAX_SORT_LENGTH,
  OPT_MAX_SEEKS_FOR_KEY, OPT_MAX_TMP_TABLES, OPT_MAX_USER_CONNECTIONS,
  OPT_MAX_LENGTH_FOR_SORT_DATA,
  OPT_MAX_WRITE_LOCK_COUNT, OPT_BULK_INSERT_BUFFER_SIZE,
  OPT_MAX_ERROR_COUNT, OPT_MULTI_RANGE_COUNT, OPT_MYISAM_DATA_POINTER_SIZE,
  OPT_MYISAM_BLOCK_SIZE, OPT_MYISAM_MAX_EXTRA_SORT_FILE_SIZE,
  OPT_MYISAM_MAX_SORT_FILE_SIZE, OPT_MYISAM_SORT_BUFFER_SIZE,
  OPT_MYISAM_USE_MMAP,
  OPT_MYISAM_STATS_METHOD,
  OPT_NET_BUFFER_LENGTH, OPT_NET_RETRY_COUNT,
  OPT_NET_READ_TIMEOUT, OPT_NET_WRITE_TIMEOUT,
  OPT_OPEN_FILES_LIMIT,
  OPT_PRELOAD_BUFFER_SIZE,
  OPT_QUERY_CACHE_LIMIT, OPT_QUERY_CACHE_MIN_RES_UNIT, OPT_QUERY_CACHE_SIZE,
  OPT_QUERY_CACHE_TYPE, OPT_QUERY_CACHE_WLOCK_INVALIDATE, OPT_RECORD_BUFFER,
  OPT_RECORD_RND_BUFFER, OPT_DIV_PRECINCREMENT, OPT_RELAY_LOG_SPACE_LIMIT,
  OPT_RELAY_LOG_PURGE,
  OPT_SLAVE_NET_TIMEOUT, OPT_SLAVE_COMPRESSED_PROTOCOL, OPT_SLOW_LAUNCH_TIME,
  OPT_SLAVE_TRANS_RETRIES, OPT_READONLY, OPT_DEBUGGING,
  OPT_SORT_BUFFER, OPT_TABLE_OPEN_CACHE, OPT_TABLE_DEF_CACHE,
  OPT_THREAD_CONCURRENCY, OPT_THREAD_CACHE_SIZE,
  OPT_TMP_TABLE_SIZE, OPT_THREAD_STACK,
  OPT_WAIT_TIMEOUT, OPT_MYISAM_REPAIR_THREADS,
  OPT_INNODB_MIRRORED_LOG_GROUPS,
  OPT_INNODB_LOG_FILES_IN_GROUP,
  OPT_INNODB_LOG_FILE_SIZE,
  OPT_INNODB_LOG_BUFFER_SIZE,
  OPT_INNODB_BUFFER_POOL_SIZE,
  OPT_INNODB_BUFFER_POOL_AWE_MEM_MB,
  OPT_INNODB_ADDITIONAL_MEM_POOL_SIZE,
  OPT_INNODB_MAX_PURGE_LAG,
  OPT_INNODB_FILE_IO_THREADS,
  OPT_INNODB_LOCK_WAIT_TIMEOUT,
  OPT_INNODB_THREAD_CONCURRENCY,
  OPT_INNODB_COMMIT_CONCURRENCY,
  OPT_INNODB_FORCE_RECOVERY,
  OPT_INNODB_STATUS_FILE,
  OPT_INNODB_MAX_DIRTY_PAGES_PCT,
  OPT_INNODB_TABLE_LOCKS,
  OPT_INNODB_SUPPORT_XA,
  OPT_INNODB_OPEN_FILES,
  OPT_INNODB_AUTOEXTEND_INCREMENT,
  OPT_INNODB_SYNC_SPIN_LOOPS,
  OPT_INNODB_CONCURRENCY_TICKETS,
  OPT_INNODB_THREAD_SLEEP_DELAY,
  OPT_BDB_CACHE_SIZE,
  OPT_BDB_CACHE_PARTS,
  OPT_BDB_LOG_BUFFER_SIZE,
  OPT_BDB_MAX_LOCK,
  OPT_BDB_REGION_SIZE,
  OPT_ERROR_LOG_FILE,
  OPT_DEFAULT_WEEK_FORMAT,
  OPT_RANGE_ALLOC_BLOCK_SIZE, OPT_ALLOW_SUSPICIOUS_UDFS,
  OPT_QUERY_ALLOC_BLOCK_SIZE, OPT_QUERY_PREALLOC_SIZE,
  OPT_TRANS_ALLOC_BLOCK_SIZE, OPT_TRANS_PREALLOC_SIZE,
  OPT_SYNC_FRM, OPT_SYNC_BINLOG,
  OPT_SYNC_REPLICATION,
  OPT_SYNC_REPLICATION_SLAVE_ID,
  OPT_SYNC_REPLICATION_TIMEOUT,
  OPT_BDB_NOSYNC,
  OPT_ENABLE_SHARED_MEMORY,
  OPT_SHARED_MEMORY_BASE_NAME,
  OPT_OLD_PASSWORDS,
  OPT_OLD_ALTER_TABLE,
  OPT_EXPIRE_LOGS_DAYS,
  OPT_GROUP_CONCAT_MAX_LEN,
  OPT_DEFAULT_COLLATION,
  OPT_CHARACTER_SET_CLIENT_HANDSHAKE,
  OPT_CHARACTER_SET_FILESYSTEM,
  OPT_INIT_CONNECT,
  OPT_INIT_SLAVE,
  OPT_SECURE_AUTH,
  OPT_DATE_FORMAT,
  OPT_TIME_FORMAT,
  OPT_DATETIME_FORMAT,
  OPT_LOG_QUERIES_NOT_USING_INDEXES,
  OPT_DEFAULT_TIME_ZONE,
  OPT_SYSDATE_IS_NOW,
  OPT_OPTIMIZER_SEARCH_DEPTH,
  OPT_OPTIMIZER_PRUNE_LEVEL,
  OPT_UPDATABLE_VIEWS_WITH_LIMIT,
  OPT_SP_AUTOMATIC_PRIVILEGES,
  OPT_MAX_SP_RECURSION_DEPTH,
  OPT_AUTO_INCREMENT, OPT_AUTO_INCREMENT_OFFSET,
  OPT_ENABLE_LARGE_PAGES,
  OPT_TIMED_MUTEXES,
  OPT_OLD_STYLE_USER_LIMITS,
  OPT_LOG_SLOW_ADMIN_STATEMENTS,
  OPT_TABLE_LOCK_WAIT_TIMEOUT,
  OPT_PLUGIN_DIR,
  OPT_LOG_OUTPUT,
  OPT_PORT_OPEN_TIMEOUT,
  OPT_GENERAL_LOG,
  OPT_SLOW_LOG,
  OPT_MERGE
};


#define LONG_TIMEOUT ((ulong) 3600L*24L*365L)

struct my_option my_long_options[] =
{
  {"help", '?', "Display this help and exit.", 
   (gptr*) &opt_help, (gptr*) &opt_help, 0, GET_BOOL, NO_ARG, 0, 0, 0, 0,
   0, 0},
#ifdef HAVE_REPLICATION
  {"abort-slave-event-count", OPT_ABORT_SLAVE_EVENT_COUNT,
   "Option used by mysql-test for debugging and testing of replication.",
   (gptr*) &abort_slave_event_count,  (gptr*) &abort_slave_event_count,
   0, GET_INT, REQUIRED_ARG, 0, 0, 0, 0, 0, 0},
#endif /* HAVE_REPLICATION */
  {"allow-suspicious-udfs", OPT_ALLOW_SUSPICIOUS_UDFS,
   "Allows use of UDFs consisting of only one symbol xxx() "
   "without corresponding xxx_init() or xxx_deinit(). That also means "
   "that one can load any function from any library, for example exit() "
   "from libc.so",
   (gptr*) &opt_allow_suspicious_udfs, (gptr*) &opt_allow_suspicious_udfs,
   0, GET_BOOL, NO_ARG, 0, 0, 0, 0, 0, 0},
  {"ansi", 'a', "Use ANSI SQL syntax instead of MySQL syntax. This mode will also set transaction isolation level 'serializable'.", 0, 0, 0,
   GET_NO_ARG, NO_ARG, 0, 0, 0, 0, 0, 0},
  {"auto-increment-increment", OPT_AUTO_INCREMENT,
   "Auto-increment columns are incremented by this",
   (gptr*) &global_system_variables.auto_increment_increment,
   (gptr*) &max_system_variables.auto_increment_increment, 0, GET_ULONG,
   OPT_ARG, 1, 1, 65535, 0, 1, 0 },
  {"auto-increment-offset", OPT_AUTO_INCREMENT_OFFSET,
   "Offset added to Auto-increment columns. Used when auto-increment-increment != 1",
   (gptr*) &global_system_variables.auto_increment_offset,
   (gptr*) &max_system_variables.auto_increment_offset, 0, GET_ULONG, OPT_ARG,
   1, 1, 65535, 0, 1, 0 },
  {"automatic-sp-privileges", OPT_SP_AUTOMATIC_PRIVILEGES,
   "Creating and dropping stored procedures alters ACLs. Disable with --skip-automatic-sp-privileges.",
   (gptr*) &sp_automatic_privileges, (gptr*) &sp_automatic_privileges,
   0, GET_BOOL, NO_ARG, 1, 0, 0, 0, 0, 0},
  {"basedir", 'b',
   "Path to installation directory. All paths are usually resolved relative to this.",
   (gptr*) &mysql_home_ptr, (gptr*) &mysql_home_ptr, 0, GET_STR, REQUIRED_ARG,
   0, 0, 0, 0, 0, 0},
  {"big-tables", OPT_BIG_TABLES,
   "Allow big result sets by saving all temporary sets on file (Solves most 'table full' errors).",
   0, 0, 0, GET_NO_ARG, NO_ARG, 0, 0, 0, 0, 0, 0},
  {"bind-address", OPT_BIND_ADDRESS, "IP address to bind to.",
   (gptr*) &my_bind_addr_str, (gptr*) &my_bind_addr_str, 0, GET_STR,
   REQUIRED_ARG, 0, 0, 0, 0, 0, 0},
  {"binlog_format", OPT_BINLOG_FORMAT,
#ifdef HAVE_ROW_BASED_REPLICATION
   "Tell the master the form of binary logging to use: either 'row' for "
   "row-based binary logging, or 'statement' for statement-based binary "
   "logging, or 'mixed'. 'mixed' is statement-based binary logging except "
   "for those statements where only row-based is correct: those which "
   "involve user-defined functions (i.e. UDFs) or the UUID() function; for "
   "those, row-based binary logging is automatically used. "
#ifdef HAVE_NDB_BINLOG
   "If ndbcluster is enabled, the default is 'row'."
#endif
#else
   "Tell the master the form of binary logging to use: this build "
   "supports only statement-based binary logging, so only 'statement' is "
   "a legal value."
#endif
   , 0, 0, 0, GET_STR, REQUIRED_ARG,
#ifdef HAVE_ROW_BASED_REPLICATION
   BINLOG_FORMAT_MIXED
#else
   BINLOG_FORMAT_STMT
#endif
   , 0, 0, 0, 0, 0 },
  {"binlog-do-db", OPT_BINLOG_DO_DB,
   "Tells the master it should log updates for the specified database, and exclude all others not explicitly mentioned.",
   0, 0, 0, GET_STR, REQUIRED_ARG, 0, 0, 0, 0, 0, 0},
  {"binlog-ignore-db", OPT_BINLOG_IGNORE_DB,
   "Tells the master that updates to the given database should not be logged tothe binary log.",
   0, 0, 0, GET_STR, REQUIRED_ARG, 0, 0, 0, 0, 0, 0},
#ifdef HAVE_ROW_BASED_REPLICATION
  {"binlog-row-event-max-size", OPT_BINLOG_ROWS_EVENT_MAX_SIZE,
   "The maximum size of a row-based binary log event in bytes. Rows will be "
   "grouped into events smaller than this size if possible. "
   "The value has to be a multiple of 256.",
   (gptr*) &opt_binlog_rows_event_max_size, 
   (gptr*) &opt_binlog_rows_event_max_size, 0, 
   GET_ULONG, REQUIRED_ARG, 
   /* def_value */ 1024, /* min_value */  256, /* max_value */ ULONG_MAX, 
   /* sub_size */     0, /* block_size */ 256, 
   /* app_type */ 0
  },
#endif
  {"bootstrap", OPT_BOOTSTRAP, "Used by mysql installation scripts.", 0, 0, 0,
   GET_NO_ARG, NO_ARG, 0, 0, 0, 0, 0, 0},
  {"character-set-client-handshake", OPT_CHARACTER_SET_CLIENT_HANDSHAKE,
   "Don't ignore client side character set value sent during handshake.",
   (gptr*) &opt_character_set_client_handshake,
   (gptr*) &opt_character_set_client_handshake,
    0, GET_BOOL, NO_ARG, 1, 0, 0, 0, 0, 0},
  {"character-set-filesystem", OPT_CHARACTER_SET_FILESYSTEM,
   "Set the filesystem character set.",
   (gptr*) &character_set_filesystem_name,
   (gptr*) &character_set_filesystem_name,
   0, GET_STR, REQUIRED_ARG, 0, 0, 0, 0, 0, 0 },
  {"character-set-server", 'C', "Set the default character set.",
   (gptr*) &default_character_set_name, (gptr*) &default_character_set_name,
   0, GET_STR, REQUIRED_ARG, 0, 0, 0, 0, 0, 0 },
  {"character-sets-dir", OPT_CHARSETS_DIR,
   "Directory where character sets are.", (gptr*) &charsets_dir,
   (gptr*) &charsets_dir, 0, GET_STR, REQUIRED_ARG, 0, 0, 0, 0, 0, 0},
  {"chroot", 'r', "Chroot mysqld daemon during startup.",
   (gptr*) &mysqld_chroot, (gptr*) &mysqld_chroot, 0, GET_STR, REQUIRED_ARG,
   0, 0, 0, 0, 0, 0},
  {"collation-server", OPT_DEFAULT_COLLATION, "Set the default collation.",
   (gptr*) &default_collation_name, (gptr*) &default_collation_name,
   0, GET_STR, REQUIRED_ARG, 0, 0, 0, 0, 0, 0 },
  {"completion-type", OPT_COMPLETION_TYPE, "Default completion type.",
   (gptr*) &global_system_variables.completion_type,
   (gptr*) &max_system_variables.completion_type, 0, GET_ULONG,
   REQUIRED_ARG, 0, 0, 2, 0, 1, 0},
  {"concurrent-insert", OPT_CONCURRENT_INSERT,
   "Use concurrent insert with MyISAM. Disable with --concurrent-insert=0",
   (gptr*) &myisam_concurrent_insert, (gptr*) &myisam_concurrent_insert,
   0, GET_LONG, OPT_ARG, 1, 0, 2, 0, 0, 0},
  {"console", OPT_CONSOLE, "Write error output on screen; Don't remove the console window on windows.",
   (gptr*) &opt_console, (gptr*) &opt_console, 0, GET_BOOL, NO_ARG, 0, 0, 0,
   0, 0, 0},
  {"core-file", OPT_WANT_CORE, "Write core on errors.", 0, 0, 0, GET_NO_ARG,
   NO_ARG, 0, 0, 0, 0, 0, 0},
  {"datadir", 'h', "Path to the database root.", (gptr*) &mysql_data_home,
   (gptr*) &mysql_data_home, 0, GET_STR, REQUIRED_ARG, 0, 0, 0, 0, 0, 0},
#ifndef DBUG_OFF
  {"debug", '#', "Debug log.", (gptr*) &default_dbug_option,
   (gptr*) &default_dbug_option, 0, GET_STR, OPT_ARG, 0, 0, 0, 0, 0, 0},
#endif
  {"default-character-set", 'C', "Set the default character set (deprecated option, use --character-set-server instead).",
   (gptr*) &default_character_set_name, (gptr*) &default_character_set_name,
   0, GET_STR, REQUIRED_ARG, 0, 0, 0, 0, 0, 0 },
  {"default-collation", OPT_DEFAULT_COLLATION, "Set the default collation (deprecated option, use --collation-server instead).",
   (gptr*) &default_collation_name, (gptr*) &default_collation_name,
   0, GET_STR, REQUIRED_ARG, 0, 0, 0, 0, 0, 0 },
  {"default-storage-engine", OPT_STORAGE_ENGINE,
   "Set the default storage engine (table type) for tables.",
   (gptr*)&default_storage_engine_str, (gptr*)&default_storage_engine_str,
   0, GET_STR, REQUIRED_ARG, 0, 0, 0, 0, 0, 0},
  {"default-table-type", OPT_STORAGE_ENGINE,
   "(deprecated) Use --default-storage-engine.",
   (gptr*)&default_storage_engine_str, (gptr*)&default_storage_engine_str,
   0, GET_STR, REQUIRED_ARG, 0, 0, 0, 0, 0, 0},
  {"default-time-zone", OPT_DEFAULT_TIME_ZONE, "Set the default time zone.",
   (gptr*) &default_tz_name, (gptr*) &default_tz_name,
   0, GET_STR, REQUIRED_ARG, 0, 0, 0, 0, 0, 0 },
  {"delay-key-write", OPT_DELAY_KEY_WRITE, "Type of DELAY_KEY_WRITE.",
   0,0,0, GET_STR, OPT_ARG, 0, 0, 0, 0, 0, 0},
  {"delay-key-write-for-all-tables", OPT_DELAY_KEY_WRITE_ALL,
   "Don't flush key buffers between writes for any MyISAM table (Deprecated option, use --delay-key-write=all instead).",
   0, 0, 0, GET_NO_ARG, NO_ARG, 0, 0, 0, 0, 0, 0},
#ifdef HAVE_OPENSSL
  {"des-key-file", OPT_DES_KEY_FILE,
   "Load keys for des_encrypt() and des_encrypt from given file.",
   (gptr*) &des_key_file, (gptr*) &des_key_file, 0, GET_STR, REQUIRED_ARG,
   0, 0, 0, 0, 0, 0},
#endif /* HAVE_OPENSSL */
#ifdef HAVE_REPLICATION
  {"disconnect-slave-event-count", OPT_DISCONNECT_SLAVE_EVENT_COUNT,
   "Option used by mysql-test for debugging and testing of replication.",
   (gptr*) &disconnect_slave_event_count,
   (gptr*) &disconnect_slave_event_count, 0, GET_INT, REQUIRED_ARG, 0, 0, 0,
   0, 0, 0},
#endif /* HAVE_REPLICATION */
  {"enable-locking", OPT_ENABLE_LOCK,
   "Deprecated option, use --external-locking instead.",
   (gptr*) &opt_external_locking, (gptr*) &opt_external_locking,
   0, GET_BOOL, NO_ARG, 0, 0, 0, 0, 0, 0},
#ifdef __NT__
  {"enable-named-pipe", OPT_HAVE_NAMED_PIPE, "Enable the named pipe (NT).",
   (gptr*) &opt_enable_named_pipe, (gptr*) &opt_enable_named_pipe, 0, GET_BOOL,
   NO_ARG, 0, 0, 0, 0, 0, 0},
#endif
  {"enable-pstack", OPT_DO_PSTACK, "Print a symbolic stack trace on failure.",
   (gptr*) &opt_do_pstack, (gptr*) &opt_do_pstack, 0, GET_BOOL, NO_ARG, 0, 0,
   0, 0, 0, 0},
  {"engine-condition-pushdown",
   OPT_ENGINE_CONDITION_PUSHDOWN,
   "Push supported query conditions to the storage engine.",
   (gptr*) &global_system_variables.engine_condition_pushdown,
   (gptr*) &global_system_variables.engine_condition_pushdown,
   0, GET_BOOL, NO_ARG, 0, 0, 0, 0, 0, 0},
  /* See how it's handled in get_one_option() */
  {"event-scheduler", OPT_EVENT_SCHEDULER, "Enable/disable the event scheduler.",
   NULL,  NULL, 0, GET_STR, OPT_ARG, 0, 0, 0, 0, 0, 0},
  {"exit-info", 'T', "Used for debugging;  Use at your own risk!", 0, 0, 0,
   GET_LONG, OPT_ARG, 0, 0, 0, 0, 0, 0},
  {"external-locking", OPT_USE_LOCKING, "Use system (external) locking (disabled by default).  With this option enabled you can run myisamchk to test (not repair) tables while the MySQL server is running. Disable with --skip-external-locking.",
   (gptr*) &opt_external_locking, (gptr*) &opt_external_locking,
   0, GET_BOOL, NO_ARG, 0, 0, 0, 0, 0, 0},
  {"flush", OPT_FLUSH, "Flush tables to disk between SQL commands.", 0, 0, 0,
   GET_NO_ARG, NO_ARG, 0, 0, 0, 0, 0, 0},
  /* We must always support the next option to make scripts like mysqltest
     easier to do */
  {"gdb", OPT_DEBUGGING,
   "Set up signals usable for debugging",
   (gptr*) &opt_debugging, (gptr*) &opt_debugging,
   0, GET_BOOL, NO_ARG, 0, 0, 0, 0, 0, 0},
  {"general-log", OPT_GENERAL_LOG,
   "Enable|disable general log", (gptr*) &opt_log,
   (gptr*) &opt_log, 0, GET_BOOL, OPT_ARG, 0, 0, 0, 0, 0, 0},
#ifdef HAVE_LARGE_PAGES
  {"large-pages", OPT_ENABLE_LARGE_PAGES, "Enable support for large pages. \
Disable with --skip-large-pages.",
   (gptr*) &opt_large_pages, (gptr*) &opt_large_pages, 0, GET_BOOL, NO_ARG, 0, 0, 0,
   0, 0, 0},
#endif
  {"init-connect", OPT_INIT_CONNECT, "Command(s) that are executed for each new connection",
   (gptr*) &opt_init_connect, (gptr*) &opt_init_connect, 0, GET_STR_ALLOC,
   REQUIRED_ARG, 0, 0, 0, 0, 0, 0},
  {"init-file", OPT_INIT_FILE, "Read SQL commands from this file at startup.",
   (gptr*) &opt_init_file, (gptr*) &opt_init_file, 0, GET_STR, REQUIRED_ARG,
   0, 0, 0, 0, 0, 0},
  {"init-rpl-role", OPT_INIT_RPL_ROLE, "Set the replication role.", 0, 0, 0,
   GET_STR, REQUIRED_ARG, 0, 0, 0, 0, 0, 0},
  {"init-slave", OPT_INIT_SLAVE, "Command(s) that are executed when a slave connects to this master",
   (gptr*) &opt_init_slave, (gptr*) &opt_init_slave, 0, GET_STR_ALLOC,
   REQUIRED_ARG, 0, 0, 0, 0, 0, 0},
  {"innodb", OPT_INNODB, "Enable InnoDB (if this version of MySQL supports it). \
Disable with --skip-innodb (will save memory).",
   (gptr*) &opt_innodb, (gptr*) &opt_innodb, 0, GET_BOOL, NO_ARG, OPT_INNODB_DEFAULT, 0, 0,
   0, 0, 0},
#ifdef WITH_INNOBASE_STORAGE_ENGINE
  {"innodb_checksums", OPT_INNODB_CHECKSUMS, "Enable InnoDB checksums validation (enabled by default). \
Disable with --skip-innodb-checksums.", (gptr*) &innobase_use_checksums,
   (gptr*) &innobase_use_checksums, 0, GET_BOOL, NO_ARG, 1, 0, 0, 0, 0, 0},
#endif
  {"innodb_data_file_path", OPT_INNODB_DATA_FILE_PATH,
   "Path to individual files and their sizes.",
   0, 0, 0, GET_STR, REQUIRED_ARG, 0, 0, 0, 0, 0, 0},
#ifdef WITH_INNOBASE_STORAGE_ENGINE
  {"innodb_data_home_dir", OPT_INNODB_DATA_HOME_DIR,
   "The common part for InnoDB table spaces.", (gptr*) &innobase_data_home_dir,
   (gptr*) &innobase_data_home_dir, 0, GET_STR, REQUIRED_ARG, 0, 0, 0, 0, 0,
   0},
  {"innodb_doublewrite", OPT_INNODB_DOUBLEWRITE, "Enable InnoDB doublewrite buffer (enabled by default). \
Disable with --skip-innodb-doublewrite.", (gptr*) &innobase_use_doublewrite,
   (gptr*) &innobase_use_doublewrite, 0, GET_BOOL, NO_ARG, 1, 0, 0, 0, 0, 0},
  {"innodb_fast_shutdown", OPT_INNODB_FAST_SHUTDOWN,
   "Speeds up the shutdown process of the InnoDB storage engine. Possible "
   "values are 0, 1 (faster)"
   /*
     NetWare can't close unclosed files, can't automatically kill remaining
     threads, etc, so on this OS we disable the crash-like InnoDB shutdown.
   */
#ifndef __NETWARE__
   " or 2 (fastest - crash-like)"
#endif
   ".",
   (gptr*) &innobase_fast_shutdown,
   (gptr*) &innobase_fast_shutdown, 0, GET_ULONG, OPT_ARG, 1, 0,
   IF_NETWARE(1,2), 0, 0, 0},
  {"innodb_file_per_table", OPT_INNODB_FILE_PER_TABLE,
   "Stores each InnoDB table to an .ibd file in the database dir.",
   (gptr*) &innobase_file_per_table,
   (gptr*) &innobase_file_per_table, 0, GET_BOOL, NO_ARG, 0, 0, 0, 0, 0, 0},
  {"innodb_flush_log_at_trx_commit", OPT_INNODB_FLUSH_LOG_AT_TRX_COMMIT,
   "Set to 0 (write and flush once per second), 1 (write and flush at each commit) or 2 (write at commit, flush once per second).",
   (gptr*) &srv_flush_log_at_trx_commit,
   (gptr*) &srv_flush_log_at_trx_commit,
   0, GET_ULONG, OPT_ARG,  1, 0, 2, 0, 0, 0},
  {"innodb_flush_method", OPT_INNODB_FLUSH_METHOD,
   "With which method to flush data.", (gptr*) &innobase_unix_file_flush_method,
   (gptr*) &innobase_unix_file_flush_method, 0, GET_STR, REQUIRED_ARG, 0, 0, 0,
   0, 0, 0},
  {"innodb_locks_unsafe_for_binlog", OPT_INNODB_LOCKS_UNSAFE_FOR_BINLOG,
   "Force InnoDB to not use next-key locking, to use only row-level locking.",
   (gptr*) &innobase_locks_unsafe_for_binlog,
   (gptr*) &innobase_locks_unsafe_for_binlog, 0, GET_BOOL, NO_ARG, 0, 0, 0, 0, 0, 0},
  {"innodb_log_arch_dir", OPT_INNODB_LOG_ARCH_DIR,
   "Where full logs should be archived.", (gptr*) &innobase_log_arch_dir,
   (gptr*) &innobase_log_arch_dir, 0, GET_STR, REQUIRED_ARG, 0, 0, 0, 0, 0, 0},
  {"innodb_log_archive", OPT_INNODB_LOG_ARCHIVE,
   "Set to 1 if you want to have logs archived.", 0, 0, 0, GET_LONG, OPT_ARG,
   0, 0, 0, 0, 0, 0},
  {"innodb_log_group_home_dir", OPT_INNODB_LOG_GROUP_HOME_DIR,
   "Path to InnoDB log files.", (gptr*) &innobase_log_group_home_dir,
   (gptr*) &innobase_log_group_home_dir, 0, GET_STR, REQUIRED_ARG, 0, 0, 0, 0,
   0, 0},
  {"innodb_max_dirty_pages_pct", OPT_INNODB_MAX_DIRTY_PAGES_PCT,
   "Percentage of dirty pages allowed in bufferpool.", (gptr*) &srv_max_buf_pool_modified_pct,
   (gptr*) &srv_max_buf_pool_modified_pct, 0, GET_ULONG, REQUIRED_ARG, 90, 0, 100, 0, 0, 0},
  {"innodb_max_purge_lag", OPT_INNODB_MAX_PURGE_LAG,
   "Desired maximum length of the purge queue (0 = no limit)",
   (gptr*) &srv_max_purge_lag,
   (gptr*) &srv_max_purge_lag, 0, GET_LONG, REQUIRED_ARG, 0, 0, ~0L,
   0, 1L, 0},
  {"innodb_status_file", OPT_INNODB_STATUS_FILE,
   "Enable SHOW INNODB STATUS output in the innodb_status.<pid> file",
   (gptr*) &innobase_create_status_file, (gptr*) &innobase_create_status_file,
   0, GET_BOOL, OPT_ARG, 0, 0, 0, 0, 0, 0},
  {"innodb_support_xa", OPT_INNODB_SUPPORT_XA,
   "Enable InnoDB support for the XA two-phase commit",
   (gptr*) &global_system_variables.innodb_support_xa,
   (gptr*) &global_system_variables.innodb_support_xa,
   0, GET_BOOL, OPT_ARG, 1, 0, 0, 0, 0, 0},
  {"innodb_table_locks", OPT_INNODB_TABLE_LOCKS,
   "Enable InnoDB locking in LOCK TABLES",
   (gptr*) &global_system_variables.innodb_table_locks,
   (gptr*) &global_system_variables.innodb_table_locks,
   0, GET_BOOL, OPT_ARG, 1, 0, 0, 0, 0, 0},
#endif /* End WITH_INNOBASE_STORAGE_ENGINE */
  {"isam", OPT_ISAM, "Obsolete. ISAM storage engine is no longer supported.",
   (gptr*) &opt_isam, (gptr*) &opt_isam, 0, GET_BOOL, NO_ARG, 0, 0, 0,
   0, 0, 0},
   {"language", 'L',
   "Client error messages in given language. May be given as a full path.",
   (gptr*) &language_ptr, (gptr*) &language_ptr, 0, GET_STR, REQUIRED_ARG,
   0, 0, 0, 0, 0, 0},
  {"local-infile", OPT_LOCAL_INFILE,
   "Enable/disable LOAD DATA LOCAL INFILE (takes values 1|0).",
   (gptr*) &opt_local_infile,
   (gptr*) &opt_local_infile, 0, GET_BOOL, OPT_ARG,
   1, 0, 0, 0, 0, 0},
  {"log", 'l', "Log connections and queries to file.", (gptr*) &opt_logname,
   (gptr*) &opt_logname, 0, GET_STR, OPT_ARG, 0, 0, 0, 0, 0, 0},
  {"log-bin", OPT_BIN_LOG,
   "Log update queries in binary format. Optional (but strongly recommended "
   "to avoid replication problems if server's hostname changes) argument "
   "should be the chosen location for the binary log files.",
   (gptr*) &opt_bin_logname, (gptr*) &opt_bin_logname, 0, GET_STR_ALLOC,
   OPT_ARG, 0, 0, 0, 0, 0, 0},
  {"log-bin-index", OPT_BIN_LOG_INDEX,
   "File that holds the names for last binary log files.",
   (gptr*) &opt_binlog_index_name, (gptr*) &opt_binlog_index_name, 0, GET_STR,
   REQUIRED_ARG, 0, 0, 0, 0, 0, 0},
#ifndef TO_BE_REMOVED_IN_5_1_OR_6_0
  /*
    In 5.0.6 we introduced the below option, then in 5.0.16 we renamed it to
    log-bin-trust-function-creators but kept also the old name for
    compatibility; the behaviour was also changed to apply only to functions
    (and triggers). In a future release this old name could be removed.
  */
  {"log-bin-trust-routine-creators", OPT_LOG_BIN_TRUST_FUNCTION_CREATORS,
   "(deprecated) Use log-bin-trust-function-creators.",
   (gptr*) &trust_function_creators, (gptr*) &trust_function_creators, 0,
   GET_BOOL, NO_ARG, 0, 0, 0, 0, 0, 0},
#endif
  /*
    This option starts with "log-bin" to emphasize that it is specific of
    binary logging.
  */
  {"log-bin-trust-function-creators", OPT_LOG_BIN_TRUST_FUNCTION_CREATORS,
   "If equal to 0 (the default), then when --log-bin is used, creation of "
   "a stored function (or trigger) is allowed only to users having the SUPER privilege "
   "and only if this stored function (trigger) may not break binary logging."
#ifdef HAVE_ROW_BASED_REPLICATION
   "Note that if ALL connections to this server ALWAYS use row-based binary "
   "logging, the security issues do not exist and the binary logging cannot "
   "break, so you can safely set this to 1."
#endif
   ,(gptr*) &trust_function_creators, (gptr*) &trust_function_creators, 0,
   GET_BOOL, NO_ARG, 0, 0, 0, 0, 0, 0},
  {"log-error", OPT_ERROR_LOG_FILE, "Error log file.",
   (gptr*) &log_error_file_ptr, (gptr*) &log_error_file_ptr, 0, GET_STR,
   OPT_ARG, 0, 0, 0, 0, 0, 0},
  {"log-isam", OPT_ISAM_LOG, "Log all MyISAM changes to file.",
   (gptr*) &myisam_log_filename, (gptr*) &myisam_log_filename, 0, GET_STR,
   OPT_ARG, 0, 0, 0, 0, 0, 0},
  {"log-long-format", '0',
   "Log some extra information to update log. Please note that this option is deprecated; see --log-short-format option.", 
   0, 0, 0, GET_NO_ARG, NO_ARG, 0, 0, 0, 0, 0, 0},
#ifdef WITH_CSV_STORAGE_ENGINE
  {"log-output", OPT_LOG_OUTPUT,
   "Syntax: log-output[=value[,value...]], where \"value\" could be TABLE, "
   "FILE or NONE.",
   (gptr*) &log_output_str, (gptr*) &log_output_str, 0,
   GET_STR, OPT_ARG, 0, 0, 0, 0, 0, 0},
#endif
  {"log-queries-not-using-indexes", OPT_LOG_QUERIES_NOT_USING_INDEXES,
   "Log queries that are executed without benefit of any index to the slow log if it is open.",
   (gptr*) &opt_log_queries_not_using_indexes, (gptr*) &opt_log_queries_not_using_indexes,
   0, GET_BOOL, NO_ARG, 0, 0, 0, 0, 0, 0},
  {"log-short-format", OPT_SHORT_LOG_FORMAT,
   "Don't log extra information to update and slow-query logs.",
   (gptr*) &opt_short_log_format, (gptr*) &opt_short_log_format,
   0, GET_BOOL, NO_ARG, 0, 0, 0, 0, 0, 0},
  {"log-slave-updates", OPT_LOG_SLAVE_UPDATES,
   "Tells the slave to log the updates from the slave thread to the binary log. You will need to turn it on if you plan to daisy-chain the slaves.",
   (gptr*) &opt_log_slave_updates, (gptr*) &opt_log_slave_updates, 0, GET_BOOL,
   NO_ARG, 0, 0, 0, 0, 0, 0},
  {"log-slow-admin-statements", OPT_LOG_SLOW_ADMIN_STATEMENTS,
   "Log slow OPTIMIZE, ANALYZE, ALTER and other administrative statements to the slow log if it is open.",
   (gptr*) &opt_log_slow_admin_statements,
   (gptr*) &opt_log_slow_admin_statements,
   0, GET_BOOL, NO_ARG, 0, 0, 0, 0, 0, 0},
  {"log-slow-queries", OPT_SLOW_QUERY_LOG,
    "Log slow queries to this log file. Defaults logging to hostname-slow.log file. Must be enabled to activate other slow log options.",
   (gptr*) &opt_slow_logname, (gptr*) &opt_slow_logname, 0, GET_STR, OPT_ARG,
   0, 0, 0, 0, 0, 0},
  {"log-tc", OPT_LOG_TC,
   "Path to transaction coordinator log (used for transactions that affect "
   "more than one storage engine, when binary log is disabled)",
   (gptr*) &opt_tc_log_file, (gptr*) &opt_tc_log_file, 0, GET_STR,
   REQUIRED_ARG, 0, 0, 0, 0, 0, 0},
#ifdef HAVE_MMAP
  {"log-tc-size", OPT_LOG_TC_SIZE, "Size of transaction coordinator log.",
   (gptr*) &opt_tc_log_size, (gptr*) &opt_tc_log_size, 0, GET_ULONG,
   REQUIRED_ARG, TC_LOG_MIN_SIZE, TC_LOG_MIN_SIZE, ~0L, 0, TC_LOG_PAGE_SIZE, 0},
#endif
  {"log-update", OPT_UPDATE_LOG,
   "The update log is deprecated since version 5.0, is replaced by the binary \
log and this option justs turns on --log-bin instead.",
   (gptr*) &opt_update_logname, (gptr*) &opt_update_logname, 0, GET_STR,
   OPT_ARG, 0, 0, 0, 0, 0, 0},
  {"log-warnings", 'W', "Log some not critical warnings to the log file.",
   (gptr*) &global_system_variables.log_warnings,
   (gptr*) &max_system_variables.log_warnings, 0, GET_ULONG, OPT_ARG, 1, 0, 0,
   0, 0, 0},
  {"low-priority-updates", OPT_LOW_PRIORITY_UPDATES,
   "INSERT/DELETE/UPDATE has lower priority than selects.",
   (gptr*) &global_system_variables.low_priority_updates,
   (gptr*) &max_system_variables.low_priority_updates,
   0, GET_BOOL, NO_ARG, 0, 0, 0, 0, 0, 0},
  {"master-connect-retry", OPT_MASTER_CONNECT_RETRY,
   "The number of seconds the slave thread will sleep before retrying to connect to the master in case the master goes down or the connection is lost.",
   (gptr*) &master_connect_retry, (gptr*) &master_connect_retry, 0, GET_UINT,
   REQUIRED_ARG, 60, 0, 0, 0, 0, 0},
  {"master-host", OPT_MASTER_HOST,
   "Master hostname or IP address for replication. If not set, the slave thread will not be started. Note that the setting of master-host will be ignored if there exists a valid master.info file.",
   (gptr*) &master_host, (gptr*) &master_host, 0, GET_STR, REQUIRED_ARG, 0, 0,
   0, 0, 0, 0},
  {"master-info-file", OPT_MASTER_INFO_FILE,
   "The location and name of the file that remembers the master and where the I/O replication \
thread is in the master's binlogs.",
   (gptr*) &master_info_file, (gptr*) &master_info_file, 0, GET_STR,
   REQUIRED_ARG, 0, 0, 0, 0, 0, 0},
  {"master-password", OPT_MASTER_PASSWORD,
   "The password the slave thread will authenticate with when connecting to the master. If not set, an empty password is assumed.The value in master.info will take precedence if it can be read.",
   (gptr*)&master_password, (gptr*)&master_password, 0,
   GET_STR, REQUIRED_ARG, 0, 0, 0, 0, 0, 0},
  {"master-port", OPT_MASTER_PORT,
   "The port the master is listening on. If not set, the compiled setting of MYSQL_PORT is assumed. If you have not tinkered with configure options, this should be 3306. The value in master.info will take precedence if it can be read.",
   (gptr*) &master_port, (gptr*) &master_port, 0, GET_UINT, REQUIRED_ARG,
   MYSQL_PORT, 0, 0, 0, 0, 0},
  {"master-retry-count", OPT_MASTER_RETRY_COUNT,
   "The number of tries the slave will make to connect to the master before giving up.",
   (gptr*) &master_retry_count, (gptr*) &master_retry_count, 0, GET_ULONG,
   REQUIRED_ARG, 3600*24, 0, 0, 0, 0, 0},
  {"master-ssl", OPT_MASTER_SSL,
   "Enable the slave to connect to the master using SSL.",
   (gptr*) &master_ssl, (gptr*) &master_ssl, 0, GET_BOOL, NO_ARG, 0, 0, 0, 0,
   0, 0},
  {"master-ssl-ca", OPT_MASTER_SSL_CA,
   "Master SSL CA file. Only applies if you have enabled master-ssl.",
   (gptr*) &master_ssl_ca, (gptr*) &master_ssl_ca, 0, GET_STR, OPT_ARG,
   0, 0, 0, 0, 0, 0},
  {"master-ssl-capath", OPT_MASTER_SSL_CAPATH,
   "Master SSL CA path. Only applies if you have enabled master-ssl.",
   (gptr*) &master_ssl_capath, (gptr*) &master_ssl_capath, 0, GET_STR, OPT_ARG,
   0, 0, 0, 0, 0, 0},
  {"master-ssl-cert", OPT_MASTER_SSL_CERT,
   "Master SSL certificate file name. Only applies if you have enabled \
master-ssl",
   (gptr*) &master_ssl_cert, (gptr*) &master_ssl_cert, 0, GET_STR, OPT_ARG,
   0, 0, 0, 0, 0, 0},
  {"master-ssl-cipher", OPT_MASTER_SSL_CIPHER,
   "Master SSL cipher. Only applies if you have enabled master-ssl.",
   (gptr*) &master_ssl_cipher, (gptr*) &master_ssl_capath, 0, GET_STR, OPT_ARG,
   0, 0, 0, 0, 0, 0},
  {"master-ssl-key", OPT_MASTER_SSL_KEY,
   "Master SSL keyfile name. Only applies if you have enabled master-ssl.",
   (gptr*) &master_ssl_key, (gptr*) &master_ssl_key, 0, GET_STR, OPT_ARG,
   0, 0, 0, 0, 0, 0},
  {"master-user", OPT_MASTER_USER,
   "The username the slave thread will use for authentication when connecting to the master. The user must have FILE privilege. If the master user is not set, user test is assumed. The value in master.info will take precedence if it can be read.",
   (gptr*) &master_user, (gptr*) &master_user, 0, GET_STR, REQUIRED_ARG, 0, 0,
   0, 0, 0, 0},
#ifdef HAVE_REPLICATION
  {"max-binlog-dump-events", OPT_MAX_BINLOG_DUMP_EVENTS,
   "Option used by mysql-test for debugging and testing of replication.",
   (gptr*) &max_binlog_dump_events, (gptr*) &max_binlog_dump_events, 0,
   GET_INT, REQUIRED_ARG, 0, 0, 0, 0, 0, 0},
#endif /* HAVE_REPLICATION */
  {"memlock", OPT_MEMLOCK, "Lock mysqld in memory.", (gptr*) &locked_in_memory,
   (gptr*) &locked_in_memory, 0, GET_BOOL, NO_ARG, 0, 0, 0, 0, 0, 0},
  {"merge", OPT_MERGE, "Enable Merge storage engine. Disable with \
--skip-merge.",
   (gptr*) &opt_merge, (gptr*) &opt_merge, 0, GET_BOOL, NO_ARG, 1, 0, 0, 0, 0},
  {"myisam-recover", OPT_MYISAM_RECOVER,
   "Syntax: myisam-recover[=option[,option...]], where option can be DEFAULT, BACKUP, FORCE or QUICK.",
   (gptr*) &myisam_recover_options_str, (gptr*) &myisam_recover_options_str, 0,
   GET_STR, OPT_ARG, 0, 0, 0, 0, 0, 0},
  {"ndbcluster", OPT_NDBCLUSTER, "Enable NDB Cluster (if this version of MySQL supports it). \
Disable with --skip-ndbcluster (will save memory).",
   (gptr*) &opt_ndbcluster, (gptr*) &opt_ndbcluster, 0, GET_BOOL, NO_ARG,
   OPT_NDBCLUSTER_DEFAULT, 0, 0, 0, 0, 0},
#ifdef WITH_NDBCLUSTER_STORAGE_ENGINE
  {"ndb-connectstring", OPT_NDB_CONNECTSTRING,
   "Connect string for ndbcluster.",
   (gptr*) &opt_ndb_connectstring,
   (gptr*) &opt_ndb_connectstring,
   0, GET_STR, REQUIRED_ARG, 0, 0, 0, 0, 0, 0},
  {"ndb-mgmd-host", OPT_NDB_MGMD,
   "Set host and port for ndb_mgmd. Syntax: hostname[:port]",
   (gptr*) &opt_ndb_mgmd,
   (gptr*) &opt_ndb_mgmd,
   0, GET_STR, REQUIRED_ARG, 0, 0, 0, 0, 0, 0},
  {"ndb-nodeid", OPT_NDB_NODEID,
   "Nodeid for this mysqlserver in the cluster.",
   (gptr*) &opt_ndb_nodeid,
   (gptr*) &opt_ndb_nodeid,
   0, GET_INT, REQUIRED_ARG, 0, 0, 0, 0, 0, 0},
  {"ndb-autoincrement-prefetch-sz", OPT_NDB_AUTOINCREMENT_PREFETCH_SZ,
   "Specify number of autoincrement values that are prefetched.",
   (gptr*) &global_system_variables.ndb_autoincrement_prefetch_sz,
   (gptr*) &global_system_variables.ndb_autoincrement_prefetch_sz,
   0, GET_ULONG, REQUIRED_ARG, 32, 1, 256, 0, 0, 0},
  {"ndb-distribution", OPT_NDB_DISTRIBUTION,
   "Default distribution for new tables in ndb",
   (gptr*) &opt_ndb_distribution,
   (gptr*) &opt_ndb_distribution,
   0, GET_STR, REQUIRED_ARG, 0, 0, 0, 0, 0, 0},
  {"ndb-force-send", OPT_NDB_FORCE_SEND,
   "Force send of buffers to ndb immediately without waiting for "
   "other threads.",
   (gptr*) &global_system_variables.ndb_force_send,
   (gptr*) &global_system_variables.ndb_force_send,
   0, GET_BOOL, OPT_ARG, 1, 0, 0, 0, 0, 0},
  {"ndb_force_send", OPT_NDB_FORCE_SEND,
   "same as --ndb-force-send.",
   (gptr*) &global_system_variables.ndb_force_send,
   (gptr*) &global_system_variables.ndb_force_send,
   0, GET_BOOL, OPT_ARG, 1, 0, 0, 0, 0, 0},
  {"ndb-extra-logging", OPT_NDB_EXTRA_LOGGING,
   "Turn on more logging in the error log.",
   (gptr*) &ndb_extra_logging,
   (gptr*) &ndb_extra_logging,
   0, GET_INT, OPT_ARG, 0, 0, 0, 0, 0, 0},
#ifdef HAVE_NDB_BINLOG
  {"ndb-report-thresh-binlog-epoch-slip", OPT_NDB_REPORT_THRESH_BINLOG_EPOCH_SLIP,
   "Threshold on number of epochs to be behind before reporting binlog status. "
   "E.g. 3 means that if the difference between what epoch has been received "
   "from the storage nodes and what has been applied to the binlog is 3 or more, "
   "a status message will be sent to the cluster log.",
   (gptr*) &ndb_report_thresh_binlog_epoch_slip,
   (gptr*) &ndb_report_thresh_binlog_epoch_slip,
   0, GET_ULONG, REQUIRED_ARG, 3, 0, 256, 0, 0, 0},
  {"ndb-report-thresh-binlog-mem-usage", OPT_NDB_REPORT_THRESH_BINLOG_MEM_USAGE,
   "Threshold on percentage of free memory before reporting binlog status. E.g. "
   "10 means that if amount of available memory for receiving binlog data from "
   "the storage nodes goes below 10%, "
   "a status message will be sent to the cluster log.",
   (gptr*) &ndb_report_thresh_binlog_mem_usage,
   (gptr*) &ndb_report_thresh_binlog_mem_usage,
   0, GET_ULONG, REQUIRED_ARG, 10, 0, 100, 0, 0, 0},
#endif
  {"ndb-use-exact-count", OPT_NDB_USE_EXACT_COUNT,
   "Use exact records count during query planning and for fast "
   "select count(*), disable for faster queries.",
   (gptr*) &global_system_variables.ndb_use_exact_count,
   (gptr*) &global_system_variables.ndb_use_exact_count,
   0, GET_BOOL, OPT_ARG, 1, 0, 0, 0, 0, 0},
  {"ndb_use_exact_count", OPT_NDB_USE_EXACT_COUNT,
   "same as --ndb-use-exact-count.",
   (gptr*) &global_system_variables.ndb_use_exact_count,
   (gptr*) &global_system_variables.ndb_use_exact_count,
   0, GET_BOOL, OPT_ARG, 1, 0, 0, 0, 0, 0},
  {"ndb-shm", OPT_NDB_SHM,
   "Use shared memory connections when available.",
   (gptr*) &opt_ndb_shm,
   (gptr*) &opt_ndb_shm,
   0, GET_BOOL, OPT_ARG, OPT_NDB_SHM_DEFAULT, 0, 0, 0, 0, 0},
  {"ndb-optimized-node-selection", OPT_NDB_OPTIMIZED_NODE_SELECTION,
   "Select nodes for transactions in a more optimal way.",
   (gptr*) &opt_ndb_optimized_node_selection,
   (gptr*) &opt_ndb_optimized_node_selection,
   0, GET_BOOL, OPT_ARG, 1, 0, 0, 0, 0, 0},
  { "ndb-cache-check-time", OPT_NDB_CACHE_CHECK_TIME,
    "A dedicated thread is created to, at the given millisecons interval, invalidate the query cache if another MySQL server in the cluster has changed the data in the database.",
    (gptr*) &opt_ndb_cache_check_time, (gptr*) &opt_ndb_cache_check_time, 0, GET_ULONG, REQUIRED_ARG,
    0, 0, LONG_TIMEOUT, 0, 1, 0},
  {"ndb-index-stat-enable", OPT_NDB_INDEX_STAT_ENABLE,
   "Use ndb index statistics in query optimization.",
   (gptr*) &global_system_variables.ndb_index_stat_enable,
   (gptr*) &max_system_variables.ndb_index_stat_enable,
   0, GET_BOOL, OPT_ARG, 1, 0, 1, 0, 0, 0},
  {"ndb-index-stat-cache-entries", OPT_NDB_INDEX_STAT_CACHE_ENTRIES,
   "Number of start/end keys to store in statistics memory cache."
    " Zero means no cache and forces query of db nodes always.",
   (gptr*) &global_system_variables.ndb_index_stat_cache_entries,
   (gptr*) &max_system_variables.ndb_index_stat_cache_entries,
   0, GET_ULONG, OPT_ARG, 32, 0, ~0L, 0, 0, 0},
  {"ndb-index-stat-update-freq", OPT_NDB_INDEX_STAT_UPDATE_FREQ,
   "How often, in the long run, to query db nodes instead of statistics cache."
   " For example 20 means every 20th time.",
   (gptr*) &global_system_variables.ndb_index_stat_update_freq,
   (gptr*) &max_system_variables.ndb_index_stat_update_freq,
   0, GET_ULONG, OPT_ARG, 20, 0, ~0L, 0, 0, 0},
#endif
  {"ndb-use-copying-alter-table",
   OPT_NDB_USE_COPYING_ALTER_TABLE,
   "Force ndbcluster to always copy tables at alter table (should only be used if on-line alter table fails).",
   (gptr*) &global_system_variables.ndb_use_copying_alter_table,
   (gptr*) &global_system_variables.ndb_use_copying_alter_table,
   0, GET_BOOL, NO_ARG, 0, 0, 0, 0, 0, 0},  
  {"new", 'n', "Use very new possible 'unsafe' functions.",
   (gptr*) &global_system_variables.new_mode,
   (gptr*) &max_system_variables.new_mode,
   0, GET_BOOL, NO_ARG, 0, 0, 0, 0, 0, 0},
#ifdef NOT_YET
  {"no-mix-table-types", OPT_NO_MIX_TYPE, "Don't allow commands with uses two different table types.",
   (gptr*) &opt_no_mix_types, (gptr*) &opt_no_mix_types, 0, GET_BOOL, NO_ARG,
   0, 0, 0, 0, 0, 0},
#endif
  {"old-alter-table", OPT_OLD_ALTER_TABLE,
   "Use old, non-optimized alter table.",
   (gptr*) &global_system_variables.old_alter_table,
   (gptr*) &max_system_variables.old_alter_table, 0, GET_BOOL, NO_ARG,
   0, 0, 0, 0, 0, 0},
  {"old-passwords", OPT_OLD_PASSWORDS, "Use old password encryption method (needed for 4.0 and older clients).",
   (gptr*) &global_system_variables.old_passwords,
   (gptr*) &max_system_variables.old_passwords, 0, GET_BOOL, NO_ARG,
   0, 0, 0, 0, 0, 0},
#ifdef ONE_THREAD
  {"one-thread", OPT_ONE_THREAD,
   "Only use one thread (for debugging under Linux).", 0, 0, 0, GET_NO_ARG,
   NO_ARG, 0, 0, 0, 0, 0, 0},
#endif
  {"old-style-user-limits", OPT_OLD_STYLE_USER_LIMITS,
   "Enable old-style user limits (before 5.0.3 user resources were counted per each user+host vs. per account)",
   (gptr*) &opt_old_style_user_limits, (gptr*) &opt_old_style_user_limits,
   0, GET_BOOL, NO_ARG, 0, 0, 0, 0, 0, 0},
  {"pid-file", OPT_PID_FILE, "Pid file used by safe_mysqld.",
   (gptr*) &pidfile_name_ptr, (gptr*) &pidfile_name_ptr, 0, GET_STR,
   REQUIRED_ARG, 0, 0, 0, 0, 0, 0},
  {"port", 'P', "Port number to use for connection.", (gptr*) &mysqld_port,
   (gptr*) &mysqld_port, 0, GET_UINT, REQUIRED_ARG, 0, 0, 0, 0, 0, 0},
  {"port-open-timeout", OPT_PORT_OPEN_TIMEOUT,
   "Maximum time in seconds to wait for the port to become free. "
   "(Default: no wait)", (gptr*) &mysqld_port_timeout,
   (gptr*) &mysqld_port_timeout, 0, GET_UINT, REQUIRED_ARG, 0, 0, 0, 0, 0, 0},
  {"relay-log", OPT_RELAY_LOG,
   "The location and name to use for relay logs.",
   (gptr*) &opt_relay_logname, (gptr*) &opt_relay_logname, 0,
   GET_STR_ALLOC, REQUIRED_ARG, 0, 0, 0, 0, 0, 0},
  {"relay-log-index", OPT_RELAY_LOG_INDEX,
   "The location and name to use for the file that keeps a list of the last \
relay logs.",
   (gptr*) &opt_relaylog_index_name, (gptr*) &opt_relaylog_index_name, 0,
   GET_STR, REQUIRED_ARG, 0, 0, 0, 0, 0, 0},
  {"relay-log-info-file", OPT_RELAY_LOG_INFO_FILE,
   "The location and name of the file that remembers where the SQL replication \
thread is in the relay logs.",
   (gptr*) &relay_log_info_file, (gptr*) &relay_log_info_file, 0, GET_STR,
   REQUIRED_ARG, 0, 0, 0, 0, 0, 0},
  {"replicate-do-db", OPT_REPLICATE_DO_DB,
   "Tells the slave thread to restrict replication to the specified database. To specify more than one database, use the directive multiple times, once for each database. Note that this will only work if you do not use cross-database queries such as UPDATE some_db.some_table SET foo='bar' while having selected a different or no database. If you need cross database updates to work, make sure you have 3.23.28 or later, and use replicate-wild-do-table=db_name.%.",
   0, 0, 0, GET_STR, REQUIRED_ARG, 0, 0, 0, 0, 0, 0},
  {"replicate-do-table", OPT_REPLICATE_DO_TABLE,
   "Tells the slave thread to restrict replication to the specified table. To specify more than one table, use the directive multiple times, once for each table. This will work for cross-database updates, in contrast to replicate-do-db.",
   0, 0, 0, GET_STR, REQUIRED_ARG, 0, 0, 0, 0, 0, 0},
  {"replicate-ignore-db", OPT_REPLICATE_IGNORE_DB,
   "Tells the slave thread to not replicate to the specified database. To specify more than one database to ignore, use the directive multiple times, once for each database. This option will not work if you use cross database updates. If you need cross database updates to work, make sure you have 3.23.28 or later, and use replicate-wild-ignore-table=db_name.%. ",
   0, 0, 0, GET_STR, REQUIRED_ARG, 0, 0, 0, 0, 0, 0},
  {"replicate-ignore-table", OPT_REPLICATE_IGNORE_TABLE,
   "Tells the slave thread to not replicate to the specified table. To specify more than one table to ignore, use the directive multiple times, once for each table. This will work for cross-datbase updates, in contrast to replicate-ignore-db.",
   0, 0, 0, GET_STR, REQUIRED_ARG, 0, 0, 0, 0, 0, 0},
  {"replicate-rewrite-db", OPT_REPLICATE_REWRITE_DB,
   "Updates to a database with a different name than the original. Example: replicate-rewrite-db=master_db_name->slave_db_name.",
   0, 0, 0, GET_STR, REQUIRED_ARG, 0, 0, 0, 0, 0, 0},
#ifdef HAVE_REPLICATION
  {"replicate-same-server-id", OPT_REPLICATE_SAME_SERVER_ID,
   "In replication, if set to 1, do not skip events having our server id. \
Default value is 0 (to break infinite loops in circular replication). \
Can't be set to 1 if --log-slave-updates is used.",
   (gptr*) &replicate_same_server_id,
   (gptr*) &replicate_same_server_id,
   0, GET_BOOL, NO_ARG, 0, 0, 0, 0, 0, 0},
#endif
  {"replicate-wild-do-table", OPT_REPLICATE_WILD_DO_TABLE,
   "Tells the slave thread to restrict replication to the tables that match the specified wildcard pattern. To specify more than one table, use the directive multiple times, once for each table. This will work for cross-database updates. Example: replicate-wild-do-table=foo%.bar% will replicate only updates to tables in all databases that start with foo and whose table names start with bar.",
   0, 0, 0, GET_STR, REQUIRED_ARG, 0, 0, 0, 0, 0, 0},
  {"replicate-wild-ignore-table", OPT_REPLICATE_WILD_IGNORE_TABLE,
   "Tells the slave thread to not replicate to the tables that match the given wildcard pattern. To specify more than one table to ignore, use the directive multiple times, once for each table. This will work for cross-database updates. Example: replicate-wild-ignore-table=foo%.bar% will not do updates to tables in databases that start with foo and whose table names start with bar.",
   0, 0, 0, GET_STR, REQUIRED_ARG, 0, 0, 0, 0, 0, 0},
  // In replication, we may need to tell the other servers how to connect
  {"report-host", OPT_REPORT_HOST,
   "Hostname or IP of the slave to be reported to to the master during slave registration. Will appear in the output of SHOW SLAVE HOSTS. Leave unset if you do not want the slave to register itself with the master. Note that it is not sufficient for the master to simply read the IP of the slave off the socket once the slave connects. Due to NAT and other routing issues, that IP may not be valid for connecting to the slave from the master or other hosts.",
   (gptr*) &report_host, (gptr*) &report_host, 0, GET_STR, REQUIRED_ARG, 0, 0,
   0, 0, 0, 0},
  {"report-password", OPT_REPORT_PASSWORD, "Undocumented.",
   (gptr*) &report_password, (gptr*) &report_password, 0, GET_STR,
   REQUIRED_ARG, 0, 0, 0, 0, 0, 0},
  {"report-port", OPT_REPORT_PORT,
   "Port for connecting to slave reported to the master during slave registration. Set it only if the slave is listening on a non-default port or if you have a special tunnel from the master or other clients to the slave. If not sure, leave this option unset.",
   (gptr*) &report_port, (gptr*) &report_port, 0, GET_UINT, REQUIRED_ARG,
   MYSQL_PORT, 0, 0, 0, 0, 0},
  {"report-user", OPT_REPORT_USER, "Undocumented.", (gptr*) &report_user,
   (gptr*) &report_user, 0, GET_STR, REQUIRED_ARG, 0, 0, 0, 0, 0, 0},
  {"rpl-recovery-rank", OPT_RPL_RECOVERY_RANK, "Undocumented.",
   (gptr*) &rpl_recovery_rank, (gptr*) &rpl_recovery_rank, 0, GET_ULONG,
   REQUIRED_ARG, 0, 0, 0, 0, 0, 0},
  {"safe-mode", OPT_SAFE, "Skip some optimize stages (for testing).",
   0, 0, 0, GET_NO_ARG, NO_ARG, 0, 0, 0, 0, 0, 0},
#ifndef TO_BE_DELETED
  {"safe-show-database", OPT_SAFE_SHOW_DB,
   "Deprecated option; use GRANT SHOW DATABASES instead...",
   0, 0, 0, GET_NO_ARG, NO_ARG, 0, 0, 0, 0, 0, 0},
#endif
  {"safe-user-create", OPT_SAFE_USER_CREATE,
   "Don't allow new user creation by the user who has no write privileges to the mysql.user table.",
   (gptr*) &opt_safe_user_create, (gptr*) &opt_safe_user_create, 0, GET_BOOL,
   NO_ARG, 0, 0, 0, 0, 0, 0},
  {"safemalloc-mem-limit", OPT_SAFEMALLOC_MEM_LIMIT,
   "Simulate memory shortage when compiled with the --with-debug=full option.",
   0, 0, 0, GET_ULL, REQUIRED_ARG, 0, 0, 0, 0, 0, 0},
  {"secure-auth", OPT_SECURE_AUTH, "Disallow authentication for accounts that have old (pre-4.1) passwords.",
   (gptr*) &opt_secure_auth, (gptr*) &opt_secure_auth, 0, GET_BOOL, NO_ARG,
   my_bool(0), 0, 0, 0, 0, 0},
  {"server-id",	OPT_SERVER_ID,
   "Uniquely identifies the server instance in the community of replication partners.",
   (gptr*) &server_id, (gptr*) &server_id, 0, GET_ULONG, REQUIRED_ARG, 0, 0, 0,
   0, 0, 0},
  {"set-variable", 'O',
   "Change the value of a variable. Please note that this option is deprecated;you can set variables directly with --variable-name=value.",
   0, 0, 0, GET_STR, REQUIRED_ARG, 0, 0, 0, 0, 0, 0},
#ifdef HAVE_SMEM
  {"shared-memory", OPT_ENABLE_SHARED_MEMORY,
   "Enable the shared memory.",(gptr*) &opt_enable_shared_memory, (gptr*) &opt_enable_shared_memory,
   0, GET_BOOL, NO_ARG, 0, 0, 0, 0, 0, 0},
#endif
#ifdef HAVE_SMEM
  {"shared-memory-base-name",OPT_SHARED_MEMORY_BASE_NAME,
   "Base name of shared memory.", (gptr*) &shared_memory_base_name, (gptr*) &shared_memory_base_name,
   0, GET_STR, REQUIRED_ARG, 0, 0, 0, 0, 0, 0},
#endif
  {"show-slave-auth-info", OPT_SHOW_SLAVE_AUTH_INFO,
   "Show user and password in SHOW SLAVE HOSTS on this master",
   (gptr*) &opt_show_slave_auth_info, (gptr*) &opt_show_slave_auth_info, 0,
   GET_BOOL, NO_ARG, 0, 0, 0, 0, 0, 0},
  {"skip-grant-tables", OPT_SKIP_GRANT,
   "Start without grant tables. This gives all users FULL ACCESS to all tables!",
   (gptr*) &opt_noacl, (gptr*) &opt_noacl, 0, GET_BOOL, NO_ARG, 0, 0, 0, 0, 0,
   0},
  {"skip-host-cache", OPT_SKIP_HOST_CACHE, "Don't cache host names.", 0, 0, 0,
   GET_NO_ARG, NO_ARG, 0, 0, 0, 0, 0, 0},
  {"skip-locking", OPT_SKIP_LOCK,
   "Deprecated option, use --skip-external-locking instead.",
   0, 0, 0, GET_NO_ARG, NO_ARG, 0, 0, 0, 0, 0, 0},
  {"skip-name-resolve", OPT_SKIP_RESOLVE,
   "Don't resolve hostnames. All hostnames are IP's or 'localhost'.",
   0, 0, 0, GET_NO_ARG, NO_ARG, 0, 0, 0, 0, 0, 0},
  {"skip-networking", OPT_SKIP_NETWORKING,
   "Don't allow connection with TCP/IP.", 0, 0, 0, GET_NO_ARG, NO_ARG, 0, 0, 0,
   0, 0, 0},
  {"skip-new", OPT_SKIP_NEW, "Don't use new, possible wrong routines.",
   0, 0, 0, GET_NO_ARG, NO_ARG, 0, 0, 0, 0, 0, 0},
#ifndef DBUG_OFF
#ifdef SAFEMALLOC
  {"skip-safemalloc", OPT_SKIP_SAFEMALLOC,
   "Don't use the memory allocation checking.", 0, 0, 0, GET_NO_ARG, NO_ARG,
   0, 0, 0, 0, 0, 0},
#endif
#endif
  {"skip-show-database", OPT_SKIP_SHOW_DB,
   "Don't allow 'SHOW DATABASE' commands.", 0, 0, 0, GET_NO_ARG, NO_ARG, 0, 0,
   0, 0, 0, 0},
  {"skip-slave-start", OPT_SKIP_SLAVE_START,
   "If set, slave is not autostarted.", (gptr*) &opt_skip_slave_start,
   (gptr*) &opt_skip_slave_start, 0, GET_BOOL, NO_ARG, 0, 0, 0, 0, 0, 0},
  {"skip-stack-trace", OPT_SKIP_STACK_TRACE,
   "Don't print a stack trace on failure.", 0, 0, 0, GET_NO_ARG, NO_ARG, 0, 0,
   0, 0, 0, 0},
  {"skip-symlink", OPT_SKIP_SYMLINKS, "Don't allow symlinking of tables. Deprecated option.  Use --skip-symbolic-links instead.",
   0, 0, 0, GET_NO_ARG, NO_ARG, 0, 0, 0, 0, 0, 0},
  {"skip-thread-priority", OPT_SKIP_PRIOR,
   "Don't give threads different priorities.", 0, 0, 0, GET_NO_ARG, NO_ARG, 0,
   0, 0, 0, 0, 0},
#ifdef HAVE_REPLICATION
  {"slave-load-tmpdir", OPT_SLAVE_LOAD_TMPDIR,
   "The location where the slave should put its temporary files when \
replicating a LOAD DATA INFILE command.",
   (gptr*) &slave_load_tmpdir, (gptr*) &slave_load_tmpdir, 0, GET_STR_ALLOC,
   REQUIRED_ARG, 0, 0, 0, 0, 0, 0},
  {"slave-skip-errors", OPT_SLAVE_SKIP_ERRORS,
   "Tells the slave thread to continue replication when a query returns an error from the provided list.",
   0, 0, 0, GET_STR, REQUIRED_ARG, 0, 0, 0, 0, 0, 0},
#endif
  {"slow-query-log", OPT_SLOW_LOG,
   "Enable|disable slow query log", (gptr*) &opt_slow_log,
   (gptr*) &opt_slow_log, 0, GET_BOOL, OPT_ARG, 0, 0, 0, 0, 0, 0},
  {"socket", OPT_SOCKET, "Socket file to use for connection.",
   (gptr*) &mysqld_unix_port, (gptr*) &mysqld_unix_port, 0, GET_STR,
   REQUIRED_ARG, 0, 0, 0, 0, 0, 0},
#ifdef HAVE_REPLICATION
  {"sporadic-binlog-dump-fail", OPT_SPORADIC_BINLOG_DUMP_FAIL,
   "Option used by mysql-test for debugging and testing of replication.",
   (gptr*) &opt_sporadic_binlog_dump_fail,
   (gptr*) &opt_sporadic_binlog_dump_fail, 0, GET_BOOL, NO_ARG, 0, 0, 0, 0, 0,
   0},
#endif /* HAVE_REPLICATION */
  {"sql-bin-update-same", OPT_SQL_BIN_UPDATE_SAME,
   "The update log is deprecated since version 5.0, is replaced by the binary \
log and this option does nothing anymore.",
   0, 0, 0, GET_DISABLED, NO_ARG, 0, 0, 0, 0, 0, 0},
  {"sql-mode", OPT_SQL_MODE,
   "Syntax: sql-mode=option[,option[,option...]] where option can be one of: REAL_AS_FLOAT, PIPES_AS_CONCAT, ANSI_QUOTES, IGNORE_SPACE, ONLY_FULL_GROUP_BY, NO_UNSIGNED_SUBTRACTION.",
   (gptr*) &sql_mode_str, (gptr*) &sql_mode_str, 0, GET_STR, REQUIRED_ARG, 0,
   0, 0, 0, 0, 0},
#ifdef HAVE_OPENSSL
#include "sslopt-longopts.h"
#endif
#ifdef __WIN__
  {"standalone", OPT_STANDALONE,
  "Dummy option to start as a standalone program (NT).", 0, 0, 0, GET_NO_ARG,
   NO_ARG, 0, 0, 0, 0, 0, 0},
#endif
  {"symbolic-links", 's', "Enable symbolic link support.",
   (gptr*) &my_use_symdir, (gptr*) &my_use_symdir, 0, GET_BOOL, NO_ARG,
   IF_PURIFY(0,1), 0, 0, 0, 0, 0},
  {"sysdate-is-now", OPT_SYSDATE_IS_NOW,
   "Non-default option to alias SYSDATE() to NOW() to make it safe-replicable. Since 5.0, SYSDATE() returns a `dynamic' value different for different invocations, even within the same statement.",
   (gptr*) &global_system_variables.sysdate_is_now,
   0, 0, GET_BOOL, NO_ARG, 0, 0, 1, 0, 1, 0},
  {"tc-heuristic-recover", OPT_TC_HEURISTIC_RECOVER,
   "Decision to use in heuristic recover process. Possible values are COMMIT or ROLLBACK.",
   (gptr*) &opt_tc_heuristic_recover, (gptr*) &opt_tc_heuristic_recover,
   0, GET_STR, REQUIRED_ARG, 0, 0, 0, 0, 0, 0},
  {"temp-pool", OPT_TEMP_POOL,
   "Using this option will cause most temporary files created to use a small set of names, rather than a unique name for each new file.",
   (gptr*) &use_temp_pool, (gptr*) &use_temp_pool, 0, GET_BOOL, NO_ARG, 1,
   0, 0, 0, 0, 0},
  {"timed_mutexes", OPT_TIMED_MUTEXES,
   "Specify whether to time mutexes (only InnoDB mutexes are currently supported)",
   (gptr*) &timed_mutexes, (gptr*) &timed_mutexes, 0, GET_BOOL, NO_ARG, 0, 
    0, 0, 0, 0, 0},
  {"tmpdir", 't',
   "Path for temporary files. Several paths may be specified, separated by a "
#if defined(__WIN__) || defined(__NETWARE__)
   "semicolon (;)"
#else
   "colon (:)"
#endif
   ", in this case they are used in a round-robin fashion.",
   (gptr*) &opt_mysql_tmpdir,
   (gptr*) &opt_mysql_tmpdir, 0, GET_STR, REQUIRED_ARG, 0, 0, 0, 0, 0, 0},
  {"transaction-isolation", OPT_TX_ISOLATION,
   "Default transaction isolation level.", 0, 0, 0, GET_STR, REQUIRED_ARG, 0,
   0, 0, 0, 0, 0},
  {"use-symbolic-links", 's', "Enable symbolic link support. Deprecated option; use --symbolic-links instead.",
   (gptr*) &my_use_symdir, (gptr*) &my_use_symdir, 0, GET_BOOL, NO_ARG,
   IF_PURIFY(0,1), 0, 0, 0, 0, 0},
  {"user", 'u', "Run mysqld daemon as user.", 0, 0, 0, GET_STR, REQUIRED_ARG,
   0, 0, 0, 0, 0, 0},
  {"verbose", 'v', "Used with --help option for detailed help",
   (gptr*) &opt_verbose, (gptr*) &opt_verbose, 0, GET_BOOL, NO_ARG, 0, 0, 0, 0,
   0, 0},
  {"version", 'V', "Output version information and exit.", 0, 0, 0, GET_NO_ARG,
   NO_ARG, 0, 0, 0, 0, 0, 0},
  {"warnings", 'W', "Deprecated; use --log-warnings instead.",
   (gptr*) &global_system_variables.log_warnings,
   (gptr*) &max_system_variables.log_warnings, 0, GET_ULONG, OPT_ARG, 1, 0, ~0L,
   0, 0, 0},
  { "back_log", OPT_BACK_LOG,
    "The number of outstanding connection requests MySQL can have. This comes into play when the main MySQL thread gets very many connection requests in a very short time.",
    (gptr*) &back_log, (gptr*) &back_log, 0, GET_ULONG,
    REQUIRED_ARG, 50, 1, 65535, 0, 1, 0 },
  {"binlog_cache_size", OPT_BINLOG_CACHE_SIZE,
   "The size of the cache to hold the SQL statements for the binary log during a transaction. If you often use big, multi-statement transactions you can increase this to get more performance.",
   (gptr*) &binlog_cache_size, (gptr*) &binlog_cache_size, 0, GET_ULONG,
   REQUIRED_ARG, 32*1024L, IO_SIZE, ~0L, 0, IO_SIZE, 0},
  {"bulk_insert_buffer_size", OPT_BULK_INSERT_BUFFER_SIZE,
   "Size of tree cache used in bulk insert optimisation. Note that this is a limit per thread!",
   (gptr*) &global_system_variables.bulk_insert_buff_size,
   (gptr*) &max_system_variables.bulk_insert_buff_size,
   0, GET_ULONG, REQUIRED_ARG, 8192*1024, 0, ~0L, 0, 1, 0},
  {"connect_timeout", OPT_CONNECT_TIMEOUT,
   "The number of seconds the mysqld server is waiting for a connect packet before responding with 'Bad handshake'.",
    (gptr*) &connect_timeout, (gptr*) &connect_timeout,
   0, GET_ULONG, REQUIRED_ARG, CONNECT_TIMEOUT, 2, LONG_TIMEOUT, 0, 1, 0 },
  { "date_format", OPT_DATE_FORMAT,
    "The DATE format (For future).",
    (gptr*) &opt_date_time_formats[MYSQL_TIMESTAMP_DATE],
    (gptr*) &opt_date_time_formats[MYSQL_TIMESTAMP_DATE],
    0, GET_STR, REQUIRED_ARG, 0, 0, 0, 0, 0, 0},
  { "datetime_format", OPT_DATETIME_FORMAT,
    "The DATETIME/TIMESTAMP format (for future).",
    (gptr*) &opt_date_time_formats[MYSQL_TIMESTAMP_DATETIME],
    (gptr*) &opt_date_time_formats[MYSQL_TIMESTAMP_DATETIME],
    0, GET_STR, REQUIRED_ARG, 0, 0, 0, 0, 0, 0},
  { "default_week_format", OPT_DEFAULT_WEEK_FORMAT,
    "The default week format used by WEEK() functions.",
    (gptr*) &global_system_variables.default_week_format,
    (gptr*) &max_system_variables.default_week_format,
    0, GET_ULONG, REQUIRED_ARG, 0, 0, 7L, 0, 1, 0},
  {"delayed_insert_limit", OPT_DELAYED_INSERT_LIMIT,
   "After inserting delayed_insert_limit rows, the INSERT DELAYED handler will check if there are any SELECT statements pending. If so, it allows these to execute before continuing.",
    (gptr*) &delayed_insert_limit, (gptr*) &delayed_insert_limit, 0, GET_ULONG,
    REQUIRED_ARG, DELAYED_LIMIT, 1, ~0L, 0, 1, 0},
  {"delayed_insert_timeout", OPT_DELAYED_INSERT_TIMEOUT,
   "How long a INSERT DELAYED thread should wait for INSERT statements before terminating.",
   (gptr*) &delayed_insert_timeout, (gptr*) &delayed_insert_timeout, 0,
   GET_ULONG, REQUIRED_ARG, DELAYED_WAIT_TIMEOUT, 1, LONG_TIMEOUT, 0, 1, 0},
  { "delayed_queue_size", OPT_DELAYED_QUEUE_SIZE,
    "What size queue (in rows) should be allocated for handling INSERT DELAYED. If the queue becomes full, any client that does INSERT DELAYED will wait until there is room in the queue again.",
    (gptr*) &delayed_queue_size, (gptr*) &delayed_queue_size, 0, GET_ULONG,
    REQUIRED_ARG, DELAYED_QUEUE_SIZE, 1, ~0L, 0, 1, 0},
  {"div_precision_increment", OPT_DIV_PRECINCREMENT,
   "Precision of the result of '/' operator will be increased on that value.",
   (gptr*) &global_system_variables.div_precincrement,
   (gptr*) &max_system_variables.div_precincrement, 0, GET_ULONG,
   REQUIRED_ARG, 4, 0, DECIMAL_MAX_SCALE, 0, 0, 0},
  {"expire_logs_days", OPT_EXPIRE_LOGS_DAYS,
   "If non-zero, binary logs will be purged after expire_logs_days "
   "days; possible purges happen at startup and at binary log rotation.",
   (gptr*) &expire_logs_days,
   (gptr*) &expire_logs_days, 0, GET_ULONG,
   REQUIRED_ARG, 0, 0, 99, 0, 1, 0},
  { "flush_time", OPT_FLUSH_TIME,
    "A dedicated thread is created to flush all tables at the given interval.",
    (gptr*) &flush_time, (gptr*) &flush_time, 0, GET_ULONG, REQUIRED_ARG,
    FLUSH_TIME, 0, LONG_TIMEOUT, 0, 1, 0},
  { "ft_boolean_syntax", OPT_FT_BOOLEAN_SYNTAX,
    "List of operators for MATCH ... AGAINST ( ... IN BOOLEAN MODE)",
    0, 0, 0, GET_STR,
    REQUIRED_ARG, 0, 0, 0, 0, 0, 0},
  { "ft_max_word_len", OPT_FT_MAX_WORD_LEN,
    "The maximum length of the word to be included in a FULLTEXT index. Note: FULLTEXT indexes must be rebuilt after changing this variable.",
    (gptr*) &ft_max_word_len, (gptr*) &ft_max_word_len, 0, GET_ULONG,
    REQUIRED_ARG, HA_FT_MAXCHARLEN, 10, HA_FT_MAXCHARLEN, 0, 1, 0},
  { "ft_min_word_len", OPT_FT_MIN_WORD_LEN,
    "The minimum length of the word to be included in a FULLTEXT index. Note: FULLTEXT indexes must be rebuilt after changing this variable.",
    (gptr*) &ft_min_word_len, (gptr*) &ft_min_word_len, 0, GET_ULONG,
    REQUIRED_ARG, 4, 1, HA_FT_MAXCHARLEN, 0, 1, 0},
  { "ft_query_expansion_limit", OPT_FT_QUERY_EXPANSION_LIMIT,
    "Number of best matches to use for query expansion",
    (gptr*) &ft_query_expansion_limit, (gptr*) &ft_query_expansion_limit, 0, GET_ULONG,
    REQUIRED_ARG, 20, 0, 1000, 0, 1, 0},
  { "ft_stopword_file", OPT_FT_STOPWORD_FILE,
    "Use stopwords from this file instead of built-in list.",
    (gptr*) &ft_stopword_file, (gptr*) &ft_stopword_file, 0, GET_STR,
    REQUIRED_ARG, 0, 0, 0, 0, 0, 0},
  { "group_concat_max_len", OPT_GROUP_CONCAT_MAX_LEN,
    "The maximum length of the result of function  group_concat.",
    (gptr*) &global_system_variables.group_concat_max_len,
    (gptr*) &max_system_variables.group_concat_max_len, 0, GET_ULONG,
    REQUIRED_ARG, 1024, 4, (long) ~0, 0, 1, 0},
#ifdef WITH_INNOBASE_STORAGE_ENGINE
  {"innodb_additional_mem_pool_size", OPT_INNODB_ADDITIONAL_MEM_POOL_SIZE,
   "Size of a memory pool InnoDB uses to store data dictionary information and other internal data structures.",
   (gptr*) &innobase_additional_mem_pool_size,
   (gptr*) &innobase_additional_mem_pool_size, 0, GET_LONG, REQUIRED_ARG,
   1*1024*1024L, 512*1024L, ~0L, 0, 1024, 0},
  {"innodb_autoextend_increment", OPT_INNODB_AUTOEXTEND_INCREMENT,
   "Data file autoextend increment in megabytes",
   (gptr*) &srv_auto_extend_increment,
   (gptr*) &srv_auto_extend_increment,
   0, GET_LONG, REQUIRED_ARG, 8L, 1L, 1000L, 0, 1L, 0},
  {"innodb_buffer_pool_awe_mem_mb", OPT_INNODB_BUFFER_POOL_AWE_MEM_MB,
   "If Windows AWE is used, the size of InnoDB buffer pool allocated from the AWE memory.",
   (gptr*) &innobase_buffer_pool_awe_mem_mb, (gptr*) &innobase_buffer_pool_awe_mem_mb, 0,
   GET_LONG, REQUIRED_ARG, 0, 0, 63000, 0, 1, 0},
  {"innodb_buffer_pool_size", OPT_INNODB_BUFFER_POOL_SIZE,
   "The size of the memory buffer InnoDB uses to cache data and indexes of its tables.",
   (gptr*) &innobase_buffer_pool_size, (gptr*) &innobase_buffer_pool_size, 0,
   GET_LL, REQUIRED_ARG, 8*1024*1024L, 1024*1024L, LONGLONG_MAX, 0,
   1024*1024L, 0},
  {"innodb_commit_concurrency", OPT_INNODB_COMMIT_CONCURRENCY,
   "Helps in performance tuning in heavily concurrent environments.",
   (gptr*) &srv_commit_concurrency, (gptr*) &srv_commit_concurrency,
   0, GET_LONG, REQUIRED_ARG, 0, 0, 1000, 0, 1, 0},
  {"innodb_concurrency_tickets", OPT_INNODB_CONCURRENCY_TICKETS,
   "Number of times a thread is allowed to enter InnoDB within the same \
    SQL query after it has once got the ticket",
   (gptr*) &srv_n_free_tickets_to_enter,
   (gptr*) &srv_n_free_tickets_to_enter,
   0, GET_LONG, REQUIRED_ARG, 500L, 1L, ~0L, 0, 1L, 0},
  {"innodb_file_io_threads", OPT_INNODB_FILE_IO_THREADS,
   "Number of file I/O threads in InnoDB.", (gptr*) &innobase_file_io_threads,
   (gptr*) &innobase_file_io_threads, 0, GET_LONG, REQUIRED_ARG, 4, 4, 64, 0,
   1, 0},
  {"innodb_force_recovery", OPT_INNODB_FORCE_RECOVERY,
   "Helps to save your data in case the disk image of the database becomes corrupt.",
   (gptr*) &innobase_force_recovery, (gptr*) &innobase_force_recovery, 0,
   GET_LONG, REQUIRED_ARG, 0, 0, 6, 0, 1, 0},
  {"innodb_lock_wait_timeout", OPT_INNODB_LOCK_WAIT_TIMEOUT,
   "Timeout in seconds an InnoDB transaction may wait for a lock before being rolled back.",
   (gptr*) &innobase_lock_wait_timeout, (gptr*) &innobase_lock_wait_timeout,
   0, GET_LONG, REQUIRED_ARG, 50, 1, 1024 * 1024 * 1024, 0, 1, 0},
  {"innodb_log_buffer_size", OPT_INNODB_LOG_BUFFER_SIZE,
   "The size of the buffer which InnoDB uses to write log to the log files on disk.",
   (gptr*) &innobase_log_buffer_size, (gptr*) &innobase_log_buffer_size, 0,
   GET_LONG, REQUIRED_ARG, 1024*1024L, 256*1024L, ~0L, 0, 1024, 0},
  {"innodb_log_file_size", OPT_INNODB_LOG_FILE_SIZE,
   "Size of each log file in a log group.",
   (gptr*) &innobase_log_file_size, (gptr*) &innobase_log_file_size, 0,
   GET_LL, REQUIRED_ARG, 5*1024*1024L, 1*1024*1024L, LONGLONG_MAX, 0,
   1024*1024L, 0},
  {"innodb_log_files_in_group", OPT_INNODB_LOG_FILES_IN_GROUP,
   "Number of log files in the log group. InnoDB writes to the files in a circular fashion. Value 3 is recommended here.",
   (gptr*) &innobase_log_files_in_group, (gptr*) &innobase_log_files_in_group,
   0, GET_LONG, REQUIRED_ARG, 2, 2, 100, 0, 1, 0},
  {"innodb_mirrored_log_groups", OPT_INNODB_MIRRORED_LOG_GROUPS,
   "Number of identical copies of log groups we keep for the database. Currently this should be set to 1.",
   (gptr*) &innobase_mirrored_log_groups,
   (gptr*) &innobase_mirrored_log_groups, 0, GET_LONG, REQUIRED_ARG, 1, 1, 10,
   0, 1, 0},
  {"innodb_open_files", OPT_INNODB_OPEN_FILES,
   "How many files at the maximum InnoDB keeps open at the same time.",
   (gptr*) &innobase_open_files, (gptr*) &innobase_open_files, 0,
   GET_LONG, REQUIRED_ARG, 300L, 10L, ~0L, 0, 1L, 0},
  {"innodb_sync_spin_loops", OPT_INNODB_SYNC_SPIN_LOOPS,
   "Count of spin-loop rounds in InnoDB mutexes",
   (gptr*) &srv_n_spin_wait_rounds,
   (gptr*) &srv_n_spin_wait_rounds,
   0, GET_LONG, REQUIRED_ARG, 20L, 0L, ~0L, 0, 1L, 0},
  {"innodb_thread_concurrency", OPT_INNODB_THREAD_CONCURRENCY,
   "Helps in performance tuning in heavily concurrent environments. "
   "Sets the maximum number of threads allowed inside InnoDB. Value 0"
   " will disable the thread throttling.",
   (gptr*) &srv_thread_concurrency, (gptr*) &srv_thread_concurrency,
   0, GET_LONG, REQUIRED_ARG, 8, 0, 1000, 0, 1, 0},
  {"innodb_thread_sleep_delay", OPT_INNODB_THREAD_SLEEP_DELAY,
   "Time of innodb thread sleeping before joining InnoDB queue (usec). Value 0"
    " disable a sleep",
   (gptr*) &srv_thread_sleep_delay,
   (gptr*) &srv_thread_sleep_delay,
   0, GET_LONG, REQUIRED_ARG, 10000L, 0L, ~0L, 0, 1L, 0},
#endif /* WITH_INNOBASE_STORAGE_ENGINE */
  {"interactive_timeout", OPT_INTERACTIVE_TIMEOUT,
   "The number of seconds the server waits for activity on an interactive connection before closing it.",
   (gptr*) &global_system_variables.net_interactive_timeout,
   (gptr*) &max_system_variables.net_interactive_timeout, 0,
   GET_ULONG, REQUIRED_ARG, NET_WAIT_TIMEOUT, 1, LONG_TIMEOUT, 0, 1, 0},
  {"join_buffer_size", OPT_JOIN_BUFF_SIZE,
   "The size of the buffer that is used for full joins.",
   (gptr*) &global_system_variables.join_buff_size,
   (gptr*) &max_system_variables.join_buff_size, 0, GET_ULONG,
   REQUIRED_ARG, 128*1024L, IO_SIZE*2+MALLOC_OVERHEAD, ~0L, MALLOC_OVERHEAD,
   IO_SIZE, 0},
  {"key_buffer_size", OPT_KEY_BUFFER_SIZE,
   "The size of the buffer used for index blocks for MyISAM tables. Increase this to get better index handling (for all reads and multiple writes) to as much as you can afford; 64M on a 256M machine that mainly runs MySQL is quite common.",
   (gptr*) &dflt_key_cache_var.param_buff_size,
   (gptr*) 0,
   0, (GET_ULL | GET_ASK_ADDR),
   REQUIRED_ARG, KEY_CACHE_SIZE, MALLOC_OVERHEAD, ~(ulong) 0, MALLOC_OVERHEAD,
   IO_SIZE, 0},
  {"key_cache_age_threshold", OPT_KEY_CACHE_AGE_THRESHOLD,
   "This characterizes the number of hits a hot block has to be untouched until it is considered aged enough to be downgraded to a warm block. This specifies the percentage ratio of that number of hits to the total number of blocks in key cache",
   (gptr*) &dflt_key_cache_var.param_age_threshold,
   (gptr*) 0,
   0, (GET_ULONG | GET_ASK_ADDR), REQUIRED_ARG, 
   300, 100, ~0L, 0, 100, 0},
  {"key_cache_block_size", OPT_KEY_CACHE_BLOCK_SIZE,
   "The default size of key cache blocks",
   (gptr*) &dflt_key_cache_var.param_block_size,
   (gptr*) 0,
   0, (GET_ULONG | GET_ASK_ADDR), REQUIRED_ARG,
   KEY_CACHE_BLOCK_SIZE , 512, 1024*16, MALLOC_OVERHEAD, 512, 0},
  {"key_cache_division_limit", OPT_KEY_CACHE_DIVISION_LIMIT,
   "The minimum percentage of warm blocks in key cache",
   (gptr*) &dflt_key_cache_var.param_division_limit,
   (gptr*) 0,
   0, (GET_ULONG | GET_ASK_ADDR) , REQUIRED_ARG, 100,
   1, 100, 0, 1, 0},
  {"long_query_time", OPT_LONG_QUERY_TIME,
   "Log all queries that have taken more than long_query_time seconds to execute to file.",
   (gptr*) &global_system_variables.long_query_time,
   (gptr*) &max_system_variables.long_query_time, 0, GET_ULONG,
   REQUIRED_ARG, 10, 1, LONG_TIMEOUT, 0, 1, 0},
  {"lower_case_table_names", OPT_LOWER_CASE_TABLE_NAMES,
   "If set to 1 table names are stored in lowercase on disk and table names will be case-insensitive.  Should be set to 2 if you are using a case insensitive file system",
   (gptr*) &lower_case_table_names,
   (gptr*) &lower_case_table_names, 0, GET_UINT, OPT_ARG,
#ifdef FN_NO_CASE_SENCE
    1
#else
    0
#endif
   , 0, 2, 0, 1, 0},
  {"max_allowed_packet", OPT_MAX_ALLOWED_PACKET,
   "Max packetlength to send/receive from to server.",
   (gptr*) &global_system_variables.max_allowed_packet,
   (gptr*) &max_system_variables.max_allowed_packet, 0, GET_ULONG,
   REQUIRED_ARG, 1024*1024L, 1024, 1024L*1024L*1024L, MALLOC_OVERHEAD, 1024, 0},
  {"max_binlog_cache_size", OPT_MAX_BINLOG_CACHE_SIZE,
   "Can be used to restrict the total size used to cache a multi-transaction query.",
   (gptr*) &max_binlog_cache_size, (gptr*) &max_binlog_cache_size, 0,
   GET_ULONG, REQUIRED_ARG, ~0L, IO_SIZE, ~0L, 0, IO_SIZE, 0},
  {"max_binlog_size", OPT_MAX_BINLOG_SIZE,
   "Binary log will be rotated automatically when the size exceeds this \
value. Will also apply to relay logs if max_relay_log_size is 0. \
The minimum value for this variable is 4096.",
   (gptr*) &max_binlog_size, (gptr*) &max_binlog_size, 0, GET_ULONG,
   REQUIRED_ARG, 1024*1024L*1024L, IO_SIZE, 1024*1024L*1024L, 0, IO_SIZE, 0},
  {"max_connect_errors", OPT_MAX_CONNECT_ERRORS,
   "If there is more than this number of interrupted connections from a host this host will be blocked from further connections.",
   (gptr*) &max_connect_errors, (gptr*) &max_connect_errors, 0, GET_ULONG,
    REQUIRED_ARG, MAX_CONNECT_ERRORS, 1, ~0L, 0, 1, 0},
  {"max_connections", OPT_MAX_CONNECTIONS,
   "The number of simultaneous clients allowed.", (gptr*) &max_connections,
   (gptr*) &max_connections, 0, GET_ULONG, REQUIRED_ARG, 100, 1, 16384, 0, 1,
   0},
  {"max_delayed_threads", OPT_MAX_DELAYED_THREADS,
   "Don't start more than this number of threads to handle INSERT DELAYED statements. If set to zero, which means INSERT DELAYED is not used.",
   (gptr*) &global_system_variables.max_insert_delayed_threads,
   (gptr*) &max_system_variables.max_insert_delayed_threads,
   0, GET_ULONG, REQUIRED_ARG, 20, 0, 16384, 0, 1, 0},
  {"max_error_count", OPT_MAX_ERROR_COUNT,
   "Max number of errors/warnings to store for a statement.",
   (gptr*) &global_system_variables.max_error_count,
   (gptr*) &max_system_variables.max_error_count,
   0, GET_ULONG, REQUIRED_ARG, DEFAULT_ERROR_COUNT, 0, 65535, 0, 1, 0},
  {"max_heap_table_size", OPT_MAX_HEP_TABLE_SIZE,
   "Don't allow creation of heap tables bigger than this.",
   (gptr*) &global_system_variables.max_heap_table_size,
   (gptr*) &max_system_variables.max_heap_table_size, 0, GET_ULONG,
   REQUIRED_ARG, 16*1024*1024L, 16384, ~0L, MALLOC_OVERHEAD, 1024, 0},
  {"max_join_size", OPT_MAX_JOIN_SIZE,
   "Joins that are probably going to read more than max_join_size records return an error.",
   (gptr*) &global_system_variables.max_join_size,
   (gptr*) &max_system_variables.max_join_size, 0, GET_HA_ROWS, REQUIRED_ARG,
   ~0L, 1, ~0L, 0, 1, 0},
   {"max_length_for_sort_data", OPT_MAX_LENGTH_FOR_SORT_DATA,
    "Max number of bytes in sorted records.",
    (gptr*) &global_system_variables.max_length_for_sort_data,
    (gptr*) &max_system_variables.max_length_for_sort_data, 0, GET_ULONG,
    REQUIRED_ARG, 1024, 4, 8192*1024L, 0, 1, 0},
  {"max_prepared_stmt_count", OPT_MAX_PREPARED_STMT_COUNT,
   "Maximum number of prepared statements in the server.",
   (gptr*) &max_prepared_stmt_count, (gptr*) &max_prepared_stmt_count,
   0, GET_ULONG, REQUIRED_ARG, 16382, 0, 1*1024*1024, 0, 1, 0},
  {"max_relay_log_size", OPT_MAX_RELAY_LOG_SIZE,
   "If non-zero: relay log will be rotated automatically when the size exceeds this value; if zero (the default): when the size exceeds max_binlog_size. 0 excepted, the minimum value for this variable is 4096.",
   (gptr*) &max_relay_log_size, (gptr*) &max_relay_log_size, 0, GET_ULONG,
   REQUIRED_ARG, 0L, 0L, 1024*1024L*1024L, 0, IO_SIZE, 0},
  { "max_seeks_for_key", OPT_MAX_SEEKS_FOR_KEY,
    "Limit assumed max number of seeks when looking up rows based on a key",
    (gptr*) &global_system_variables.max_seeks_for_key,
    (gptr*) &max_system_variables.max_seeks_for_key, 0, GET_ULONG,
    REQUIRED_ARG, ~0L, 1, ~0L, 0, 1, 0 },
  {"max_sort_length", OPT_MAX_SORT_LENGTH,
   "The number of bytes to use when sorting BLOB or TEXT values (only the first max_sort_length bytes of each value are used; the rest are ignored).",
   (gptr*) &global_system_variables.max_sort_length,
   (gptr*) &max_system_variables.max_sort_length, 0, GET_ULONG,
   REQUIRED_ARG, 1024, 4, 8192*1024L, 0, 1, 0},
  {"max_sp_recursion_depth", OPT_MAX_SP_RECURSION_DEPTH,
   "Maximum stored procedure recursion depth. (discussed with docs).",
   (gptr*) &global_system_variables.max_sp_recursion_depth,
   (gptr*) &max_system_variables.max_sp_recursion_depth, 0, GET_ULONG,
   OPT_ARG, 0, 0, 255, 0, 1, 0 },
  {"max_tmp_tables", OPT_MAX_TMP_TABLES,
   "Maximum number of temporary tables a client can keep open at a time.",
   (gptr*) &global_system_variables.max_tmp_tables,
   (gptr*) &max_system_variables.max_tmp_tables, 0, GET_ULONG,
   REQUIRED_ARG, 32, 1, ~0L, 0, 1, 0},
  {"max_user_connections", OPT_MAX_USER_CONNECTIONS,
   "The maximum number of active connections for a single user (0 = no limit).",
   (gptr*) &max_user_connections, (gptr*) &max_user_connections, 0, GET_UINT,
   REQUIRED_ARG, 0, 1, ~0, 0, 1, 0},
  {"max_write_lock_count", OPT_MAX_WRITE_LOCK_COUNT,
   "After this many write locks, allow some read locks to run in between.",
   (gptr*) &max_write_lock_count, (gptr*) &max_write_lock_count, 0, GET_ULONG,
   REQUIRED_ARG, ~0L, 1, ~0L, 0, 1, 0},
  {"multi_range_count", OPT_MULTI_RANGE_COUNT,
   "Number of key ranges to request at once.",
   (gptr*) &global_system_variables.multi_range_count,
   (gptr*) &max_system_variables.multi_range_count, 0,
   GET_ULONG, REQUIRED_ARG, 256, 1, ~0L, 0, 1, 0},
  {"myisam_block_size", OPT_MYISAM_BLOCK_SIZE,
   "Block size to be used for MyISAM index pages.",
   (gptr*) &opt_myisam_block_size,
   (gptr*) &opt_myisam_block_size, 0, GET_ULONG, REQUIRED_ARG,
   MI_KEY_BLOCK_LENGTH, MI_MIN_KEY_BLOCK_LENGTH, MI_MAX_KEY_BLOCK_LENGTH,
   0, MI_MIN_KEY_BLOCK_LENGTH, 0},
  {"myisam_data_pointer_size", OPT_MYISAM_DATA_POINTER_SIZE,
   "Default pointer size to be used for MyISAM tables.",
   (gptr*) &myisam_data_pointer_size,
   (gptr*) &myisam_data_pointer_size, 0, GET_ULONG, REQUIRED_ARG,
   6, 2, 7, 0, 1, 0},
  {"myisam_max_extra_sort_file_size", OPT_MYISAM_MAX_EXTRA_SORT_FILE_SIZE,
   "Deprecated option",
   (gptr*) &global_system_variables.myisam_max_extra_sort_file_size,
   (gptr*) &max_system_variables.myisam_max_extra_sort_file_size,
   0, GET_ULL, REQUIRED_ARG, (ulonglong) MI_MAX_TEMP_LENGTH,
   0, (ulonglong) MAX_FILE_SIZE, 0, 1, 0},
  {"myisam_max_sort_file_size", OPT_MYISAM_MAX_SORT_FILE_SIZE,
   "Don't use the fast sort index method to created index if the temporary file would get bigger than this.",
   (gptr*) &global_system_variables.myisam_max_sort_file_size,
   (gptr*) &max_system_variables.myisam_max_sort_file_size, 0,
   GET_ULL, REQUIRED_ARG, (longlong) LONG_MAX, 0, (ulonglong) MAX_FILE_SIZE,
   0, 1024*1024, 0},
  {"myisam_repair_threads", OPT_MYISAM_REPAIR_THREADS,
   "Number of threads to use when repairing MyISAM tables. The value of 1 disables parallel repair.",
   (gptr*) &global_system_variables.myisam_repair_threads,
   (gptr*) &max_system_variables.myisam_repair_threads, 0,
   GET_ULONG, REQUIRED_ARG, 1, 1, ~0L, 0, 1, 0},
  {"myisam_sort_buffer_size", OPT_MYISAM_SORT_BUFFER_SIZE,
   "The buffer that is allocated when sorting the index when doing a REPAIR or when creating indexes with CREATE INDEX or ALTER TABLE.",
   (gptr*) &global_system_variables.myisam_sort_buff_size,
   (gptr*) &max_system_variables.myisam_sort_buff_size, 0,
   GET_ULONG, REQUIRED_ARG, 8192*1024, 4, ~0L, 0, 1, 0},
  {"myisam_use_mmap", OPT_MYISAM_USE_MMAP,
   "Use memory mapping for reading and writing MyISAM tables",
   (gptr*) &opt_myisam_use_mmap,
   (gptr*) &opt_myisam_use_mmap, 0, GET_BOOL, NO_ARG, 0, 
    0, 0, 0, 0, 0},
  {"myisam_stats_method", OPT_MYISAM_STATS_METHOD,
   "Specifies how MyISAM index statistics collection code should threat NULLs. "
   "Possible values of name are \"nulls_unequal\" (default behavior for 4.1/5.0), "
   "\"nulls_equal\" (emulate 4.0 behavior), and \"nulls_ignored\".",
   (gptr*) &myisam_stats_method_str, (gptr*) &myisam_stats_method_str, 0,
    GET_STR, REQUIRED_ARG, 0, 0, 0, 0, 0, 0},
  {"net_buffer_length", OPT_NET_BUFFER_LENGTH,
   "Buffer length for TCP/IP and socket communication.",
   (gptr*) &global_system_variables.net_buffer_length,
   (gptr*) &max_system_variables.net_buffer_length, 0, GET_ULONG,
   REQUIRED_ARG, 16384, 1024, 1024*1024L, 0, 1024, 0},
  {"net_read_timeout", OPT_NET_READ_TIMEOUT,
   "Number of seconds to wait for more data from a connection before aborting the read.",
   (gptr*) &global_system_variables.net_read_timeout,
   (gptr*) &max_system_variables.net_read_timeout, 0, GET_ULONG,
   REQUIRED_ARG, NET_READ_TIMEOUT, 1, LONG_TIMEOUT, 0, 1, 0},
  {"net_retry_count", OPT_NET_RETRY_COUNT,
   "If a read on a communication port is interrupted, retry this many times before giving up.",
   (gptr*) &global_system_variables.net_retry_count,
   (gptr*) &max_system_variables.net_retry_count,0,
   GET_ULONG, REQUIRED_ARG, MYSQLD_NET_RETRY_COUNT, 1, ~0L, 0, 1, 0},
  {"net_write_timeout", OPT_NET_WRITE_TIMEOUT,
   "Number of seconds to wait for a block to be written to a connection  before aborting the write.",
   (gptr*) &global_system_variables.net_write_timeout,
   (gptr*) &max_system_variables.net_write_timeout, 0, GET_ULONG,
   REQUIRED_ARG, NET_WRITE_TIMEOUT, 1, LONG_TIMEOUT, 0, 1, 0},
  {"open_files_limit", OPT_OPEN_FILES_LIMIT,
   "If this is not 0, then mysqld will use this value to reserve file descriptors to use with setrlimit(). If this value is 0 then mysqld will reserve max_connections*5 or max_connections + table_cache*2 (whichever is larger) number of files.",
   (gptr*) &open_files_limit, (gptr*) &open_files_limit, 0, GET_ULONG,
   REQUIRED_ARG, 0, 0, OS_FILE_LIMIT, 0, 1, 0},
  {"optimizer_prune_level", OPT_OPTIMIZER_PRUNE_LEVEL,
   "Controls the heuristic(s) applied during query optimization to prune less-promising partial plans from the optimizer search space. Meaning: 0 - do not apply any heuristic, thus perform exhaustive search; 1 - prune plans based on number of retrieved rows.",
   (gptr*) &global_system_variables.optimizer_prune_level,
   (gptr*) &max_system_variables.optimizer_prune_level,
   0, GET_ULONG, OPT_ARG, 1, 0, 1, 0, 1, 0},
  {"optimizer_search_depth", OPT_OPTIMIZER_SEARCH_DEPTH,
   "Maximum depth of search performed by the query optimizer. Values larger than the number of relations in a query result in better query plans, but take longer to compile a query. Smaller values than the number of tables in a relation result in faster optimization, but may produce very bad query plans. If set to 0, the system will automatically pick a reasonable value; if set to MAX_TABLES+2, the optimizer will switch to the original find_best (used for testing/comparison).",
   (gptr*) &global_system_variables.optimizer_search_depth,
   (gptr*) &max_system_variables.optimizer_search_depth,
   0, GET_ULONG, OPT_ARG, MAX_TABLES+1, 0, MAX_TABLES+2, 0, 1, 0},
  {"plugin_dir", OPT_PLUGIN_DIR,
   "Directory for plugins.",
   (gptr*) &opt_plugin_dir_ptr, (gptr*) &opt_plugin_dir_ptr, 0,
   GET_STR, REQUIRED_ARG, 0, 0, 0, 0, 0, 0},
   {"preload_buffer_size", OPT_PRELOAD_BUFFER_SIZE,
    "The size of the buffer that is allocated when preloading indexes",
    (gptr*) &global_system_variables.preload_buff_size,
    (gptr*) &max_system_variables.preload_buff_size, 0, GET_ULONG,
    REQUIRED_ARG, 32*1024L, 1024, 1024*1024*1024L, 0, 1, 0},
  {"query_alloc_block_size", OPT_QUERY_ALLOC_BLOCK_SIZE,
   "Allocation block size for query parsing and execution",
   (gptr*) &global_system_variables.query_alloc_block_size,
   (gptr*) &max_system_variables.query_alloc_block_size, 0, GET_ULONG,
   REQUIRED_ARG, QUERY_ALLOC_BLOCK_SIZE, 1024, ~0L, 0, 1024, 0},
#ifdef HAVE_QUERY_CACHE
  {"query_cache_limit", OPT_QUERY_CACHE_LIMIT,
   "Don't cache results that are bigger than this.",
   (gptr*) &query_cache_limit, (gptr*) &query_cache_limit, 0, GET_ULONG,
   REQUIRED_ARG, 1024*1024L, 0, (longlong) ULONG_MAX, 0, 1, 0},
  {"query_cache_min_res_unit", OPT_QUERY_CACHE_MIN_RES_UNIT,
   "minimal size of unit in wich space for results is allocated (last unit will be trimed after writing all result data.",
   (gptr*) &query_cache_min_res_unit, (gptr*) &query_cache_min_res_unit,
   0, GET_ULONG, REQUIRED_ARG, QUERY_CACHE_MIN_RESULT_DATA_SIZE,
   0, (longlong) ULONG_MAX, 0, 1, 0},
#endif /*HAVE_QUERY_CACHE*/
  {"query_cache_size", OPT_QUERY_CACHE_SIZE,
   "The memory allocated to store results from old queries.",
   (gptr*) &query_cache_size, (gptr*) &query_cache_size, 0, GET_ULONG,
   REQUIRED_ARG, 0, 0, (longlong) ULONG_MAX, 0, 1024, 0},
#ifdef HAVE_QUERY_CACHE
  {"query_cache_type", OPT_QUERY_CACHE_TYPE,
   "0 = OFF = Don't cache or retrieve results. 1 = ON = Cache all results except SELECT SQL_NO_CACHE ... queries. 2 = DEMAND = Cache only SELECT SQL_CACHE ... queries.",
   (gptr*) &global_system_variables.query_cache_type,
   (gptr*) &max_system_variables.query_cache_type,
   0, GET_ULONG, REQUIRED_ARG, 1, 0, 2, 0, 1, 0},
  {"query_cache_wlock_invalidate", OPT_QUERY_CACHE_WLOCK_INVALIDATE,
   "Invalidate queries in query cache on LOCK for write",
   (gptr*) &global_system_variables.query_cache_wlock_invalidate,
   (gptr*) &max_system_variables.query_cache_wlock_invalidate,
   0, GET_BOOL, NO_ARG, 0, 0, 1, 0, 1, 0},
#endif /*HAVE_QUERY_CACHE*/
  {"query_prealloc_size", OPT_QUERY_PREALLOC_SIZE,
   "Persistent buffer for query parsing and execution",
   (gptr*) &global_system_variables.query_prealloc_size,
   (gptr*) &max_system_variables.query_prealloc_size, 0, GET_ULONG,
   REQUIRED_ARG, QUERY_ALLOC_PREALLOC_SIZE, QUERY_ALLOC_PREALLOC_SIZE,
   ~0L, 0, 1024, 0},
  {"range_alloc_block_size", OPT_RANGE_ALLOC_BLOCK_SIZE,
   "Allocation block size for storing ranges during optimization",
   (gptr*) &global_system_variables.range_alloc_block_size,
   (gptr*) &max_system_variables.range_alloc_block_size, 0, GET_ULONG,
   REQUIRED_ARG, RANGE_ALLOC_BLOCK_SIZE, 4096, ~0L, 0, 1024, 0},
  {"read_buffer_size", OPT_RECORD_BUFFER,
   "Each thread that does a sequential scan allocates a buffer of this size for each table it scans. If you do many sequential scans, you may want to increase this value.",
   (gptr*) &global_system_variables.read_buff_size,
   (gptr*) &max_system_variables.read_buff_size,0, GET_ULONG, REQUIRED_ARG,
   128*1024L, IO_SIZE*2+MALLOC_OVERHEAD, SSIZE_MAX, MALLOC_OVERHEAD, IO_SIZE,
   0},
  {"read_only", OPT_READONLY,
   "Make all non-temporary tables read-only, with the exception for replication (slave) threads and users with the SUPER privilege",
   (gptr*) &opt_readonly,
   (gptr*) &opt_readonly,
   0, GET_BOOL, NO_ARG, 0, 0, 1, 0, 1, 0},
  {"read_rnd_buffer_size", OPT_RECORD_RND_BUFFER,
   "When reading rows in sorted order after a sort, the rows are read through this buffer to avoid a disk seeks. If not set, then it's set to the value of record_buffer.",
   (gptr*) &global_system_variables.read_rnd_buff_size,
   (gptr*) &max_system_variables.read_rnd_buff_size, 0,
   GET_ULONG, REQUIRED_ARG, 256*1024L, IO_SIZE*2+MALLOC_OVERHEAD,
   SSIZE_MAX, MALLOC_OVERHEAD, IO_SIZE, 0},
  {"record_buffer", OPT_RECORD_BUFFER,
   "Alias for read_buffer_size",
   (gptr*) &global_system_variables.read_buff_size,
   (gptr*) &max_system_variables.read_buff_size,0, GET_ULONG, REQUIRED_ARG,
   128*1024L, IO_SIZE*2+MALLOC_OVERHEAD, SSIZE_MAX, MALLOC_OVERHEAD, IO_SIZE, 0},
#ifdef HAVE_REPLICATION
  {"relay_log_purge", OPT_RELAY_LOG_PURGE,
   "0 = do not purge relay logs. 1 = purge them as soon as they are no more needed.",
   (gptr*) &relay_log_purge,
   (gptr*) &relay_log_purge, 0, GET_BOOL, NO_ARG,
   1, 0, 1, 0, 1, 0},
  {"relay_log_space_limit", OPT_RELAY_LOG_SPACE_LIMIT,
   "Maximum space to use for all relay logs.",
   (gptr*) &relay_log_space_limit,
   (gptr*) &relay_log_space_limit, 0, GET_ULL, REQUIRED_ARG, 0L, 0L,
   (longlong) ULONG_MAX, 0, 1, 0},
  {"slave_compressed_protocol", OPT_SLAVE_COMPRESSED_PROTOCOL,
   "Use compression on master/slave protocol.",
   (gptr*) &opt_slave_compressed_protocol,
   (gptr*) &opt_slave_compressed_protocol,
   0, GET_BOOL, NO_ARG, 0, 0, 1, 0, 1, 0},
  {"slave_net_timeout", OPT_SLAVE_NET_TIMEOUT,
   "Number of seconds to wait for more data from a master/slave connection before aborting the read.",
   (gptr*) &slave_net_timeout, (gptr*) &slave_net_timeout, 0,
   GET_ULONG, REQUIRED_ARG, SLAVE_NET_TIMEOUT, 1, LONG_TIMEOUT, 0, 1, 0},
  {"slave_transaction_retries", OPT_SLAVE_TRANS_RETRIES,
   "Number of times the slave SQL thread will retry a transaction in case "
   "it failed with a deadlock or elapsed lock wait timeout, "
   "before giving up and stopping.",
   (gptr*) &slave_trans_retries, (gptr*) &slave_trans_retries, 0,
   GET_ULONG, REQUIRED_ARG, 10L, 0L, (longlong) ULONG_MAX, 0, 1, 0},
#endif /* HAVE_REPLICATION */
  {"slow_launch_time", OPT_SLOW_LAUNCH_TIME,
   "If creating the thread takes longer than this value (in seconds), the Slow_launch_threads counter will be incremented.",
   (gptr*) &slow_launch_time, (gptr*) &slow_launch_time, 0, GET_ULONG,
   REQUIRED_ARG, 2L, 0L, LONG_TIMEOUT, 0, 1, 0},
  {"sort_buffer_size", OPT_SORT_BUFFER,
   "Each thread that needs to do a sort allocates a buffer of this size.",
   (gptr*) &global_system_variables.sortbuff_size,
   (gptr*) &max_system_variables.sortbuff_size, 0, GET_ULONG, REQUIRED_ARG,
   MAX_SORT_MEMORY, MIN_SORT_MEMORY+MALLOC_OVERHEAD*2, ~0L, MALLOC_OVERHEAD,
   1, 0},
  {"sync-binlog", OPT_SYNC_BINLOG,
   "Synchronously flush binary log to disk after every #th event. "
   "Use 0 (default) to disable synchronous flushing.",
   (gptr*) &sync_binlog_period, (gptr*) &sync_binlog_period, 0, GET_ULONG,
   REQUIRED_ARG, 0, 0, ~0L, 0, 1, 0},
  {"sync-frm", OPT_SYNC_FRM, "Sync .frm to disk on create. Enabled by default.",
   (gptr*) &opt_sync_frm, (gptr*) &opt_sync_frm, 0, GET_BOOL, NO_ARG, 1, 0,
   0, 0, 0, 0},
  {"table_cache", OPT_TABLE_OPEN_CACHE,
   "Deprecated; use --table_open_cache instead.",
   (gptr*) &table_cache_size, (gptr*) &table_cache_size, 0, GET_ULONG,
   REQUIRED_ARG, 64, 1, 512*1024L, 0, 1, 0},
  {"table_definition_cache", OPT_TABLE_DEF_CACHE,
   "The number of cached table definitions.",
   (gptr*) &table_def_size, (gptr*) &table_def_size,
   0, GET_ULONG, REQUIRED_ARG, 128, 1, 512*1024L, 0, 1, 0},
  {"table_open_cache", OPT_TABLE_OPEN_CACHE,
   "The number of cached open tables.",
   (gptr*) &table_cache_size, (gptr*) &table_cache_size,
   0, GET_ULONG, REQUIRED_ARG, 64, 1, 512*1024L, 0, 1, 0},
  {"table_lock_wait_timeout", OPT_TABLE_LOCK_WAIT_TIMEOUT,
   "Timeout in seconds to wait for a table level lock before returning an "
   "error. Used only if the connection has active cursors.",
   (gptr*) &table_lock_wait_timeout, (gptr*) &table_lock_wait_timeout,
   0, GET_ULONG, REQUIRED_ARG, 50, 1, 1024 * 1024 * 1024, 0, 1, 0},
  {"thread_cache_size", OPT_THREAD_CACHE_SIZE,
   "How many threads we should keep in a cache for reuse.",
   (gptr*) &thread_cache_size, (gptr*) &thread_cache_size, 0, GET_ULONG,
   REQUIRED_ARG, 0, 0, 16384, 0, 1, 0},
  {"thread_concurrency", OPT_THREAD_CONCURRENCY,
   "Permits the application to give the threads system a hint for the desired number of threads that should be run at the same time.",
   (gptr*) &concurrency, (gptr*) &concurrency, 0, GET_ULONG, REQUIRED_ARG,
   DEFAULT_CONCURRENCY, 1, 512, 0, 1, 0},
  {"thread_stack", OPT_THREAD_STACK,
   "The stack size for each thread.", (gptr*) &thread_stack,
   (gptr*) &thread_stack, 0, GET_ULONG, REQUIRED_ARG,DEFAULT_THREAD_STACK,
   1024L*128L, ~0L, 0, 1024, 0},
  { "time_format", OPT_TIME_FORMAT,
    "The TIME format (for future).",
    (gptr*) &opt_date_time_formats[MYSQL_TIMESTAMP_TIME],
    (gptr*) &opt_date_time_formats[MYSQL_TIMESTAMP_TIME],
    0, GET_STR, REQUIRED_ARG, 0, 0, 0, 0, 0, 0},
  {"tmp_table_size", OPT_TMP_TABLE_SIZE,
   "If an in-memory temporary table exceeds this size, MySQL will automatically convert it to an on-disk MyISAM table.",
   (gptr*) &global_system_variables.tmp_table_size,
   (gptr*) &max_system_variables.tmp_table_size, 0, GET_ULONG,
   REQUIRED_ARG, 16*1024*1024L, 1024, ~0L, 0, 1, 0},  /* See  max_heap_table_size . */
  {"transaction_alloc_block_size", OPT_TRANS_ALLOC_BLOCK_SIZE,
   "Allocation block size for transactions to be stored in binary log",
   (gptr*) &global_system_variables.trans_alloc_block_size,
   (gptr*) &max_system_variables.trans_alloc_block_size, 0, GET_ULONG,
   REQUIRED_ARG, QUERY_ALLOC_BLOCK_SIZE, 1024, ~0L, 0, 1024, 0},
  {"transaction_prealloc_size", OPT_TRANS_PREALLOC_SIZE,
   "Persistent buffer for transactions to be stored in binary log",
   (gptr*) &global_system_variables.trans_prealloc_size,
   (gptr*) &max_system_variables.trans_prealloc_size, 0, GET_ULONG,
   REQUIRED_ARG, TRANS_ALLOC_PREALLOC_SIZE, 1024, ~0L, 0, 1024, 0},
  {"updatable_views_with_limit", OPT_UPDATABLE_VIEWS_WITH_LIMIT,
   "1 = YES = Don't issue an error message (warning only) if a VIEW without presence of a key of the underlying table is used in queries with a LIMIT clause for updating. 0 = NO = Prohibit update of a VIEW, which does not contain a key of the underlying table and the query uses a LIMIT clause (usually get from GUI tools).",
   (gptr*) &global_system_variables.updatable_views_with_limit,
   (gptr*) &max_system_variables.updatable_views_with_limit,
   0, GET_ULONG, REQUIRED_ARG, 1, 0, 1, 0, 1, 0},
  {"wait_timeout", OPT_WAIT_TIMEOUT,
   "The number of seconds the server waits for activity on a connection before closing it.",
   (gptr*) &global_system_variables.net_wait_timeout,
   (gptr*) &max_system_variables.net_wait_timeout, 0, GET_ULONG,
   REQUIRED_ARG, NET_WAIT_TIMEOUT, 1, IF_WIN(INT_MAX32/1000, LONG_TIMEOUT),
   0, 1, 0},
  {0, 0, 0, 0, 0, 0, GET_NO_ARG, NO_ARG, 0, 0, 0, 0, 0, 0}
};

static int show_question(THD *thd, SHOW_VAR *var, char *buff)
{
  var->type= SHOW_LONGLONG;
  var->value= (char *)&thd->query_id;
  return 0;
}

static int show_net_compression(THD *thd, SHOW_VAR *var, char *buff)
{
  var->type= SHOW_MY_BOOL;
  var->value= (char *)&thd->net.compress;
  return 0;
}

static int show_starttime(THD *thd, SHOW_VAR *var, char *buff)
{
  var->type= SHOW_LONG;
  var->value= buff;
  *((long *)buff)= (long) (thd->query_start() - start_time);
  return 0;
}

#ifdef HAVE_REPLICATION
static int show_rpl_status(THD *thd, SHOW_VAR *var, char *buff)
{
  var->type= SHOW_CHAR;
  var->value= const_cast<char*>(rpl_status_type[(int)rpl_status]);
  return 0;
}

static int show_slave_running(THD *thd, SHOW_VAR *var, char *buff)
{
  var->type= SHOW_CHAR;
  pthread_mutex_lock(&LOCK_active_mi);
  var->value= const_cast<char*>((active_mi && active_mi->slave_running &&
               active_mi->rli.slave_running) ? "ON" : "OFF");
  pthread_mutex_unlock(&LOCK_active_mi);
  return 0;
}

static int show_slave_retried_trans(THD *thd, SHOW_VAR *var, char *buff)
{
  /*
    TODO: with multimaster, have one such counter per line in
    SHOW SLAVE STATUS, and have the sum over all lines here.
  */
  pthread_mutex_lock(&LOCK_active_mi);
  if (active_mi)
  {
    var->type= SHOW_LONG;
    var->value= buff;
    pthread_mutex_lock(&active_mi->rli.data_lock);
    *((long *)buff)= (long)active_mi->rli.retried_trans;
    pthread_mutex_unlock(&active_mi->rli.data_lock);
  }
  else
    var->type= SHOW_UNDEF;
  pthread_mutex_unlock(&LOCK_active_mi);
  return 0;
}
#endif /* HAVE_REPLICATION */

static int show_open_tables(THD *thd, SHOW_VAR *var, char *buff)
{
  var->type= SHOW_LONG;
  var->value= buff;
  *((long *)buff)= (long)cached_open_tables();
  return 0;
}

static int show_table_definitions(THD *thd, SHOW_VAR *var, char *buff)
{
  var->type= SHOW_LONG;
  var->value= buff;
  *((long *)buff)= (long)cached_table_definitions();
  return 0;
}

#ifdef HAVE_OPENSSL
/* Functions relying on CTX */
static int show_ssl_ctx_sess_accept(THD *thd, SHOW_VAR *var, char *buff)
{
  var->type= SHOW_LONG;
  var->value= buff;
  *((long *)buff)= (!ssl_acceptor_fd ? 0 :
                     SSL_CTX_sess_accept(ssl_acceptor_fd->ssl_context));
  return 0;
}

static int show_ssl_ctx_sess_accept_good(THD *thd, SHOW_VAR *var, char *buff)
{
  var->type= SHOW_LONG;
  var->value= buff;
  *((long *)buff)= (!ssl_acceptor_fd ? 0 :
                     SSL_CTX_sess_accept_good(ssl_acceptor_fd->ssl_context));
  return 0;
}

static int show_ssl_ctx_sess_connect_good(THD *thd, SHOW_VAR *var, char *buff)
{
  var->type= SHOW_LONG;
  var->value= buff;
  *((long *)buff)= (!ssl_acceptor_fd ? 0 :
                     SSL_CTX_sess_connect_good(ssl_acceptor_fd->ssl_context));
  return 0;
}

static int show_ssl_ctx_sess_accept_renegotiate(THD *thd, SHOW_VAR *var, char *buff)
{
  var->type= SHOW_LONG;
  var->value= buff;
  *((long *)buff)= (!ssl_acceptor_fd ? 0 :
                     SSL_CTX_sess_accept_renegotiate(ssl_acceptor_fd->ssl_context));
  return 0;
}

static int show_ssl_ctx_sess_connect_renegotiate(THD *thd, SHOW_VAR *var, char *buff)
{
  var->type= SHOW_LONG;
  var->value= buff;
  *((long *)buff)= (!ssl_acceptor_fd ? 0 :
                     SSL_CTX_sess_connect_renegotiate(ssl_acceptor_fd->ssl_context));
  return 0;
}

static int show_ssl_ctx_sess_cb_hits(THD *thd, SHOW_VAR *var, char *buff)
{
  var->type= SHOW_LONG;
  var->value= buff;
  *((long *)buff)= (!ssl_acceptor_fd ? 0 :
                     SSL_CTX_sess_cb_hits(ssl_acceptor_fd->ssl_context));
  return 0;
}

static int show_ssl_ctx_sess_hits(THD *thd, SHOW_VAR *var, char *buff)
{
  var->type= SHOW_LONG;
  var->value= buff;
  *((long *)buff)= (!ssl_acceptor_fd ? 0 :
                     SSL_CTX_sess_hits(ssl_acceptor_fd->ssl_context));
  return 0;
}

static int show_ssl_ctx_sess_cache_full(THD *thd, SHOW_VAR *var, char *buff)
{
  var->type= SHOW_LONG;
  var->value= buff;
  *((long *)buff)= (!ssl_acceptor_fd ? 0 :
                     SSL_CTX_sess_cache_full(ssl_acceptor_fd->ssl_context));
  return 0;
}

static int show_ssl_ctx_sess_misses(THD *thd, SHOW_VAR *var, char *buff)
{
  var->type= SHOW_LONG;
  var->value= buff;
  *((long *)buff)= (!ssl_acceptor_fd ? 0 :
                     SSL_CTX_sess_misses(ssl_acceptor_fd->ssl_context));
  return 0;
}

static int show_ssl_ctx_sess_timeouts(THD *thd, SHOW_VAR *var, char *buff)
{
  var->type= SHOW_LONG;
  var->value= buff;
  *((long *)buff)= (!ssl_acceptor_fd ? 0 :
                     SSL_CTX_sess_timeouts(ssl_acceptor_fd->ssl_context));
  return 0;
}

static int show_ssl_ctx_sess_number(THD *thd, SHOW_VAR *var, char *buff)
{
  var->type= SHOW_LONG;
  var->value= buff;
  *((long *)buff)= (!ssl_acceptor_fd ? 0 :
                     SSL_CTX_sess_number(ssl_acceptor_fd->ssl_context));
  return 0;
}

static int show_ssl_ctx_sess_connect(THD *thd, SHOW_VAR *var, char *buff)
{
  var->type= SHOW_LONG;
  var->value= buff;
  *((long *)buff)= (!ssl_acceptor_fd ? 0 :
                     SSL_CTX_sess_connect(ssl_acceptor_fd->ssl_context));
  return 0;
}

static int show_ssl_ctx_sess_get_cache_size(THD *thd, SHOW_VAR *var, char *buff)
{
  var->type= SHOW_LONG;
  var->value= buff;
  *((long *)buff)= (!ssl_acceptor_fd ? 0 :
                     SSL_CTX_sess_get_cache_size(ssl_acceptor_fd->ssl_context));
  return 0;
}

static int show_ssl_ctx_get_verify_mode(THD *thd, SHOW_VAR *var, char *buff)
{
  var->type= SHOW_LONG;
  var->value= buff;
  *((long *)buff)= (!ssl_acceptor_fd ? 0 :
                     SSL_CTX_get_verify_mode(ssl_acceptor_fd->ssl_context));
  return 0;
}

static int show_ssl_ctx_get_verify_depth(THD *thd, SHOW_VAR *var, char *buff)
{
  var->type= SHOW_LONG;
  var->value= buff;
  *((long *)buff)= (!ssl_acceptor_fd ? 0 :
                     SSL_CTX_get_verify_depth(ssl_acceptor_fd->ssl_context));
  return 0;
}

static int show_ssl_ctx_get_session_cache_mode(THD *thd, SHOW_VAR *var, char *buff)
{
  var->type= SHOW_CHAR;
  if (!ssl_acceptor_fd)
    var->value= const_cast<char*>("NONE");
  else
    switch (SSL_CTX_get_session_cache_mode(ssl_acceptor_fd->ssl_context))
    {
    case SSL_SESS_CACHE_OFF:
      var->value= const_cast<char*>("OFF"); break;
    case SSL_SESS_CACHE_CLIENT:
      var->value= const_cast<char*>("CLIENT"); break;
    case SSL_SESS_CACHE_SERVER:
      var->value= const_cast<char*>("SERVER"); break;
    case SSL_SESS_CACHE_BOTH:
      var->value= const_cast<char*>("BOTH"); break;
    case SSL_SESS_CACHE_NO_AUTO_CLEAR:
      var->value= const_cast<char*>("NO_AUTO_CLEAR"); break;
    case SSL_SESS_CACHE_NO_INTERNAL_LOOKUP:
      var->value= const_cast<char*>("NO_INTERNAL_LOOKUP"); break;
    default:
      var->value= const_cast<char*>("Unknown"); break;
    }
  return 0;
}

/* Functions relying on SSL */
static int show_ssl_get_version(THD *thd, SHOW_VAR *var, char *buff)
{
  var->type= SHOW_CHAR;
  var->value= const_cast<char*>(thd->net.vio->ssl_arg ?
        SSL_get_version((SSL*) thd->net.vio->ssl_arg) : "");
  return 0;
}

static int show_ssl_session_reused(THD *thd, SHOW_VAR *var, char *buff)
{
  var->type= SHOW_LONG;
  var->value= buff;
  *((long *)buff)= (long)thd->net.vio->ssl_arg ?
                         SSL_session_reused((SSL*) thd->net.vio->ssl_arg) :
                         0;
  return 0;
}

static int show_ssl_get_default_timeout(THD *thd, SHOW_VAR *var, char *buff)
{
  var->type= SHOW_LONG;
  var->value= buff;
  *((long *)buff)= (long)thd->net.vio->ssl_arg ?
                         SSL_get_default_timeout((SSL*)thd->net.vio->ssl_arg) :
                         0;
  return 0;
}

static int show_ssl_get_verify_mode(THD *thd, SHOW_VAR *var, char *buff)
{
  var->type= SHOW_LONG;
  var->value= buff;
  *((long *)buff)= (long)thd->net.vio->ssl_arg ?
                         SSL_get_verify_mode((SSL*)thd->net.vio->ssl_arg) :
                         0;
  return 0;
}

static int show_ssl_get_verify_depth(THD *thd, SHOW_VAR *var, char *buff)
{
  var->type= SHOW_LONG;
  var->value= buff;
  *((long *)buff)= (long)thd->net.vio->ssl_arg ?
                         SSL_get_verify_depth((SSL*)thd->net.vio->ssl_arg) :
                         0;
  return 0;
}

static int show_ssl_get_cipher(THD *thd, SHOW_VAR *var, char *buff)
{
  var->type= SHOW_CHAR;
  var->value= const_cast<char*>(thd->net.vio->ssl_arg ?
              SSL_get_cipher((SSL*) thd->net.vio->ssl_arg) : "");
  return 0;
}

static int show_ssl_get_cipher_list(THD *thd, SHOW_VAR *var, char *buff)
{
  var->type= SHOW_CHAR;
  var->value= buff;
  if (thd->net.vio->ssl_arg)
  {
    int i;
    const char *p;
    char *end= buff + SHOW_VAR_FUNC_BUFF_SIZE;
    for (i=0; (p= SSL_get_cipher_list((SSL*) thd->net.vio->ssl_arg,i)) &&
               buff < end; i++)
    {
      buff= strnmov(buff, p, end-buff-1);
      *buff++= ':';
    }
    if (i)
      buff--;
  }
  *buff=0;
  return 0;
}

#endif /* HAVE_OPENSSL */


<<<<<<< HEAD
SHOW_VAR status_vars[]= {
=======
/*
  Variables shown by SHOW STATUS in alphabetical order
*/

struct show_var_st status_vars[]= {
>>>>>>> e948c64f
  {"Aborted_clients",          (char*) &aborted_threads,        SHOW_LONG},
  {"Aborted_connects",         (char*) &aborted_connects,       SHOW_LONG},
  {"Binlog_cache_disk_use",    (char*) &binlog_cache_disk_use,  SHOW_LONG},
  {"Binlog_cache_use",         (char*) &binlog_cache_use,       SHOW_LONG},
  {"Bytes_received",           (char*) offsetof(STATUS_VAR, bytes_received), SHOW_LONG_STATUS},
  {"Bytes_sent",               (char*) offsetof(STATUS_VAR, bytes_sent), SHOW_LONG_STATUS},
  {"Com_admin_commands",       (char*) offsetof(STATUS_VAR, com_other), SHOW_LONG_STATUS},
  {"Com_alter_db",	       (char*) offsetof(STATUS_VAR, com_stat[(uint) SQLCOM_ALTER_DB]), SHOW_LONG_STATUS},
  {"Com_alter_event",	       (char*) offsetof(STATUS_VAR, com_stat[(uint) SQLCOM_ALTER_EVENT]), SHOW_LONG_STATUS},
  {"Com_alter_table",	       (char*) offsetof(STATUS_VAR, com_stat[(uint) SQLCOM_ALTER_TABLE]), SHOW_LONG_STATUS},
  {"Com_analyze",	       (char*) offsetof(STATUS_VAR, com_stat[(uint) SQLCOM_ANALYZE]), SHOW_LONG_STATUS},
  {"Com_backup_table",	       (char*) offsetof(STATUS_VAR, com_stat[(uint) SQLCOM_BACKUP_TABLE]), SHOW_LONG_STATUS},
  {"Com_begin",		       (char*) offsetof(STATUS_VAR, com_stat[(uint) SQLCOM_BEGIN]), SHOW_LONG_STATUS},
  {"Com_change_db",	       (char*) offsetof(STATUS_VAR, com_stat[(uint) SQLCOM_CHANGE_DB]), SHOW_LONG_STATUS},
  {"Com_change_master",	       (char*) offsetof(STATUS_VAR, com_stat[(uint) SQLCOM_CHANGE_MASTER]), SHOW_LONG_STATUS},
  {"Com_check",		       (char*) offsetof(STATUS_VAR, com_stat[(uint) SQLCOM_CHECK]), SHOW_LONG_STATUS},
  {"Com_checksum",	       (char*) offsetof(STATUS_VAR, com_stat[(uint) SQLCOM_CHECKSUM]), SHOW_LONG_STATUS},
  {"Com_commit",	       (char*) offsetof(STATUS_VAR, com_stat[(uint) SQLCOM_COMMIT]), SHOW_LONG_STATUS},
  {"Com_create_db",	       (char*) offsetof(STATUS_VAR, com_stat[(uint) SQLCOM_CREATE_DB]), SHOW_LONG_STATUS},
  {"Com_create_event",	       (char*) offsetof(STATUS_VAR, com_stat[(uint) SQLCOM_CREATE_EVENT]), SHOW_LONG_STATUS},
  {"Com_create_function",      (char*) offsetof(STATUS_VAR, com_stat[(uint) SQLCOM_CREATE_FUNCTION]), SHOW_LONG_STATUS},
  {"Com_create_index",	       (char*) offsetof(STATUS_VAR, com_stat[(uint) SQLCOM_CREATE_INDEX]), SHOW_LONG_STATUS},
  {"Com_create_table",	       (char*) offsetof(STATUS_VAR, com_stat[(uint) SQLCOM_CREATE_TABLE]), SHOW_LONG_STATUS},
  {"Com_dealloc_sql",          (char*) offsetof(STATUS_VAR, com_stat[(uint) SQLCOM_DEALLOCATE_PREPARE]), SHOW_LONG_STATUS},
  {"Com_delete",	       (char*) offsetof(STATUS_VAR, com_stat[(uint) SQLCOM_DELETE]), SHOW_LONG_STATUS},
  {"Com_delete_multi",	       (char*) offsetof(STATUS_VAR, com_stat[(uint) SQLCOM_DELETE_MULTI]), SHOW_LONG_STATUS},
  {"Com_do",                   (char*) offsetof(STATUS_VAR, com_stat[(uint) SQLCOM_DO]), SHOW_LONG_STATUS},
  {"Com_drop_db",	       (char*) offsetof(STATUS_VAR, com_stat[(uint) SQLCOM_DROP_DB]), SHOW_LONG_STATUS},
  {"Com_drop_event",	       (char*) offsetof(STATUS_VAR, com_stat[(uint) SQLCOM_DROP_EVENT]), SHOW_LONG_STATUS},
  {"Com_drop_function",	       (char*) offsetof(STATUS_VAR, com_stat[(uint) SQLCOM_DROP_FUNCTION]), SHOW_LONG_STATUS},
  {"Com_drop_index",	       (char*) offsetof(STATUS_VAR, com_stat[(uint) SQLCOM_DROP_INDEX]), SHOW_LONG_STATUS},
  {"Com_drop_table",	       (char*) offsetof(STATUS_VAR, com_stat[(uint) SQLCOM_DROP_TABLE]), SHOW_LONG_STATUS},
  {"Com_drop_user",	       (char*) offsetof(STATUS_VAR, com_stat[(uint) SQLCOM_DROP_USER]), SHOW_LONG_STATUS},
  {"Com_execute_sql",          (char*) offsetof(STATUS_VAR, com_stat[(uint) SQLCOM_EXECUTE]), SHOW_LONG_STATUS},
  {"Com_flush",		       (char*) offsetof(STATUS_VAR, com_stat[(uint) SQLCOM_FLUSH]), SHOW_LONG_STATUS},
  {"Com_grant",		       (char*) offsetof(STATUS_VAR, com_stat[(uint) SQLCOM_GRANT]), SHOW_LONG_STATUS},
  {"Com_ha_close",	       (char*) offsetof(STATUS_VAR, com_stat[(uint) SQLCOM_HA_CLOSE]), SHOW_LONG_STATUS},
  {"Com_ha_open",	       (char*) offsetof(STATUS_VAR, com_stat[(uint) SQLCOM_HA_OPEN]), SHOW_LONG_STATUS},
  {"Com_ha_read",	       (char*) offsetof(STATUS_VAR, com_stat[(uint) SQLCOM_HA_READ]), SHOW_LONG_STATUS},
  {"Com_help",                 (char*) offsetof(STATUS_VAR, com_stat[(uint) SQLCOM_HELP]), SHOW_LONG_STATUS},
  {"Com_insert",	       (char*) offsetof(STATUS_VAR, com_stat[(uint) SQLCOM_INSERT]), SHOW_LONG_STATUS},
  {"Com_insert_select",	       (char*) offsetof(STATUS_VAR, com_stat[(uint) SQLCOM_INSERT_SELECT]), SHOW_LONG_STATUS},
  {"Com_kill",		       (char*) offsetof(STATUS_VAR, com_stat[(uint) SQLCOM_KILL]), SHOW_LONG_STATUS},
  {"Com_load",		       (char*) offsetof(STATUS_VAR, com_stat[(uint) SQLCOM_LOAD]), SHOW_LONG_STATUS},
  {"Com_load_master_data",     (char*) offsetof(STATUS_VAR, com_stat[(uint) SQLCOM_LOAD_MASTER_DATA]), SHOW_LONG_STATUS},
  {"Com_load_master_table",    (char*) offsetof(STATUS_VAR, com_stat[(uint) SQLCOM_LOAD_MASTER_TABLE]), SHOW_LONG_STATUS},
  {"Com_lock_tables",	       (char*) offsetof(STATUS_VAR, com_stat[(uint) SQLCOM_LOCK_TABLES]), SHOW_LONG_STATUS},
  {"Com_optimize",	       (char*) offsetof(STATUS_VAR, com_stat[(uint) SQLCOM_OPTIMIZE]), SHOW_LONG_STATUS},
  {"Com_preload_keys",	       (char*) offsetof(STATUS_VAR, com_stat[(uint) SQLCOM_PRELOAD_KEYS]), SHOW_LONG_STATUS},
  {"Com_prepare_sql",          (char*) offsetof(STATUS_VAR, com_stat[(uint) SQLCOM_PREPARE]), SHOW_LONG_STATUS},
  {"Com_purge",		       (char*) offsetof(STATUS_VAR, com_stat[(uint) SQLCOM_PURGE]), SHOW_LONG_STATUS},
  {"Com_purge_before_date",    (char*) offsetof(STATUS_VAR, com_stat[(uint) SQLCOM_PURGE_BEFORE]), SHOW_LONG_STATUS},
  {"Com_rename_table",	       (char*) offsetof(STATUS_VAR, com_stat[(uint) SQLCOM_RENAME_TABLE]), SHOW_LONG_STATUS},
  {"Com_repair",	       (char*) offsetof(STATUS_VAR, com_stat[(uint) SQLCOM_REPAIR]), SHOW_LONG_STATUS},
  {"Com_replace",	       (char*) offsetof(STATUS_VAR, com_stat[(uint) SQLCOM_REPLACE]), SHOW_LONG_STATUS},
  {"Com_replace_select",       (char*) offsetof(STATUS_VAR, com_stat[(uint) SQLCOM_REPLACE_SELECT]), SHOW_LONG_STATUS},
  {"Com_reset",		       (char*) offsetof(STATUS_VAR, com_stat[(uint) SQLCOM_RESET]), SHOW_LONG_STATUS},
  {"Com_restore_table",	       (char*) offsetof(STATUS_VAR, com_stat[(uint) SQLCOM_RESTORE_TABLE]), SHOW_LONG_STATUS},
  {"Com_revoke",	       (char*) offsetof(STATUS_VAR, com_stat[(uint) SQLCOM_REVOKE]), SHOW_LONG_STATUS},
  {"Com_revoke_all",	       (char*) offsetof(STATUS_VAR, com_stat[(uint) SQLCOM_REVOKE_ALL]), SHOW_LONG_STATUS},
  {"Com_rollback",	       (char*) offsetof(STATUS_VAR, com_stat[(uint) SQLCOM_ROLLBACK]), SHOW_LONG_STATUS},
  {"Com_savepoint",	       (char*) offsetof(STATUS_VAR, com_stat[(uint) SQLCOM_SAVEPOINT]), SHOW_LONG_STATUS},
  {"Com_select",	       (char*) offsetof(STATUS_VAR, com_stat[(uint) SQLCOM_SELECT]), SHOW_LONG_STATUS},
  {"Com_set_option",	       (char*) offsetof(STATUS_VAR, com_stat[(uint) SQLCOM_SET_OPTION]), SHOW_LONG_STATUS},
  {"Com_show_binlog_events",   (char*) offsetof(STATUS_VAR, com_stat[(uint) SQLCOM_SHOW_BINLOG_EVENTS]), SHOW_LONG_STATUS},
  {"Com_show_binlogs",	       (char*) offsetof(STATUS_VAR, com_stat[(uint) SQLCOM_SHOW_BINLOGS]), SHOW_LONG_STATUS},
  {"Com_show_charsets",	       (char*) offsetof(STATUS_VAR, com_stat[(uint) SQLCOM_SHOW_CHARSETS]), SHOW_LONG_STATUS},
  {"Com_show_collations",      (char*) offsetof(STATUS_VAR, com_stat[(uint) SQLCOM_SHOW_COLLATIONS]), SHOW_LONG_STATUS},
  {"Com_show_column_types",    (char*) offsetof(STATUS_VAR, com_stat[(uint) SQLCOM_SHOW_COLUMN_TYPES]), SHOW_LONG_STATUS},
  {"Com_show_create_db",       (char*) offsetof(STATUS_VAR, com_stat[(uint) SQLCOM_SHOW_CREATE_DB]), SHOW_LONG_STATUS},
  {"Com_show_create_event",    (char*) offsetof(STATUS_VAR, com_stat[(uint) SQLCOM_SHOW_CREATE_EVENT]), SHOW_LONG_STATUS},
  {"Com_show_create_table",    (char*) offsetof(STATUS_VAR, com_stat[(uint) SQLCOM_SHOW_CREATE]), SHOW_LONG_STATUS},
  {"Com_show_databases",       (char*) offsetof(STATUS_VAR, com_stat[(uint) SQLCOM_SHOW_DATABASES]), SHOW_LONG_STATUS},
  {"Com_show_engine_logs",     (char*) offsetof(STATUS_VAR, com_stat[(uint) SQLCOM_SHOW_ENGINE_LOGS]), SHOW_LONG_STATUS},
  {"Com_show_engine_mutex",    (char*) offsetof(STATUS_VAR, com_stat[(uint) SQLCOM_SHOW_ENGINE_MUTEX]), SHOW_LONG_STATUS},
  {"Com_show_engine_status",   (char*) offsetof(STATUS_VAR, com_stat[(uint) SQLCOM_SHOW_ENGINE_STATUS]), SHOW_LONG_STATUS},
  {"Com_show_events",          (char*) offsetof(STATUS_VAR, com_stat[(uint) SQLCOM_SHOW_EVENTS]), SHOW_LONG_STATUS},
  {"Com_show_errors",	       (char*) offsetof(STATUS_VAR, com_stat[(uint) SQLCOM_SHOW_ERRORS]), SHOW_LONG_STATUS},
  {"Com_show_fields",	       (char*) offsetof(STATUS_VAR, com_stat[(uint) SQLCOM_SHOW_FIELDS]), SHOW_LONG_STATUS},
  {"Com_show_grants",	       (char*) offsetof(STATUS_VAR, com_stat[(uint) SQLCOM_SHOW_GRANTS]), SHOW_LONG_STATUS},
  {"Com_show_keys",	       (char*) offsetof(STATUS_VAR, com_stat[(uint) SQLCOM_SHOW_KEYS]), SHOW_LONG_STATUS},
  {"Com_show_master_status",   (char*) offsetof(STATUS_VAR, com_stat[(uint) SQLCOM_SHOW_MASTER_STAT]), SHOW_LONG_STATUS},
  {"Com_show_new_master",      (char*) offsetof(STATUS_VAR, com_stat[(uint) SQLCOM_SHOW_NEW_MASTER]), SHOW_LONG_STATUS},
  {"Com_show_open_tables",     (char*) offsetof(STATUS_VAR, com_stat[(uint) SQLCOM_SHOW_OPEN_TABLES]), SHOW_LONG_STATUS},
  {"Com_show_plugins",         (char*) offsetof(STATUS_VAR, com_stat[(uint) SQLCOM_SHOW_PLUGINS]), SHOW_LONG_STATUS},
  {"Com_show_privileges",      (char*) offsetof(STATUS_VAR, com_stat[(uint) SQLCOM_SHOW_PRIVILEGES]), SHOW_LONG_STATUS},
  {"Com_show_processlist",     (char*) offsetof(STATUS_VAR, com_stat[(uint) SQLCOM_SHOW_PROCESSLIST]), SHOW_LONG_STATUS},
  {"Com_show_slave_hosts",     (char*) offsetof(STATUS_VAR, com_stat[(uint) SQLCOM_SHOW_SLAVE_HOSTS]), SHOW_LONG_STATUS},
  {"Com_show_slave_status",    (char*) offsetof(STATUS_VAR, com_stat[(uint) SQLCOM_SHOW_SLAVE_STAT]), SHOW_LONG_STATUS},
  {"Com_show_status",	       (char*) offsetof(STATUS_VAR, com_stat[(uint) SQLCOM_SHOW_STATUS]), SHOW_LONG_STATUS},
  {"Com_show_storage_engines", (char*) offsetof(STATUS_VAR, com_stat[(uint) SQLCOM_SHOW_STORAGE_ENGINES]), SHOW_LONG_STATUS},
  {"Com_show_tables",	       (char*) offsetof(STATUS_VAR, com_stat[(uint) SQLCOM_SHOW_TABLES]), SHOW_LONG_STATUS},
  {"Com_show_triggers",	       (char*) offsetof(STATUS_VAR, com_stat[(uint) SQLCOM_SHOW_TRIGGERS]), SHOW_LONG_STATUS},
  {"Com_show_variables",       (char*) offsetof(STATUS_VAR, com_stat[(uint) SQLCOM_SHOW_VARIABLES]), SHOW_LONG_STATUS},
  {"Com_show_warnings",        (char*) offsetof(STATUS_VAR, com_stat[(uint) SQLCOM_SHOW_WARNS]), SHOW_LONG_STATUS},
  {"Com_slave_start",	       (char*) offsetof(STATUS_VAR, com_stat[(uint) SQLCOM_SLAVE_START]), SHOW_LONG_STATUS},
  {"Com_slave_stop",	       (char*) offsetof(STATUS_VAR, com_stat[(uint) SQLCOM_SLAVE_STOP]), SHOW_LONG_STATUS},
  {"Com_stmt_close",           (char*) offsetof(STATUS_VAR, com_stmt_close), SHOW_LONG_STATUS},
  {"Com_stmt_execute",         (char*) offsetof(STATUS_VAR, com_stmt_execute), SHOW_LONG_STATUS},
  {"Com_stmt_fetch",           (char*) offsetof(STATUS_VAR, com_stmt_fetch), SHOW_LONG_STATUS},
  {"Com_stmt_prepare",         (char*) offsetof(STATUS_VAR, com_stmt_prepare), SHOW_LONG_STATUS},
  {"Com_stmt_reset",           (char*) offsetof(STATUS_VAR, com_stmt_reset), SHOW_LONG_STATUS},
  {"Com_stmt_send_long_data",  (char*) offsetof(STATUS_VAR, com_stmt_send_long_data), SHOW_LONG_STATUS},
  {"Com_truncate",	       (char*) offsetof(STATUS_VAR, com_stat[(uint) SQLCOM_TRUNCATE]), SHOW_LONG_STATUS},
  {"Com_unlock_tables",	       (char*) offsetof(STATUS_VAR, com_stat[(uint) SQLCOM_UNLOCK_TABLES]), SHOW_LONG_STATUS},
  {"Com_update",	       (char*) offsetof(STATUS_VAR, com_stat[(uint) SQLCOM_UPDATE]), SHOW_LONG_STATUS},
  {"Com_update_multi",	       (char*) offsetof(STATUS_VAR, com_stat[(uint) SQLCOM_UPDATE_MULTI]), SHOW_LONG_STATUS},
  {"Com_xa_commit",            (char*) offsetof(STATUS_VAR, com_stat[(uint) SQLCOM_XA_COMMIT]),SHOW_LONG_STATUS},
  {"Com_xa_end",               (char*) offsetof(STATUS_VAR, com_stat[(uint) SQLCOM_XA_END]),SHOW_LONG_STATUS},
  {"Com_xa_prepare",           (char*) offsetof(STATUS_VAR, com_stat[(uint) SQLCOM_XA_PREPARE]),SHOW_LONG_STATUS},
  {"Com_xa_recover",           (char*) offsetof(STATUS_VAR, com_stat[(uint) SQLCOM_XA_RECOVER]),SHOW_LONG_STATUS},
  {"Com_xa_rollback",          (char*) offsetof(STATUS_VAR, com_stat[(uint) SQLCOM_XA_ROLLBACK]),SHOW_LONG_STATUS},
  {"Com_xa_start",             (char*) offsetof(STATUS_VAR, com_stat[(uint) SQLCOM_XA_START]),SHOW_LONG_STATUS},
  {"Compression",              (char*) &show_net_compression, SHOW_FUNC},
  {"Connections",              (char*) &thread_id,              SHOW_LONG_NOFLUSH},
  {"Created_tmp_disk_tables",  (char*) offsetof(STATUS_VAR, created_tmp_disk_tables), SHOW_LONG_STATUS},
  {"Created_tmp_files",	       (char*) &my_tmp_file_created,	SHOW_LONG},
  {"Created_tmp_tables",       (char*) offsetof(STATUS_VAR, created_tmp_tables), SHOW_LONG_STATUS},
  {"Delayed_errors",           (char*) &delayed_insert_errors,  SHOW_LONG},
  {"Delayed_insert_threads",   (char*) &delayed_insert_threads, SHOW_LONG_NOFLUSH},
  {"Delayed_writes",           (char*) &delayed_insert_writes,  SHOW_LONG},
  {"Flush_commands",           (char*) &refresh_version,        SHOW_LONG_NOFLUSH},
  {"Handler_commit",           (char*) offsetof(STATUS_VAR, ha_commit_count), SHOW_LONG_STATUS},
  {"Handler_delete",           (char*) offsetof(STATUS_VAR, ha_delete_count), SHOW_LONG_STATUS},
  {"Handler_discover",         (char*) offsetof(STATUS_VAR, ha_discover_count), SHOW_LONG_STATUS},
  {"Handler_prepare",          (char*) offsetof(STATUS_VAR, ha_prepare_count),  SHOW_LONG_STATUS},
  {"Handler_read_first",       (char*) offsetof(STATUS_VAR, ha_read_first_count), SHOW_LONG_STATUS},
  {"Handler_read_key",         (char*) offsetof(STATUS_VAR, ha_read_key_count), SHOW_LONG_STATUS},
  {"Handler_read_next",        (char*) offsetof(STATUS_VAR, ha_read_next_count), SHOW_LONG_STATUS},
  {"Handler_read_prev",        (char*) offsetof(STATUS_VAR, ha_read_prev_count), SHOW_LONG_STATUS},
  {"Handler_read_rnd",         (char*) offsetof(STATUS_VAR, ha_read_rnd_count), SHOW_LONG_STATUS},
  {"Handler_read_rnd_next",    (char*) offsetof(STATUS_VAR, ha_read_rnd_next_count), SHOW_LONG_STATUS},
  {"Handler_rollback",         (char*) offsetof(STATUS_VAR, ha_rollback_count), SHOW_LONG_STATUS},
  {"Handler_savepoint",        (char*) offsetof(STATUS_VAR, ha_savepoint_count), SHOW_LONG_STATUS},
  {"Handler_savepoint_rollback",(char*) offsetof(STATUS_VAR, ha_savepoint_rollback_count), SHOW_LONG_STATUS},
  {"Handler_update",           (char*) offsetof(STATUS_VAR, ha_update_count), SHOW_LONG_STATUS},
  {"Handler_write",            (char*) offsetof(STATUS_VAR, ha_write_count), SHOW_LONG_STATUS},
  {"Key_blocks_not_flushed",   (char*) offsetof(KEY_CACHE, global_blocks_changed), SHOW_KEY_CACHE_LONG},
  {"Key_blocks_unused",        (char*) offsetof(KEY_CACHE, blocks_unused), SHOW_KEY_CACHE_LONG},
  {"Key_blocks_used",          (char*) offsetof(KEY_CACHE, blocks_used), SHOW_KEY_CACHE_LONG},
  {"Key_read_requests",        (char*) offsetof(KEY_CACHE, global_cache_r_requests), SHOW_KEY_CACHE_LONGLONG},
  {"Key_reads",                (char*) offsetof(KEY_CACHE, global_cache_read), SHOW_KEY_CACHE_LONGLONG},
  {"Key_write_requests",       (char*) offsetof(KEY_CACHE, global_cache_w_requests), SHOW_KEY_CACHE_LONGLONG},
  {"Key_writes",               (char*) offsetof(KEY_CACHE, global_cache_write), SHOW_KEY_CACHE_LONGLONG},
  {"Last_query_cost",          (char*) offsetof(STATUS_VAR, last_query_cost), SHOW_DOUBLE_STATUS},
  {"Max_used_connections",     (char*) &max_used_connections,  SHOW_LONG},
  {"Not_flushed_delayed_rows", (char*) &delayed_rows_in_use,    SHOW_LONG_NOFLUSH},
  {"Open_files",               (char*) &my_file_opened,         SHOW_LONG_NOFLUSH},
  {"Open_streams",             (char*) &my_stream_opened,       SHOW_LONG_NOFLUSH},
  {"Open_table_definitions",   (char*) &show_table_definitions, SHOW_FUNC},
  {"Open_tables",              (char*) &show_open_tables,       SHOW_FUNC},
  {"Opened_tables",            (char*) offsetof(STATUS_VAR, opened_tables), SHOW_LONG_STATUS},
#ifdef HAVE_QUERY_CACHE
  {"Qcache_free_blocks",       (char*) &query_cache.free_memory_blocks, SHOW_LONG_NOFLUSH},
  {"Qcache_free_memory",       (char*) &query_cache.free_memory, SHOW_LONG_NOFLUSH},
  {"Qcache_hits",              (char*) &query_cache.hits,       SHOW_LONG},
  {"Qcache_inserts",           (char*) &query_cache.inserts,    SHOW_LONG},
  {"Qcache_lowmem_prunes",     (char*) &query_cache.lowmem_prunes, SHOW_LONG},
  {"Qcache_not_cached",        (char*) &query_cache.refused,    SHOW_LONG},
  {"Qcache_queries_in_cache",  (char*) &query_cache.queries_in_cache, SHOW_LONG_NOFLUSH},
  {"Qcache_total_blocks",      (char*) &query_cache.total_blocks, SHOW_LONG_NOFLUSH},
#endif /*HAVE_QUERY_CACHE*/
  {"Questions",                (char*) &show_question,            SHOW_FUNC},
#ifdef HAVE_REPLICATION
  {"Rpl_status",               (char*) &show_rpl_status,          SHOW_FUNC},
#endif
  {"Select_full_join",         (char*) offsetof(STATUS_VAR, select_full_join_count), SHOW_LONG_STATUS},
  {"Select_full_range_join",   (char*) offsetof(STATUS_VAR, select_full_range_join_count), SHOW_LONG_STATUS},
  {"Select_range",             (char*) offsetof(STATUS_VAR, select_range_count), SHOW_LONG_STATUS},
  {"Select_range_check",       (char*) offsetof(STATUS_VAR, select_range_check_count), SHOW_LONG_STATUS},
  {"Select_scan",	       (char*) offsetof(STATUS_VAR, select_scan_count), SHOW_LONG_STATUS},
  {"Slave_open_temp_tables",   (char*) &slave_open_temp_tables, SHOW_LONG},
#ifdef HAVE_REPLICATION
  {"Slave_retried_transactions",(char*) &show_slave_retried_trans, SHOW_FUNC},
  {"Slave_running",            (char*) &show_slave_running,     SHOW_FUNC},
#endif
  {"Slow_launch_threads",      (char*) &slow_launch_threads,    SHOW_LONG},
  {"Slow_queries",             (char*) offsetof(STATUS_VAR, long_query_count), SHOW_LONG_STATUS},
  {"Sort_merge_passes",	       (char*) offsetof(STATUS_VAR, filesort_merge_passes), SHOW_LONG_STATUS},
  {"Sort_range",	       (char*) offsetof(STATUS_VAR, filesort_range_count), SHOW_LONG_STATUS},
  {"Sort_rows",		       (char*) offsetof(STATUS_VAR, filesort_rows), SHOW_LONG_STATUS},
  {"Sort_scan",		       (char*) offsetof(STATUS_VAR, filesort_scan_count), SHOW_LONG_STATUS},
#ifdef HAVE_OPENSSL
  {"Ssl_accept_renegotiates",  (char*) &show_ssl_ctx_sess_accept_renegotiate, SHOW_FUNC},
  {"Ssl_accepts",              (char*) &show_ssl_ctx_sess_accept, SHOW_FUNC},
  {"Ssl_callback_cache_hits",  (char*) &show_ssl_ctx_sess_cb_hits, SHOW_FUNC},
  {"Ssl_cipher",               (char*) &show_ssl_get_cipher, SHOW_FUNC},
  {"Ssl_cipher_list",          (char*) &show_ssl_get_cipher_list, SHOW_FUNC},
  {"Ssl_client_connects",      (char*) &show_ssl_ctx_sess_connect, SHOW_FUNC},
  {"Ssl_connect_renegotiates", (char*) &show_ssl_ctx_sess_connect_renegotiate, SHOW_FUNC},
  {"Ssl_ctx_verify_depth",     (char*) &show_ssl_ctx_get_verify_depth, SHOW_FUNC},
  {"Ssl_ctx_verify_mode",      (char*) &show_ssl_ctx_get_verify_mode, SHOW_FUNC},
  {"Ssl_default_timeout",      (char*) &show_ssl_get_default_timeout, SHOW_FUNC},
  {"Ssl_finished_accepts",     (char*) &show_ssl_ctx_sess_accept_good, SHOW_FUNC},
  {"Ssl_finished_connects",    (char*) &show_ssl_ctx_sess_connect_good, SHOW_FUNC},
  {"Ssl_session_cache_hits",   (char*) &show_ssl_ctx_sess_hits, SHOW_FUNC},
  {"Ssl_session_cache_misses", (char*) &show_ssl_ctx_sess_misses, SHOW_FUNC},
  {"Ssl_session_cache_mode",   (char*) &show_ssl_ctx_get_session_cache_mode, SHOW_FUNC},
  {"Ssl_session_cache_overflows", (char*) &show_ssl_ctx_sess_cache_full, SHOW_FUNC},
  {"Ssl_session_cache_size",   (char*) &show_ssl_ctx_sess_get_cache_size, SHOW_FUNC},
  {"Ssl_session_cache_timeouts", (char*) &show_ssl_ctx_sess_timeouts, SHOW_FUNC},
  {"Ssl_sessions_reused",      (char*) &show_ssl_session_reused, SHOW_FUNC},
  {"Ssl_used_session_cache_entries",(char*) &show_ssl_ctx_sess_number, SHOW_FUNC},
  {"Ssl_verify_depth",         (char*) &show_ssl_get_verify_depth, SHOW_FUNC},
  {"Ssl_verify_mode",          (char*) &show_ssl_get_verify_mode, SHOW_FUNC},
  {"Ssl_version",              (char*) &show_ssl_get_version, SHOW_FUNC},
#endif /* HAVE_OPENSSL */
  {"Table_locks_immediate",    (char*) &locks_immediate,        SHOW_LONG},
  {"Table_locks_waited",       (char*) &locks_waited,           SHOW_LONG},
#ifdef HAVE_MMAP
  {"Tc_log_max_pages_used",    (char*) &tc_log_max_pages_used,  SHOW_LONG},
  {"Tc_log_page_size",         (char*) &tc_log_page_size,       SHOW_LONG},
  {"Tc_log_page_waits",        (char*) &tc_log_page_waits,      SHOW_LONG},
#endif
  {"Threads_cached",           (char*) &cached_thread_count,    SHOW_LONG_NOFLUSH},
  {"Threads_connected",        (char*) &thread_count,           SHOW_INT},
  {"Threads_created",	       (char*) &thread_created,		SHOW_LONG_NOFLUSH},
  {"Threads_running",          (char*) &thread_running,         SHOW_INT},
  {"Uptime",                   (char*) &show_starttime,         SHOW_FUNC},
  {NullS, NullS, SHOW_LONG}
};

static void print_version(void)
{
  set_server_version();
  /*
    Note: the instance manager keys off the string 'Ver' so it can find the
    version from the output of 'mysqld --version', so don't change it!
  */
  printf("%s  Ver %s for %s on %s (%s)\n",my_progname,
	 server_version,SYSTEM_TYPE,MACHINE_TYPE, MYSQL_COMPILATION_COMMENT);
}

static void usage(void)
{
  if (!(default_charset_info= get_charset_by_csname(default_character_set_name,
					           MY_CS_PRIMARY,
						   MYF(MY_WME))))
    exit(1);
  if (!default_collation_name)
    default_collation_name= (char*) default_charset_info->name;
  print_version();
  puts("\
Copyright (C) 2000 MySQL AB, by Monty and others\n\
This software comes with ABSOLUTELY NO WARRANTY. This is free software,\n\
and you are welcome to modify and redistribute it under the GPL license\n\n\
Starts the MySQL database server\n");

  printf("Usage: %s [OPTIONS]\n", my_progname);
  if (!opt_verbose)
    puts("\nFor more help options (several pages), use mysqld --verbose --help\n");
  else
  {
#ifdef __WIN__
  puts("NT and Win32 specific options:\n\
  --install                     Install the default service (NT)\n\
  --install-manual              Install the default service started manually (NT)\n\
  --install service_name        Install an optional service (NT)\n\
  --install-manual service_name Install an optional service started manually (NT)\n\
  --remove                      Remove the default service from the service list (NT)\n\
  --remove service_name         Remove the service_name from the service list (NT)\n\
  --enable-named-pipe           Only to be used for the	default server (NT)\n\
  --standalone                  Dummy option to start as a standalone server (NT)\
");
  puts("");
#endif
  print_defaults(MYSQL_CONFIG_NAME,load_default_groups);
  puts("");
  fix_paths();
  set_ports();

  my_print_help(my_long_options);
  my_print_variables(my_long_options);

  puts("\n\
To see what values a running MySQL server is using, type\n\
'mysqladmin variables' instead of 'mysqld --verbose --help'.\n");
  }
}


/*
  Initialize all MySQL global variables to default values

  SYNOPSIS
    mysql_init_variables()

  NOTES
    The reason to set a lot of global variables to zero is to allow one to
    restart the embedded server with a clean environment
    It's also needed on some exotic platforms where global variables are
    not set to 0 when a program starts.

    We don't need to set numeric variables refered to in my_long_options
    as these are initialized by my_getopt.
*/

static void mysql_init_variables(void)
{
  /* Things reset to zero */
  opt_skip_slave_start= opt_reckless_slave = 0;
  mysql_home[0]= pidfile_name[0]= log_error_file[0]= 0;
  opt_log= opt_slow_log= 0;
  opt_update_log= 0;
  log_output_options= find_bit_type(log_output_str, &log_output_typelib);
  opt_bin_log= 0;
  opt_disable_networking= opt_skip_show_db=0;
  opt_logname= opt_update_logname= opt_binlog_index_name= opt_slow_logname= 0;
  opt_tc_log_file= (char *)"tc.log";      // no hostname in tc_log file name !
  opt_secure_auth= 0;
  opt_bootstrap= opt_myisam_log= 0;
  mqh_used= 0;
  segfaulted= kill_in_progress= 0;
  cleanup_done= 0;
  defaults_argv= 0;
  server_id_supplied= 0;
  test_flags= select_errors= dropping_tables= ha_open_options=0;
  thread_count= thread_running= kill_cached_threads= wake_thread=0;
  slave_open_temp_tables= 0;
  cached_thread_count= 0;
  opt_endinfo= using_udf_functions= 0;
  opt_using_transactions= using_update_log= 0;
  abort_loop= select_thread_in_use= signal_thread_in_use= 0;
  ready_to_exit= shutdown_in_progress= grant_option= 0;
  aborted_threads= aborted_connects= 0;
  delayed_insert_threads= delayed_insert_writes= delayed_rows_in_use= 0;
  delayed_insert_errors= thread_created= 0;
  specialflag= 0;
  binlog_cache_use=  binlog_cache_disk_use= 0;
  max_used_connections= slow_launch_threads = 0;
  mysqld_user= mysqld_chroot= opt_init_file= opt_bin_logname = 0;
  errmesg= 0;
  mysqld_unix_port= opt_mysql_tmpdir= my_bind_addr_str= NullS;
  bzero((gptr) &mysql_tmpdir_list, sizeof(mysql_tmpdir_list));
  bzero((char *) &global_status_var, sizeof(global_status_var));
  opt_large_pages= 0;
  key_map_full.set_all();

  /* Character sets */
  system_charset_info= &my_charset_utf8_general_ci;
  files_charset_info= &my_charset_utf8_general_ci;
  national_charset_info= &my_charset_utf8_general_ci;
  table_alias_charset= &my_charset_bin;
  character_set_filesystem= &my_charset_bin;

  opt_date_time_formats[0]= opt_date_time_formats[1]= opt_date_time_formats[2]= 0;

  /* Things with default values that are not zero */
  delay_key_write_options= (uint) DELAY_KEY_WRITE_ON;
  opt_specialflag= SPECIAL_ENGLISH;
  unix_sock= ip_sock= INVALID_SOCKET;
  mysql_home_ptr= mysql_home;
  pidfile_name_ptr= pidfile_name;
  log_error_file_ptr= log_error_file;
  language_ptr= language;
  mysql_data_home= mysql_real_data_home;
  thd_startup_options= (OPTION_AUTO_IS_NULL | OPTION_BIN_LOG |
                        OPTION_QUOTE_SHOW_CREATE | OPTION_SQL_NOTES);
  protocol_version= PROTOCOL_VERSION;
  what_to_log= ~ (1L << (uint) COM_TIME);
  refresh_version= flush_version= 1L;	/* Increments on each reload */
  query_id= thread_id= 1L;
  strmov(server_version, MYSQL_SERVER_VERSION);
  myisam_recover_options_str= sql_mode_str= "OFF";
  myisam_stats_method_str= "nulls_unequal";
  my_bind_addr = htonl(INADDR_ANY);
  threads.empty();
  thread_cache.empty();
  key_caches.empty();
  if (!(dflt_key_cache= get_or_create_key_cache(default_key_cache_base.str,
					       default_key_cache_base.length)))
    exit(1);
  multi_keycache_init(); /* set key_cache_hash.default_value = dflt_key_cache */

  /* Set directory paths */
  strmake(language, LANGUAGE, sizeof(language)-1);
  strmake(mysql_real_data_home, get_relative_path(DATADIR),
	  sizeof(mysql_real_data_home)-1);
  mysql_data_home_buff[0]=FN_CURLIB;	// all paths are relative from here
  mysql_data_home_buff[1]=0;

  /* Replication parameters */
  master_user= (char*) "test";
  master_password= master_host= 0;
  master_info_file= (char*) "master.info",
    relay_log_info_file= (char*) "relay-log.info";
  master_ssl_key= master_ssl_cert= master_ssl_ca= 
    master_ssl_capath= master_ssl_cipher= 0;
  report_user= report_password = report_host= 0;	/* TO BE DELETED */
  opt_relay_logname= opt_relaylog_index_name= 0;

  /* Variables in libraries */
  charsets_dir= 0;
  default_character_set_name= (char*) MYSQL_DEFAULT_CHARSET_NAME;
  default_collation_name= compiled_default_collation_name;
  sys_charset_system.value= (char*) system_charset_info->csname;
  character_set_filesystem_name= (char*) "binary";

  /* Set default values for some option variables */
  default_storage_engine_str= (char*) "MyISAM";
  global_system_variables.table_type= myisam_hton;
  global_system_variables.tx_isolation= ISO_REPEATABLE_READ;
  global_system_variables.select_limit= (ulonglong) HA_POS_ERROR;
  max_system_variables.select_limit=    (ulonglong) HA_POS_ERROR;
  global_system_variables.max_join_size= (ulonglong) HA_POS_ERROR;
  max_system_variables.max_join_size=   (ulonglong) HA_POS_ERROR;
  global_system_variables.old_passwords= 0;
  global_system_variables.old_alter_table= 0;
  global_system_variables.binlog_format= BINLOG_FORMAT_UNSPEC;
  /*
    Default behavior for 4.1 and 5.0 is to treat NULL values as unequal
    when collecting index statistics for MyISAM tables.
  */
  global_system_variables.myisam_stats_method= MI_STATS_METHOD_NULLS_NOT_EQUAL;

  /* Variables that depends on compile options */
#ifndef DBUG_OFF
  default_dbug_option=IF_WIN("d:t:i:O,\\mysqld.trace",
			     "d:t:i:o,/tmp/mysqld.trace");
#endif
  opt_error_log= IF_WIN(1,0);
#ifdef WITH_MYISAMMRG_STORAGE_ENGINE
  have_merge_db= SHOW_OPTION_YES;
#else
  have_merge_db= SHOW_OPTION_NO;
#endif
#ifdef WITH_INNOBASE_STORAGE_ENGINE
  have_innodb= SHOW_OPTION_YES;
#else
  have_innodb= SHOW_OPTION_NO;
#endif
#ifdef WITH_EXAMPLE_STORAGE_ENGINE
  have_example_db= SHOW_OPTION_YES;
#else
  have_example_db= SHOW_OPTION_NO;
#endif
#ifdef WITH_ARCHIVE_STORAGE_ENGINE
  have_archive_db= SHOW_OPTION_YES;
#else
  have_archive_db= SHOW_OPTION_NO;
#endif
#ifdef WITH_BLACKHOLE_STORAGE_ENGINE
  have_blackhole_db= SHOW_OPTION_YES;
#else
  have_blackhole_db= SHOW_OPTION_NO;
#endif
#ifdef WITH_FEDERATED_STORAGE_ENGINE
  have_federated_db= SHOW_OPTION_YES;
#else
  have_federated_db= SHOW_OPTION_NO;
#endif
#ifdef WITH_CSV_STORAGE_ENGINE
  have_csv_db= SHOW_OPTION_YES;
#else
  have_csv_db= SHOW_OPTION_NO;
#endif
#ifdef WITH_NDBCLUSTER_STORAGE_ENGINE
    have_ndbcluster= SHOW_OPTION_DISABLED;
#else
    have_ndbcluster= SHOW_OPTION_NO;
#endif
#ifdef WITH_PARTITION_STORAGE_ENGINE
    have_partition_db= SHOW_OPTION_YES;
#else
    have_partition_db= SHOW_OPTION_NO;
#endif
#ifdef HAVE_ROW_BASED_REPLICATION
  have_row_based_replication= SHOW_OPTION_YES;
#else
  have_row_based_replication= SHOW_OPTION_NO;
#endif
#ifdef WITH_NDBCLUSTER_STORAGE_ENGINE
  have_ndbcluster=SHOW_OPTION_DISABLED;
  global_system_variables.ndb_index_stat_enable=TRUE;
  max_system_variables.ndb_index_stat_enable=TRUE;
  global_system_variables.ndb_index_stat_cache_entries=32;
  max_system_variables.ndb_index_stat_cache_entries=~0L;
  global_system_variables.ndb_index_stat_update_freq=20;
  max_system_variables.ndb_index_stat_update_freq=~0L;
#else
  have_ndbcluster=SHOW_OPTION_NO;
#endif
#ifdef HAVE_OPENSSL
  have_openssl=SHOW_OPTION_YES;
#else
  have_openssl=SHOW_OPTION_NO;
#endif
#ifdef HAVE_BROKEN_REALPATH
  have_symlink=SHOW_OPTION_NO;
#else
  have_symlink=SHOW_OPTION_YES;
#endif
#ifdef HAVE_DLOPEN
  have_dlopen=SHOW_OPTION_YES;
#else
  have_dlopen=SHOW_OPTION_NO;
#endif
#ifdef HAVE_QUERY_CACHE
  have_query_cache=SHOW_OPTION_YES;
#else
  have_query_cache=SHOW_OPTION_NO;
#endif
#ifdef HAVE_SPATIAL
  have_geometry=SHOW_OPTION_YES;
#else
  have_geometry=SHOW_OPTION_NO;
#endif
#ifdef HAVE_RTREE_KEYS
  have_rtree_keys=SHOW_OPTION_YES;
#else
  have_rtree_keys=SHOW_OPTION_NO;
#endif
#ifdef HAVE_CRYPT
  have_crypt=SHOW_OPTION_YES;
#else
  have_crypt=SHOW_OPTION_NO;
#endif
#ifdef HAVE_COMPRESS
  have_compress= SHOW_OPTION_YES;
#else
  have_compress= SHOW_OPTION_NO;
#endif
#ifdef HAVE_LIBWRAP
  libwrapName= NullS;
#endif
#ifdef HAVE_OPENSSL
  des_key_file = 0;
  ssl_acceptor_fd= 0;
#endif
#ifdef HAVE_SMEM
  shared_memory_base_name= default_shared_memory_base_name;
#endif
#if !defined(my_pthread_setprio) && !defined(HAVE_PTHREAD_SETSCHEDPARAM)
  opt_specialflag |= SPECIAL_NO_PRIOR;
#endif

#if defined(__WIN__) || defined(__NETWARE__)
  /* Allow Win32 and NetWare users to move MySQL anywhere */
  {
    char prg_dev[LIBLEN];
    my_path(prg_dev,my_progname,"mysql/bin");
    strcat(prg_dev,"/../");			// Remove 'bin' to get base dir
    cleanup_dirname(mysql_home,prg_dev);
  }
#else
  const char *tmpenv;
  if (!(tmpenv = getenv("MY_BASEDIR_VERSION")))
    tmpenv = DEFAULT_MYSQL_HOME;
  (void) strmake(mysql_home, tmpenv, sizeof(mysql_home)-1);
#endif
}


static my_bool
get_one_option(int optid, const struct my_option *opt __attribute__((unused)),
	       char *argument)
{
  switch(optid) {
  case '#':
#ifndef DBUG_OFF
    DBUG_SET(argument ? argument : default_dbug_option);
    DBUG_SET_INITIAL(argument ? argument : default_dbug_option);
#endif
    opt_endinfo=1;				/* unireg: memory allocation */
    break;
  case 'a':
    global_system_variables.sql_mode= fix_sql_mode(MODE_ANSI);
    global_system_variables.tx_isolation= ISO_SERIALIZABLE;
    break;
  case 'b':
    strmake(mysql_home,argument,sizeof(mysql_home)-1);
    break;
  case 'C':
    if (default_collation_name == compiled_default_collation_name)
      default_collation_name= 0;
    break;
  case 'l':
    opt_log=1;
    break;
  case 'h':
    strmake(mysql_real_data_home,argument, sizeof(mysql_real_data_home)-1);
    /* Correct pointer set by my_getopt (for embedded library) */
    mysql_data_home= mysql_real_data_home;
    break;
  case 'u':
    if (!mysqld_user || !strcmp(mysqld_user, argument))
      mysqld_user= argument;
    else
      sql_print_warning("Ignoring user change to '%s' because the user was set to '%s' earlier on the command line\n", argument, mysqld_user);
    break;
  case 'L':
    strmake(language, argument, sizeof(language)-1);
    break;
#ifdef HAVE_REPLICATION
  case OPT_SLAVE_SKIP_ERRORS:
    init_slave_skip_errors(argument);
    break;
#endif
  case OPT_SAFEMALLOC_MEM_LIMIT:
#if !defined(DBUG_OFF) && defined(SAFEMALLOC)
    sf_malloc_mem_limit = atoi(argument);
#endif
    break;
#include <sslopt-case.h>
  case 'V':
    print_version();
    exit(0);
  case 'W':
    if (!argument)
      global_system_variables.log_warnings++;
    else if (argument == disabled_my_option)
      global_system_variables.log_warnings= 0L;
    else
      global_system_variables.log_warnings= atoi(argument);
    break;
  case 'T':
    test_flags= argument ? (uint) atoi(argument) : 0;
    test_flags&= ~TEST_NO_THREADS;
    opt_endinfo=1;
    break;
  case (int) OPT_BIG_TABLES:
    thd_startup_options|=OPTION_BIG_TABLES;
    break;
  case (int) OPT_ISAM_LOG:
    opt_myisam_log=1;
    break;
  case (int) OPT_UPDATE_LOG:
    opt_update_log=1;
    break;
  case (int) OPT_BIN_LOG:
    opt_bin_log= test(argument != disabled_my_option);
    break;
  case (int) OPT_ERROR_LOG_FILE:
    opt_error_log= 1;
    break;
#ifdef HAVE_REPLICATION
  case (int) OPT_INIT_RPL_ROLE:
  {
    int role;
    if ((role=find_type(argument, &rpl_role_typelib, 2)) <= 0)
    {
      fprintf(stderr, "Unknown replication role: %s\n", argument);
      exit(1);
    }
    rpl_status = (role == 1) ?  RPL_AUTH_MASTER : RPL_IDLE_SLAVE;
    break;
  }
  case (int)OPT_REPLICATE_IGNORE_DB:
  {
    rpl_filter->add_ignore_db(argument);
    break;
  }
  case (int)OPT_REPLICATE_DO_DB:
  {
    rpl_filter->add_do_db(argument);
    break;
  }
  case (int)OPT_REPLICATE_REWRITE_DB:
  {
    char* key = argument,*p, *val;

    if (!(p= strstr(argument, "->")))
    {
      fprintf(stderr,
	      "Bad syntax in replicate-rewrite-db - missing '->'!\n");
      exit(1);
    }
    val= p--;
    while (my_isspace(mysqld_charset, *p) && p > argument)
      *p-- = 0;
    if (p == argument)
    {
      fprintf(stderr,
	      "Bad syntax in replicate-rewrite-db - empty FROM db!\n");
      exit(1);
    }
    *val= 0;
    val+= 2;
    while (*val && my_isspace(mysqld_charset, *val))
      *val++;
    if (!*val)
    {
      fprintf(stderr,
	      "Bad syntax in replicate-rewrite-db - empty TO db!\n");
      exit(1);
    }

    rpl_filter->add_db_rewrite(key, val);
    break;
  }

  case (int)OPT_BINLOG_IGNORE_DB:
  {
    binlog_filter->add_ignore_db(argument);
    break;
  }
  case OPT_BINLOG_FORMAT:
  {
    int id;
    if ((id= find_type(argument, &binlog_format_typelib, 2)) <= 0)
    {
#ifdef HAVE_ROW_BASED_REPLICATION
      fprintf(stderr, 
	      "Unknown binary log format: '%s' "
	      "(should be one of '%s', '%s', '%s')\n", 
	      argument,
              binlog_format_names[BINLOG_FORMAT_STMT],
              binlog_format_names[BINLOG_FORMAT_ROW],
              binlog_format_names[BINLOG_FORMAT_MIXED]);
#else
      fprintf(stderr, 
	      "Unknown binary log format: '%s' (only legal value is '%s')\n", 
	      argument, binlog_format_names[BINLOG_FORMAT_STMT]);
#endif
      exit(1);
    }
    global_system_variables.binlog_format= id-1;
    break;
  }
  case (int)OPT_BINLOG_DO_DB:
  {
    binlog_filter->add_do_db(argument);
    break;
  }
  case (int)OPT_REPLICATE_DO_TABLE:
  {
    if (rpl_filter->add_do_table(argument))
    {
      fprintf(stderr, "Could not add do table rule '%s'!\n", argument);
      exit(1);
    }
    break;
  }
  case (int)OPT_REPLICATE_WILD_DO_TABLE:
  {
    if (rpl_filter->add_wild_do_table(argument))
    {
      fprintf(stderr, "Could not add do table rule '%s'!\n", argument);
      exit(1);
    }
    break;
  }
  case (int)OPT_REPLICATE_WILD_IGNORE_TABLE:
  {
    if (rpl_filter->add_wild_ignore_table(argument))
    {
      fprintf(stderr, "Could not add ignore table rule '%s'!\n", argument);
      exit(1);
    }
    break;
  }
  case (int)OPT_REPLICATE_IGNORE_TABLE:
  {
    if (rpl_filter->add_ignore_table(argument))
    {
      fprintf(stderr, "Could not add ignore table rule '%s'!\n", argument);
      exit(1);
    }
    break;
  }
#endif /* HAVE_REPLICATION */
  case (int) OPT_SLOW_QUERY_LOG:
    opt_slow_log= 1;
    break;
#ifdef WITH_CSV_STORAGE_ENGINE
  case  OPT_LOG_OUTPUT:
  {
    if (!argument || !argument[0])
    {
      log_output_options= LOG_TABLE;
      log_output_str= log_output_typelib.type_names[1];
    }
    else
    {
      log_output_str= argument;
      if ((log_output_options=
           find_bit_type(argument, &log_output_typelib)) == ~(ulong) 0)
      {
        fprintf(stderr, "Unknown option to log-output: %s\n", argument);
        exit(1);
      }
    }
    break;
  }
#endif
  case OPT_EVENT_SCHEDULER:
    if (!argument)
      Events::opt_event_scheduler= Events::EVENTS_DISABLED;
    else
    {
      int type;
      /* 
        type=     5          1   2      3   4
             (DISABLE ) - (OFF | ON) - (0 | 1)
      */
      switch ((type=find_type(argument, &Events::opt_typelib, 1))) {
      case 0:
	fprintf(stderr, "Unknown option to event-scheduler: %s\n",argument);
	exit(1);
      case 5: /* OPT_DISABLED */
        Events::opt_event_scheduler= Events::EVENTS_DISABLED;
        break;
      case 2: /* OPT_ON  */
      case 4: /* 1   */
        Events::opt_event_scheduler= Events::EVENTS_ON;
        break;
      case 1: /* OPT_OFF */
      case 3: /*  0  */
        Events::opt_event_scheduler= Events::EVENTS_OFF;
        break;
      }
    }
    break;
  case (int) OPT_SKIP_NEW:
    opt_specialflag|= SPECIAL_NO_NEW_FUNC;
    delay_key_write_options= (uint) DELAY_KEY_WRITE_NONE;
    myisam_concurrent_insert=0;
    myisam_recover_options= HA_RECOVER_NONE;
    sp_automatic_privileges=0;
    my_use_symdir=0;
    ha_open_options&= ~(HA_OPEN_ABORT_IF_CRASHED | HA_OPEN_DELAY_KEY_WRITE);
#ifdef HAVE_QUERY_CACHE
    query_cache_size=0;
#endif
    break;
  case (int) OPT_SAFE:
    opt_specialflag|= SPECIAL_SAFE_MODE;
    delay_key_write_options= (uint) DELAY_KEY_WRITE_NONE;
    myisam_recover_options= HA_RECOVER_DEFAULT;
    ha_open_options&= ~(HA_OPEN_DELAY_KEY_WRITE);
    break;
  case (int) OPT_SKIP_PRIOR:
    opt_specialflag|= SPECIAL_NO_PRIOR;
    break;
  case (int) OPT_SKIP_LOCK:
    opt_external_locking=0;
    break;
  case (int) OPT_SKIP_HOST_CACHE:
    opt_specialflag|= SPECIAL_NO_HOST_CACHE;
    break;
  case (int) OPT_SKIP_RESOLVE:
    opt_specialflag|=SPECIAL_NO_RESOLVE;
    break;
  case (int) OPT_SKIP_NETWORKING:
#if defined(__NETWARE__)
    sql_perror("Can't start server: skip-networking option is currently not supported on NetWare");
    exit(1);
#endif
    opt_disable_networking=1;
    mysqld_port=0;
    break;
  case (int) OPT_SKIP_SHOW_DB:
    opt_skip_show_db=1;
    opt_specialflag|=SPECIAL_SKIP_SHOW_DB;
    break;
#ifdef ONE_THREAD
  case (int) OPT_ONE_THREAD:
    test_flags |= TEST_NO_THREADS;
#endif
    break;
  case (int) OPT_WANT_CORE:
    test_flags |= TEST_CORE_ON_SIGNAL;
    break;
  case (int) OPT_SKIP_STACK_TRACE:
    test_flags|=TEST_NO_STACKTRACE;
    break;
  case (int) OPT_SKIP_SYMLINKS:
    my_use_symdir=0;
    break;
  case (int) OPT_BIND_ADDRESS:
    if ((my_bind_addr= (ulong) inet_addr(argument)) == INADDR_NONE)
    {
      struct hostent *ent;
      if (argument[0])
	ent=gethostbyname(argument);
      else
      {
	char myhostname[255];
	if (gethostname(myhostname,sizeof(myhostname)) < 0)
	{
	  sql_perror("Can't start server: cannot get my own hostname!");
	  exit(1);
	}
	ent=gethostbyname(myhostname);
      }
      if (!ent)
      {
	sql_perror("Can't start server: cannot resolve hostname!");
	exit(1);
      }
      my_bind_addr = (ulong) ((in_addr*)ent->h_addr_list[0])->s_addr;
    }
    break;
  case (int) OPT_PID_FILE:
    strmake(pidfile_name, argument, sizeof(pidfile_name)-1);
    break;
#ifdef __WIN__
  case (int) OPT_STANDALONE:		/* Dummy option for NT */
    break;
#endif
  case OPT_CONSOLE:
    if (opt_console)
      opt_error_log= 0;			// Force logs to stdout
    break;
  case (int) OPT_FLUSH:
    myisam_flush=1;
    flush_time=0;			// No auto flush
    break;
  case OPT_LOW_PRIORITY_UPDATES:
    thr_upgraded_concurrent_insert_lock= TL_WRITE_LOW_PRIORITY;
    global_system_variables.low_priority_updates=1;
    break;
  case OPT_BOOTSTRAP:
    opt_noacl=opt_bootstrap=1;
    break;
  case OPT_SERVER_ID:
    server_id_supplied = 1;
    break;
  case OPT_DELAY_KEY_WRITE_ALL:
    if (argument != disabled_my_option)
      argument= (char*) "ALL";
    /* Fall through */
  case OPT_DELAY_KEY_WRITE:
    if (argument == disabled_my_option)
      delay_key_write_options= (uint) DELAY_KEY_WRITE_NONE;
    else if (! argument)
      delay_key_write_options= (uint) DELAY_KEY_WRITE_ON;
    else
    {
      int type;
      if ((type=find_type(argument, &delay_key_write_typelib, 2)) <= 0)
      {
	fprintf(stderr,"Unknown delay_key_write type: %s\n",argument);
	exit(1);
      }
      delay_key_write_options= (uint) type-1;
    }
    break;
  case OPT_CHARSETS_DIR:
    strmake(mysql_charsets_dir, argument, sizeof(mysql_charsets_dir)-1);
    charsets_dir = mysql_charsets_dir;
    break;
  case OPT_TX_ISOLATION:
  {
    int type;
    if ((type=find_type(argument, &tx_isolation_typelib, 2)) <= 0)
    {
      fprintf(stderr,"Unknown transaction isolation type: %s\n",argument);
      exit(1);
    }
    global_system_variables.tx_isolation= (type-1);
    break;
  }
  case OPT_MERGE:
    if (opt_merge)
      have_merge_db= SHOW_OPTION_YES;
    else
      have_merge_db= SHOW_OPTION_DISABLED;
  case OPT_BDB:
    break;
  case OPT_NDBCLUSTER:
#ifdef WITH_NDBCLUSTER_STORAGE_ENGINE
    if (opt_ndbcluster)
      have_ndbcluster= SHOW_OPTION_YES;
    else
      have_ndbcluster= SHOW_OPTION_DISABLED;
#endif
    break;
#ifdef WITH_NDBCLUSTER_STORAGE_ENGINE
  case OPT_NDB_MGMD:
  case OPT_NDB_NODEID:
  {
    int len= my_snprintf(opt_ndb_constrbuf+opt_ndb_constrbuf_len,
			 sizeof(opt_ndb_constrbuf)-opt_ndb_constrbuf_len,
			 "%s%s%s",opt_ndb_constrbuf_len > 0 ? ",":"",
			 optid == OPT_NDB_NODEID ? "nodeid=" : "",
			 argument);
    opt_ndb_constrbuf_len+= len;
  }
  /* fall through to add the connectstring to the end
   * and set opt_ndbcluster_connectstring
   */
  case OPT_NDB_CONNECTSTRING:
    if (opt_ndb_connectstring && opt_ndb_connectstring[0])
      my_snprintf(opt_ndb_constrbuf+opt_ndb_constrbuf_len,
		  sizeof(opt_ndb_constrbuf)-opt_ndb_constrbuf_len,
		  "%s%s", opt_ndb_constrbuf_len > 0 ? ",":"",
		  opt_ndb_connectstring);
    else
      opt_ndb_constrbuf[opt_ndb_constrbuf_len]= 0;
    opt_ndbcluster_connectstring= opt_ndb_constrbuf;
    break;
  case OPT_NDB_DISTRIBUTION:
    int id;
    if ((id= find_type(argument, &ndb_distribution_typelib, 2)) <= 0)
    {
      fprintf(stderr, 
	      "Unknown ndb distribution type: '%s' "
	      "(should be '%s' or '%s')\n", 
	      argument,
              ndb_distribution_names[ND_KEYHASH],
              ndb_distribution_names[ND_LINHASH]);
      exit(1);
    }
    opt_ndb_distribution_id= (enum ndb_distribution)(id-1);
    break;
  case OPT_NDB_EXTRA_LOGGING:
    if (!argument)
      ndb_extra_logging++;
    else if (argument == disabled_my_option)
      ndb_extra_logging= 0L;
    else
      ndb_extra_logging= atoi(argument);
    break;
#endif
  case OPT_INNODB:
#ifdef WITH_INNOBASE_STORAGE_ENGINE
    if (opt_innodb)
      have_innodb= SHOW_OPTION_YES;
    else
      have_innodb= SHOW_OPTION_DISABLED;
#endif
    break;
  case OPT_INNODB_DATA_FILE_PATH:
#ifdef WITH_INNOBASE_STORAGE_ENGINE
    innobase_data_file_path= argument;
#endif
    break;
#ifdef WITH_INNOBASE_STORAGE_ENGINE
  case OPT_INNODB_LOG_ARCHIVE:
    innobase_log_archive= argument ? test(atoi(argument)) : 1;
    break;
#endif /* WITH_INNOBASE_STORAGE_ENGINE */
  case OPT_MYISAM_RECOVER:
  {
    if (!argument || !argument[0])
    {
      myisam_recover_options=    HA_RECOVER_DEFAULT;
      myisam_recover_options_str= myisam_recover_typelib.type_names[0];
    }
    else
    {
      myisam_recover_options_str=argument;
      if ((myisam_recover_options=
	   find_bit_type(argument, &myisam_recover_typelib)) == ~(ulong) 0)
      {
	fprintf(stderr, "Unknown option to myisam-recover: %s\n",argument);
	exit(1);
      }
    }
    ha_open_options|=HA_OPEN_ABORT_IF_CRASHED;
    break;
  }
  case OPT_CONCURRENT_INSERT:
    /* The following code is mainly here to emulate old behavior */
    if (!argument)                      /* --concurrent-insert */
      myisam_concurrent_insert= 1;
    else if (argument == disabled_my_option)
      myisam_concurrent_insert= 0;      /* --skip-concurrent-insert */
    break;
  case OPT_TC_HEURISTIC_RECOVER:
  {
    if ((tc_heuristic_recover=find_type(argument,
                                        &tc_heuristic_recover_typelib, 2)) <=0)
    {
      fprintf(stderr, "Unknown option to tc-heuristic-recover: %s\n",argument);
      exit(1);
    }
  }
  case OPT_MYISAM_STATS_METHOD:
  {
    ulong method_conv;
    int method;
    LINT_INIT(method_conv);

    myisam_stats_method_str= argument;
    if ((method=find_type(argument, &myisam_stats_method_typelib, 2)) <= 0)
    {
      fprintf(stderr, "Invalid value of myisam_stats_method: %s.\n", argument);
      exit(1);
    }
    switch (method-1) {
    case 2:
      method_conv= MI_STATS_METHOD_IGNORE_NULLS;
      break;
    case 1:
      method_conv= MI_STATS_METHOD_NULLS_EQUAL;
      break;
    case 0:
    default:
      method_conv= MI_STATS_METHOD_NULLS_NOT_EQUAL;
      break;
    }
    global_system_variables.myisam_stats_method= method_conv;
    break;
  }
  case OPT_SQL_MODE:
  {
    sql_mode_str= argument;
    if ((global_system_variables.sql_mode=
         find_bit_type(argument, &sql_mode_typelib)) == ~(ulong) 0)
    {
      fprintf(stderr, "Unknown option to sql-mode: %s\n", argument);
      exit(1);
    }
    global_system_variables.sql_mode= fix_sql_mode(global_system_variables.
						   sql_mode);
    break;
  }
  case OPT_FT_BOOLEAN_SYNTAX:
    if (ft_boolean_check_syntax_string((byte*) argument))
    {
      fprintf(stderr, "Invalid ft-boolean-syntax string: %s\n", argument);
      exit(1);
    }
    strmake(ft_boolean_syntax, argument, sizeof(ft_boolean_syntax)-1);
    break;
  case OPT_SKIP_SAFEMALLOC:
#ifdef SAFEMALLOC
    sf_malloc_quick=1;
#endif
    break;
  case OPT_LOWER_CASE_TABLE_NAMES:
    lower_case_table_names= argument ? atoi(argument) : 1;
    lower_case_table_names_used= 1;
    break;
  }
  return 0;
}
	/* Initiates DEBUG - but no debugging here ! */

static gptr *
mysql_getopt_value(const char *keyname, uint key_length,
		   const struct my_option *option)
{
  switch (option->id) {
  case OPT_KEY_BUFFER_SIZE:
  case OPT_KEY_CACHE_BLOCK_SIZE:
  case OPT_KEY_CACHE_DIVISION_LIMIT:
  case OPT_KEY_CACHE_AGE_THRESHOLD:
  {
    KEY_CACHE *key_cache;
    if (!(key_cache= get_or_create_key_cache(keyname, key_length)))
      exit(1);
    switch (option->id) {
    case OPT_KEY_BUFFER_SIZE:
      return (gptr*) &key_cache->param_buff_size;
    case OPT_KEY_CACHE_BLOCK_SIZE:
      return (gptr*) &key_cache->param_block_size;
    case OPT_KEY_CACHE_DIVISION_LIMIT:
      return (gptr*) &key_cache->param_division_limit;
    case OPT_KEY_CACHE_AGE_THRESHOLD:
      return (gptr*) &key_cache->param_age_threshold;
    }
  }
  }
 return option->value;
}


static void option_error_reporter(enum loglevel level, const char *format, ...)
{
  va_list args;
  va_start(args, format);
  vprint_msg_to_log(level, format, args);
  va_end(args);
}


static void get_options(int argc,char **argv)
{
  int ho_error;

  my_getopt_register_get_addr(mysql_getopt_value);
  strmake(def_ft_boolean_syntax, ft_boolean_syntax,
	  sizeof(ft_boolean_syntax)-1);
  my_getopt_error_reporter= option_error_reporter;
  if ((ho_error= handle_options(&argc, &argv, my_long_options,
                                get_one_option)))
    exit(ho_error);

#ifndef WITH_NDBCLUSTER_STORAGE_ENGINE
  if (opt_ndbcluster)
    sql_print_warning("this binary does not contain NDBCLUSTER storage engine");
#endif
#ifndef WITH_INNOBASE_STORAGE_ENGINE
  if (opt_innodb)
    sql_print_warning("this binary does not contain INNODB storage engine");
#endif
#ifndef WITH_ISAM_STORAGE_ENGINE
  if (opt_isam)
    sql_print_warning("this binary does not contain ISAM storage engine");
#endif
  if ((opt_log_slow_admin_statements || opt_log_queries_not_using_indexes) &&
      !opt_slow_log)
    sql_print_warning("options --log-slow-admin-statements and --log-queries-not-using-indexes have no effect if --log-slow-queries is not set");

  if (argc > 0)
  {
    fprintf(stderr, "%s: Too many arguments (first extra is '%s').\nUse --help to get a list of available options\n", my_progname, *argv);
    /* FIXME add EXIT_TOO_MANY_ARGUMENTS to "mysys_err.h" and return that code? */
    exit(1);
  }

  if (opt_help)
  {
    usage();
    exit(0);
  }
#if defined(HAVE_BROKEN_REALPATH)
  my_use_symdir=0;
  my_disable_symlinks=1;
  have_symlink=SHOW_OPTION_NO;
#else
  if (!my_use_symdir)
  {
    my_disable_symlinks=1;
    have_symlink=SHOW_OPTION_DISABLED;
  }
#endif
  if (opt_debugging)
  {
    /* Allow break with SIGINT, no core or stack trace */
    test_flags|= TEST_SIGINT | TEST_NO_STACKTRACE;
    test_flags&= ~TEST_CORE_ON_SIGNAL;
  }
  /* Set global MyISAM variables from delay_key_write_options */
  fix_delay_key_write((THD*) 0, OPT_GLOBAL);

#ifndef EMBEDDED_LIBRARY
  if (mysqld_chroot)
    set_root(mysqld_chroot);
#else
  max_allowed_packet= global_system_variables.max_allowed_packet;
  net_buffer_length= global_system_variables.net_buffer_length;
#endif
  fix_paths();

  /*
    Set some global variables from the global_system_variables
    In most cases the global variables will not be used
  */
  my_disable_locking= myisam_single_user= test(opt_external_locking == 0);
  my_default_record_cache_size=global_system_variables.read_buff_size;
  myisam_max_temp_length=
    (my_off_t) global_system_variables.myisam_max_sort_file_size;

  /* Set global variables based on startup options */
  myisam_block_size=(uint) 1 << my_bit_log2(opt_myisam_block_size);

  if (opt_short_log_format)
    opt_specialflag|= SPECIAL_SHORT_LOG_FORMAT;
  if (opt_log_queries_not_using_indexes)
    opt_specialflag|= SPECIAL_LOG_QUERIES_NOT_USING_INDEXES;

  if (init_global_datetime_format(MYSQL_TIMESTAMP_DATE,
				  &global_system_variables.date_format) ||
      init_global_datetime_format(MYSQL_TIMESTAMP_TIME,
				  &global_system_variables.time_format) ||
      init_global_datetime_format(MYSQL_TIMESTAMP_DATETIME,
				  &global_system_variables.datetime_format))
    exit(1);

}


/*
  Create version name for running mysqld version
  We automaticly add suffixes -debug, -embedded and -log to the version
  name to make the version more descriptive.
  (MYSQL_SERVER_SUFFIX is set by the compilation environment)
*/

static void set_server_version(void)
{
  char *end= strxmov(server_version, MYSQL_SERVER_VERSION,
                     MYSQL_SERVER_SUFFIX_STR, NullS);
#ifdef EMBEDDED_LIBRARY
  end= strmov(end, "-embedded");
#endif
#ifndef DBUG_OFF
  if (!strstr(MYSQL_SERVER_SUFFIX_STR, "-debug"))
    end= strmov(end, "-debug");
#endif
  if (opt_log || opt_update_log || opt_slow_log || opt_bin_log)
    strmov(end, "-log");                        // This may slow down system
}


static char *get_relative_path(const char *path)
{
  if (test_if_hard_path(path) &&
      is_prefix(path,DEFAULT_MYSQL_HOME) &&
      strcmp(DEFAULT_MYSQL_HOME,FN_ROOTDIR))
  {
    path+=(uint) strlen(DEFAULT_MYSQL_HOME);
    while (*path == FN_LIBCHAR)
      path++;
  }
  return (char*) path;
}


/*
  Fix filename and replace extension where 'dir' is relative to
  mysql_real_data_home.
  Return 1 if len(path) > FN_REFLEN
*/

bool
fn_format_relative_to_data_home(my_string to, const char *name,
				const char *dir, const char *extension)
{
  char tmp_path[FN_REFLEN];
  if (!test_if_hard_path(dir))
  {
    strxnmov(tmp_path,sizeof(tmp_path)-1, mysql_real_data_home,
	     dir, NullS);
    dir=tmp_path;
  }
  return !fn_format(to, name, dir, extension,
		    MY_APPEND_EXT | MY_UNPACK_FILENAME | MY_SAFE_PATH);
}


static void fix_paths(void)
{
  char buff[FN_REFLEN],*pos;
  convert_dirname(mysql_home,mysql_home,NullS);
  /* Resolve symlinks to allow 'mysql_home' to be a relative symlink */
  my_realpath(mysql_home,mysql_home,MYF(0));
  /* Ensure that mysql_home ends in FN_LIBCHAR */
  pos=strend(mysql_home);
  if (pos[-1] != FN_LIBCHAR)
  {
    pos[0]= FN_LIBCHAR;
    pos[1]= 0;
  }
  convert_dirname(mysql_real_data_home,mysql_real_data_home,NullS);
  convert_dirname(language,language,NullS);
  (void) my_load_path(mysql_home,mysql_home,""); // Resolve current dir
  (void) my_load_path(mysql_real_data_home,mysql_real_data_home,mysql_home);
  (void) my_load_path(pidfile_name,pidfile_name,mysql_real_data_home);
  (void) my_load_path(opt_plugin_dir, opt_plugin_dir_ptr ? opt_plugin_dir_ptr :
                                      get_relative_path(LIBDIR), mysql_home);
  opt_plugin_dir_ptr= opt_plugin_dir;

  char *sharedir=get_relative_path(SHAREDIR);
  if (test_if_hard_path(sharedir))
    strmake(buff,sharedir,sizeof(buff)-1);		/* purecov: tested */
  else
    strxnmov(buff,sizeof(buff)-1,mysql_home,sharedir,NullS);
  convert_dirname(buff,buff,NullS);
  (void) my_load_path(language,language,buff);

  /* If --character-sets-dir isn't given, use shared library dir */
  if (charsets_dir != mysql_charsets_dir)
  {
    strxnmov(mysql_charsets_dir, sizeof(mysql_charsets_dir)-1, buff,
	     CHARSET_DIR, NullS);
  }
  (void) my_load_path(mysql_charsets_dir, mysql_charsets_dir, buff);
  convert_dirname(mysql_charsets_dir, mysql_charsets_dir, NullS);
  charsets_dir=mysql_charsets_dir;

  if (init_tmpdir(&mysql_tmpdir_list, opt_mysql_tmpdir))
    exit(1);
#ifdef HAVE_REPLICATION
  if (!slave_load_tmpdir)
  {
    if (!(slave_load_tmpdir = (char*) my_strdup(mysql_tmpdir, MYF(MY_FAE))))
      exit(1);
  }
#endif /* HAVE_REPLICATION */
}


/*
  Return a bitfield from a string of substrings separated by ','
  returns ~(ulong) 0 on error.
*/

static ulong find_bit_type(const char *x, TYPELIB *bit_lib)
{
  bool found_end;
  int  found_count;
  const char *end,*i,*j;
  const char **array, *pos;
  ulong found,found_int,bit;
  DBUG_ENTER("find_bit_type");
  DBUG_PRINT("enter",("x: '%s'",x));

  found=0;
  found_end= 0;
  pos=(my_string) x;
  while (*pos == ' ') pos++;
  found_end= *pos == 0;
  while (!found_end)
  {
    if (!*(end=strcend(pos,',')))		/* Let end point at fieldend */
    {
      while (end > pos && end[-1] == ' ')
	end--;					/* Skip end-space */
      found_end=1;
    }
    found_int=0; found_count=0;
    for (array=bit_lib->type_names, bit=1 ; (i= *array++) ; bit<<=1)
    {
      j=pos;
      while (j != end)
      {
	if (my_toupper(mysqld_charset,*i++) !=
            my_toupper(mysqld_charset,*j++))
	  goto skip;
      }
      found_int=bit;
      if (! *i)
      {
	found_count=1;
	break;
      }
      else if (j != pos)			// Half field found
      {
	found_count++;				// Could be one of two values
      }
skip: ;
    }
    if (found_count != 1)
      DBUG_RETURN(~(ulong) 0);				// No unique value
    found|=found_int;
    pos=end+1;
  }

  DBUG_PRINT("exit",("bit-field: %ld",(ulong) found));
  DBUG_RETURN(found);
} /* find_bit_type */


/*
  Check if file system used for databases is case insensitive

  SYNOPSIS
    test_if_case_sensitive()
    dir_name			Directory to test

  RETURN
    -1  Don't know (Test failed)
    0   File system is case sensitive
    1   File system is case insensitive
*/

static int test_if_case_insensitive(const char *dir_name)
{
  int result= 0;
  File file;
  char buff[FN_REFLEN], buff2[FN_REFLEN];
  MY_STAT stat_info;
  DBUG_ENTER("test_if_case_insensitive");

  fn_format(buff, glob_hostname, dir_name, ".lower-test",
	    MY_UNPACK_FILENAME | MY_REPLACE_EXT | MY_REPLACE_DIR);
  fn_format(buff2, glob_hostname, dir_name, ".LOWER-TEST",
	    MY_UNPACK_FILENAME | MY_REPLACE_EXT | MY_REPLACE_DIR);
  (void) my_delete(buff2, MYF(0));
  if ((file= my_create(buff, 0666, O_RDWR, MYF(0))) < 0)
  {
    sql_print_warning("Can't create test file %s", buff);
    DBUG_RETURN(-1);
  }
  my_close(file, MYF(0));
  if (my_stat(buff2, &stat_info, MYF(0)))
    result= 1;					// Can access file
  (void) my_delete(buff, MYF(MY_WME));
  DBUG_PRINT("exit", ("result: %d", result));
  DBUG_RETURN(result);
}


/* Create file to store pid number */

static void create_pid_file()
{
  File file;
  if ((file = my_create(pidfile_name,0664,
			O_WRONLY | O_TRUNC, MYF(MY_WME))) >= 0)
  {
    char buff[21], *end;
    end= int10_to_str((long) getpid(), buff, 10);
    *end++= '\n';
    if (!my_write(file, (byte*) buff, (uint) (end-buff), MYF(MY_WME | MY_NABP)))
    {
      (void) my_close(file, MYF(0));
      return;
    }
    (void) my_close(file, MYF(0));
  }
  sql_perror("Can't start server: can't create PID file");
  exit(1);
}


/* Clear most status variables */
void refresh_status(THD *thd)
{
  pthread_mutex_lock(&LOCK_status);

  /* Add thread's status variabes to global status */
  add_to_status(&global_status_var, &thd->status_var);

  /* Reset thread's status variables */
  bzero((char*) &thd->status_var, sizeof(thd->status_var));

<<<<<<< HEAD
  for (SHOW_VAR *ptr= status_vars; ptr->name; ptr++)
=======
  /* Reset some global variables */
  for (struct show_var_st *ptr=status_vars; ptr->name; ptr++)
>>>>>>> e948c64f
  {
    /* Note that SHOW_LONG_NOFLUSH variables are not reset */
    if (ptr->type == SHOW_LONG)
      *(ulong*) ptr->value= 0;
  }

  /* Reset the counters of all key caches (default and named). */
  process_key_caches(reset_key_cache_counters);
  pthread_mutex_unlock(&LOCK_status);

  /*
    Set max_used_connections to the number of currently open
    connections.  Lock LOCK_thread_count out of LOCK_status to avoid
    deadlocks.  Status reset becomes not atomic, but status data is
    not exact anyway.
  */
  pthread_mutex_lock(&LOCK_thread_count);
  max_used_connections= thread_count-delayed_insert_threads;
  pthread_mutex_unlock(&LOCK_thread_count);
}


/*****************************************************************************
  Instantiate have_xyx for missing storage engines
*****************************************************************************/
#undef have_innodb
#undef have_ndbcluster
#undef have_example_db
#undef have_archive_db
#undef have_csv_db
#undef have_federated_db
#undef have_partition_db
#undef have_blackhole_db
#undef have_merge_db

SHOW_COMP_OPTION have_innodb= SHOW_OPTION_NO;
SHOW_COMP_OPTION have_ndbcluster= SHOW_OPTION_NO;
SHOW_COMP_OPTION have_example_db= SHOW_OPTION_NO;
SHOW_COMP_OPTION have_archive_db= SHOW_OPTION_NO;
SHOW_COMP_OPTION have_csv_db= SHOW_OPTION_NO;
SHOW_COMP_OPTION have_federated_db= SHOW_OPTION_NO;
SHOW_COMP_OPTION have_partition_db= SHOW_OPTION_NO;
SHOW_COMP_OPTION have_blackhole_db= SHOW_OPTION_NO;
SHOW_COMP_OPTION have_merge_db= SHOW_OPTION_NO;

#ifndef WITH_INNOBASE_STORAGE_ENGINE
uint innobase_flush_log_at_trx_commit;
ulong innobase_fast_shutdown;
long innobase_mirrored_log_groups, innobase_log_files_in_group;
longlong innobase_log_file_size;
long innobase_log_buffer_size;
longlong innobase_buffer_pool_size;
long innobase_additional_mem_pool_size;
long innobase_buffer_pool_awe_mem_mb;
long innobase_file_io_threads, innobase_lock_wait_timeout;
long innobase_force_recovery;
long innobase_open_files;
char *innobase_data_home_dir, *innobase_data_file_path;
char *innobase_log_group_home_dir, *innobase_log_arch_dir;
char *innobase_unix_file_flush_method;
my_bool innobase_log_archive,
        innobase_use_doublewrite,
        innobase_use_checksums,
        innobase_file_per_table,
        innobase_locks_unsafe_for_binlog;

extern "C" {
ulong srv_max_buf_pool_modified_pct;
ulong srv_max_purge_lag;
ulong srv_auto_extend_increment;
ulong srv_n_spin_wait_rounds;
ulong srv_n_free_tickets_to_enter;
ulong srv_thread_sleep_delay;
ulong srv_thread_concurrency;
ulong srv_commit_concurrency;
}

#endif

#ifndef WITH_NDBCLUSTER_STORAGE_ENGINE
ulong ndb_cache_check_time;
ulong ndb_extra_logging;
#endif

/*****************************************************************************
  Instantiate templates
*****************************************************************************/

#ifdef HAVE_EXPLICIT_TEMPLATE_INSTANTIATION
/* Used templates */
template class I_List<THD>;
template class I_List_iterator<THD>;
template class I_List<i_string>;
template class I_List<i_string_pair>;
template class I_List<NAMED_LIST>;
template class I_List<Statement>;
template class I_List_iterator<Statement>;
#endif

<|MERGE_RESOLUTION|>--- conflicted
+++ resolved
@@ -6581,15 +6581,11 @@
 #endif /* HAVE_OPENSSL */
 
 
-<<<<<<< HEAD
-SHOW_VAR status_vars[]= {
-=======
 /*
   Variables shown by SHOW STATUS in alphabetical order
 */
 
-struct show_var_st status_vars[]= {
->>>>>>> e948c64f
+SHOW_VAR status_vars[]= {
   {"Aborted_clients",          (char*) &aborted_threads,        SHOW_LONG},
   {"Aborted_connects",         (char*) &aborted_connects,       SHOW_LONG},
   {"Binlog_cache_disk_use",    (char*) &binlog_cache_disk_use,  SHOW_LONG},
@@ -8102,12 +8098,8 @@
   /* Reset thread's status variables */
   bzero((char*) &thd->status_var, sizeof(thd->status_var));
 
-<<<<<<< HEAD
+  /* Reset some global variables */
   for (SHOW_VAR *ptr= status_vars; ptr->name; ptr++)
-=======
-  /* Reset some global variables */
-  for (struct show_var_st *ptr=status_vars; ptr->name; ptr++)
->>>>>>> e948c64f
   {
     /* Note that SHOW_LONG_NOFLUSH variables are not reset */
     if (ptr->type == SHOW_LONG)
