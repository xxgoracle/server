--- conflicted
+++ resolved
@@ -972,7 +972,52 @@
 
 DROP TABLE t1;
 
-<<<<<<< HEAD
+#
+# Bug #34731: highest possible value for INT erroneously filtered by WHERE
+#
+
+# test UNSIGNED. only occurs when indexed.
+CREATE TABLE t1 (f1 TINYINT(11) UNSIGNED NOT NULL, PRIMARY KEY (f1));
+
+INSERT INTO t1 VALUES (127),(254),(0),(1),(255);
+
+# test upper bound
+# count 5
+SELECT SQL_NO_CACHE COUNT(*) FROM t1 WHERE f1 < 256;
+SELECT SQL_NO_CACHE COUNT(*) FROM t1 WHERE f1 < 256.0;
+# count 4
+SELECT SQL_NO_CACHE COUNT(*) FROM t1 WHERE f1 < 255;
+
+# show we don't fiddle with lower bound on UNSIGNED
+# count 0
+SELECT SQL_NO_CACHE COUNT(*) FROM t1 WHERE f1 < -1;
+# count 5
+SELECT SQL_NO_CACHE COUNT(*) FROM t1 WHERE f1 > -1;
+
+DROP TABLE t1;
+
+
+# test signed. only occurs when index.
+CREATE TABLE t1 ( f1 TINYINT(11) NOT NULL, PRIMARY KEY (f1));
+
+INSERT INTO t1 VALUES (127),(126),(0),(-128),(-127);
+
+# test upper bound
+# count 5
+SELECT SQL_NO_CACHE COUNT(*) FROM t1 WHERE f1 < 128;
+SELECT SQL_NO_CACHE COUNT(*) FROM t1 WHERE f1 < 128.0;
+# count 4
+SELECT SQL_NO_CACHE COUNT(*) FROM t1 WHERE f1 < 127;
+
+# test lower bound
+# count 5
+SELECT SQL_NO_CACHE COUNT(*) FROM t1 WHERE f1 > -129;
+SELECT SQL_NO_CACHE COUNT(*) FROM t1 WHERE f1 > -129.0;
+# count 4
+SELECT SQL_NO_CACHE COUNT(*) FROM t1 WHERE f1 > -128;
+
+DROP TABLE t1;
+
 # End of 5.0 tests
 
 # BUG#22393 fix: Adjust 'ref' estimate if we have 'range' estimate for
@@ -1000,52 +1045,3 @@
 explain select * from t2 where a=1000 and b<11;
 
 drop table t1, t2;
-=======
-#
-# Bug #34731: highest possible value for INT erroneously filtered by WHERE
-#
-
-# test UNSIGNED. only occurs when indexed.
-CREATE TABLE t1 (f1 TINYINT(11) UNSIGNED NOT NULL, PRIMARY KEY (f1));
-
-INSERT INTO t1 VALUES (127),(254),(0),(1),(255);
-
-# test upper bound
-# count 5
-SELECT SQL_NO_CACHE COUNT(*) FROM t1 WHERE f1 < 256;
-SELECT SQL_NO_CACHE COUNT(*) FROM t1 WHERE f1 < 256.0;
-# count 4
-SELECT SQL_NO_CACHE COUNT(*) FROM t1 WHERE f1 < 255;
-
-# show we don't fiddle with lower bound on UNSIGNED
-# count 0
-SELECT SQL_NO_CACHE COUNT(*) FROM t1 WHERE f1 < -1;
-# count 5
-SELECT SQL_NO_CACHE COUNT(*) FROM t1 WHERE f1 > -1;
-
-DROP TABLE t1;
-
-
-# test signed. only occurs when index.
-CREATE TABLE t1 ( f1 TINYINT(11) NOT NULL, PRIMARY KEY (f1));
-
-INSERT INTO t1 VALUES (127),(126),(0),(-128),(-127);
-
-# test upper bound
-# count 5
-SELECT SQL_NO_CACHE COUNT(*) FROM t1 WHERE f1 < 128;
-SELECT SQL_NO_CACHE COUNT(*) FROM t1 WHERE f1 < 128.0;
-# count 4
-SELECT SQL_NO_CACHE COUNT(*) FROM t1 WHERE f1 < 127;
-
-# test lower bound
-# count 5
-SELECT SQL_NO_CACHE COUNT(*) FROM t1 WHERE f1 > -129;
-SELECT SQL_NO_CACHE COUNT(*) FROM t1 WHERE f1 > -129.0;
-# count 4
-SELECT SQL_NO_CACHE COUNT(*) FROM t1 WHERE f1 > -128;
-
-DROP TABLE t1;
-
-# End of 5.0 tests
->>>>>>> 35ef5948
