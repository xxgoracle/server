--- conflicted
+++ resolved
@@ -13,13 +13,8 @@
 --replace_result $SLAVE_MYPORT SLAVE_PORT
 eval change master to master_port=$SLAVE_MYPORT;
 --replace_result $SLAVE_MYPORT SLAVE_PORT
-<<<<<<< HEAD
---replace_column 16 # 18 #
-show slave status;
-=======
 --replace_column 16 # 18 # 35 # 36 #
 query_vertical show slave status;
->>>>>>> 274829b4
 start slave;
 insert into t1 values (1);
 # can't MASTER_POS_WAIT(), it does not work in this weird setup
