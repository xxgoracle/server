-- source include/have_innodb.inc
# embedded server ignores 'delayed', so skip this
-- source include/not_embedded.inc

--disable_warnings
drop table if exists t1;
--enable_warnings

#
# Bug #34335
#
CREATE TABLE t1 (c1 BIGINT PRIMARY KEY AUTO_INCREMENT, c2 VARCHAR(10)) ENGINE=InnoDB;
INSERT INTO t1 VALUES (9223372036854775807, null);
-- error ER_DUP_ENTRY,1062
INSERT INTO t1 (c2) VALUES ('innodb');
SELECT * FROM t1;
DROP TABLE t1;
#
## Test AUTOINC overflow
##

# TINYINT
CREATE TABLE t1 (c1 TINYINT PRIMARY KEY AUTO_INCREMENT, c2 VARCHAR(10)) ENGINE=InnoDB;
INSERT INTO t1 VALUES (127, null);
-- error ER_DUP_ENTRY,1062
INSERT INTO t1 (c2) VALUES ('innodb');
SELECT * FROM t1;
DROP TABLE t1;

CREATE TABLE t1 (c1 TINYINT UNSIGNED PRIMARY KEY AUTO_INCREMENT, c2 VARCHAR(10)) ENGINE=InnoDB;
INSERT INTO t1 VALUES (255, null);
-- error ER_DUP_ENTRY,1062
INSERT INTO t1 (c2) VALUES ('innodb');
SELECT * FROM t1;
DROP TABLE t1;
#
# SMALLINT
#
CREATE TABLE t1 (c1 SMALLINT PRIMARY KEY AUTO_INCREMENT, c2 VARCHAR(10)) ENGINE=InnoDB;
INSERT INTO t1 VALUES (32767, null);
-- error ER_DUP_ENTRY,1062
INSERT INTO t1 (c2) VALUES ('innodb');
SELECT * FROM t1;
DROP TABLE t1;

CREATE TABLE t1 (c1 SMALLINT UNSIGNED PRIMARY KEY AUTO_INCREMENT, c2 VARCHAR(10)) ENGINE=InnoDB;
INSERT INTO t1 VALUES (65535, null);
-- error ER_DUP_ENTRY,1062
INSERT INTO t1 (c2) VALUES ('innodb');
SELECT * FROM t1;
DROP TABLE t1;
#
# MEDIUMINT
#
CREATE TABLE t1 (c1 MEDIUMINT PRIMARY KEY AUTO_INCREMENT, c2 VARCHAR(10)) ENGINE=InnoDB;
INSERT INTO t1 VALUES (8388607, null);
-- error ER_DUP_ENTRY,1062
INSERT INTO t1 (c2) VALUES ('innodb');
SELECT * FROM t1;
DROP TABLE t1;

CREATE TABLE t1 (c1 MEDIUMINT UNSIGNED PRIMARY KEY AUTO_INCREMENT, c2 VARCHAR(10)) ENGINE=InnoDB;
INSERT INTO t1 VALUES (16777215, null);
-- error ER_DUP_ENTRY,1062
INSERT INTO t1 (c2) VALUES ('innodb');
SELECT * FROM t1;
DROP TABLE t1;
#
# INT
#
CREATE TABLE t1 (c1 INT PRIMARY KEY AUTO_INCREMENT, c2 VARCHAR(10)) ENGINE=InnoDB;
INSERT INTO t1 VALUES (2147483647, null);
-- error ER_DUP_ENTRY,1062
INSERT INTO t1 (c2) VALUES ('innodb');
SELECT * FROM t1;
DROP TABLE t1;

CREATE TABLE t1 (c1 INT UNSIGNED PRIMARY KEY AUTO_INCREMENT, c2 VARCHAR(10)) ENGINE=InnoDB;
INSERT INTO t1 VALUES (4294967295, null);
-- error ER_DUP_ENTRY,1062
INSERT INTO t1 (c2) VALUES ('innodb');
SELECT * FROM t1;
DROP TABLE t1;
#
# BIGINT
#
CREATE TABLE t1 (c1 BIGINT PRIMARY KEY AUTO_INCREMENT, c2 VARCHAR(10)) ENGINE=InnoDB;
INSERT INTO t1 VALUES (9223372036854775807, null);
-- error ER_DUP_ENTRY,1062
INSERT INTO t1 (c2) VALUES ('innodb');
SELECT * FROM t1;
DROP TABLE t1;

CREATE TABLE t1 (c1 BIGINT UNSIGNED PRIMARY KEY AUTO_INCREMENT, c2 VARCHAR(10)) ENGINE=InnoDB;
INSERT INTO t1 VALUES (18446744073709551615, null);
-- error ER_AUTOINC_READ_FAILED,1467
INSERT INTO t1 (c2) VALUES ('innodb');
SELECT * FROM t1;
DROP TABLE t1;

#
# Bug 37531
# After truncate, auto_increment behaves incorrectly for InnoDB
#
CREATE TABLE t1(c1 INT PRIMARY KEY AUTO_INCREMENT) ENGINE=InnoDB;
INSERT INTO t1 VALUES (1), (2), (3);
INSERT INTO t1 VALUES (NULL), (NULL), (NULL);
SELECT c1 FROM t1;
SHOW CREATE TABLE t1;
TRUNCATE TABLE t1;
SHOW CREATE TABLE t1;
INSERT INTO t1 VALUES (1), (2), (3);
INSERT INTO t1 VALUES (NULL), (NULL), (NULL);
SELECT c1 FROM t1;
SHOW CREATE TABLE t1;
DROP TABLE t1;

#
# Deleting all records should not reset the AUTOINC counter.
#
CREATE TABLE t1(c1 INT PRIMARY KEY AUTO_INCREMENT) ENGINE=InnoDB;
INSERT INTO t1 VALUES (1), (2), (3);
INSERT INTO t1 VALUES (NULL), (NULL), (NULL);
SELECT c1 FROM t1;
SHOW CREATE TABLE t1;
DELETE FROM t1;
SHOW CREATE TABLE t1;
INSERT INTO t1 VALUES (1), (2), (3);
INSERT INTO t1 VALUES (NULL), (NULL), (NULL);
SELECT c1 FROM t1;
SHOW CREATE TABLE t1;
DROP TABLE t1;

#
# Bug 38839
# Reset the last value generated at end of statement
#
DROP TABLE IF EXISTS t1;
CREATE TABLE t1 (c1 INT AUTO_INCREMENT, c2 INT, PRIMARY KEY(c1)) ENGINE=InnoDB;
INSERT INTO t1 VALUES (NULL, 1);
DELETE FROM t1 WHERE c1 = 1;
INSERT INTO t1 VALUES (2,1); 
INSERT INTO t1 VALUES (NULL,8);
SELECT * FROM t1;
DROP TABLE t1;
# Bug 38839 -- same as above but for multi value insert
DROP TABLE IF EXISTS t1;
CREATE TABLE t1 (c1 INT AUTO_INCREMENT, c2 INT, PRIMARY KEY(c1)) ENGINE=InnoDB;
INSERT INTO t1 VALUES (NULL, 1);
DELETE FROM t1 WHERE c1 = 1;
INSERT INTO t1 VALUES (2,1), (NULL, 8);
INSERT INTO t1 VALUES (NULL,9);
SELECT * FROM t1;
DROP TABLE t1;

#
# Test changes to AUTOINC next value calculation
SET @@SESSION.AUTO_INCREMENT_INCREMENT=100, @@SESSION.AUTO_INCREMENT_OFFSET=10;
SHOW VARIABLES LIKE "auto_inc%";
DROP TABLE IF EXISTS t1;
CREATE TABLE t1 (c1 INT AUTO_INCREMENT, PRIMARY KEY(c1)) ENGINE=InnoDB;
INSERT INTO t1 VALUES (NULL),(5),(NULL);
INSERT INTO t1 VALUES (250),(NULL);
SELECT * FROM t1;
INSERT INTO t1 VALUES (1000);
SET @@INSERT_ID=400;
INSERT INTO t1 VALUES(NULL),(NULL);
SELECT * FROM t1;
DROP TABLE t1;

# Test with SIGNED INT column, by inserting a 0 for the first column value
# 0 is treated in the same was NULL.
# Reset the AUTOINC session variables
SET @@SESSION.AUTO_INCREMENT_INCREMENT=1, @@SESSION.AUTO_INCREMENT_OFFSET=1;
SET @@INSERT_ID=1;
SHOW VARIABLES LIKE "auto_inc%";
DROP TABLE IF EXISTS t1;
CREATE TABLE t1 (c1 INT AUTO_INCREMENT, PRIMARY KEY(c1)) ENGINE=InnoDB;
INSERT INTO t1 VALUES(0);
SELECT * FROM t1;
SET @@SESSION.AUTO_INCREMENT_INCREMENT=100, @@SESSION.AUTO_INCREMENT_OFFSET=10;
INSERT INTO t1 VALUES (-1), (NULL),(2),(NULL);
INSERT INTO t1 VALUES (250),(NULL);
SELECT * FROM t1;
SET @@INSERT_ID=400;
# Duplicate error expected here for autoinc_lock_mode != TRADITIONAL
-- error ER_DUP_ENTRY,1062
INSERT INTO t1 VALUES(NULL),(NULL);
SELECT * FROM t1;
DROP TABLE t1;

# Test with SIGNED INT column
# Reset the AUTOINC session variables
SET @@SESSION.AUTO_INCREMENT_INCREMENT=1, @@SESSION.AUTO_INCREMENT_OFFSET=1;
SET @@INSERT_ID=1;
SHOW VARIABLES LIKE "auto_inc%";
DROP TABLE IF EXISTS t1;
CREATE TABLE t1 (c1 INT AUTO_INCREMENT, PRIMARY KEY(c1)) ENGINE=InnoDB;
INSERT INTO t1 VALUES(-1);
SELECT * FROM t1;
SET @@SESSION.AUTO_INCREMENT_INCREMENT=100, @@SESSION.AUTO_INCREMENT_OFFSET=10;
SHOW VARIABLES LIKE "auto_inc%";
INSERT INTO t1 VALUES (-2), (NULL),(2),(NULL);
INSERT INTO t1 VALUES (250),(NULL);
SELECT * FROM t1;
INSERT INTO t1 VALUES (1000);
SET @@INSERT_ID=400;
INSERT INTO t1 VALUES(NULL),(NULL);
SELECT * FROM t1;
DROP TABLE t1;

# Test with UNSIGNED INT column, single insert
# The sign in the value is ignored and a new column value is generated
# Reset the AUTOINC session variables
SET @@SESSION.AUTO_INCREMENT_INCREMENT=1, @@SESSION.AUTO_INCREMENT_OFFSET=1;
SET @@INSERT_ID=1;
SHOW VARIABLES LIKE "auto_inc%";
DROP TABLE IF EXISTS t1;
CREATE TABLE t1 (c1 INT UNSIGNED AUTO_INCREMENT, PRIMARY KEY(c1)) ENGINE=InnoDB;
INSERT INTO t1 VALUES(-1);
SELECT * FROM t1;
SET @@SESSION.AUTO_INCREMENT_INCREMENT=100, @@SESSION.AUTO_INCREMENT_OFFSET=10;
SHOW VARIABLES LIKE "auto_inc%";
INSERT INTO t1 VALUES (-2);
INSERT INTO t1 VALUES (NULL);
INSERT INTO t1 VALUES (2);
INSERT INTO t1 VALUES (NULL);
INSERT INTO t1 VALUES (250);
INSERT INTO t1 VALUES (NULL);
SELECT * FROM t1;
INSERT INTO t1 VALUES (1000);
SET @@INSERT_ID=400;
INSERT INTO t1 VALUES(NULL);
INSERT INTO t1 VALUES(NULL);
SELECT * FROM t1;
DROP TABLE t1;

# Test with UNSIGNED INT column, multi-value inserts
# The sign in the value is ignored and a new column value is generated
# Reset the AUTOINC session variables
SET @@SESSION.AUTO_INCREMENT_INCREMENT=1, @@SESSION.AUTO_INCREMENT_OFFSET=1;
SET @@INSERT_ID=1;
SHOW VARIABLES LIKE "auto_inc%";
DROP TABLE IF EXISTS t1;
CREATE TABLE t1 (c1 INT UNSIGNED AUTO_INCREMENT, PRIMARY KEY(c1)) ENGINE=InnoDB;
INSERT INTO t1 VALUES(-1);
SELECT * FROM t1;
SET @@SESSION.AUTO_INCREMENT_INCREMENT=100, @@SESSION.AUTO_INCREMENT_OFFSET=10;
SHOW VARIABLES LIKE "auto_inc%";
INSERT INTO t1 VALUES (-2),(NULL),(2),(NULL);
INSERT INTO t1 VALUES (250),(NULL);
SELECT * FROM t1;
INSERT INTO t1 VALUES (1000);
SET @@INSERT_ID=400;
# Duplicate error expected here for autoinc_lock_mode != TRADITIONAL
-- error ER_DUP_ENTRY,1062
INSERT INTO t1 VALUES(NULL),(NULL);
SELECT * FROM t1;
DROP TABLE t1;

#
# Check for overflow handling when increment is > 1
SET @@SESSION.AUTO_INCREMENT_INCREMENT=1, @@SESSION.AUTO_INCREMENT_OFFSET=1;
SET @@INSERT_ID=1;
SHOW VARIABLES LIKE "auto_inc%";
DROP TABLE IF EXISTS t1;
CREATE TABLE t1 (c1 BIGINT AUTO_INCREMENT, PRIMARY KEY(c1)) ENGINE=InnoDB;
# TODO: Fix the autoinc init code
# We have to do this because of a bug in the AUTOINC init code.
INSERT INTO t1 VALUES(NULL);
INSERT INTO t1 VALUES (9223372036854775794); #-- 2^63 - 14
SELECT * FROM t1;
SET @@SESSION.AUTO_INCREMENT_INCREMENT=2, @@SESSION.AUTO_INCREMENT_OFFSET=10;
SHOW VARIABLES LIKE "auto_inc%";
# This should just fit
INSERT INTO t1 VALUES (NULL),(NULL),(NULL),(NULL),(NULL),(NULL);
SELECT * FROM t1;
DROP TABLE t1;

#
# Check for overflow handling when increment and offser are > 1
SET @@SESSION.AUTO_INCREMENT_INCREMENT=1, @@SESSION.AUTO_INCREMENT_OFFSET=1;
SET @@INSERT_ID=1;
SHOW VARIABLES LIKE "auto_inc%";
DROP TABLE IF EXISTS t1;
CREATE TABLE t1 (c1 BIGINT UNSIGNED AUTO_INCREMENT, PRIMARY KEY(c1)) ENGINE=InnoDB;
# TODO: Fix the autoinc init code
# We have to do this because of a bug in the AUTOINC init code.
INSERT INTO t1 VALUES(NULL);
INSERT INTO t1 VALUES (18446744073709551603); #-- 2^64 - 13
SELECT * FROM t1;
SET @@SESSION.AUTO_INCREMENT_INCREMENT=2, @@SESSION.AUTO_INCREMENT_OFFSET=10;
SHOW VARIABLES LIKE "auto_inc%";
# This should fail because of overflow but it doesn't, it seems to be
# a MySQL server bug. It wraps around to 0 for the last value.
# See MySQL Bug# 39828
#
# Instead of wrapping around, it asserts when MySQL is compiled --with-debug
# (see sql/handler.cc:handler::update_auto_increment()).  Don't test for
# overflow until Bug #39828 is fixed.
#
# Since this asserts when compiled --with-debug, we can't properly test this
# until Bug #39828 is fixed.  For now, this test is meaningless.
#if Bug #39828 is fixed
#INSERT INTO t1 VALUES (NULL),(NULL),(NULL),(NULL),(NULL),(NULL),(NULL);
#else
INSERT INTO t1 VALUES (NULL),(NULL),(NULL),(NULL),(NULL),(NULL);
#endif
SELECT * FROM t1;
DROP TABLE t1;

#
# Check for overflow handling when increment and offset are odd numbers
SET @@SESSION.AUTO_INCREMENT_INCREMENT=1, @@SESSION.AUTO_INCREMENT_OFFSET=1;
SET @@INSERT_ID=1;
SHOW VARIABLES LIKE "auto_inc%";
DROP TABLE IF EXISTS t1;
CREATE TABLE t1 (c1 BIGINT UNSIGNED AUTO_INCREMENT, PRIMARY KEY(c1)) ENGINE=InnoDB;
# TODO: Fix the autoinc init code
# We have to do this because of a bug in the AUTOINC init code.
INSERT INTO t1 VALUES(NULL);
INSERT INTO t1 VALUES (18446744073709551603); #-- 2^64 - 13
SELECT * FROM t1;
SET @@SESSION.AUTO_INCREMENT_INCREMENT=5, @@SESSION.AUTO_INCREMENT_OFFSET=7;
SHOW VARIABLES LIKE "auto_inc%";
# This should fail because of overflow but it doesn't. It fails with
# a duplicate entry message because of a MySQL server bug, it wraps
# around.  See MySQL Bug# 39828, once MySQL fix the bug we can replace
# the ER_DUP_ENTRY, 1062 below with the appropriate error message
#
# Since this asserts when compiled --with-debug, we can't properly test this
# until Bug #39828 is fixed.  For now, this test is meaningless.
#if Bug #39828 is fixed
# Still need to fix this error code, error should mention overflow
#-- error ER_DUP_ENTRY,1062
#INSERT INTO t1 VALUES (NULL),(NULL), (NULL);
#else
INSERT INTO t1 VALUES (NULL),(NULL);
#endif
SELECT * FROM t1;
DROP TABLE t1;

# Check for overflow handling when increment and offset are odd numbers
# and check for large -ve numbers
SET @@SESSION.AUTO_INCREMENT_INCREMENT=1, @@SESSION.AUTO_INCREMENT_OFFSET=1;
SET @@INSERT_ID=1;
SHOW VARIABLES LIKE "auto_inc%";
DROP TABLE IF EXISTS t1;
CREATE TABLE t1 (c1 BIGINT AUTO_INCREMENT, PRIMARY KEY(c1)) ENGINE=InnoDB;
# TODO: Fix the autoinc init code
# We have to do this because of a bug in the AUTOINC init code.
INSERT INTO t1 VALUES(NULL);
INSERT INTO t1 VALUES(-9223372036854775806); #-- -2^63 + 2
INSERT INTO t1 VALUES(-9223372036854775807); #-- -2^63 + 1
INSERT INTO t1 VALUES(-9223372036854775808); #-- -2^63
SELECT * FROM t1;
SET @@SESSION.AUTO_INCREMENT_INCREMENT=3, @@SESSION.AUTO_INCREMENT_OFFSET=3;
SHOW VARIABLES LIKE "auto_inc%";
INSERT INTO t1 VALUES (NULL),(NULL), (NULL);
SELECT * FROM t1;
DROP TABLE t1;
#
# Check for overflow handling when increment and offset are very
# large numbers 2^60
SET @@SESSION.AUTO_INCREMENT_INCREMENT=1, @@SESSION.AUTO_INCREMENT_OFFSET=1;
SET @@INSERT_ID=1;
SHOW VARIABLES LIKE "auto_inc%";
DROP TABLE IF EXISTS t1;
CREATE TABLE t1 (c1 BIGINT UNSIGNED AUTO_INCREMENT, PRIMARY KEY(c1)) ENGINE=InnoDB;
# TODO: Fix the autoinc init code
# We have to do this because of a bug in the AUTOINC init code.
INSERT INTO t1 VALUES(NULL);
INSERT INTO t1 VALUES (18446744073709551610); #-- 2^64 - 2
SELECT * FROM t1;
SET @@SESSION.AUTO_INCREMENT_INCREMENT=1152921504606846976, @@SESSION.AUTO_INCREMENT_OFFSET=1152921504606846976;
SHOW VARIABLES LIKE "auto_inc%";
# This should fail because of overflow but it doesn't. It wraps around
# and the autoinc values look bogus too.
# See MySQL Bug# 39828, once MySQL fix the bug we can enable the error
# code expected test.
# -- error ER_AUTOINC_READ_FAILED,1467
#
# Since this asserts when compiled --with-debug, we can't properly test this
# until Bug #39828 is fixed.  For now, this test is meaningless.
#if Bug #39828 is fixed
#-- error ER_AUTOINC_READ_FAILED,1467
#INSERT INTO t1 VALUES (NULL),(NULL);
#else
INSERT INTO t1 VALUES (NULL);
#endif
SELECT * FROM t1;
DROP TABLE t1;

#
# Check for floating point autoinc column handling
#
SET @@SESSION.AUTO_INCREMENT_INCREMENT=1, @@SESSION.AUTO_INCREMENT_OFFSET=1;
SET @@INSERT_ID=1;
<<<<<<< HEAD
SHOW VARIABLES LIKE "%auto_inc%";
=======
SHOW VARIABLES LIKE "auto_inc%";
>>>>>>> 93bcda59
CREATE TABLE t1 (c1 DOUBLE NOT NULL AUTO_INCREMENT, c2 INT, PRIMARY KEY (c1)) ENGINE=InnoDB;
INSERT INTO t1 VALUES(NULL, 1);
INSERT INTO t1 VALUES(NULL, 2);
SELECT * FROM t1;
ALTER TABLE t1 CHANGE c1 c1 SERIAL;
SELECT * FROM t1;
INSERT INTO t1 VALUES(NULL, 3);
INSERT INTO t1 VALUES(NULL, 4);
SELECT * FROM t1;
DROP TABLE IF EXISTS t1;
CREATE TABLE t1 (c1 FLOAT NOT NULL AUTO_INCREMENT, c2 INT, PRIMARY KEY (c1)) ENGINE=InnoDB;
INSERT INTO t1 VALUES(NULL, 1);
INSERT INTO t1 VALUES(NULL, 2);
SELECT * FROM t1;
ALTER TABLE t1 CHANGE c1 c1 SERIAL;
SELECT * FROM t1;
INSERT INTO t1 VALUES(NULL, 3);
INSERT INTO t1 VALUES(NULL, 4);
SELECT * FROM t1;
DROP TABLE t1;

#
# Bug# 42714: AUTOINC column calculated next value not greater than highest
# value stored in table.
#
SET @@SESSION.AUTO_INCREMENT_INCREMENT=1, @@SESSION.AUTO_INCREMENT_OFFSET=5;
DROP TABLE IF EXISTS t1;
DROP TABLE IF EXISTS t2;
CREATE TABLE t1 (
  a INT(11) UNSIGNED NOT NULL AUTO_INCREMENT,
  b INT(10) UNSIGNED NOT NULL,
  c ENUM('FALSE','TRUE') DEFAULT NULL,
  PRIMARY KEY (a)) ENGINE = InnoDB;
CREATE TABLE t2 (
  m INT(11) UNSIGNED NOT NULL AUTO_INCREMENT,
  n INT(10) UNSIGNED NOT NULL,
  o enum('FALSE','TRUE') DEFAULT NULL,
  PRIMARY KEY (m)) ENGINE = InnoDB;
INSERT INTO t2 (n,o) VALUES
  (1 , 'true'), (1 , 'false'), (2 , 'true'), (2 , 'false'), (3 , 'true'),
  (3 , 'false'), (4 , 'true'), (4 , 'false'), (5 , 'true'), (5 , 'false');
SHOW CREATE TABLE t2;
INSERT INTO t1 (b,c) SELECT n,o FROM t2 ;
SHOW CREATE TABLE t1;
INSERT INTO t1 (b,c) SELECT n,o FROM t2 ;
SELECT * FROM t1;
SHOW CREATE TABLE t1;
INSERT INTO t1 (b,c) SELECT n,o FROM t2 WHERE o = 'false';
SELECT * FROM t1;
SHOW CREATE TABLE t1;
INSERT INTO t1 (b,c) SELECT n,o FROM t2 WHERE o = 'false';
SELECT * FROM t1;
SHOW CREATE TABLE t1;
INSERT INTO t1 (b,c) SELECT n,o FROM t2 WHERE o = 'false';
SHOW CREATE TABLE t1;
INSERT INTO t1 (b,c) SELECT n,o FROM t2 WHERE o = 'false';
SHOW CREATE TABLE t1;
INSERT INTO t1 (b,c) SELECT n,o FROM t2 WHERE o = 'false';
SELECT * FROM t1;
SHOW CREATE TABLE t1;
DROP TABLE t1;
DROP TABLE t2;
#
# 43203: Overflow from auto incrementing causes server segv
#

DROP TABLE IF EXISTS t1;
DROP TABLE IF EXISTS t2;
CREATE TABLE t1(
   c1 INT(10) UNSIGNED NOT NULL AUTO_INCREMENT
   PRIMARY KEY) ENGINE=InnoDB;
INSERT INTO t1 VALUES (NULL),(NULL),(NULL),(NULL),(NULL),(NULL),(NULL),(NULL),(NULL),(NULL),(NULL),(NULL),(NULL),(NULL),(NULL),(NULL),(NULL),(NULL),(NULL),(NULL),(NULL),(NULL),(NULL),(NULL),(NULL),(NULL),(NULL),(NULL),(NULL),(NULL),(NULL),(NULL),(NULL),(NULL),(NULL),(NULL),(NULL),(NULL),(NULL),(NULL),(NULL),(NULL),(NULL),(NULL),(NULL),(NULL),(NULL),(NULL),(NULL),(NULL),(NULL),(NULL),(NULL),(NULL),(NULL),(NULL),(NULL),(NULL),(NULL),(NULL),(NULL),(NULL),(NULL),(NULL),(NULL),(NULL),(NULL),(NULL),(NULL),(NULL),(NULL),(NULL),(NULL),(NULL),(NULL),(NULL),(NULL),(NULL),(NULL),(NULL),(NULL),(NULL),(NULL),(NULL),(NULL),(NULL),(NULL),(NULL),(NULL),(NULL),(NULL),(NULL),(NULL),(NULL),(NULL),(NULL),(NULL),(NULL),(NULL),(NULL),(NULL),(NULL),(NULL),(NULL),(NULL),(NULL),(NULL),(NULL),(NULL),(NULL),(NULL),(NULL),(NULL),(NULL),(NULL),(NULL),(NULL),(NULL),(NULL),(NULL),(NULL),(NULL),(NULL),(NULL),(NULL),(NULL),(NULL),(NULL),(NULL),(NULL),(NULL),(NULL),(NULL),(NULL),(NULL),(NULL),(NULL),(NULL),(NULL),(NULL),(NULL),(NULL),(NULL),(NULL),(NULL),(NULL),(NULL),(NULL),(NULL),(NULL),(NULL),(NULL),(NULL),(NULL),(NULL),(NULL),(NULL),(NULL),(NULL),(NULL),(NULL),(NULL),(NULL),(NULL),(NULL),(NULL),(NULL),(NULL),(NULL),(NULL),(NULL),(NULL),(NULL),(NULL),(NULL),(NULL),(NULL),(NULL),(NULL),(NULL),(NULL),(NULL),(NULL),(NULL),(NULL),(NULL),(NULL),(NULL),(NULL),(NULL),(NULL),(NULL),(NULL),(NULL),(NULL),(NULL),(NULL),(NULL),(NULL),(NULL),(NULL),(NULL),(NULL),(NULL),(NULL),(NULL),(NULL),(NULL),(NULL),(NULL),(NULL),(NULL),(NULL),(NULL),(NULL),(NULL),(NULL),(NULL),(NULL),(NULL),(NULL),(NULL),(NULL),(NULL),(NULL),(NULL),(NULL),(NULL),(NULL),(NULL),(NULL),(NULL),(NULL),(NULL),(NULL),(NULL),(NULL),(NULL),(NULL),(NULL),(NULL),(NULL),(NULL),(NULL),(NULL),(NULL),(NULL),(NULL),(NULL),(NULL),(NULL),(NULL),(NULL),(NULL),(NULL),(NULL);
CREATE TABLE t2(
    c1 TINYINT(3) UNSIGNED NOT NULL AUTO_INCREMENT
    PRIMARY KEY) ENGINE=InnoDB;
-- error ER_DUP_ENTRY,1062
INSERT INTO t2 SELECT c1 FROM t1;
-- error ER_DUP_ENTRY,1467
INSERT INTO t2 SELECT NULL FROM t1;
DROP TABLE t1;
DROP TABLE t2;<|MERGE_RESOLUTION|>--- conflicted
+++ resolved
@@ -396,11 +396,7 @@
 #
 SET @@SESSION.AUTO_INCREMENT_INCREMENT=1, @@SESSION.AUTO_INCREMENT_OFFSET=1;
 SET @@INSERT_ID=1;
-<<<<<<< HEAD
-SHOW VARIABLES LIKE "%auto_inc%";
-=======
-SHOW VARIABLES LIKE "auto_inc%";
->>>>>>> 93bcda59
+SHOW VARIABLES LIKE "auto_inc%";
 CREATE TABLE t1 (c1 DOUBLE NOT NULL AUTO_INCREMENT, c2 INT, PRIMARY KEY (c1)) ENGINE=InnoDB;
 INSERT INTO t1 VALUES(NULL, 1);
 INSERT INTO t1 VALUES(NULL, 2);
