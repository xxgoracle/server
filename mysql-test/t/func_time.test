#
# time functions
#
--disable_warnings
drop table if exists t1,t2,t3;
--enable_warnings

# Set timezone to GMT-3, to make it possible to use "interval 3 hour"
set time_zone="+03:00";

select from_days(to_days("960101")),to_days(960201)-to_days("19960101"),to_days(date_add(curdate(), interval 1 day))-to_days(curdate()),weekday("1997-11-29");
select period_add("9602",-12),period_diff(199505,"9404") ;

select now()-now(),weekday(curdate())-weekday(now()),unix_timestamp()-unix_timestamp(now());
select from_unixtime(unix_timestamp("1994-03-02 10:11:12")),from_unixtime(unix_timestamp("1994-03-02 10:11:12"),"%Y-%m-%d %h:%i:%s"),from_unixtime(unix_timestamp("1994-03-02 10:11:12"))+0;
select sec_to_time(9001),sec_to_time(9001)+0,time_to_sec("15:12:22"),
  sec_to_time(time_to_sec("0:30:47")/6.21);
select sec_to_time(time_to_sec('-838:59:59'));
select now()-curdate()*1000000-curtime();
select strcmp(current_timestamp(),concat(current_date()," ",current_time()));
select strcmp(localtime(),concat(current_date()," ",current_time()));
select strcmp(localtimestamp(),concat(current_date()," ",current_time()));
select date_format("1997-01-02 03:04:05", "%M %W %D %Y %y %m %d %h %i %s %w");
select date_format("1997-01-02", concat("%M %W %D ","%Y %y %m %d %h %i %s %w"));
select dayofmonth("1997-01-02"),dayofmonth(19970323);
select month("1997-01-02"),year("98-02-03"),dayofyear("1997-12-31");
select month("2001-02-00"),year("2001-00-00");
select DAYOFYEAR("1997-03-03"), WEEK("1998-03-03"), QUARTER(980303);
select HOUR("1997-03-03 23:03:22"), MINUTE("23:03:22"), SECOND(230322);

# Test of week and yearweek
select week(19980101),week(19970101),week(19980101,1),week(19970101,1);
select week(19981231),week(19971231),week(19981231,1),week(19971231,1);
select week(19950101),week(19950101,1);
select yearweek('1981-12-31',1),yearweek('1982-01-01',1),yearweek('1982-12-31',1),yearweek('1983-01-01',1);
select yearweek('1987-01-01',1),yearweek('1987-01-01');
select week("2000-01-01",0) as '2000', week("2001-01-01",0) as '2001', week("2002-01-01",0) as '2002',week("2003-01-01",0) as '2003', week("2004-01-01",0) as '2004', week("2005-01-01",0) as '2005', week("2006-01-01",0) as '2006';
select week("2000-01-06",0) as '2000', week("2001-01-06",0) as '2001', week("2002-01-06",0) as '2002',week("2003-01-06",0) as '2003', week("2004-01-06",0) as '2004', week("2005-01-06",0) as '2005', week("2006-01-06",0) as '2006';
select week("2000-01-01",1) as '2000', week("2001-01-01",1) as '2001', week("2002-01-01",1) as '2002',week("2003-01-01",1) as '2003', week("2004-01-01",1) as '2004', week("2005-01-01",1) as '2005', week("2006-01-01",1) as '2006';
select week("2000-01-06",1) as '2000', week("2001-01-06",1) as '2001', week("2002-01-06",1) as '2002',week("2003-01-06",1) as '2003', week("2004-01-06",1) as '2004', week("2005-01-06",1) as '2005', week("2006-01-06",1) as '2006';
select yearweek("2000-01-01",0) as '2000', yearweek("2001-01-01",0) as '2001', yearweek("2002-01-01",0) as '2002',yearweek("2003-01-01",0) as '2003', yearweek("2004-01-01",0) as '2004', yearweek("2005-01-01",0) as '2005', yearweek("2006-01-01",0) as '2006';
select yearweek("2000-01-06",0) as '2000', yearweek("2001-01-06",0) as '2001', yearweek("2002-01-06",0) as '2002',yearweek("2003-01-06",0) as '2003', yearweek("2004-01-06",0) as '2004', yearweek("2005-01-06",0) as '2005', yearweek("2006-01-06",0) as '2006';
select yearweek("2000-01-01",1) as '2000', yearweek("2001-01-01",1) as '2001', yearweek("2002-01-01",1) as '2002',yearweek("2003-01-01",1) as '2003', yearweek("2004-01-01",1) as '2004', yearweek("2005-01-01",1) as '2005', yearweek("2006-01-01",1) as '2006';
select yearweek("2000-01-06",1) as '2000', yearweek("2001-01-06",1) as '2001', yearweek("2002-01-06",1) as '2002',yearweek("2003-01-06",1) as '2003', yearweek("2004-01-06",1) as '2004', yearweek("2005-01-06",1) as '2005', yearweek("2006-01-06",1) as '2006';
select week(19981231,2), week(19981231,3), week(20000101,2), week(20000101,3);
select week(20001231,2),week(20001231,3);

select week(19981231,0) as '0', week(19981231,1) as '1', week(19981231,2) as '2', week(19981231,3) as '3', week(19981231,4) as '4', week(19981231,5) as '5', week(19981231,6) as '6', week(19981231,7) as '7';
select week(20000101,0) as '0', week(20000101,1) as '1', week(20000101,2) as '2', week(20000101,3) as '3', week(20000101,4) as '4', week(20000101,5) as '5', week(20000101,6) as '6', week(20000101,7) as '7';
select week(20000106,0) as '0', week(20000106,1) as '1', week(20000106,2) as '2', week(20000106,3) as '3', week(20000106,4) as '4', week(20000106,5) as '5', week(20000106,6) as '6', week(20000106,7) as '7';
select week(20001231,0) as '0', week(20001231,1) as '1', week(20001231,2) as '2', week(20001231,3) as '3', week(20001231,4) as '4', week(20001231,5) as '5', week(20001231,6) as '6', week(20001231,7) as '7';
select week(20010101,0) as '0', week(20010101,1) as '1', week(20010101,2) as '2', week(20010101,3) as '3', week(20010101,4) as '4', week(20010101,5) as '5', week(20010101,6) as '6', week(20010101,7) as '7';

select yearweek(20001231,0), yearweek(20001231,1), yearweek(20001231,2), yearweek(20001231,3), yearweek(20001231,4), yearweek(20001231,5), yearweek(20001231,6), yearweek(20001231,7);

set default_week_format = 6;
select week(20001231), week(20001231,6);
set default_week_format = 0;

set default_week_format = 2;
select week(20001231),week(20001231,2),week(20001231,0);
set default_week_format = 0;

select date_format('1998-12-31','%x-%v'),date_format('1999-01-01','%x-%v');
select date_format('1999-12-31','%x-%v'),date_format('2000-01-01','%x-%v');

select dayname("1962-03-03"),dayname("1962-03-03")+0;
select monthname("1972-03-04"),monthname("1972-03-04")+0;
select time_format(19980131000000,'%H|%I|%k|%l|%i|%p|%r|%S|%T');
select time_format(19980131010203,'%H|%I|%k|%l|%i|%p|%r|%S|%T');
select time_format(19980131131415,'%H|%I|%k|%l|%i|%p|%r|%S|%T');
select time_format(19980131010015,'%H|%I|%k|%l|%i|%p|%r|%S|%T');
select date_format(concat('19980131',131415),'%H|%I|%k|%l|%i|%p|%r|%S|%T| %M|%W|%D|%Y|%y|%a|%b|%j|%m|%d|%h|%s|%w');
select date_format(19980021000000,'%H|%I|%k|%l|%i|%p|%r|%S|%T| %M|%W|%D|%Y|%y|%a|%b|%j|%m|%d|%h|%s|%w');
select date_add("1997-12-31 23:59:59",INTERVAL 1 SECOND);
select date_add("1997-12-31 23:59:59",INTERVAL 1 MINUTE);
select date_add("1997-12-31 23:59:59",INTERVAL 1 HOUR);
select date_add("1997-12-31 23:59:59",INTERVAL 1 DAY);
select date_add("1997-12-31 23:59:59",INTERVAL 1 MONTH);
select date_add("1997-12-31 23:59:59",INTERVAL 1 YEAR);
select date_add("1997-12-31 23:59:59",INTERVAL "1:1" MINUTE_SECOND);
select date_add("1997-12-31 23:59:59",INTERVAL "1:1" HOUR_MINUTE);
select date_add("1997-12-31 23:59:59",INTERVAL "1:1" DAY_HOUR);
select date_add("1997-12-31 23:59:59",INTERVAL "1 1" YEAR_MONTH);
select date_add("1997-12-31 23:59:59",INTERVAL "1:1:1" HOUR_SECOND);
select date_add("1997-12-31 23:59:59",INTERVAL "1 1:1" DAY_MINUTE);
select date_add("1997-12-31 23:59:59",INTERVAL "1 1:1:1" DAY_SECOND);

select date_sub("1998-01-01 00:00:00",INTERVAL 1 SECOND);
select date_sub("1998-01-01 00:00:00",INTERVAL 1 MINUTE);
select date_sub("1998-01-01 00:00:00",INTERVAL 1 HOUR);
select date_sub("1998-01-01 00:00:00",INTERVAL 1 DAY);
select date_sub("1998-01-01 00:00:00",INTERVAL 1 MONTH);
select date_sub("1998-01-01 00:00:00",INTERVAL 1 YEAR);
select date_sub("1998-01-01 00:00:00",INTERVAL "1:1" MINUTE_SECOND);
select date_sub("1998-01-01 00:00:00",INTERVAL "1:1" HOUR_MINUTE);
select date_sub("1998-01-01 00:00:00",INTERVAL "1:1" DAY_HOUR);
select date_sub("1998-01-01 00:00:00",INTERVAL "1 1" YEAR_MONTH);
select date_sub("1998-01-01 00:00:00",INTERVAL "1:1:1" HOUR_SECOND);
select date_sub("1998-01-01 00:00:00",INTERVAL "1 1:1" DAY_MINUTE);
select date_sub("1998-01-01 00:00:00",INTERVAL "1 1:1:1" DAY_SECOND);

select date_add("1997-12-31 23:59:59",INTERVAL 100000 SECOND);
select date_add("1997-12-31 23:59:59",INTERVAL -100000 MINUTE);
select date_add("1997-12-31 23:59:59",INTERVAL 100000 HOUR);
select date_add("1997-12-31 23:59:59",INTERVAL -100000 DAY);
select date_add("1997-12-31 23:59:59",INTERVAL 100000 MONTH);
select date_add("1997-12-31 23:59:59",INTERVAL -100000 YEAR);
select date_add("1997-12-31 23:59:59",INTERVAL "10000:1" MINUTE_SECOND);
select date_add("1997-12-31 23:59:59",INTERVAL "-10000:1" HOUR_MINUTE);
select date_add("1997-12-31 23:59:59",INTERVAL "10000:1" DAY_HOUR);
select date_add("1997-12-31 23:59:59",INTERVAL "-100 1" YEAR_MONTH);
select date_add("1997-12-31 23:59:59",INTERVAL "10000:99:99" HOUR_SECOND);
select date_add("1997-12-31 23:59:59",INTERVAL " -10000 99:99" DAY_MINUTE);
select date_add("1997-12-31 23:59:59",INTERVAL "10000 99:99:99" DAY_SECOND);
select "1997-12-31 23:59:59" + INTERVAL 1 SECOND;
select INTERVAL 1 DAY + "1997-12-31";
select "1998-01-01 00:00:00" - INTERVAL 1 SECOND;

select date_sub("1998-01-02",INTERVAL 31 DAY);
select date_add("1997-12-31",INTERVAL 1 SECOND);
select date_add("1997-12-31",INTERVAL 1 DAY);
select date_add(NULL,INTERVAL 100000 SECOND);
select date_add("1997-12-31 23:59:59",INTERVAL NULL SECOND);
select date_add("1997-12-31 23:59:59",INTERVAL NULL MINUTE_SECOND);
select date_add("9999-12-31 23:59:59",INTERVAL 1 SECOND);
select date_sub("0000-00-00 00:00:00",INTERVAL 1 SECOND);
select date_add('1998-01-30',Interval 1 month);
select date_add('1998-01-30',Interval '2:1' year_month);
select date_add('1996-02-29',Interval '1' year);
select extract(YEAR FROM "1999-01-02 10:11:12");
select extract(YEAR_MONTH FROM "1999-01-02");
select extract(DAY FROM "1999-01-02");
select extract(DAY_HOUR FROM "1999-01-02 10:11:12");
select extract(DAY_MINUTE FROM "02 10:11:12");
select extract(DAY_SECOND FROM "225 10:11:12");
select extract(HOUR FROM "1999-01-02 10:11:12");
select extract(HOUR_MINUTE FROM "10:11:12");
select extract(HOUR_SECOND FROM "10:11:12");
select extract(MINUTE FROM "10:11:12");
select extract(MINUTE_SECOND FROM "10:11:12");
select extract(SECOND FROM "1999-01-02 10:11:12");
select extract(MONTH FROM "2001-02-00");

#
# test EXTRACT QUARTER (Bug #18100)
#

SELECT EXTRACT(QUARTER FROM '2004-01-15') AS quarter;
SELECT EXTRACT(QUARTER FROM '2004-02-15') AS quarter;
SELECT EXTRACT(QUARTER FROM '2004-03-15') AS quarter;
SELECT EXTRACT(QUARTER FROM '2004-04-15') AS quarter;
SELECT EXTRACT(QUARTER FROM '2004-05-15') AS quarter;
SELECT EXTRACT(QUARTER FROM '2004-06-15') AS quarter;
SELECT EXTRACT(QUARTER FROM '2004-07-15') AS quarter;
SELECT EXTRACT(QUARTER FROM '2004-08-15') AS quarter;
SELECT EXTRACT(QUARTER FROM '2004-09-15') AS quarter;
SELECT EXTRACT(QUARTER FROM '2004-10-15') AS quarter;
SELECT EXTRACT(QUARTER FROM '2004-11-15') AS quarter;
SELECT EXTRACT(QUARTER FROM '2004-12-15') AS quarter;
#
# MySQL Bugs: #12356: DATE_SUB or DATE_ADD incorrectly returns null
#
SELECT DATE_SUB(str_to_date('9999-12-31 00:01:00','%Y-%m-%d %H:%i:%s'), INTERVAL 1 MINUTE);
SELECT DATE_ADD(str_to_date('9999-12-30 23:59:00','%Y-%m-%d %H:%i:%s'), INTERVAL 1 MINUTE);

#
# Test big intervals (Bug #3498)
#
SELECT "1900-01-01 00:00:00" + INTERVAL 2147483648 SECOND;
SELECT "1900-01-01 00:00:00" + INTERVAL "1:2147483647" MINUTE_SECOND;
SELECT "1900-01-01 00:00:00" + INTERVAL "100000000:214748364700" MINUTE_SECOND;SELECT "1900-01-01 00:00:00" + INTERVAL 1<<37 SECOND;
SELECT "1900-01-01 00:00:00" + INTERVAL 1<<31 MINUTE;
SELECT "1900-01-01 00:00:00" + INTERVAL 1<<20 HOUR;

SELECT "1900-01-01 00:00:00" + INTERVAL 1<<38 SECOND;
SELECT "1900-01-01 00:00:00" + INTERVAL 1<<33 MINUTE;
SELECT "1900-01-01 00:00:00" + INTERVAL 1<<30 HOUR;
SELECT "1900-01-01 00:00:00" + INTERVAL "1000000000:214748364700" MINUTE_SECOND;

#
# Bug #614 (multiple extracts in where)
#

create table t1 (ctime varchar(20));
insert into t1 values ('2001-01-12 12:23:40');
select ctime, hour(ctime) from t1;
select ctime from t1 where extract(MONTH FROM ctime) = 1 AND extract(YEAR FROM ctime) = 2001;
drop table t1;

#
# Test bug with monthname() and NULL
#

create table t1 (id int);
create table t2 (id int, date date);
insert into t1 values (1);
insert into t2 values (1, "0000-00-00");
insert into t1 values (2);
insert into t2 values (2, "2000-01-01");
select monthname(date) from t1 inner join t2 on t1.id = t2.id;
select monthname(date) from t1 inner join t2 on t1.id = t2.id order by t1.id;
drop table t1,t2;

#
# Test bug with month() and year() on text fields with wrong information

CREATE TABLE t1 (updated text) ENGINE=MyISAM;
INSERT INTO t1 VALUES ('');
SELECT month(updated) from t1;
SELECT year(updated) from t1;
drop table t1;

#
# Check that functions work identically on 0000-00-00 as a constant and on a
# column
#

create table t1 (d date, dt datetime, t timestamp, c char(10));
insert into t1 values ("0000-00-00", "0000-00-00", "0000-00-00", "0000-00-00");
select dayofyear("0000-00-00"),dayofyear(d),dayofyear(dt),dayofyear(t),dayofyear(c) from t1;
select dayofmonth("0000-00-00"),dayofmonth(d),dayofmonth(dt),dayofmonth(t),dayofmonth(c) from t1;
select month("0000-00-00"),month(d),month(dt),month(t),month(c) from t1;
select quarter("0000-00-00"),quarter(d),quarter(dt),quarter(t),quarter(c) from t1;
select week("0000-00-00"),week(d),week(dt),week(t),week(c) from t1;
select year("0000-00-00"),year(d),year(dt),year(t),year(c) from t1;
select yearweek("0000-00-00"),yearweek(d),yearweek(dt),yearweek(t),yearweek(c) from t1;
select to_days("0000-00-00"),to_days(d),to_days(dt),to_days(t),to_days(c) from t1;
select extract(MONTH FROM "0000-00-00"),extract(MONTH FROM d),extract(MONTH FROM dt),extract(MONTH FROM t),extract(MONTH FROM c) from t1;
drop table t1;


#
# Test problem with TIMESTAMP and BETWEEN
#

CREATE TABLE t1 ( start datetime default NULL);
INSERT INTO t1 VALUES ('2002-10-21 00:00:00'),('2002-10-28 00:00:00'),('2002-11-04 00:00:00');
CREATE TABLE t2 ( ctime1 timestamp NOT NULL, ctime2 timestamp NOT NULL);
INSERT INTO t2 VALUES (20021029165106,20021105164731);
CREATE TABLE t3 (ctime1 char(19) NOT NULL, ctime2 char(19) NOT NULL);
INSERT INTO t3 VALUES ("2002-10-29 16:51:06","2002-11-05 16:47:31");

# The following statement should be fixed to return a row in 4.1
select * from t1, t2 where t1.start between t2.ctime1 and t2.ctime2;
select * from t1, t2 where t1.start >= t2.ctime1 and t1.start <= t2.ctime2;
select * from t1, t3 where t1.start between t3.ctime1 and t3.ctime2;
drop table t1,t2,t3;

#
# Test unix timestamp
#
select @a:=FROM_UNIXTIME(1);
select unix_timestamp(@a);
select unix_timestamp('1969-12-01 19:00:01');

#
# Tests for bug #6439 "unix_timestamp() function returns wrong datetime 
# values for too big argument", bug #7515 "from_unixtime(0) now
# returns NULL instead of the epoch" and bug #9191
# "TIMESTAMP/from_unixtime() no longer accepts 2^31-1."
# unix_timestamp() should return error for too big or negative argument.
# It should return Epoch value for zero argument since it seems that many
# users rely on this fact, from_unixtime() should work with values
# up to INT_MAX32 because of the same reason.
#
select from_unixtime(-1);
# check for from_unixtime(2^31-1) and from_unixtime(2^31)
select from_unixtime(2147483647);
select from_unixtime(2147483648);
select from_unixtime(0);

#
# Some more tests for bug #9191 "TIMESTAMP/from_unixtime() no
# longer accepts 2^31-1". Here we test that from_unixtime and
# unix_timestamp are consistent, when working with boundary dates.
#
select unix_timestamp(from_unixtime(2147483647));
select unix_timestamp(from_unixtime(2147483648));

# check for invalid dates

# bad year
select unix_timestamp('2039-01-20 01:00:00');
select unix_timestamp('1968-01-20 01:00:00');
# bad month
select unix_timestamp('2038-02-10 01:00:00');
select unix_timestamp('1969-11-20 01:00:00');
# bad day
select unix_timestamp('2038-01-20 01:00:00');
select unix_timestamp('1969-12-30 01:00:00');

#
# Check negative shift (we subtract several days for boundary dates during
# conversion).
select unix_timestamp('2038-01-17 12:00:00');

#
# Check positive shift. (it happens only on
# platfroms with unsigned time_t, such as QNX)
#
select unix_timestamp('1970-01-01 03:00:01');

# check bad date, close to the boundary (we cut them off in the very end)
select unix_timestamp('2038-01-19 07:14:07');


#
# Test types from + INTERVAL
#

CREATE TABLE t1 (datetime datetime, timestamp timestamp, date date, time time);
INSERT INTO t1 values ("2001-01-02 03:04:05", "2002-01-02 03:04:05", "2003-01-02", "06:07:08");
SELECT * from t1;
select date_add("1997-12-31",INTERVAL 1 SECOND);
select date_add("1997-12-31",INTERVAL "1 1" YEAR_MONTH);

select date_add(datetime, INTERVAL 1 SECOND) from t1;
select date_add(datetime, INTERVAL 1 YEAR) from t1;

select date_add(date,INTERVAL 1 SECOND) from t1;
select date_add(date,INTERVAL 1 MINUTE) from t1;
select date_add(date,INTERVAL 1 HOUR) from t1;
select date_add(date,INTERVAL 1 DAY) from t1;
select date_add(date,INTERVAL 1 MONTH) from t1;
select date_add(date,INTERVAL 1 YEAR) from t1;
select date_add(date,INTERVAL "1:1" MINUTE_SECOND) from t1;
select date_add(date,INTERVAL "1:1" HOUR_MINUTE) from t1;
select date_add(date,INTERVAL "1:1" DAY_HOUR) from t1;
select date_add(date,INTERVAL "1 1" YEAR_MONTH) from t1;
select date_add(date,INTERVAL "1:1:1" HOUR_SECOND) from t1;
select date_add(date,INTERVAL "1 1:1" DAY_MINUTE) from t1;
select date_add(date,INTERVAL "1 1:1:1" DAY_SECOND) from t1;
select date_add(date,INTERVAL "1" WEEK) from t1;
select date_add(date,INTERVAL "1" QUARTER) from t1;
select timestampadd(MINUTE, 1, date) from t1;
select timestampadd(WEEK, 1, date) from t1;
select timestampadd(SQL_TSI_SECOND, 1, date) from t1;
# Prepared statements doesn't support FRAC_SECOND yet
--disable_ps_protocol
select timestampadd(SQL_TSI_FRAC_SECOND, 1, date) from t1;
--enable_ps_protocol

select timestampdiff(MONTH, '2001-02-01', '2001-05-01') as a;
select timestampdiff(YEAR, '2002-05-01', '2001-01-01') as a;
select timestampdiff(QUARTER, '2002-05-01', '2001-01-01') as a;
select timestampdiff(MONTH, '2000-03-28', '2000-02-29') as a;
select timestampdiff(MONTH, '1991-03-28', '2000-02-29') as a;
select timestampdiff(SQL_TSI_WEEK, '2001-02-01', '2001-05-01') as a;
select timestampdiff(SQL_TSI_HOUR, '2001-02-01', '2001-05-01') as a;
select timestampdiff(SQL_TSI_DAY, '2001-02-01', '2001-05-01') as a;
select timestampdiff(SQL_TSI_MINUTE, '2001-02-01 12:59:59', '2001-05-01 12:58:59') as a;
select timestampdiff(SQL_TSI_SECOND, '2001-02-01 12:59:59', '2001-05-01 12:58:58') as a;
select timestampdiff(SQL_TSI_FRAC_SECOND, '2001-02-01 12:59:59.120000', '2001-05-01 12:58:58.119999') as a;

select timestampdiff(SQL_TSI_DAY, '1986-02-01', '1986-03-01') as a1,
       timestampdiff(SQL_TSI_DAY, '1900-02-01', '1900-03-01') as a2,
       timestampdiff(SQL_TSI_DAY, '1996-02-01', '1996-03-01') as a3,
       timestampdiff(SQL_TSI_DAY, '2000-02-01', '2000-03-01') as a4;

# bug 16226
SELECT TIMESTAMPDIFF(day,'2006-01-10 14:30:28','2006-01-11 14:30:27');
SELECT TIMESTAMPDIFF(day,'2006-01-10 14:30:28','2006-01-11 14:30:28');
SELECT TIMESTAMPDIFF(day,'2006-01-10 14:30:28','2006-01-11 14:30:29');
SELECT TIMESTAMPDIFF(day,'2006-01-10 14:30:28','2006-01-12 14:30:27');
SELECT TIMESTAMPDIFF(day,'2006-01-10 14:30:28','2006-01-12 14:30:28');
SELECT TIMESTAMPDIFF(day,'2006-01-10 14:30:28','2006-01-12 14:30:29');

SELECT TIMESTAMPDIFF(week,'2006-01-10 14:30:28','2006-01-17 14:30:27');
SELECT TIMESTAMPDIFF(week,'2006-01-10 14:30:28','2006-01-17 14:30:28');
SELECT TIMESTAMPDIFF(week,'2006-01-10 14:30:28','2006-01-17 14:30:29');
SELECT TIMESTAMPDIFF(week,'2006-01-10 14:30:28','2006-01-24 14:30:27');
SELECT TIMESTAMPDIFF(week,'2006-01-10 14:30:28','2006-01-24 14:30:28');
SELECT TIMESTAMPDIFF(week,'2006-01-10 14:30:28','2006-01-24 14:30:29');

SELECT TIMESTAMPDIFF(month,'2006-01-10 14:30:28','2006-02-10 14:30:27');
SELECT TIMESTAMPDIFF(month,'2006-01-10 14:30:28','2006-02-10 14:30:28');
SELECT TIMESTAMPDIFF(month,'2006-01-10 14:30:28','2006-02-10 14:30:29');
SELECT TIMESTAMPDIFF(month,'2006-01-10 14:30:28','2006-03-10 14:30:27');
SELECT TIMESTAMPDIFF(month,'2006-01-10 14:30:28','2006-03-10 14:30:28');
SELECT TIMESTAMPDIFF(month,'2006-01-10 14:30:28','2006-03-10 14:30:29');

SELECT TIMESTAMPDIFF(year,'2006-01-10 14:30:28','2007-01-10 14:30:27');
SELECT TIMESTAMPDIFF(year,'2006-01-10 14:30:28','2007-01-10 14:30:28');
SELECT TIMESTAMPDIFF(year,'2006-01-10 14:30:28','2007-01-10 14:30:29');
SELECT TIMESTAMPDIFF(year,'2006-01-10 14:30:28','2008-01-10 14:30:27');
SELECT TIMESTAMPDIFF(year,'2006-01-10 14:30:28','2008-01-10 14:30:28');
SELECT TIMESTAMPDIFF(year,'2006-01-10 14:30:28','2008-01-10 14:30:29');

# end of bug

select date_add(time,INTERVAL 1 SECOND) from t1;
drop table t1;

# test for last_day
select last_day('2000-02-05') as f1, last_day('2002-12-31') as f2,
       last_day('2003-03-32') as f3, last_day('2003-04-01') as f4,
       last_day('2001-01-01 01:01:01') as f5, last_day(NULL),
       last_day('2001-02-12');

create table t1 select last_day('2000-02-05') as a,
                from_days(to_days("960101")) as b;
describe t1;
select * from t1;
drop table t1;
select last_day('2000-02-05') as a,
       from_days(to_days("960101")) as b;

select date_add(last_day("1997-12-1"), INTERVAL 1 DAY);
select length(last_day("1997-12-1"));
select last_day("1997-12-1")+0;
select last_day("1997-12-1")+0.0;

# Test SAPDB UTC_% functions. This part is TZ dependant (It is supposed that
# TZ variable set to GMT-3

select strcmp(date_sub(localtimestamp(), interval 3 hour), utc_timestamp())=0;
select strcmp(date_format(date_sub(localtimestamp(), interval 3 hour),"%T"), utc_time())=0;
select strcmp(date_format(date_sub(localtimestamp(), interval 3 hour),"%Y-%m-%d"), utc_date())=0;
select strcmp(date_format(utc_timestamp(),"%T"), utc_time())=0;
select strcmp(date_format(utc_timestamp(),"%Y-%m-%d"), utc_date())=0;
select strcmp(concat(utc_date(),' ',utc_time()),utc_timestamp())=0;

explain extended select period_add("9602",-12),period_diff(199505,"9404"),from_days(to_days("960101")),dayofmonth("1997-01-02"), month("1997-01-02"), monthname("1972-03-04"),dayofyear("0000-00-00"),HOUR("1997-03-03 23:03:22"),MINUTE("23:03:22"),SECOND(230322),QUARTER(980303),WEEK("1998-03-03"),yearweek("2000-01-01",1),week(19950101,1),year("98-02-03"),weekday(curdate())-weekday(now()),dayname("1962-03-03"),unix_timestamp(),sec_to_time(time_to_sec("0:30:47")/6.21),curtime(),utc_time(),curdate(),utc_date(),utc_timestamp(),date_format("1997-01-02 03:04:05", "%M %W %D %Y %y %m %d %h %i %s %w"),from_unixtime(unix_timestamp("1994-03-02 10:11:12")),"1997-12-31 23:59:59" + INTERVAL 1 SECOND,"1998-01-01 00:00:00" - INTERVAL 1 SECOND,INTERVAL 1 DAY + "1997-12-31", extract(YEAR FROM "1999-01-02 10:11:12"),date_add("1997-12-31 23:59:59",INTERVAL 1 SECOND);

SET @TMP='2007-08-01 12:22:49';
CREATE TABLE t1 (d DATETIME);
INSERT INTO t1 VALUES ('2007-08-01 12:22:59');
INSERT INTO t1 VALUES ('2007-08-01 12:23:01');
INSERT INTO t1 VALUES ('2007-08-01 12:23:20');
SELECT count(*) FROM t1 WHERE d>FROM_DAYS(TO_DAYS(@TMP)) AND d<=FROM_DAYS(TO_DAYS(@TMP)+1);
DROP TABLE t1;

#
# Bug #10568
#

select last_day('2005-00-00');
select last_day('2005-00-01');
select last_day('2005-01-00');

#
# Bug #18501: monthname and NULLs
#

select monthname(str_to_date(null, '%m')), monthname(str_to_date(null, '%m')),
       monthname(str_to_date(1, '%m')), monthname(str_to_date(0, '%m'));

#
# Bug #16327: problem with timestamp < 1970
#

set time_zone='-6:00';
create table t1(a timestamp);
insert into t1 values (19691231190001);
select * from t1;
drop table t1;

#
# Bug#16377 result of DATE/TIME functions were compared as strings which
#           can lead to a wrong result.
# Now wrong dates should be compared only with CAST()
create table t1(f1 date, f2 time, f3 datetime);
insert into t1 values ("2006-01-01", "12:01:01", "2006-01-01 12:01:01");
insert into t1 values ("2006-01-02", "12:01:02", "2006-01-02 12:01:02");
select f1 from t1 where f1 between CAST("2006-1-1" as date) and CAST(20060101 as date);
select f1 from t1 where f1 between cast("2006-1-1" as date) and cast("2006.1.1" as date);
select f1 from t1 where date(f1) between cast("2006-1-1" as date) and cast("2006.1.1" as date);
select f2 from t1 where f2 between cast("12:1:2" as time) and cast("12:2:2" as time);
select f2 from t1 where time(f2) between cast("12:1:2" as time) and cast("12:2:2" as time);
select f3 from t1 where f3 between cast("2006-1-1 12:1:1" as datetime) and cast("2006-1-1 12:1:2" as datetime);
select f3 from t1 where timestamp(f3) between cast("2006-1-1 12:1:1" as datetime) and cast("2006-1-1 12:1:2" as datetime);
select f1 from t1 where cast("2006-1-1" as date) between f1 and f3;
select f1 from t1 where cast("2006-1-1" as date) between date(f1) and date(f3);
select f1 from t1 where cast("2006-1-1" as date) between f1 and cast('zzz' as date);
select f1 from t1 where makedate(2006,1) between date(f1) and date(f3);
select f1 from t1 where makedate(2006,2) between date(f1) and date(f3);
drop table t1;

#
# Bug #16546
# 

create table t1 select now() - now(), curtime() - curtime(), 
                       sec_to_time(1) + 0, from_unixtime(1) + 0;
show create table t1;
drop table t1;

#
# Bug #11655: Wrong time is returning from nested selects - maximum time exists
#
# check if SEC_TO_TIME() handles out-of-range values correctly
SELECT SEC_TO_TIME(3300000);
SELECT SEC_TO_TIME(3300000)+0;
SELECT SEC_TO_TIME(3600 * 4294967296);

# check if TIME_TO_SEC() handles out-of-range values correctly
SELECT TIME_TO_SEC('916:40:00');

# check if ADDTIME() handles out-of-range values correctly
SELECT ADDTIME('500:00:00', '416:40:00');
SELECT ADDTIME('916:40:00', '416:40:00');

# check if SUBTIME() handles out-of-range values correctly
SELECT SUBTIME('916:40:00', '416:40:00');
SELECT SUBTIME('-916:40:00', '416:40:00');

# check if MAKETIME() handles out-of-range values correctly
SELECT MAKETIME(916,0,0);
SELECT MAKETIME(4294967296, 0, 0);
SELECT MAKETIME(-4294967296, 0, 0);
SELECT MAKETIME(0, 4294967296, 0);
SELECT MAKETIME(0, 0, 4294967296);
SELECT MAKETIME(CAST(-1 AS UNSIGNED), 0, 0);

# check if EXTRACT() handles out-of-range values correctly
SELECT EXTRACT(HOUR FROM '100000:02:03');

# check if we get proper warnings if both input string truncation
# and out-of-range value occur
CREATE TABLE t1(f1 TIME);
INSERT INTO t1 VALUES('916:00:00 a');
SELECT * FROM t1;
DROP TABLE t1;

#
# Bug #20927: sec_to_time treats big unsigned as signed
#
# check if SEC_TO_TIME() handles BIGINT UNSIGNED values correctly
SELECT SEC_TO_TIME(CAST(-1 AS UNSIGNED));

#
# 21913: DATE_FORMAT() Crashes mysql server if I use it through
#        mysql-connector-j driver.
#

SET NAMES latin1;
SET character_set_results = NULL;
SHOW VARIABLES LIKE 'character_set_results';

CREATE TABLE testBug8868 (field1 DATE, field2 VARCHAR(32) CHARACTER SET BINARY);
INSERT INTO testBug8868 VALUES ('2006-09-04', 'abcd');

SELECT DATE_FORMAT(field1,'%b-%e %l:%i%p') as fmtddate, field2 FROM testBug8868;

DROP TABLE testBug8868;

SET NAMES DEFAULT;

<<<<<<< HEAD
=======
#
# Bug #31160: MAKETIME() crashes server when returning NULL in ORDER BY using 
# filesort
#
CREATE TABLE t1 (
  a TIMESTAMP
);
INSERT INTO t1 VALUES (now()), (now());
SELECT 1 FROM t1 ORDER BY MAKETIME(1, 1, a);
DROP TABLE t1;

>>>>>>> eddae7e5
#
# Bug #19844 time_format in Union truncates values
#

(select time_format(timediff(now(), DATE_SUB(now(),INTERVAL 5 DAY)),'%H') As H)
union
(select time_format(timediff(now(), DATE_SUB(now(),INTERVAL 5 DAY)),'%H') As H);
(select time_format(timediff(now(), DATE_SUB(now(),INTERVAL 5 DAY)),'%k') As H)
union
(select time_format(timediff(now(), DATE_SUB(now(),INTERVAL 5 DAY)),'%k') As H);
(select time_format(timediff(now(), DATE_SUB(now(),INTERVAL 5 HOUR)),'%H') As H)
union
(select time_format(timediff(now(), DATE_SUB(now(),INTERVAL 5 HOUR)),'%H') As H);

(select time_format(timediff(now(), DATE_SUB(now(),INTERVAL 5 HOUR)),'%k') As H)
union
(select time_format(timediff(now(), DATE_SUB(now(),INTERVAL 5 HOUR)),'%k') As H);

#
# Bug #23653: crash if last_day('0000-00-00')
#

select last_day('0000-00-00');

#
# Bug 23616: datetime functions with double argumets
#

select isnull(week(now() + 0)), isnull(week(now() + 0.2)),
  week(20061108), week(20061108.01), week(20061108085411.000002);

--echo End of 4.1 tests

explain extended select timestampdiff(SQL_TSI_WEEK, '2001-02-01', '2001-05-01') as a1,
			timestampdiff(SQL_TSI_FRAC_SECOND, '2001-02-01 12:59:59.120000', '2001-05-01 12:58:58.119999') as a2;

#
# Bug #10590: %h, %I, and %l format specifies should all return results in
# the 0-11 range
#
select time_format('100:00:00', '%H %k %h %I %l');

#
# Bug #12562: Make SYSDATE behave like it does in Oracle: always the current
#             time, regardless of magic to make NOW() always the same for the
#             entirety of a statement.
SET GLOBAL log_bin_trust_function_creators = 1;

create table t1 (a timestamp default '2005-05-05 01:01:01',
                 b timestamp default '2005-05-05 01:01:01');
delimiter //;
drop function if exists t_slow_sysdate;
create function t_slow_sysdate() returns timestamp
begin
  do sleep(2);
  return sysdate();
end;
//

insert into t1 set a = sysdate(), b = t_slow_sysdate();//

create trigger t_before before insert on t1
for each row begin
  set new.b = t_slow_sysdate();
end
//

delimiter ;//

insert into t1 set a = sysdate();

select a != b from t1;

drop trigger t_before;
drop function t_slow_sysdate;
drop table t1;

SET GLOBAL log_bin_trust_function_creators = 0;

create table t1 (a datetime, i int, b datetime);
insert into t1 select sysdate(), sleep(1), sysdate() from dual;
select a != b from t1;
drop table t1;

delimiter //;
create procedure t_sysdate()
begin
  select sysdate() into @a;
  do sleep(2);
  select sysdate() into @b;
  select @a != @b;
end;
//
delimiter ;//
call t_sysdate();
drop procedure t_sysdate;

#
# Bug #13534: timestampdiff() returned incorrect results across leap years
#
select timestampdiff(month,'2004-09-11','2004-09-11');
select timestampdiff(month,'2004-09-11','2005-09-11');
select timestampdiff(month,'2004-09-11','2006-09-11');
select timestampdiff(month,'2004-09-11','2007-09-11');
select timestampdiff(month,'2005-09-11','2004-09-11');
select timestampdiff(month,'2005-09-11','2003-09-11');

select timestampdiff(month,'2004-02-28','2005-02-28');
select timestampdiff(month,'2004-02-29','2005-02-28');
select timestampdiff(month,'2004-02-28','2005-02-28');
select timestampdiff(month,'2004-03-29','2005-03-28');
select timestampdiff(month,'2003-02-28','2004-02-29');
select timestampdiff(month,'2003-02-28','2005-02-28');

select timestampdiff(month,'1999-09-11','2001-10-10');
select timestampdiff(month,'1999-09-11','2001-9-11');

select timestampdiff(year,'1999-09-11','2001-9-11');
select timestampdiff(year,'2004-02-28','2005-02-28');
select timestampdiff(year,'2004-02-29','2005-02-28');

#
# Bug #18618: BETWEEN for dates with the second argument being a constant
#             expression and the first and the third arguments being fields 
#

CREATE TABLE t1 (id int NOT NULL PRIMARY KEY, day date);
CREATE TABLE t2 (id int NOT NULL PRIMARY KEY, day date);

INSERT INTO t1 VALUES
  (1, '2005-06-01'), (2, '2005-02-01'), (3, '2005-07-01');
INSERT INTO t2 VALUES
  (1, '2005-08-01'), (2, '2005-06-15'), (3, '2005-07-15');

SELECT * FROM t1, t2 
  WHERE t1.day BETWEEN 
               '2005.09.01' - INTERVAL 6 MONTH AND t2.day;
SELECT * FROM t1, t2 
  WHERE CAST(t1.day AS DATE) BETWEEN 
                             '2005.09.01' - INTERVAL 6 MONTH AND t2.day;
 
DROP TABLE t1,t2;


# Restore timezone to default
set time_zone= @@global.time_zone;

#
# Bug #22229: bug in DATE_ADD()
#

select str_to_date('10:00 PM', '%h:%i %p') + INTERVAL 10 MINUTE;

#
# Bug #21103: DATE column not compared as DATE
#

create table t1 (field DATE);
insert into t1 values ('2006-11-06');
select * from t1 where field < '2006-11-06 04:08:36.0'; 
select * from t1 where field = '2006-11-06 04:08:36.0'; 
select * from t1 where field = '2006-11-06'; 
select * from t1 where CAST(field as DATETIME) < '2006-11-06 04:08:36.0';
select * from t1 where CAST(field as DATE) < '2006-11-06 04:08:36.0';
drop table t1;

#
# Bug #25643: SEC_TO_TIME function problem
#
CREATE TABLE t1 (a int, t1 time, t2 time, d date, PRIMARY KEY  (a));
INSERT INTO t1 VALUES (1, '10:00:00', NULL, NULL), 
       (2, '11:00:00', '11:15:00', '1972-02-06');
SELECT t1, t2, SEC_TO_TIME( TIME_TO_SEC( t2 ) - TIME_TO_SEC( t1 ) ), QUARTER(d) 
  FROM t1;
SELECT t1, t2, SEC_TO_TIME( TIME_TO_SEC( t2 ) - TIME_TO_SEC( t1 ) ), QUARTER(d)
  FROM t1 ORDER BY a DESC;
DROP TABLE t1;

#
# Bug #20293: group by cuts off value from time_format
#
# Check if using GROUP BY with TIME_FORMAT() produces correct results

SELECT TIME_FORMAT(SEC_TO_TIME(a),"%H:%i:%s") FROM (SELECT 3020399 AS a UNION SELECT 3020398 ) x GROUP BY 1;

#
# Bug#28875 Conversion between ASCII and LATIN1 charsets does not function
#
set names latin1;
create table t1 (a varchar(15) character set ascii not null);
insert into t1 values ('070514-000000');
# Conversion of date_format() result to ASCII
# is safe with the default locale en_US
--replace_column 1 #
select concat(a,ifnull(min(date_format(now(), '%Y-%m-%d')),' ull')) from t1;
# Error for swe7: it is not ASCII compatible
set names swe7;
--error 1267
select concat(a,ifnull(min(date_format(now(), '%Y-%m-%d')),' ull')) from t1;
set names latin1;
# Conversion of date_format() result to ASCII
# is not safe with the non-default locale fr_FR
# because month and day names can have accented characters
set lc_time_names=fr_FR;
--error 1267
select concat(a,ifnull(min(date_format(now(), '%Y-%m-%d')),' ull')) from t1;
set lc_time_names=en_US;
drop table t1;

--echo End of 5.0 tests

#
# Bug #18997
#

select date_sub("0050-01-01 00:00:01",INTERVAL 2 SECOND);
select date_sub("0199-01-01 00:00:01",INTERVAL 2 SECOND);
select date_add("0199-12-31 23:59:59",INTERVAL 2 SECOND);
select date_sub("0200-01-01 00:00:01",INTERVAL 2 SECOND);
select date_sub("0200-01-01 00:00:01",INTERVAL 1 SECOND);
select date_sub("0200-01-01 00:00:01",INTERVAL 2 SECOND);
select date_add("2001-01-01 23:59:59",INTERVAL -2000 YEAR);
select date_sub("50-01-01 00:00:01",INTERVAL 2 SECOND);
select date_sub("90-01-01 00:00:01",INTERVAL 2 SECOND);
select date_sub("0069-01-01 00:00:01",INTERVAL 2 SECOND);
select date_sub("0169-01-01 00:00:01",INTERVAL 2 SECOND);


--echo End of 5.1 tests<|MERGE_RESOLUTION|>--- conflicted
+++ resolved
@@ -547,8 +547,6 @@
 
 SET NAMES DEFAULT;
 
-<<<<<<< HEAD
-=======
 #
 # Bug #31160: MAKETIME() crashes server when returning NULL in ORDER BY using 
 # filesort
@@ -559,8 +557,6 @@
 INSERT INTO t1 VALUES (now()), (now());
 SELECT 1 FROM t1 ORDER BY MAKETIME(1, 1, a);
 DROP TABLE t1;
-
->>>>>>> eddae7e5
 #
 # Bug #19844 time_format in Union truncates values
 #
