--- conflicted
+++ resolved
@@ -2988,7 +2988,6 @@
 DROP TABLE t1,t2;
 
 #
-<<<<<<< HEAD
 # Bug #31884: Assertion + crash in subquery in the SELECT clause.
 #
 
@@ -3045,41 +3044,7 @@
 SELECT a2 FROM t2 WHERE t2.a2 IN (SELECT t1.a1 FROM t1,t3 WHERE t1.b1=t3.a3);
 DROP TABLE t1, t2, t3;
 
---echo End of 5.0 tests.
-
-#
-# Bug #27348: SET FUNCTION used in  a subquery from WHERE condition 
-#  
-
-CREATE TABLE t1 (a int, b int);
-INSERT INTO t1 VALUES (2,22),(1,11),(2,22);
-
-SELECT a FROM t1 WHERE (SELECT COUNT(b) FROM DUAL) > 0 GROUP BY a;
-SELECT a FROM t1 WHERE (SELECT COUNT(b) FROM DUAL) > 1 GROUP BY a;
-
-SELECT a FROM t1 t0
-  WHERE (SELECT COUNT(t0.b) FROM t1 t WHERE t.b>20) GROUP BY a;
-
-SET @@sql_mode='ansi';
---error 1111
-SELECT a FROM t1 WHERE (SELECT COUNT(b) FROM DUAL) > 0 GROUP BY a;
---error 1111
-SELECT a FROM t1 WHERE (SELECT COUNT(b) FROM DUAL) > 1 GROUP BY a;
-
---error 1111
-SELECT a FROM t1 t0
-  WHERE (SELECT COUNT(t0.b) FROM t1 t WHERE t.b>20) GROUP BY a;
-
-SET @@sql_mode=default;
-DROP TABLE t1;
-
-# Bug#20835 (literal string with =any values)
-#
-CREATE TABLE t1 (s1 char(1));
-INSERT INTO t1 VALUES ('a');
-SELECT * FROM t1 WHERE _utf8'a' = ANY (SELECT s1 FROM t1);
-DROP TABLE t1;
-=======
+#
 # Bug #30788: Inconsistent retrieval of char/varchar
 #
 
@@ -3105,4 +3070,36 @@
 DROP TABLE t1,t2;
 
 --echo End of 5.0 tests.
->>>>>>> 2e2ac428
+
+#
+# Bug #27348: SET FUNCTION used in  a subquery from WHERE condition 
+#  
+
+CREATE TABLE t1 (a int, b int);
+INSERT INTO t1 VALUES (2,22),(1,11),(2,22);
+
+SELECT a FROM t1 WHERE (SELECT COUNT(b) FROM DUAL) > 0 GROUP BY a;
+SELECT a FROM t1 WHERE (SELECT COUNT(b) FROM DUAL) > 1 GROUP BY a;
+
+SELECT a FROM t1 t0
+  WHERE (SELECT COUNT(t0.b) FROM t1 t WHERE t.b>20) GROUP BY a;
+
+SET @@sql_mode='ansi';
+--error 1111
+SELECT a FROM t1 WHERE (SELECT COUNT(b) FROM DUAL) > 0 GROUP BY a;
+--error 1111
+SELECT a FROM t1 WHERE (SELECT COUNT(b) FROM DUAL) > 1 GROUP BY a;
+
+--error 1111
+SELECT a FROM t1 t0
+  WHERE (SELECT COUNT(t0.b) FROM t1 t WHERE t.b>20) GROUP BY a;
+
+SET @@sql_mode=default;
+DROP TABLE t1;
+
+# Bug#20835 (literal string with =any values)
+#
+CREATE TABLE t1 (s1 char(1));
+INSERT INTO t1 VALUES ('a');
+SELECT * FROM t1 WHERE _utf8'a' = ANY (SELECT s1 FROM t1);
+DROP TABLE t1;