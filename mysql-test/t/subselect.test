--- conflicted
+++ resolved
@@ -426,7 +426,6 @@
 select 10.5 > ANY (SELECT * from t);
 drop table t;
 
-<<<<<<< HEAD
 #LIMIT is not supported now
 create table t (a float);
 -- error 1235
@@ -434,7 +433,6 @@
 -- error 1235
 select 10.5 IN (SELECT * from t LIMIT 1 UNION SELECT 1.5);
 drop table t;
-=======
 create table t1 (a int, b int, c varchar(10));
 create table t2 (a int);
 insert into t1 values (1,2,'a'),(2,3,'b'),(3,4,'c');
@@ -456,5 +454,4 @@
 select ROW(1, 1, 'a') IN (select a,b,c from t where c='b' or c='a');
 select ROW(1, 2, 'a') IN (select a,b,c from t where c='b' or c='a');
 select ROW(1, 1, 'a') IN (select b,a,c from t where c='b' or c='a');
-drop table if exists t;
->>>>>>> 60f48f43
+drop table if exists t;