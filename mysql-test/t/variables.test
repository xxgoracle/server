--- conflicted
+++ resolved
@@ -785,6 +785,21 @@
 --echo # Test 'myisam_mmap_size' option is not dynamic
 --error ER_INCORRECT_GLOBAL_LOCAL_VAR
 SET @@myisam_mmap_size= 500M;
+
+
+--echo #
+--echo # Bug #52315: utc_date() crashes when system time > year 2037
+--echo #
+
+--error 0, ER_UNKNOWN_ERROR
+SET TIMESTAMP=2*1024*1024*1024;
+--echo #Should not crash
+--disable_result_log
+SELECT UTC_DATE();
+--enable_result_log
+SET TIMESTAMP=DEFAULT;
+
+
 --echo End of 5.0 tests
 
 #
@@ -994,7 +1009,6 @@
 SELECT @@session.log_bin;
 SELECT @@global.log_bin;
 --error ER_INCORRECT_GLOBAL_LOCAL_VAR
-<<<<<<< HEAD
 SET @@session.log_bin= true;
 --error ER_INCORRECT_GLOBAL_LOCAL_VAR
 SET @@global.log_bin= true;
@@ -1241,21 +1255,4 @@
 SELECT @@skip_name_resolve;
 SHOW VARIABLES LIKE 'skip_name_resolve';
 
---echo End of 5.1 tests
-=======
-SET @@myisam_mmap_size= 500M;
-
---echo #
---echo # Bug #52315: utc_date() crashes when system time > year 2037
---echo #
-
---error 0, ER_UNKNOWN_ERROR
-SET TIMESTAMP=2*1024*1024*1024;
---echo #Should not crash
---disable_result_log
-SELECT UTC_DATE();
---enable_result_log
-SET TIMESTAMP=DEFAULT;
-
---echo End of 5.0 tests
->>>>>>> 121e0473
+--echo End of 5.1 tests