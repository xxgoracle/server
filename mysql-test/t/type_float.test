--- conflicted
+++ resolved
@@ -224,7 +224,22 @@
 create table t1 (s1 float(1,2));
 
 #
-<<<<<<< HEAD
+# MySQL Bugs: #11589: mysqltest --ps-protocol, strange output, float/double/real with zerofill
+#
+
+CREATE TABLE t1 (
+  f1 real zerofill,
+  f2 double zerofill,
+  f3 float zerofill);
+INSERT INTO t1 VALUES ( 0.314152e+1, 0.314152e+1, 0.314152e+1);
+
+let $my_stmt= select f1, f2, f3 FROM t1;
+eval PREPARE stmt1 FROM '$my_stmt';
+select f1, f2, f3 FROM t1;
+eval $my_stmt;
+EXECUTE stmt1;
+
+DROP TABLE t1;
 # Bug #28121 "INSERT or UPDATE into DOUBLE(200,0) field being truncated to 31 digits"
 #
 
@@ -242,22 +257,4 @@
 select f1 + 0e0 from t1;
 drop table t1;
 
---echo End of 5.0 tests
-=======
-# MySQL Bugs: #11589: mysqltest --ps-protocol, strange output, float/double/real with zerofill
-#
-
-CREATE TABLE t1 (
-  f1 real zerofill,
-  f2 double zerofill,
-  f3 float zerofill);
-INSERT INTO t1 VALUES ( 0.314152e+1, 0.314152e+1, 0.314152e+1);
-
-let $my_stmt= select f1, f2, f3 FROM t1;
-eval PREPARE stmt1 FROM '$my_stmt';
-select f1, f2, f3 FROM t1;
-eval $my_stmt;
-EXECUTE stmt1;
-
-DROP TABLE t1;
->>>>>>> 2fbebfec
+--echo End of 5.0 tests