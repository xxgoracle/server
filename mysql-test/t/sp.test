--- conflicted
+++ resolved
@@ -5699,7 +5699,6 @@
 
 
 #
-<<<<<<< HEAD
 # BUG#15728: LAST_INSERT_ID function inside a stored function returns 0
 #
 # The solution is not to reset last_insert_id on enter to sub-statement.
@@ -5772,7 +5771,9 @@
   schema_name like 'bug18344%'|
 select routine_name,routine_schema from information_schema.routines where
   routine_schema like 'bug18344%'|
-=======
+
+
+#
 # BUG#12472/BUG#15137 'CREATE TABLE ... SELECT ... which explicitly or
 # implicitly uses stored function gives "Table not locked" error'.
 #
@@ -5793,7 +5794,6 @@
 drop table t3|
 drop view v1|
 drop function bug12472|
->>>>>>> 589daad1
 
 
 #
