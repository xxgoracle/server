#--disable_abort_on_error
#
# Simple test for the partition storage engine
# Taken fromm the select test
#
-- source include/have_partition.inc

--disable_warnings
drop table if exists t1;
--enable_warnings

create table t1 (a int)
partition by key(a)
(partition p0 engine = MEMORY);
drop table t1;

#
# BUG 19067 ALTER TABLE .. ADD PARTITION for subpartitioned table crashes
#
create table t1 (a int)
partition by range (a)
subpartition by key (a)
(partition p0 values less than (1));
alter table t1 add partition (partition p1 values less than (2));
show create table t1;
alter table t1 reorganize partition p1 into (partition p1 values less than (3));
show create table t1;
drop table t1;

#
# Partition by key no partition defined => OK
#
CREATE TABLE t1 (
a int not null,
b int not null,
c int not null,
primary key(a,b))
partition by key (a);

#
# Bug 13323: Select count(*) on empty table returns 2
#
select count(*) from t1;

#
# Test SHOW CREATE TABLE
#
show create table t1;

drop table t1;
#
# Partition by key no partition, list of fields
#
CREATE TABLE t1 (
a int not null,
b int not null,
c int not null,
primary key(a,b))
partition by key (a, b);

drop table t1;
#
# Partition by key specified 3 partitions and defined 3 => ok
#
CREATE TABLE t1 (
a int not null,
b int not null,
c int not null,
primary key(a,b))
partition by key (a)
partitions 3
(partition x1, partition x2, partition x3);

drop table t1;
#
# Partition by key specifying nodegroup
#
CREATE TABLE t1 (
a int not null,
b int not null,
c int not null,
primary key(a,b))
partition by key (a)
partitions 3
(partition x1 nodegroup 0,
 partition x2 nodegroup 1,
 partition x3 nodegroup 2);

drop table t1;
#
# Partition by key specifying engine
#
CREATE TABLE t1 (
a int not null,
b int not null,
c int not null,
primary key(a,b))
partition by key (a)
partitions 3
(partition x1 engine myisam,
 partition x2 engine myisam,
 partition x3 engine myisam);

drop table t1;
#
# Partition by key specifying tablespace
#
CREATE TABLE t1 (
a int not null,
b int not null,
c int not null,
primary key(a,b))
partition by key (a)
partitions 3
(partition x1 tablespace ts1,
 partition x2 tablespace ts2,
 partition x3 tablespace ts3);

CREATE TABLE t2 LIKE t1;

drop table t2;
drop table t1;

#
# Partition by key list, basic
#
CREATE TABLE t1 (
a int not null,
b int not null,
c int not null,
primary key(a,b))
partition by list (a)
partitions 3
(partition x1 values in (1,2,9,4) tablespace ts1,
 partition x2 values in (3, 11, 5, 7) tablespace ts2,
 partition x3 values in (16, 8, 5+19, 70-43) tablespace ts3);

drop table t1;
#
# Partition by key list, list function
#
CREATE TABLE t1 (
a int not null,
b int not null,
c int not null,
primary key(a,b))
partition by list (b*a)
partitions 3
(partition x1 values in (1,2,9,4) tablespace ts1,
 partition x2 values in (3, 11, 5, 7) tablespace ts2,
 partition x3 values in (16, 8, 5+19, 70-43) tablespace ts3);

drop table t1;

#
# Partition by key list, list function, no spec of #partitions
#
CREATE TABLE t1 (
a int not null,
b int not null,
c int not null,
primary key(a,b))
partition by list (b*a)
(partition x1 values in (1) tablespace ts1,
 partition x2 values in (3, 11, 5, 7) tablespace ts2,
 partition x3 values in (16, 8, 5+19, 70-43) tablespace ts3);

drop table t1;

#
# Bug 13154: Insert crashes due to bad calculation of partition id
#            for PARTITION BY KEY and SUBPARTITION BY KEY
#
CREATE TABLE t1 (
a int not null)
partition by key(a);

LOCK TABLES t1 WRITE;
insert into t1 values (1);
insert into t1 values (2);
insert into t1 values (3);
insert into t1 values (4);
UNLOCK TABLES;

drop table t1;

#
# Bug #13644 DROP PARTITION NULL's DATE column
#
CREATE TABLE t1 (a int, name VARCHAR(50), purchased DATE)
PARTITION BY RANGE (a)
(PARTITION p0 VALUES LESS THAN (3),
 PARTITION p1 VALUES LESS THAN (7),
 PARTITION p2 VALUES LESS THAN (9),
 PARTITION p3 VALUES LESS THAN (11));
INSERT INTO t1 VALUES
(1, 'desk organiser', '2003-10-15'),
(2, 'CD player', '1993-11-05'),
(3, 'TV set', '1996-03-10'),
(4, 'bookcase', '1982-01-10'),
(5, 'exercise bike', '2004-05-09'),
(6, 'sofa', '1987-06-05'),
(7, 'popcorn maker', '2001-11-22'),
(8, 'acquarium', '1992-08-04'),
(9, 'study desk', '1984-09-16'),
(10, 'lava lamp', '1998-12-25');

SELECT * from t1 ORDER BY a;
ALTER TABLE t1 DROP PARTITION p0;
SELECT * from t1 ORDER BY a;

drop table t1;

#
# Bug #13442; Truncate Partitioned table doesn't work
#

CREATE TABLE t1 (a int)
PARTITION BY LIST (a)
(PARTITION p0 VALUES IN (1,2,3), PARTITION p1 VALUES IN (4,5,6));

insert into t1 values (1),(2),(3),(4),(5),(6);
select * from t1;
truncate t1;
select * from t1;
truncate t1;
select * from t1;
drop table t1;

#
# Bug #13445 Partition by KEY method crashes server
#
CREATE TABLE t1 (a int, b int, primary key(a,b))
PARTITION BY KEY(b,a) PARTITIONS 4;

insert into t1 values (0,0),(1,1),(2,2),(3,3),(4,4),(5,5),(6,6);
select * from t1 where a = 4;

drop table t1;

#
# Bug #13438: Engine clause in PARTITION clause causes crash
#
CREATE TABLE t1 (a int)
PARTITION BY LIST (a)
PARTITIONS 1
(PARTITION x1 VALUES IN (1) ENGINE=MEMORY);

show create table t1;
drop table t1;

#
# Bug #13440: REPLACE causes crash in partitioned table
#
CREATE TABLE t1 (a int, unique(a))
PARTITION BY LIST (a)
(PARTITION x1 VALUES IN (10), PARTITION x2 VALUES IN (20));

--error ER_NO_PARTITION_FOR_GIVEN_VALUE 
REPLACE t1 SET a = 4;
drop table t1;

#
# Bug #14365: Crash if value too small in list partitioned table
#
CREATE TABLE t1 (a int)
PARTITION BY LIST (a)
(PARTITION x1 VALUES IN (2), PARTITION x2 VALUES IN (3));

insert into t1 values (2), (3);
--error ER_NO_PARTITION_FOR_GIVEN_VALUE
insert into t1 values (4);
--error ER_NO_PARTITION_FOR_GIVEN_VALUE
insert into t1 values (1);
drop table t1;

#
# Bug 14327: PARTITIONS clause gets lost in SHOW CREATE TABLE
#
CREATE TABLE t1 (a int)
PARTITION BY HASH(a)
PARTITIONS 5;

SHOW CREATE TABLE t1;

drop table t1;

#
# Bug #13446: Update to value outside of list values doesn't give error
#
CREATE TABLE t1 (a int)
PARTITION BY RANGE (a)
(PARTITION x1 VALUES LESS THAN (2));

insert into t1 values (1);
--error ER_NO_PARTITION_FOR_GIVEN_VALUE
update t1 set a = 5;

drop table t1;

#
# Bug #13441: Analyze on partitioned table didn't work
#
CREATE TABLE t1 (a int)
PARTITION BY LIST (a)
(PARTITION x1 VALUES IN (10), PARTITION x2 VALUES IN (20));

analyze table t1;

drop table t1;

#
# BUG 14524
#
CREATE TABLE `t1` (
  `id` int(11) default NULL
) ENGINE=BLACKHOLE DEFAULT CHARSET=latin1 PARTITION BY HASH (id) ;
SELECT * FROM t1;

drop table t1;

#
# BUG 14524
#
CREATE TABLE `t1` (
  `id` int(11) default NULL
) ENGINE=BLACKHOLE DEFAULT CHARSET=latin1 PARTITION BY HASH (id) ;
SELECT * FROM t1;

drop table t1;

#
# BUG 15221 (Cannot reorganize with the same name)
#
create table t1
(a int)
partition by range (a)
  ( partition p0 values less than(10),
    partition p1 values less than (20),
    partition p2 values less than (25));

alter table t1 reorganize partition p2 into (partition p2 values less than (30));
show create table t1;
drop table t1;

CREATE TABLE t1 (a int, b int)
PARTITION BY RANGE (a)
(PARTITION x0 VALUES LESS THAN (2),
 PARTITION x1 VALUES LESS THAN (4),
 PARTITION x2 VALUES LESS THAN (6),
 PARTITION x3 VALUES LESS THAN (8),
 PARTITION x4 VALUES LESS THAN (10),
 PARTITION x5 VALUES LESS THAN (12),
 PARTITION x6 VALUES LESS THAN (14),
 PARTITION x7 VALUES LESS THAN (16),
 PARTITION x8 VALUES LESS THAN (18),
 PARTITION x9 VALUES LESS THAN (20));

ALTER TABLE t1 REORGANIZE PARTITION x0,x1,x2 INTO
(PARTITION x1 VALUES LESS THAN (6));
show create table t1;
drop table t1;

# Testcase for BUG#15819
create table t1 (a int not null, b int not null) partition by LIST (a+b) (
  partition p0 values in (12),
  partition p1 values in (14)
);
--error ER_NO_PARTITION_FOR_GIVEN_VALUE
insert into t1 values (10,1);

drop table t1;

#
# Bug#16901 Partitions: crash, SELECT, column of part.
#           function=first column of primary key
#
create table t1 (f1 integer,f2 integer, f3 varchar(10), primary key(f1,f2))
partition by range(f1) subpartition by hash(f2) subpartitions 2
(partition p1 values less than (0),
 partition p2 values less than (2),
 partition p3 values less than (2147483647));

insert into t1 values(10,10,'10');
insert into t1 values(2,2,'2');
select * from t1 where f1 = 2;
drop table t1;

#
# Bug #16907 Partitions: crash, SELECT goes into last partition, UNIQUE INDEX
#
create table t1 (f1 integer,f2 integer, unique index(f1))
partition by range(f1 div 2)
subpartition by hash(f1) subpartitions 2
(partition partb values less than (2),
partition parte values less than (4),
partition partf values less than (10000));
insert into t1 values(10,1);
select * from t1 where f1 = 10;
drop table t1;

#
# Bug #16775: Wrong engine type stored for subpartition
#
set session storage_engine= 'memory';
create table t1 (f_int1 int(11) default null) engine = memory
  partition by range (f_int1) subpartition by hash (f_int1)
  (partition part1 values less than (1000)
   (subpartition subpart11 engine = memory));
drop table t1;
set session storage_engine='myisam';

#
# Bug #16782: Crash using REPLACE on table with primary key
#
create table t1 (f_int1 integer, f_int2 integer, primary key (f_int1))
  partition by hash(f_int1) partitions 2;
insert into t1 values (1,1),(2,2);
replace into t1 values (1,1),(2,2);
drop table t1;

#
# Bug #17169: Partitions: out of memory if add partition and unique
#
create table t1 (s1 int, unique (s1)) partition by list (s1) (partition x1 VALUES in (10), partition x2 values in (20));
alter table t1 add partition (partition x3 values in (30));
drop table t1;

#
# Bug #17754 Change to explicit removal of partitioning scheme
# Also added a number of tests to ensure that proper engine is
# choosen in all kinds of scenarios.
#

create table t1 (a int)
partition by key(a)
partitions 2
(partition p0 engine=myisam, partition p1 engine=myisam);
show create table t1;

alter table t1;
show create table t1;

alter table t1 engine=myisam;
show create table t1;

alter table t1 engine=heap;
show create table t1;

alter table t1 remove partitioning;
show create table t1;

drop table t1;

create table t1 (a int)
engine=myisam
partition by key(a)
partitions 2
(partition p0 engine=myisam, partition p1 engine=myisam);
show create table t1;

alter table t1 add column b int remove partitioning;
show create table t1;

alter table t1
engine=myisam
partition by key(a)
(partition p0 engine=myisam, partition p1);
show create table t1;

alter table t1
engine=heap
partition by key(a)
(partition p0, partition p1 engine=heap);
show create table t1;

alter table t1 engine=myisam, add column c int remove partitioning;
show create table t1;

alter table t1
engine=heap
partition by key (a)
(partition p0, partition p1);
show create table t1;

alter table t1
partition by key (a)
(partition p0, partition p1);
show create table t1;

alter table t1
engine=heap
partition by key (a)
(partition p0, partition p1);
show create table t1;

--error ER_MIX_HANDLER_ERROR
alter table t1
partition by key(a)
(partition p0, partition p1 engine=heap);

--error ER_MIX_HANDLER_ERROR
alter table t1
partition by key(a)
(partition p0 engine=heap, partition p1);

--error ER_MIX_HANDLER_ERROR
alter table t1
engine=heap
partition by key (a)
(partition p0 engine=heap, partition p1 engine=myisam);

--error ER_MIX_HANDLER_ERROR
alter table t1
partition by key (a)
(partition p0 engine=heap, partition p1 engine=myisam);

drop table t1;

# Bug #17432: Partition functions containing NULL values should return
#             LONGLONG_MIN
#
CREATE TABLE t1 (
 f_int1 INTEGER, f_int2 INTEGER,
 f_char1 CHAR(10), f_char2 CHAR(10), f_charbig VARCHAR(1000)
 )
 PARTITION BY RANGE(f_int1 DIV 2)
 SUBPARTITION BY HASH(f_int1)
 SUBPARTITIONS 2
 (PARTITION parta VALUES LESS THAN (0),
  PARTITION partb VALUES LESS THAN (5),
  PARTITION parte VALUES LESS THAN (10),
  PARTITION partf VALUES LESS THAN (2147483647));
INSERT INTO t1 SET f_int1 = NULL , f_int2 = -20, f_char1 = CAST(-20 AS CHAR),
                   f_char2 = CAST(-20 AS CHAR), f_charbig = '#NULL#';
SELECT * FROM t1 WHERE f_int1 IS NULL;
SELECT * FROM t1;
drop table t1;

#
# Bug 17430: Crash when SELECT * from t1 where field IS NULL
#

CREATE TABLE t1 (
 f_int1 INTEGER, f_int2 INTEGER,
 f_char1 CHAR(10), f_char2 CHAR(10), f_charbig VARCHAR(1000)  )
 PARTITION BY LIST(MOD(f_int1,2))
 SUBPARTITION BY KEY(f_int1)
 (PARTITION part1 VALUES IN (-1) (SUBPARTITION sp1, SUBPARTITION sp2),
  PARTITION part2 VALUES IN (0) (SUBPARTITION sp3, SUBPARTITION sp5),
  PARTITION part3 VALUES IN (1) (SUBPARTITION sp4, SUBPARTITION sp6));

INSERT INTO t1 SET f_int1 = 2, f_int2 = 2, f_char1 = '2', f_char2 = '2', f_charbig = '===2===';
INSERT INTO t1 SET f_int1 = 2, f_int2 = 2, f_char1 = '2', f_char2 = '2', f_charbig = '===2===';

SELECT * FROM t1 WHERE f_int1  IS NULL;
drop table t1;

#
# Bug#14363 Partitions: failure if create in stored procedure
#
delimiter //;

create procedure p ()
begin
create table t1 (s1 mediumint,s2 mediumint)
partition by list (s2)
(partition p1 values in (0),
 partition p2 values in (1));
end//

call p()//
drop procedure p//
drop table t1;

create procedure p ()
begin
create table t1 (a int not null,b int not null,c int not null,primary key (a,b))
partition by range (a)
subpartition by hash (a+b)
(partition x1 values less than (1)
 (subpartition x11,
  subpartition x12),
 partition x2 values less than (5)
 (subpartition x21,
  subpartition x22));
end//

call p()//
drop procedure p//
drop table t1//
delimiter ;//

#
# Bug #15447  Partitions: NULL is treated as zero
#

# NULL for RANGE partition
create table t1 (a int,b int,c int,key(a,b))
partition by range (a)
partitions 3
(partition x1 values less than (0) tablespace ts1,
 partition x2 values less than (10) tablespace ts2,
 partition x3 values less than maxvalue tablespace ts3);

insert into t1 values (NULL, 1, 1);
insert into t1 values (0, 1, 1);
insert into t1 values (12, 1, 1);

select partition_name, partition_description, table_rows
from information_schema.partitions where table_schema ='test';
drop table t1;

# NULL for LIST partition
--error ER_MULTIPLE_DEF_CONST_IN_LIST_PART_ERROR
create table t1 (a int,b int, c int)
partition by list(a)
partitions 2
(partition x123 values in (11,12),
 partition x234 values in (1 ,NULL, NULL));

--error ER_MULTIPLE_DEF_CONST_IN_LIST_PART_ERROR
create table t1 (a int,b int, c int)
partition by list(a)
partitions 2
(partition x123 values in (11, NULL),
 partition x234 values in (1 ,NULL));

create table t1 (a int,b int, c int)
partition by list(a)
partitions 2
(partition x123 values in (11, 12),
 partition x234 values in (5, 1));
--error ER_NO_PARTITION_FOR_GIVEN_VALUE
insert into t1 values (NULL,1,1);
drop table t1;

create table t1 (a int,b int, c int)
partition by list(a)
partitions 2
(partition x123 values in (11, 12),
 partition x234 values in (NULL, 1));

insert into t1 values (11,1,6);
insert into t1 values (NULL,1,1);

select partition_name, partition_description, table_rows
from information_schema.partitions where table_schema ='test';
drop table t1;

#
# BUG 17947 Crash with REBUILD PARTITION
#
create table t1 (a int)
partition by list (a)
(partition p0 values in (1));

--error 1064
alter table t1 rebuild partition;

drop table t1;

#
# BUG 15253 Insert that should fail doesn't
#
create table t1 (a int)
partition by list (a)
(partition p0 values in (5));

--error ER_NO_PARTITION_FOR_GIVEN_VALUE
insert into t1 values (0);

drop table t1;

#
# BUG #16370 Subpartitions names not shown in SHOW CREATE TABLE output
#
create table t1 (a int)
partition by range (a) subpartition by hash (a)
(partition p0 values less than (100));

show create table t1;
alter table t1 add partition (partition p1 values less than (200)
(subpartition subpart21));

show create table t1;

drop table t1;

create table t1 (a int)
partition by key (a);

show create table t1;
alter table t1 add partition (partition p1);
show create table t1;

drop table t1;

#
# BUG 15407 Crash with subpartition
#
--error 1064
create table t1 (a int, b int)
partition by range (a)
subpartition by hash(a)
(partition p0 values less than (0) (subpartition sp0),
 partition p1 values less than (1));

--error 1064
create table t1 (a int, b int)
partition by range (a)
subpartition by hash(a)
(partition p0 values less than (0),
 partition p1 values less than (1) (subpartition sp0));

#
# BUG 15961 No error when subpartition defined without subpartition by clause
#
--error ER_SUBPARTITION_ERROR
create table t1 (a int)
partition by hash (a)
(partition p0 (subpartition sp0));

#
# Bug 17127 
#
create table t1 (a int)
partition by range (a)
(partition p0 values less than (1));

--error ER_PARTITION_WRONG_VALUES_ERROR
alter table t1 add partition (partition p1 values in (2));
--error ER_PARTITION_REQUIRES_VALUES_ERROR
alter table t1 add partition (partition p1);

drop table t1;

create table t1 (a int)
partition by list (a)
(partition p0 values in (1));

--error ER_PARTITION_WRONG_VALUES_ERROR
alter table t1 add partition (partition p1 values less than (2));
--error ER_PARTITION_REQUIRES_VALUES_ERROR
alter table t1 add partition (partition p1);

drop table t1;

create table t1 (a int)
partition by hash (a)
(partition p0);

--error ER_PARTITION_WRONG_VALUES_ERROR
alter table t1 add partition (partition p1 values less than (2));
--error ER_PARTITION_WRONG_VALUES_ERROR
alter table t1 add partition (partition p1 values in (2));

drop table t1;

#
# BUG 17947 Crash with REBUILD PARTITION
#
create table t1 (a int)
partition by list (a)
(partition p0 values in (1));

--error 1064
alter table t1 rebuild partition;

drop table t1;

#
# Bug #14673: Wrong InnoDB default row format
#
create table t1 (a int) engine=innodb partition by hash(a) ;
show table status like 't1';
drop table t1;

#
# Bug #14526: Partitions: indexed searches fail
#
create table t2 (s1 int not null auto_increment, primary key (s1)) partition by list (s1) (partition p1 values in (1),partition p2 values in (2),partition p3 values in (3),partition p4 values in (4));
insert into t2 values (null),(null),(null);
select * from t2;
select * from t2 where s1 < 2;
update t2 set s1 = s1 + 1 order by s1 desc;
select * from t2 where s1 < 3;
select * from t2 where s1 = 2;
drop table t2;

#
# Bug #17497: Partitions: crash if add partition on temporary table
#
--error ER_PARTITION_NO_TEMPORARY
create temporary table t1 (a int) partition by hash(a);

#
# Bug #17097: Partitions: failing ADD PRIMARY KEY leads to temporary rotten
# metadata,crash
#
create table t1 (a int, b int) partition by list (a)
  (partition p1 values in (1), partition p2 values in (2));
--error ER_UNIQUE_KEY_NEED_ALL_FIELDS_IN_PF
alter table t1 add primary key (b);
show create table t1;
drop table t1;

############################################
#
# Author: Mikael Ronstrom
# Date:   2006-03-01
# Purpose
# Bug 17772: Crash at ALTER TABLE with rename
#            and add column + comment on
#            partitioned table
#
############################################
create table t1 (a int unsigned not null auto_increment primary key)
partition by key(a);
alter table t1 rename t2, add c char(10), comment "no comment";
show create table t2;

drop table t2;

#
# Bug#14367: Partitions: crash if utf8 column
#
create table t1 (s1 char(2) character set utf8)
partition by list (case when s1 > 'cz' then 1 else 2 end)
(partition p1 values in (1),
 partition p2 values in (2));
drop table t1;

#
# Bug#15336 Partitions: crash if create table as select
#
create table t1 (f1 int) partition by hash (f1) as select 1;
drop table t1;

#
# bug #14350 Partitions: crash if prepared statement
#
prepare stmt1 from 'create table t1 (s1 int) partition by hash (s1)';
execute stmt1;
--error 1050
execute stmt1;
drop table t1;

#
# bug 17290 SP with delete, create and rollback to save point causes MySQLD core
#
delimiter |;
eval CREATE PROCEDURE test.p1(IN i INT)
BEGIN
  DECLARE CONTINUE HANDLER FOR sqlexception BEGIN END;
  DROP TABLE IF EXISTS t1;
  CREATE TABLE t1 (num INT,PRIMARY KEY(num));
  START TRANSACTION;
    INSERT INTO t1 VALUES(i);
    savepoint t1_save;
    INSERT INTO t1 VALUES (14);
    ROLLBACK to savepoint t1_save;
    COMMIT;
END|
delimiter ;|
CALL test.p1(12);
CALL test.p1(13);
drop table t1;

#
# Bug 13520: Problem with delimiters in COMMENT DATA DIRECTORY ..
#
CREATE TABLE t1 (a int not null)
partition by key(a)
(partition p0 COMMENT='first partition');
drop table t1;

#
# Bug 13433: Problem with delimited identifiers
#
CREATE TABLE t1 (`a b` int not null)
partition by key(`a b`);
drop table t1;

CREATE TABLE t1 (`a b` int not null)
partition by hash(`a b`);
drop table t1;

#
# Bug#18053 Partitions: crash if null
# Bug#18070 Partitions: wrong result on WHERE ... IS NULL
#
create table t1 (f1 integer) partition by range(f1)
(partition p1 values less than (0), partition p2 values less than (10));
insert into t1 set f1 = null;
select * from t1 where f1 is null;
explain partitions select * from t1 where f1 is null;
drop table t1;

create table t1 (f1 integer) partition by list(f1)
(partition p1 values in (1), partition p2 values in (null));
insert into t1 set f1 = null;
insert into t1 set f1 = 1;
select * from t1 where f1 is null or f1 = 1;
drop table t1;

create table t1 (f1 smallint)
partition by list (f1) (partition p0 values in (null));
insert into t1 values (null);
select * from t1 where f1 is null;
drop table t1;

create table t1 (f1 smallint)
partition by range (f1) (partition p0 values less than (0));
insert into t1 values (null);
select * from t1 where f1 is null;
drop table t1;

create table t1 (f1 integer) partition by list(f1)
(
 partition p1 values in (1),
 partition p2 values in (NULL),
 partition p3 values in (2),
 partition p4 values in (3),
 partition p5 values in (4)
);

insert into t1 values (1),(2),(3),(4),(null);
select * from t1 where f1 < 3;
explain partitions select * from t1 where f1 < 3;
select * from t1 where f1 is null;
explain partitions select * from t1 where f1 is null;
drop table t1;

create table t1 (f1 int) partition by list(f1 div 2)
(
 partition p1 values in (1),
 partition p2 values in (NULL),
 partition p3 values in (2),
 partition p4 values in (3),
 partition p5 values in (4)
);

insert into t1 values (2),(4),(6),(8),(null);
select * from t1 where f1 < 3;
explain partitions select * from t1 where f1 < 3;
select * from t1 where f1 is null;
explain partitions select * from t1 where f1 is null;
drop table t1;

create table t1 (a int) partition by LIST(a) (
  partition pn values in (NULL),
  partition p0 values in (0),
  partition p1 values in (1),
  partition p2 values in (2)
);
insert into t1 values (NULL),(0),(1),(2);
select * from t1 where a is null or a < 2;
explain partitions select * from t1 where a is null or a < 2;
select * from t1 where a is null or a < 0 or a > 1;
explain partitions select * from t1 where a is null or a < 0 or a > 1;
drop table t1;

#
#Bug# 17631 SHOW TABLE STATUS reports wrong engine
#
CREATE TABLE t1 (id INT NOT NULL PRIMARY KEY, name VARCHAR(20)) 
ENGINE=MyISAM DEFAULT CHARSET=latin1
PARTITION BY RANGE(id)
(PARTITION p0  VALUES LESS THAN (10) ENGINE = MyISAM,
PARTITION p1 VALUES LESS THAN (20) ENGINE = MyISAM,
PARTITION p2 VALUES LESS THAN (30) ENGINE = MyISAM);
--replace_column 6 0 7 0 8 0 9 0 12 NULL 13 NULL 14 NULL
SHOW TABLE STATUS;
DROP TABLE t1;

#
#BUG 18750 Problems with partition names
#
create table t1 (a int)
partition by list (a)
(partition `s1 s2` values in (0));
drop table t1;

create table t1 (a int)
partition by list (a)
(partition `7` values in (0));
drop table t1;

--error ER_WRONG_PARTITION_NAME
create table t1 (a int)
partition by list (a)
(partition `s1 s2 ` values in (0));

--error ER_WRONG_PARTITION_NAME
create table t1 (a int)
partition by list (a)
subpartition by hash (a)
(partition p1 values in (0) (subpartition `p1 p2 `));

#
# BUG 18752 SHOW CREATE TABLE doesn't show NULL value in SHOW CREATE TABLE
#
CREATE TABLE t1 (a int)
PARTITION BY LIST (a)
(PARTITION p0 VALUES IN (NULL));
SHOW CREATE TABLE t1;
DROP TABLE t1;

--error 1064
CREATE TABLE t1 (a int)
PARTITION BY RANGE(a)
(PARTITION p0 VALUES LESS THAN (NULL));

#
# Bug#18753 Partitions: auto_increment fails
#
create table t1 (s1 int auto_increment primary key)
partition by list (s1)
(partition p1 values in (1),
 partition p2 values in (2),
 partition p3 values in (3));
insert into t1 values (null);
insert into t1 values (null);
insert into t1 values (null);
select auto_increment from information_schema.tables where table_name='t1';
select * from t1;
drop table t1;

#
# BUG 19140 Partitions: Create index for partitioned table crashes
#
create table t1 (a int) engine=memory
partition by key(a);
insert into t1 values (1);
create index inx1 on t1(a);
drop table t1;

#
<<<<<<< HEAD
# Bug 19695 Partitions: SHOW CREATE TABLE shows table options even when it
#                       shouldn't
#
create table t1 (a int)
PARTITION BY KEY (a)
(PARTITION p0);
set session sql_mode='no_table_options';
show create table t1;
set session sql_mode='';
=======
# BUG 19122 Crash after ALTER TABLE t1 REBUILD PARTITION p1
#
create table t1 (a int)
partition by key (a)
(partition p1 engine = innodb);

alter table t1 rebuild partition p1;
alter table t1 rebuild partition p1;
alter table t1 rebuild partition p1;
alter table t1 rebuild partition p1;
alter table t1 rebuild partition p1;
alter table t1 rebuild partition p1;
alter table t1 rebuild partition p1;

>>>>>>> 6b2d502a
drop table t1;

#
# BUG 19304 Partitions: MERGE handler not allowed in partitioned tables
#
--error ER_PARTITION_MERGE_ERROR
create table t1 (a int)
partition by key (a)
(partition p0 engine = MERGE);

#
# BUG 19062 Partition clause ignored if CREATE TABLE ... AS SELECT ...;
#
create table t1 (a varchar(1))
partition by key (a)
as select 'a';

show create table t1;
drop table t1;

#
# BUG 19501 Partitions: SHOW TABLE STATUS shows wrong Data_free
#
CREATE TABLE t1 (a int) ENGINE = MYISAM PARTITION BY KEY(a);
INSERT into t1 values (1), (2);
--replace_column 9 0 12 NULL 13 NULL 14 NULL
SHOW TABLE STATUS;
DELETE from t1 where a = 1;
--replace_column 9 0 12 NULL 13 NULL 14 NULL
SHOW TABLE STATUS;
ALTER TABLE t1 OPTIMIZE PARTITION p0;
--replace_column 12 NULL 13 NULL 14 NULL
SHOW TABLE STATUS;
DROP TABLE t1;

#
# BUG 19502: ENABLE/DISABLE Keys don't work for partitioned tables
#
CREATE TABLE t1 (a int, index(a)) PARTITION BY KEY(a);
ALTER TABLE t1 DISABLE KEYS;
ALTER TABLE t1 ENABLE KEYS;
DROP TABLE t1;

#
# Bug 17455 Partitions: Wrong message and error when using Repair/Optimize
#                       table on partitioned table
#
create table t1 (a int)
engine=MEMORY
partition by key (a);

REPAIR TABLE t1;
OPTIMIZE TABLE t1;

drop table t1;

#
# Bug 17310 Partitions: Bugs with archived partitioned tables
#
create database db99;
use db99;
create table t1 (a int not null)
engine=archive
partition by list (a)
(partition p0 values in (1), partition p1 values in (2));
insert into t1 values (1), (2);
--error 0, 1005
create index inx on t1 (a);
alter table t1 add partition (partition p2 values in (3));
alter table t1 drop partition p2;
use test;
drop database db99;

--echo End of 5.1 tests<|MERGE_RESOLUTION|>--- conflicted
+++ resolved
@@ -1037,7 +1037,6 @@
 drop table t1;
 
 #
-<<<<<<< HEAD
 # Bug 19695 Partitions: SHOW CREATE TABLE shows table options even when it
 #                       shouldn't
 #
@@ -1047,7 +1046,9 @@
 set session sql_mode='no_table_options';
 show create table t1;
 set session sql_mode='';
-=======
+drop table t1;
+
+#
 # BUG 19122 Crash after ALTER TABLE t1 REBUILD PARTITION p1
 #
 create table t1 (a int)
@@ -1061,8 +1062,6 @@
 alter table t1 rebuild partition p1;
 alter table t1 rebuild partition p1;
 alter table t1 rebuild partition p1;
-
->>>>>>> 6b2d502a
 drop table t1;
 
 #
