--- conflicted
+++ resolved
@@ -94,11 +94,7 @@
 2	DEPENDENT SUBQUERY	t3	ALL	bb	NULL	NULL	NULL	2	100.00	Using where
 Warnings:
 Note	1276	Field or reference 'test.t1.a' of SELECT #2 was resolved in SELECT #1
-<<<<<<< HEAD
-Note	1003	select `test`.`t1`.`a` AS `a` from `test`.`t1` where exists(select `test`.`t3`.`a` from `test`.`t3` where `test`.`t3`.`b` = `test`.`t1`.`a`)
-=======
-Note	1003	select `test`.`t1`.`a` AS `a` from `test`.`t1` where exists(select `test`.`t3`.`a` from `test`.`t3` where (`test`.`t3`.`b` = `test`.`t1`.`a`) limit 1)
->>>>>>> 584d2132
+Note	1003	select `test`.`t1`.`a` AS `a` from `test`.`t1` where exists(select `test`.`t3`.`a` from `test`.`t3` where `test`.`t3`.`b` = `test`.`t1`.`a` limit 1)
 set optimizer_switch=default;
 set optimizer_switch='exists_to_in=on';
 drop table t1,t2,t3;
@@ -362,11 +358,7 @@
 3	SUBQUERY	t3	ALL	NULL	NULL	NULL	NULL	2	100.00	Using where
 Warnings:
 Note	1276	Field or reference 'test.t2.b' of SELECT #3 was resolved in SELECT #2
-<<<<<<< HEAD
-Note	1003	select (select 1 from dual where !exists(select `test`.`t3`.`c` from `test`.`t3` where `test`.`t3`.`c` = 1)) AS `( SELECT b FROM t2 WHERE NOT EXISTS ( SELECT c FROM t3 WHERE c = b ) )` from `test`.`t1`
-=======
-Note	1003	select (select 1 from dual where (not(exists(select `test`.`t3`.`c` from `test`.`t3` where (`test`.`t3`.`c` = 1) limit 1)))) AS `( SELECT b FROM t2 WHERE NOT EXISTS ( SELECT c FROM t3 WHERE c = b ) )` from `test`.`t1`
->>>>>>> 584d2132
+Note	1003	select (select 1 from dual where !exists(select `test`.`t3`.`c` from `test`.`t3` where `test`.`t3`.`c` = 1 limit 1)) AS `( SELECT b FROM t2 WHERE NOT EXISTS ( SELECT c FROM t3 WHERE c = b ) )` from `test`.`t1`
 SELECT ( SELECT b FROM t2 WHERE NOT EXISTS ( SELECT c FROM t3 WHERE c = b ) ) FROM t1;
 ( SELECT b FROM t2 WHERE NOT EXISTS ( SELECT c FROM t3 WHERE c = b ) )
 1
@@ -437,11 +429,7 @@
 Warnings:
 Note	1276	Field or reference 'test.t1.a' of SELECT #2 was resolved in SELECT #1
 Note	1276	Field or reference 'test.t1.a1' of SELECT #2 was resolved in SELECT #1
-<<<<<<< HEAD
-Note	1003	select `test`.`t1`.`a` AS `a`,`test`.`t1`.`a1` AS `a1` from `test`.`t1` where exists(select 1 from `test`.`t3` where `test`.`t3`.`b` = `test`.`t1`.`a` and `test`.`t3`.`b1` = `test`.`t1`.`a1`)
-=======
-Note	1003	select `test`.`t1`.`a` AS `a`,`test`.`t1`.`a1` AS `a1` from `test`.`t1` where exists(select 1 from `test`.`t3` where ((`test`.`t3`.`b` = `test`.`t1`.`a`) and (`test`.`t3`.`b1` = `test`.`t1`.`a1`)) limit 1)
->>>>>>> 584d2132
+Note	1003	select `test`.`t1`.`a` AS `a`,`test`.`t1`.`a1` AS `a1` from `test`.`t1` where exists(select 1 from `test`.`t3` where `test`.`t3`.`b` = `test`.`t1`.`a` and `test`.`t3`.`b1` = `test`.`t1`.`a1` limit 1)
 set optimizer_switch=default;
 set optimizer_switch='exists_to_in=on';
 drop table t1,t3;
@@ -917,11 +905,7 @@
 Warnings:
 Note	1276	Field or reference 'sq1.pk' of SELECT #3 was resolved in SELECT #1
 Note	1276	Field or reference 'sq1.f1' of SELECT #3 was resolved in SELECT #1
-<<<<<<< HEAD
-Note	1003	select straight_join `test`.`t1`.`f2` AS `f2` from `test`.`t1` where <expr_cache><`test`.`t1`.`f1`,`test`.`t1`.`pk`>(exists(select 1 from `test`.`t1` `sq2` semi join (`test`.`t1`) where `test`.`sq2`.`f1` = `test`.`t1`.`f1` and `test`.`t1`.`pk` = `test`.`t1`.`f1`))
-=======
-Note	1003	select straight_join `test`.`t1`.`f2` AS `f2` from `test`.`t1` where <expr_cache><`test`.`t1`.`f1`,`test`.`t1`.`pk`>(exists(select 1 from `test`.`t1` `sq2` semi join (`test`.`t1`) where ((`test`.`sq2`.`f1` = `test`.`t1`.`f1`) and (`test`.`t1`.`pk` = `test`.`t1`.`f1`)) limit 1))
->>>>>>> 584d2132
+Note	1003	select straight_join `test`.`t1`.`f2` AS `f2` from `test`.`t1` where <expr_cache><`test`.`t1`.`f1`,`test`.`t1`.`pk`>(exists(select 1 from `test`.`t1` `sq2` semi join (`test`.`t1`) where `test`.`sq2`.`f1` = `test`.`t1`.`f1` and `test`.`t1`.`pk` = `test`.`t1`.`f1` limit 1))
 SELECT STRAIGHT_JOIN sq1.f2 
 FROM ( SELECT * FROM t1 ) AS sq1
 WHERE EXISTS ( SELECT * FROM t1 AS sq2 
