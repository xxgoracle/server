drop table if exists t5, t6, t7, t8;
drop database if exists mysqltest ;
drop database if exists client_test_db;
drop database if exists testtets;
drop table if exists t1Aa,t2Aa,v1Aa,v2Aa;
drop view if exists t1Aa,t2Aa,v1Aa,v2Aa;
test_sequence
------ basic tests ------
drop table if exists t1, t9 ;
create table t1
(
a int, b varchar(30),
primary key(a)
) engine = 'MYISAM'  ;
create table t9 
(
c1  tinyint, c2  smallint, c3  mediumint, c4  int,
c5  integer, c6  bigint, c7  float, c8  double,
c9  double precision, c10 real, c11 decimal(7, 4), c12 numeric(8, 4),
c13 date, c14 datetime, c15 timestamp, c16 time,
c17 year, c18 tinyint, c19 bool, c20 char,
c21 char(10), c22 varchar(30), c23 tinyblob, c24 tinytext,
c25 blob, c26 text, c27 mediumblob, c28 mediumtext,
c29 longblob, c30 longtext, c31 enum('one', 'two', 'three'),
c32 set('monday', 'tuesday', 'wednesday'),
primary key(c1)
) engine = 'MYISAM'  ;
delete from t1 ;
insert into t1 values (1,'one');
insert into t1 values (2,'two');
insert into t1 values (3,'three');
insert into t1 values (4,'four');
commit ;
delete from t9 ;
insert into t9
set c1= 1, c2= 1, c3= 1, c4= 1, c5= 1, c6= 1, c7= 1, c8= 1, c9= 1,
c10= 1, c11= 1, c12 = 1,
c13= '2004-02-29', c14= '2004-02-29 11:11:11', c15= '2004-02-29 11:11:11',
c16= '11:11:11', c17= '2004',
c18= 1, c19=true, c20= 'a', c21= '123456789a', 
c22= '123456789a123456789b123456789c', c23= 'tinyblob', c24= 'tinytext',
c25= 'blob', c26= 'text', c27= 'mediumblob', c28= 'mediumtext',
c29= 'longblob', c30= 'longtext', c31='one', c32= 'monday';
insert into t9
set c1= 9, c2= 9, c3= 9, c4= 9, c5= 9, c6= 9, c7= 9, c8= 9, c9= 9,
c10= 9, c11= 9, c12 = 9,
c13= '2004-02-29', c14= '2004-02-29 11:11:11', c15= '2004-02-29 11:11:11',
c16= '11:11:11', c17= '2004',
c18= 1, c19=false, c20= 'a', c21= '123456789a', 
c22= '123456789a123456789b123456789c', c23= 'tinyblob', c24= 'tinytext',
c25= 'blob', c26= 'text', c27= 'mediumblob', c28= 'mediumtext',
c29= 'longblob', c30= 'longtext', c31='two', c32= 'tuesday';
commit ;
PREPARE stmt FROM ' select * from t1 where a = ? ' ;
SET @var= 2 ;
EXECUTE stmt USING @var ;
a	b
2	two
select * from t1 where a = @var ;
a	b
2	two
DEALLOCATE PREPARE stmt ;
prepare stmt1 from ' select 1 as my_col ' ;
prepare stmt1 from ' select ? as my_col ' ;
prepare ;
ERROR 42000: You have an error in your SQL syntax; check the manual that corresponds to your MySQL server version for the right syntax to use near '' at line 1
prepare stmt1 ;
ERROR 42000: You have an error in your SQL syntax; check the manual that corresponds to your MySQL server version for the right syntax to use near '' at line 1
prepare stmt1 from ;
ERROR 42000: You have an error in your SQL syntax; check the manual that corresponds to your MySQL server version for the right syntax to use near '' at line 1
prepare_garbage stmt1 from ' select 1 ' ;
ERROR 42000: You have an error in your SQL syntax; check the manual that corresponds to your MySQL server version for the right syntax to use near 'prepare_garbage stmt1 from ' select 1 '' at line 1
prepare stmt1 from_garbage ' select 1 ' ;
ERROR 42000: You have an error in your SQL syntax; check the manual that corresponds to your MySQL server version for the right syntax to use near 'from_garbage ' select 1 '' at line 1
prepare stmt1 from ' select_garbage 1 ' ;
ERROR 42000: You have an error in your SQL syntax; check the manual that corresponds to your MySQL server version for the right syntax to use near 'select_garbage 1' at line 1
prepare from ' select 1 ' ;
ERROR 42000: You have an error in your SQL syntax; check the manual that corresponds to your MySQL server version for the right syntax to use near 'from ' select 1 '' at line 1
prepare stmt1 ' select 1 ' ;
ERROR 42000: You have an error in your SQL syntax; check the manual that corresponds to your MySQL server version for the right syntax to use near '' select 1 '' at line 1
prepare ? from ' select ? as my_col ' ;
ERROR 42000: You have an error in your SQL syntax; check the manual that corresponds to your MySQL server version for the right syntax to use near '? from ' select ? as my_col '' at line 1
set @arg00='select 1 as my_col';
prepare stmt1 from @arg00;
set @arg00='';
prepare stmt1 from @arg00;
ERROR 42000: Query was empty
set @arg00=NULL;
prepare stmt1 from @arg01;
ERROR 42000: You have an error in your SQL syntax; check the manual that corresponds to your MySQL server version for the right syntax to use near 'NULL' at line 1
prepare stmt1 from ' select * from t1 where a <= 2 ' ;
prepare stmt1 from ' select * from t1 where x <= 2 ' ;
ERROR 42S22: Unknown column 'x' in 'where clause'
prepare stmt1 from ' insert into t1(a,x) values(?,?) ' ;
ERROR 42S22: Unknown column 'x' in 'field list'
prepare stmt1 from ' insert into t1(x,a) values(?,?) ' ;
ERROR 42S22: Unknown column 'x' in 'field list'
drop table if exists not_exist ;
prepare stmt1 from ' select * from not_exist where a <= 2 ' ;
ERROR 42S02: Table 'test.not_exist' doesn't exist
prepare stmt1 from ' insert into t1 values(? ' ;
ERROR 42000: You have an error in your SQL syntax; check the manual that corresponds to your MySQL server version for the right syntax to use near '' at line 1
prepare stmt1 from ' select a, b from t1
                     where a=? and where ' ;
ERROR 42000: You have an error in your SQL syntax; check the manual that corresponds to your MySQL server version for the right syntax to use near 'where' at line 2
execute never_prepared ;
ERROR HY000: Unknown prepared statement handler (never_prepared) given to EXECUTE
prepare stmt1 from ' select * from t1 where a <= 2 ' ;
prepare stmt1 from ' select * from not_exist where a <= 2 ' ;
ERROR 42S02: Table 'test.not_exist' doesn't exist
execute stmt1 ;
ERROR HY000: Unknown prepared statement handler (stmt1) given to EXECUTE
create table t5
(
a int primary key,
b char(30),
c int
);
insert into t5( a, b, c) values( 1, 'original table', 1);
prepare stmt2 from ' select * from t5 ' ;
execute stmt2 ;
a	b	c
1	original table	1
drop table t5 ;
execute stmt2 ;
ERROR 42S02: Table 'test.t5' doesn't exist
create table t5
(
a int primary key,
b char(30),
c int
);
insert into t5( a, b, c) values( 9, 'recreated table', 9);
execute stmt2 ;
a	b	c
9	recreated table	9
drop table t5 ;
create table t5
(
a int primary key,
c int,
b char(30)
);
insert into t5( a, b, c) values( 9, 'recreated table', 9);
execute stmt2 ;
a	b	c
9	recreated table	9
drop table t5 ;
create table t5
(
a int primary key,
b char(30),
c int,
d timestamp default current_timestamp
);
insert into t5( a, b, c) values( 9, 'recreated table', 9);
execute stmt2 ;
a	b	c
9	recreated table	9
drop table t5 ;
create table t5
(
a int primary key,
d timestamp default current_timestamp,
b char(30),
c int
);
insert into t5( a, b, c) values( 9, 'recreated table', 9);
execute stmt2 ;
a	b	c
9	recreated table	9
drop table t5 ;
create table t5
(
a timestamp default '2004-02-29 18:01:59',
b char(30),
c int
);
insert into t5( b, c) values( 'recreated table', 9);
execute stmt2 ;
a	b	c
2004-02-29 18:01:59	recreated table	9
drop table t5 ;
create table t5
(
f1 int primary key,
f2 char(30),
f3 int
);
insert into t5( f1, f2, f3) values( 9, 'recreated table', 9);
execute stmt2 ;
ERROR 42S22: Unknown column 'test.t5.a' in 'field list'
drop table t5 ;
prepare stmt1 from ' select * from t1 where a <= 2 ' ;
execute stmt1 ;
a	b
1	one
2	two
set @arg00=1 ;
set @arg01='two' ;
prepare stmt1 from ' select * from t1 where a <= ? ' ;
execute stmt1 using @arg00;
a	b
1	one
execute stmt1 ;
ERROR HY000: Incorrect arguments to EXECUTE
execute stmt1 using @arg00, @arg01;
ERROR HY000: Incorrect arguments to EXECUTE
execute stmt1 using @not_set;
a	b
deallocate prepare never_prepared ;
ERROR HY000: Unknown prepared statement handler (never_prepared) given to DEALLOCATE PREPARE
prepare stmt1 from ' select * from t1 where a <= 2 ' ;
prepare stmt1 from ' select * from not_exist where a <= 2 ' ;
ERROR 42S02: Table 'test.not_exist' doesn't exist
deallocate prepare stmt1;
ERROR HY000: Unknown prepared statement handler (stmt1) given to DEALLOCATE PREPARE
create table t5
(
a int primary key,
b char(10)
);
prepare stmt2 from ' select a,b from t5 where a <= 2 ' ;
drop table t5 ;
deallocate prepare stmt2;
prepare stmt1 from ' select a from t1 where a <= 2 ' ;
prepare stmt2 from ' select b from t1 where a <= 2 ' ;
execute stmt2 ;
b
one
two
execute stmt1 ;
a
1
2
prepare stmt1 from ' select a from t1 where a <= 2 ' ;
prepare stmt2 from ' select a from t1 where a <= 2 ' ;
execute stmt2 ;
a
1
2
execute stmt1 ;
a
1
2
deallocate prepare stmt1 ;
execute stmt2 ;
a
1
2
test_sequence
------ show and misc tests ------
drop table if exists t2;
create table t2 
(
a int primary key, b char(10)
);
prepare stmt4 from ' show databases ';
execute stmt4;
Database
information_schema
cluster
mysql
test
prepare stmt4 from ' show tables from test like ''t2%'' ';
execute stmt4;
Tables_in_test (t2%)
t2
prepare stmt4 from ' show columns from t2 where field in (select ?) ';
SET @arg00="a";
execute stmt4 using @arg00;
Field	Type	Null	Key	Default	Extra
a	int(11)	NO	PRI		
SET @arg00="b";
execute stmt4 using @arg00;
Field	Type	Null	Key	Default	Extra
b	char(10)	YES		NULL	
SET @arg00=1;
execute stmt4 using @arg00;
Field	Type	Null	Key	Default	Extra
prepare stmt4 from ' show columns from t2 from test like ''a%'' ';
execute stmt4;
Field	Type	Null	Key	Default	Extra
a	int(11)	NO	PRI		
create index t2_idx on t2(b);
prepare stmt4 from ' show index from t2 from test ';
execute stmt4;
Table	Non_unique	Key_name	Seq_in_index	Column_name	Collation	Cardinality	Sub_part	Packed	Null	Index_type	Comment
t2	0	PRIMARY	1	a	A	0	NULL	NULL		BTREE	
t2	1	t2_idx	1	b	A	NULL	NULL	NULL	YES	BTREE	
prepare stmt4 from ' show table status from test like ''t2%'' ';
execute stmt4;
Name	Engine	Version	Row_format	Rows	Avg_row_length	Data_length	Max_data_length	Index_length	Data_free	Auto_increment	Create_time	Update_time	Check_time	Collation	Checksum	Create_options	Comment
t2	MyISAM	10	Fixed	0	0	0	#	1024	0	NULL	#	#	#	latin1_swedish_ci	NULL		
prepare stmt4 from ' show table status from test like ''t9%'' ';
execute stmt4;
Name	Engine	Version	Row_format	Rows	Avg_row_length	Data_length	Max_data_length	Index_length	Data_free	Auto_increment	Create_time	Update_time	Check_time	Collation	Checksum	Create_options	Comment
t9	MyISAM	10	Dynamic	2	216	432	#	2048	0	NULL	#	#	#	latin1_swedish_ci	NULL		
prepare stmt4 from ' show status like ''Threads_running'' ';
execute stmt4;
Variable_name	Value
<<<<<<< HEAD
Threads_running	2
=======
Threads_running	#
>>>>>>> b9dc69b8
prepare stmt4 from ' show variables like ''sql_mode'' ';
execute stmt4;
Variable_name	Value
sql_mode	
prepare stmt4 from ' show engine bdb logs ';
execute stmt4;
prepare stmt4 from ' show grants for user ';
prepare stmt4 from ' show create table t2 ';
ERROR HY000: This command is not supported in the prepared statement protocol yet
prepare stmt4 from ' show master status ';
ERROR HY000: This command is not supported in the prepared statement protocol yet
prepare stmt4 from ' show master logs ';
ERROR HY000: This command is not supported in the prepared statement protocol yet
prepare stmt4 from ' show slave status ';
ERROR HY000: This command is not supported in the prepared statement protocol yet
prepare stmt4 from ' show warnings limit 20 ';
ERROR HY000: This command is not supported in the prepared statement protocol yet
prepare stmt4 from ' show errors limit 20 ';
ERROR HY000: This command is not supported in the prepared statement protocol yet
prepare stmt4 from ' show storage engines ';
execute stmt4;
drop table if exists t5;
prepare stmt1 from ' drop table if exists t5 ' ;
execute stmt1 ;
Warnings:
Note	1051	Unknown table 't5'
prepare stmt1 from ' drop table t5 ' ;
execute stmt1 ;
ERROR 42S02: Unknown table 't5'
prepare stmt1 from ' SELECT @@version ' ;
execute stmt1 ;
@@version
<version>
prepare stmt_do from ' do @var:=  (1 in (select a from t1)) ' ;
prepare stmt_set from ' set @var= (1 in (select a from t1)) ' ;
execute stmt_do ;
content of @var is:
1
execute stmt_set ;
content of @var is:
1
execute stmt_do ;
content of @var is:
1
execute stmt_set ;
content of @var is:
1
execute stmt_do ;
content of @var is:
1
execute stmt_set ;
content of @var is:
1
drop table if exists t5 ;
create table t5 (a int) ;
prepare stmt_do from ' do @var:=  (1 in (select a from t5)) ' ;
prepare stmt_set from ' set @var= (1 in (select a from t5)) ' ;
execute stmt_do ;
content of @var is:
0
execute stmt_set ;
content of @var is:
0
execute stmt_do ;
content of @var is:
0
execute stmt_set ;
content of @var is:
0
execute stmt_do ;
content of @var is:
0
execute stmt_set ;
content of @var is:
0
drop table t5 ;
deallocate prepare stmt_do ;
deallocate prepare stmt_set ;
prepare stmt1 from ' prepare stmt2 from '' select 1 ''  ' ;
ERROR 42000: You have an error in your SQL syntax; check the manual that corresponds to your MySQL server version for the right syntax to use near '' select 1 '' at line 1
prepare stmt1 from ' execute stmt2 ' ;
ERROR 42000: You have an error in your SQL syntax; check the manual that corresponds to your MySQL server version for the right syntax to use near 'stmt2' at line 1
prepare stmt1 from ' deallocate prepare never_prepared ' ;
ERROR 42000: You have an error in your SQL syntax; check the manual that corresponds to your MySQL server version for the right syntax to use near 'never_prepared' at line 1
prepare stmt4 from ' use test ' ;
ERROR HY000: This command is not supported in the prepared statement protocol yet
prepare stmt3 from ' create database mysqltest ';
ERROR HY000: This command is not supported in the prepared statement protocol yet
create database mysqltest ;
prepare stmt3 from ' drop database mysqltest ';
ERROR HY000: This command is not supported in the prepared statement protocol yet
drop database mysqltest ;
prepare stmt3 from ' describe t2 ';
execute stmt3;
Field	Type	Null	Key	Default	Extra
a	int(11)	NO	PRI		
b	char(10)	YES	MUL	NULL	
drop table t2 ;
execute stmt3;
ERROR 42S02: Table 'test.t2' doesn't exist
prepare stmt3 from ' lock tables t1 read ' ;
ERROR HY000: This command is not supported in the prepared statement protocol yet
prepare stmt3 from ' unlock tables ' ;
ERROR HY000: This command is not supported in the prepared statement protocol yet
prepare stmt1 from ' load data infile ''data.txt''
into table t1 fields terminated by ''\t'' ';
ERROR HY000: This command is not supported in the prepared statement protocol yet
prepare stmt1 from ' select * into outfile ''data.txt'' from t1 ';
execute stmt1 ;
prepare stmt1 from ' optimize table t1 ' ;
prepare stmt1 from ' analyze table t1 ' ;
prepare stmt1 from ' checksum table t1 ' ;
ERROR HY000: This command is not supported in the prepared statement protocol yet
prepare stmt1 from ' repair table t1 ' ;
prepare stmt1 from ' restore table t1 from ''data.txt'' ' ;
ERROR HY000: This command is not supported in the prepared statement protocol yet
prepare stmt1 from ' handler t1 open ';
ERROR HY000: This command is not supported in the prepared statement protocol yet
prepare stmt3 from ' commit ' ;
prepare stmt3 from ' rollback ' ;
prepare stmt4 from ' SET sql_mode=ansi ';
execute stmt4;
select 'a' || 'b' ;
'a' || 'b'
ab
prepare stmt4 from ' SET sql_mode="" ';
execute stmt4;
select '2' || '3' ;
'2' || '3'
1
prepare stmt5 from ' select ''2'' || ''3'' ' ;
execute stmt5;
'2' || '3'
1
SET sql_mode=ansi;
execute stmt5;
'2' || '3'
1
SET sql_mode="";
prepare stmt1 from ' flush local privileges ' ;
ERROR HY000: This command is not supported in the prepared statement protocol yet
prepare stmt1 from ' reset query cache ' ;
ERROR HY000: This command is not supported in the prepared statement protocol yet
prepare stmt1 from ' KILL 0 ';
ERROR HY000: This command is not supported in the prepared statement protocol yet
prepare stmt1 from ' explain select a from t1 order by b ';
execute stmt1;
Catalog	Database	Table	Table_alias	Column	Column_alias	Type	Length	Max length	Is_null	Flags	Decimals	Charsetnr
def					id	8	3	1	N	32929	0	63
def					select_type	253	19	6	N	1	31	8
def					table	253	64	2	Y	0	31	8
def					type	253	10	3	Y	0	31	8
def					possible_keys	253	4096	0	Y	0	31	8
def					key	253	64	0	Y	0	31	8
def					key_len	253	4096	0	Y	128	31	63
def					ref	253	1024	0	Y	0	31	8
def					rows	8	10	1	Y	32928	0	63
def					Extra	253	255	14	N	1	31	8
id	select_type	table	type	possible_keys	key	key_len	ref	rows	Extra
1	SIMPLE	t1	ALL	NULL	NULL	NULL	NULL	4	Using filesort
SET @arg00=1 ;
prepare stmt1 from ' explain select a from t1 where a > ? order by b ';
execute stmt1 using @arg00;
Catalog	Database	Table	Table_alias	Column	Column_alias	Type	Length	Max length	Is_null	Flags	Decimals	Charsetnr
def					id	8	3	1	N	32929	0	63
def					select_type	253	19	6	N	1	31	8
def					table	253	64	2	Y	0	31	8
def					type	253	10	5	Y	0	31	8
def					possible_keys	253	4096	7	Y	0	31	8
def					key	253	64	7	Y	0	31	8
def					key_len	253	4096	1	Y	128	31	63
def					ref	253	1024	0	Y	0	31	8
def					rows	8	10	1	Y	32928	0	63
def					Extra	253	255	27	N	1	31	8
id	select_type	table	type	possible_keys	key	key_len	ref	rows	Extra
1	SIMPLE	t1	range	PRIMARY	PRIMARY	4	NULL	3	Using where; Using filesort
drop table if exists t2;
create table t2 (id smallint, name varchar(20)) ;
prepare stmt1 from ' insert into t2 values(?, ?) ' ;
set @id= 9876 ;
set @arg00= 'MySQL - Open Source Database' ;
set @arg01= "'" ;
set @arg02= '"' ;
set @arg03= "my'sql'" ;
set @arg04= 'my"sql"' ;
insert into t2 values ( @id , @arg00 );
Warnings:
Warning	1265	Data truncated for column 'name' at row 1
insert into t2 values ( @id , @arg01 );
insert into t2 values ( @id , @arg02 );
insert into t2 values ( @id , @arg03 );
insert into t2 values ( @id , @arg04 );
prepare stmt1 from ' select * from t2 where id= ? and name= ? ';
execute stmt1 using @id, @arg00 ;
id	name
execute stmt1 using @id, @arg01 ;
id	name
9876	'
execute stmt1 using @id, @arg02 ;
id	name
9876	"
execute stmt1 using @id, @arg03 ;
id	name
9876	my'sql'
execute stmt1 using @id, @arg04 ;
id	name
9876	my"sql"
drop table t2;
test_sequence
------ create/drop/alter/rename tests ------
drop table if exists t2, t3;
prepare stmt_drop from ' drop table if exists t2 ' ;
execute stmt_drop;
prepare stmt_create from ' create table t2 (
                             a int primary key, b char(10)) ';
execute stmt_create;
prepare stmt3 from ' create table t3 like t2 ';
execute stmt3;
drop table t3;
set @arg00=1;
prepare stmt3 from ' create table t3 (m int) select ? as m ' ;
execute stmt3 using @arg00;
select m from t3;
m
1
drop table t3;
prepare stmt3 from ' create index t2_idx on t2(b) ';
prepare stmt3 from ' drop index t2_idx on t2 ' ;
prepare stmt3 from ' alter table t2 drop primary key ';
drop table if exists new_t2;
prepare stmt3 from ' rename table t2 to new_t2 ';
execute stmt3;
execute stmt3;
ERROR 42S01: Table 'new_t2' already exists
rename table new_t2 to t2;
drop table t2;
prepare stmt1 from ' rename table t5 to t6, t7 to t8 ' ;
create table t5 (a int) ;
execute stmt1 ;
ERROR HY000: Can't find file: './test/t7' (errno: 2)
create table t7 (a int) ;
execute stmt1 ;
execute stmt1 ;
ERROR 42S01: Table 't6' already exists
rename table t6 to t5, t8 to t7 ;
execute stmt1 ;
drop table t6, t8 ;
test_sequence
------ big statement tests ------
(select 'ABC' as my_const_col from t1 where
1 = 1 AND
1 = 1 AND
1 = 1 AND
1 = 1 AND
1 = 1 AND
1 = 1 AND
1 = 1 AND
1 = 1 AND
1 = 1 AND
1 = 1 AND
1 = 1 AND
1 = 1 AND
1 = 1 AND
1 = 1 AND
1 = 1 AND
1 = 1 AND
1 = 1 AND
1 = 1 AND
1 = 1 AND
1 = 1 AND
1 = 1 AND
1 = 1 AND
1 = 1 AND
1 = 1 AND
1 = 1 AND
1 = 1 AND
1 = 1 AND
1 = 1 AND
1 = 1 AND
1 = 1 AND
1 = 1 AND
1 = 1 AND
1 = 1 AND
1 = 1 AND
1 = 1 AND
1 = 1 AND
1 = 1 AND
1 = 1 AND
1 = 1 AND
1 = 1 AND
1 = 1 AND
1 = 1 AND
1 = 1 AND
1 = 1 AND
1 = 1 AND
1 = 1 AND
1 = 1 AND
1 = 1 AND
1 = 1 ) ;
my_const_col
ABC
ABC
ABC
ABC
prepare stmt1 from "select 'ABC' as my_const_col from t1 where
1 = 1 AND
1 = 1 AND
1 = 1 AND
1 = 1 AND
1 = 1 AND
1 = 1 AND
1 = 1 AND
1 = 1 AND
1 = 1 AND
1 = 1 AND
1 = 1 AND
1 = 1 AND
1 = 1 AND
1 = 1 AND
1 = 1 AND
1 = 1 AND
1 = 1 AND
1 = 1 AND
1 = 1 AND
1 = 1 AND
1 = 1 AND
1 = 1 AND
1 = 1 AND
1 = 1 AND
1 = 1 AND
1 = 1 AND
1 = 1 AND
1 = 1 AND
1 = 1 AND
1 = 1 AND
1 = 1 AND
1 = 1 AND
1 = 1 AND
1 = 1 AND
1 = 1 AND
1 = 1 AND
1 = 1 AND
1 = 1 AND
1 = 1 AND
1 = 1 AND
1 = 1 AND
1 = 1 AND
1 = 1 AND
1 = 1 AND
1 = 1 AND
1 = 1 AND
1 = 1 AND
1 = 1 AND
1 = 1 " ;
execute stmt1 ;
my_const_col
ABC
ABC
ABC
ABC
execute stmt1 ;
my_const_col
ABC
ABC
ABC
ABC
(select 'ABC' as my_const_col FROM t1 WHERE
'1234567890123456789012345678901234567890123456789012345678901234567890'
= '1234567890123456789012345678901234567890123456789012345678901234567890' AND
'1234567890123456789012345678901234567890123456789012345678901234567890'
= '1234567890123456789012345678901234567890123456789012345678901234567890' AND
'1234567890123456789012345678901234567890123456789012345678901234567890'
= '1234567890123456789012345678901234567890123456789012345678901234567890' AND
'1234567890123456789012345678901234567890123456789012345678901234567890'
= '1234567890123456789012345678901234567890123456789012345678901234567890' AND
'1234567890123456789012345678901234567890123456789012345678901234567890'
= '1234567890123456789012345678901234567890123456789012345678901234567890' AND
'1234567890123456789012345678901234567890123456789012345678901234567890'
= '1234567890123456789012345678901234567890123456789012345678901234567890' AND
'1234567890123456789012345678901234567890123456789012345678901234567890'
= '1234567890123456789012345678901234567890123456789012345678901234567890' AND
'1234567890123456789012345678901234567890123456789012345678901234567890'
= '1234567890123456789012345678901234567890123456789012345678901234567890' AND
'1234567890123456789012345678901234567890123456789012345678901234567890'
= '1234567890123456789012345678901234567890123456789012345678901234567890' ) ;
my_const_col
ABC
ABC
ABC
ABC
prepare stmt1 from "select 'ABC' as my_const_col FROM t1 WHERE
'1234567890123456789012345678901234567890123456789012345678901234567890'
= '1234567890123456789012345678901234567890123456789012345678901234567890' AND
'1234567890123456789012345678901234567890123456789012345678901234567890'
= '1234567890123456789012345678901234567890123456789012345678901234567890' AND
'1234567890123456789012345678901234567890123456789012345678901234567890'
= '1234567890123456789012345678901234567890123456789012345678901234567890' AND
'1234567890123456789012345678901234567890123456789012345678901234567890'
= '1234567890123456789012345678901234567890123456789012345678901234567890' AND
'1234567890123456789012345678901234567890123456789012345678901234567890'
= '1234567890123456789012345678901234567890123456789012345678901234567890' AND
'1234567890123456789012345678901234567890123456789012345678901234567890'
= '1234567890123456789012345678901234567890123456789012345678901234567890' AND
'1234567890123456789012345678901234567890123456789012345678901234567890'
= '1234567890123456789012345678901234567890123456789012345678901234567890' AND
'1234567890123456789012345678901234567890123456789012345678901234567890'
= '1234567890123456789012345678901234567890123456789012345678901234567890' AND
'1234567890123456789012345678901234567890123456789012345678901234567890'
= '1234567890123456789012345678901234567890123456789012345678901234567890' " ;
execute stmt1 ;
my_const_col
ABC
ABC
ABC
ABC
execute stmt1 ;
my_const_col
ABC
ABC
ABC
ABC
select 'ABC' as my_const_col FROM t1 WHERE
@arg00=@arg00 and @arg00=@arg00 and @arg00=@arg00 and @arg00=@arg00 and
@arg00=@arg00 and @arg00=@arg00 and @arg00=@arg00 and @arg00=@arg00 and
@arg00=@arg00 and @arg00=@arg00 and @arg00=@arg00 and @arg00=@arg00 and
@arg00=@arg00 and @arg00=@arg00 and @arg00=@arg00 and @arg00=@arg00 and
@arg00=@arg00 and @arg00=@arg00 and @arg00=@arg00 and @arg00=@arg00 and
@arg00=@arg00 and @arg00=@arg00 and @arg00=@arg00 and @arg00=@arg00 and
@arg00=@arg00 ;
my_const_col
ABC
ABC
ABC
ABC
prepare stmt1 from ' select ''ABC'' as my_const_col FROM t1 WHERE
 ? = ?  and  ? = ?  and  ? = ?  and  ? = ?  and
 ? = ?  and  ? = ?  and  ? = ?  and  ? = ?  and
 ? = ?  and  ? = ?  and  ? = ?  and  ? = ?  and
 ? = ?  and  ? = ?  and  ? = ?  and  ? = ?  and
 ? = ?  and  ? = ?  and  ? = ?  and  ? = ?  and
 ? = ?  and  ? = ?  and  ? = ?  and  ? = ?  and
 ? = ?  ' ;
execute stmt1 using 
@arg00, @arg00, @arg00, @arg00, @arg00, @arg00, @arg00, @arg00, 
@arg00, @arg00, @arg00, @arg00, @arg00, @arg00, @arg00, @arg00,
@arg00, @arg00, @arg00, @arg00, @arg00, @arg00, @arg00, @arg00, 
@arg00, @arg00, @arg00, @arg00, @arg00, @arg00, @arg00, @arg00, 
@arg00, @arg00, @arg00, @arg00, @arg00, @arg00, @arg00, @arg00, 
@arg00, @arg00, @arg00, @arg00, @arg00, @arg00, @arg00, @arg00, 
@arg00, @arg00;
my_const_col
ABC
ABC
ABC
ABC
execute stmt1 using 
@arg00, @arg01, @arg02, @arg03, @arg04, @arg05, @arg06, @arg07, 
@arg10, @arg11, @arg12, @arg13, @arg14, @arg15, @arg16, @arg17,
@arg20, @arg21, @arg22, @arg23, @arg24, @arg25, @arg26, @arg27, 
@arg30, @arg31, @arg32, @arg33, @arg34, @arg35, @arg36, @arg37, 
@arg40, @arg41, @arg42, @arg43, @arg44, @arg45, @arg46, @arg47, 
@arg50, @arg51, @arg52, @arg53, @arg54, @arg55, @arg56, @arg57, 
@arg60, @arg61 ;
my_const_col
ABC
ABC
ABC
ABC
drop table if exists t5 ;
set @col_num= 1000 ;
select @string as "" ;

create table t5( c999 int,c998 int,c997 int,c996 int,c995 int,c994 int,c993 int,c992 int,c991 int,c990 int,c989 int,c988 int,c987 int,c986 int,c985 int,c984 int,c983 int,c982 int,c981 int,c980 int,c979 int,c978 int,c977 int,c976 int,c975 int,c974 int,c973 int,c972 int,c971 int,c970 int,c969 int,c968 int,c967 int,c966 int,c965 int,c964 int,c963 int,c962 int,c961 int,c960 int,c959 int,c958 int,c957 int,c956 int,c955 int,c954 int,c953 int,c952 int,c951 int,c950 int,c949 int,c948 int,c947 int,c946 int,c945 int,c944 int,c943 int,c942 int,c941 int,c940 int,c939 int,c938 int,c937 int,c936 int,c935 int,c934 int,c933 int,c932 int,c931 int,c930 int,c929 int,c928 int,c927 int,c926 int,c925 int,c924 int,c923 int,c922 int,c921 int,c920 int,c919 int,c918 int,c917 int,c916 int,c915 int,c914 int,c913 int,c912 int,c911 int,c910 int,c909 int,c908 int,c907 int,c906 int,c905 int,c904 int,c903 int,c902 int,c901 int,c900 int,c899 int,c898 int,c897 int,c896 int,c895 int,c894 int,c893 int,c892 int,c891 int,c890 int,c889 int,c888 int,c887 int,c886 int,c885 int,c884 int,c883 int,c882 int,c881 int,c880 int,c879 int,c878 int,c877 int,c876 int,c875 int,c874 int,c873 int,c872 int,c871 int,c870 int,c869 int,c868 int,c867 int,c866 int,c865 int,c864 int,c863 int,c862 int,c861 int,c860 int,c859 int,c858 int,c857 int,c856 int,c855 int,c854 int,c853 int,c852 int,c851 int,c850 int,c849 int,c848 int,c847 int,c846 int,c845 int,c844 int,c843 int,c842 int,c841 int,c840 int,c839 int,c838 int,c837 int,c836 int,c835 int,c834 int,c833 int,c832 int,c831 int,c830 int,c829 int,c828 int,c827 int,c826 int,c825 int,c824 int,c823 int,c822 int,c821 int,c820 int,c819 int,c818 int,c817 int,c816 int,c815 int,c814 int,c813 int,c812 int,c811 int,c810 int,c809 int,c808 int,c807 int,c806 int,c805 int,c804 int,c803 int,c802 int,c801 int,c800 int,c799 int,c798 int,c797 int,c796 int,c795 int,c794 int,c793 int,c792 int,c791 int,c790 int,c789 int,c788 int,c787 int,c786 int,c785 int,c784 int,c783 int,c782 int,c781 int,c780 int,c779 int,c778 int,c777 int,c776 int,c775 int,c774 int,c773 int,c772 int,c771 int,c770 int,c769 int,c768 int,c767 int,c766 int,c765 int,c764 int,c763 int,c762 int,c761 int,c760 int,c759 int,c758 int,c757 int,c756 int,c755 int,c754 int,c753 int,c752 int,c751 int,c750 int,c749 int,c748 int,c747 int,c746 int,c745 int,c744 int,c743 int,c742 int,c741 int,c740 int,c739 int,c738 int,c737 int,c736 int,c735 int,c734 int,c733 int,c732 int,c731 int,c730 int,c729 int,c728 int,c727 int,c726 int,c725 int,c724 int,c723 int,c722 int,c721 int,c720 int,c719 int,c718 int,c717 int,c716 int,c715 int,c714 int,c713 int,c712 int,c711 int,c710 int,c709 int,c708 int,c707 int,c706 int,c705 int,c704 int,c703 int,c702 int,c701 int,c700 int,c699 int,c698 int,c697 int,c696 int,c695 int,c694 int,c693 int,c692 int,c691 int,c690 int,c689 int,c688 int,c687 int,c686 int,c685 int,c684 int,c683 int,c682 int,c681 int,c680 int,c679 int,c678 int,c677 int,c676 int,c675 int,c674 int,c673 int,c672 int,c671 int,c670 int,c669 int,c668 int,c667 int,c666 int,c665 int,c664 int,c663 int,c662 int,c661 int,c660 int,c659 int,c658 int,c657 int,c656 int,c655 int,c654 int,c653 int,c652 int,c651 int,c650 int,c649 int,c648 int,c647 int,c646 int,c645 int,c644 int,c643 int,c642 int,c641 int,c640 int,c639 int,c638 int,c637 int,c636 int,c635 int,c634 int,c633 int,c632 int,c631 int,c630 int,c629 int,c628 int,c627 int,c626 int,c625 int,c624 int,c623 int,c622 int,c621 int,c620 int,c619 int,c618 int,c617 int,c616 int,c615 int,c614 int,c613 int,c612 int,c611 int,c610 int,c609 int,c608 int,c607 int,c606 int,c605 int,c604 int,c603 int,c602 int,c601 int,c600 int,c599 int,c598 int,c597 int,c596 int,c595 int,c594 int,c593 int,c592 int,c591 int,c590 int,c589 int,c588 int,c587 int,c586 int,c585 int,c584 int,c583 int,c582 int,c581 int,c580 int,c579 int,c578 int,c577 int,c576 int,c575 int,c574 int,c573 int,c572 int,c571 int,c570 int,c569 int,c568 int,c567 int,c566 int,c565 int,c564 int,c563 int,c562 int,c561 int,c560 int,c559 int,c558 int,c557 int,c556 int,c555 int,c554 int,c553 int,c552 int,c551 int,c550 int,c549 int,c548 int,c547 int,c546 int,c545 int,c544 int,c543 int,c542 int,c541 int,c540 int,c539 int,c538 int,c537 int,c536 int,c535 int,c534 int,c533 int,c532 int,c531 int,c530 int,c529 int,c528 int,c527 int,c526 int,c525 int,c524 int,c523 int,c522 int,c521 int,c520 int,c519 int,c518 int,c517 int,c516 int,c515 int,c514 int,c513 int,c512 int,c511 int,c510 int,c509 int,c508 int,c507 int,c506 int,c505 int,c504 int,c503 int,c502 int,c501 int,c500 int,c499 int,c498 int,c497 int,c496 int,c495 int,c494 int,c493 int,c492 int,c491 int,c490 int,c489 int,c488 int,c487 int,c486 int,c485 int,c484 int,c483 int,c482 int,c481 int,c480 int,c479 int,c478 int,c477 int,c476 int,c475 int,c474 int,c473 int,c472 int,c471 int,c470 int,c469 int,c468 int,c467 int,c466 int,c465 int,c464 int,c463 int,c462 int,c461 int,c460 int,c459 int,c458 int,c457 int,c456 int,c455 int,c454 int,c453 int,c452 int,c451 int,c450 int,c449 int,c448 int,c447 int,c446 int,c445 int,c444 int,c443 int,c442 int,c441 int,c440 int,c439 int,c438 int,c437 int,c436 int,c435 int,c434 int,c433 int,c432 int,c431 int,c430 int,c429 int,c428 int,c427 int,c426 int,c425 int,c424 int,c423 int,c422 int,c421 int,c420 int,c419 int,c418 int,c417 int,c416 int,c415 int,c414 int,c413 int,c412 int,c411 int,c410 int,c409 int,c408 int,c407 int,c406 int,c405 int,c404 int,c403 int,c402 int,c401 int,c400 int,c399 int,c398 int,c397 int,c396 int,c395 int,c394 int,c393 int,c392 int,c391 int,c390 int,c389 int,c388 int,c387 int,c386 int,c385 int,c384 int,c383 int,c382 int,c381 int,c380 int,c379 int,c378 int,c377 int,c376 int,c375 int,c374 int,c373 int,c372 int,c371 int,c370 int,c369 int,c368 int,c367 int,c366 int,c365 int,c364 int,c363 int,c362 int,c361 int,c360 int,c359 int,c358 int,c357 int,c356 int,c355 int,c354 int,c353 int,c352 int,c351 int,c350 int,c349 int,c348 int,c347 int,c346 int,c345 int,c344 int,c343 int,c342 int,c341 int,c340 int,c339 int,c338 int,c337 int,c336 int,c335 int,c334 int,c333 int,c332 int,c331 int,c330 int,c329 int,c328 int,c327 int,c326 int,c325 int,c324 int,c323 int,c322 int,c321 int,c320 int,c319 int,c318 int,c317 int,c316 int,c315 int,c314 int,c313 int,c312 int,c311 int,c310 int,c309 int,c308 int,c307 int,c306 int,c305 int,c304 int,c303 int,c302 int,c301 int,c300 int,c299 int,c298 int,c297 int,c296 int,c295 int,c294 int,c293 int,c292 int,c291 int,c290 int,c289 int,c288 int,c287 int,c286 int,c285 int,c284 int,c283 int,c282 int,c281 int,c280 int,c279 int,c278 int,c277 int,c276 int,c275 int,c274 int,c273 int,c272 int,c271 int,c270 int,c269 int,c268 int,c267 int,c266 int,c265 int,c264 int,c263 int,c262 int,c261 int,c260 int,c259 int,c258 int,c257 int,c256 int,c255 int,c254 int,c253 int,c252 int,c251 int,c250 int,c249 int,c248 int,c247 int,c246 int,c245 int,c244 int,c243 int,c242 int,c241 int,c240 int,c239 int,c238 int,c237 int,c236 int,c235 int,c234 int,c233 int,c232 int,c231 int,c230 int,c229 int,c228 int,c227 int,c226 int,c225 int,c224 int,c223 int,c222 int,c221 int,c220 int,c219 int,c218 int,c217 int,c216 int,c215 int,c214 int,c213 int,c212 int,c211 int,c210 int,c209 int,c208 int,c207 int,c206 int,c205 int,c204 int,c203 int,c202 int,c201 int,c200 int,c199 int,c198 int,c197 int,c196 int,c195 int,c194 int,c193 int,c192 int,c191 int,c190 int,c189 int,c188 int,c187 int,c186 int,c185 int,c184 int,c183 int,c182 int,c181 int,c180 int,c179 int,c178 int,c177 int,c176 int,c175 int,c174 int,c173 int,c172 int,c171 int,c170 int,c169 int,c168 int,c167 int,c166 int,c165 int,c164 int,c163 int,c162 int,c161 int,c160 int,c159 int,c158 int,c157 int,c156 int,c155 int,c154 int,c153 int,c152 int,c151 int,c150 int,c149 int,c148 int,c147 int,c146 int,c145 int,c144 int,c143 int,c142 int,c141 int,c140 int,c139 int,c138 int,c137 int,c136 int,c135 int,c134 int,c133 int,c132 int,c131 int,c130 int,c129 int,c128 int,c127 int,c126 int,c125 int,c124 int,c123 int,c122 int,c121 int,c120 int,c119 int,c118 int,c117 int,c116 int,c115 int,c114 int,c113 int,c112 int,c111 int,c110 int,c109 int,c108 int,c107 int,c106 int,c105 int,c104 int,c103 int,c102 int,c101 int,c100 int,c99 int,c98 int,c97 int,c96 int,c95 int,c94 int,c93 int,c92 int,c91 int,c90 int,c89 int,c88 int,c87 int,c86 int,c85 int,c84 int,c83 int,c82 int,c81 int,c80 int,c79 int,c78 int,c77 int,c76 int,c75 int,c74 int,c73 int,c72 int,c71 int,c70 int,c69 int,c68 int,c67 int,c66 int,c65 int,c64 int,c63 int,c62 int,c61 int,c60 int,c59 int,c58 int,c57 int,c56 int,c55 int,c54 int,c53 int,c52 int,c51 int,c50 int,c49 int,c48 int,c47 int,c46 int,c45 int,c44 int,c43 int,c42 int,c41 int,c40 int,c39 int,c38 int,c37 int,c36 int,c35 int,c34 int,c33 int,c32 int,c31 int,c30 int,c29 int,c28 int,c27 int,c26 int,c25 int,c24 int,c23 int,c22 int,c21 int,c20 int,c19 int,c18 int,c17 int,c16 int,c15 int,c14 int,c13 int,c12 int,c11 int,c10 int,c9 int,c8 int,c7 int,c6 int,c5 int,c4 int,c3 int,c2 int,c1 int,c0 int)
prepare stmt1 from @string ;
execute stmt1 ;
select @string as "" ;

insert into t5 values(1 ,1 ,1 ,1 ,1 ,1 ,1 ,1 ,1 ,1 ,1 ,1 ,1 ,1 ,1 ,1 ,1 ,1 ,1 ,1 ,1 ,1 ,1 ,1 ,1 ,1 ,1 ,1 ,1 ,1 ,1 ,1 ,1 ,1 ,1 ,1 ,1 ,1 ,1 ,1 ,1 ,1 ,1 ,1 ,1 ,1 ,1 ,1 ,1 ,1 ,1 ,1 ,1 ,1 ,1 ,1 ,1 ,1 ,1 ,1 ,1 ,1 ,1 ,1 ,1 ,1 ,1 ,1 ,1 ,1 ,1 ,1 ,1 ,1 ,1 ,1 ,1 ,1 ,1 ,1 ,1 ,1 ,1 ,1 ,1 ,1 ,1 ,1 ,1 ,1 ,1 ,1 ,1 ,1 ,1 ,1 ,1 ,1 ,1 ,1 ,1 ,1 ,1 ,1 ,1 ,1 ,1 ,1 ,1 ,1 ,1 ,1 ,1 ,1 ,1 ,1 ,1 ,1 ,1 ,1 ,1 ,1 ,1 ,1 ,1 ,1 ,1 ,1 ,1 ,1 ,1 ,1 ,1 ,1 ,1 ,1 ,1 ,1 ,1 ,1 ,1 ,1 ,1 ,1 ,1 ,1 ,1 ,1 ,1 ,1 ,1 ,1 ,1 ,1 ,1 ,1 ,1 ,1 ,1 ,1 ,1 ,1 ,1 ,1 ,1 ,1 ,1 ,1 ,1 ,1 ,1 ,1 ,1 ,1 ,1 ,1 ,1 ,1 ,1 ,1 ,1 ,1 ,1 ,1 ,1 ,1 ,1 ,1 ,1 ,1 ,1 ,1 ,1 ,1 ,1 ,1 ,1 ,1 ,1 ,1 ,1 ,1 ,1 ,1 ,1 ,1 ,1 ,1 ,1 ,1 ,1 ,1 ,1 ,1 ,1 ,1 ,1 ,1 ,1 ,1 ,1 ,1 ,1 ,1 ,1 ,1 ,1 ,1 ,1 ,1 ,1 ,1 ,1 ,1 ,1 ,1 ,1 ,1 ,1 ,1 ,1 ,1 ,1 ,1 ,1 ,1 ,1 ,1 ,1 ,1 ,1 ,1 ,1 ,1 ,1 ,1 ,1 ,1 ,1 ,1 ,1 ,1 ,1 ,1 ,1 ,1 ,1 ,1 ,1 ,1 ,1 ,1 ,1 ,1 ,1 ,1 ,1 ,1 ,1 ,1 ,1 ,1 ,1 ,1 ,1 ,1 ,1 ,1 ,1 ,1 ,1 ,1 ,1 ,1 ,1 ,1 ,1 ,1 ,1 ,1 ,1 ,1 ,1 ,1 ,1 ,1 ,1 ,1 ,1 ,1 ,1 ,1 ,1 ,1 ,1 ,1 ,1 ,1 ,1 ,1 ,1 ,1 ,1 ,1 ,1 ,1 ,1 ,1 ,1 ,1 ,1 ,1 ,1 ,1 ,1 ,1 ,1 ,1 ,1 ,1 ,1 ,1 ,1 ,1 ,1 ,1 ,1 ,1 ,1 ,1 ,1 ,1 ,1 ,1 ,1 ,1 ,1 ,1 ,1 ,1 ,1 ,1 ,1 ,1 ,1 ,1 ,1 ,1 ,1 ,1 ,1 ,1 ,1 ,1 ,1 ,1 ,1 ,1 ,1 ,1 ,1 ,1 ,1 ,1 ,1 ,1 ,1 ,1 ,1 ,1 ,1 ,1 ,1 ,1 ,1 ,1 ,1 ,1 ,1 ,1 ,1 ,1 ,1 ,1 ,1 ,1 ,1 ,1 ,1 ,1 ,1 ,1 ,1 ,1 ,1 ,1 ,1 ,1 ,1 ,1 ,1 ,1 ,1 ,1 ,1 ,1 ,1 ,1 ,1 ,1 ,1 ,1 ,1 ,1 ,1 ,1 ,1 ,1 ,1 ,1 ,1 ,1 ,1 ,1 ,1 ,1 ,1 ,1 ,1 ,1 ,1 ,1 ,1 ,1 ,1 ,1 ,1 ,1 ,1 ,1 ,1 ,1 ,1 ,1 ,1 ,1 ,1 ,1 ,1 ,1 ,1 ,1 ,1 ,1 ,1 ,1 ,1 ,1 ,1 ,1 ,1 ,1 ,1 ,1 ,1 ,1 ,1 ,1 ,1 ,1 ,1 ,1 ,1 ,1 ,1 ,1 ,1 ,1 ,1 ,1 ,1 ,1 ,1 ,1 ,1 ,1 ,1 ,1 ,1 ,1 ,1 ,1 ,1 ,1 ,1 ,1 ,1 ,1 ,1 ,1 ,1 ,1 ,1 ,1 ,1 ,1 ,1 ,1 ,1 ,1 ,1 ,1 ,1 ,1 ,1 ,1 ,1 ,1 ,1 ,1 ,1 ,1 ,1 ,1 ,1 ,1 ,1 ,1 ,1 ,1 ,1 ,1 ,1 ,1 ,1 ,1 ,1 ,1 ,1 ,1 ,1 ,1 ,1 ,1 ,1 ,1 ,1 ,1 ,1 ,1 ,1 ,1 ,1 ,1 ,1 ,1 ,1 ,1 ,1 ,1 ,1 ,1 ,1 ,1 ,1 ,1 ,1 ,1 ,1 ,1 ,1 ,1 ,1 ,1 ,1 ,1 ,1 ,1 ,1 ,1 ,1 ,1 ,1 ,1 ,1 ,1 ,1 ,1 ,1 ,1 ,1 ,1 ,1 ,1 ,1 ,1 ,1 ,1 ,1 ,1 ,1 ,1 ,1 ,1 ,1 ,1 ,1 ,1 ,1 ,1 ,1 ,1 ,1 ,1 ,1 ,1 ,1 ,1 ,1 ,1 ,1 ,1 ,1 ,1 ,1 ,1 ,1 ,1 ,1 ,1 ,1 ,1 ,1 ,1 ,1 ,1 ,1 ,1 ,1 ,1 ,1 ,1 ,1 ,1 ,1 ,1 ,1 ,1 ,1 ,1 ,1 ,1 ,1 ,1 ,1 ,1 ,1 ,1 ,1 ,1 ,1 ,1 ,1 ,1 ,1 ,1 ,1 ,1 ,1 ,1 ,1 ,1 ,1 ,1 ,1 ,1 ,1 ,1 ,1 ,1 ,1 ,1 ,1 ,1 ,1 ,1 ,1 ,1 ,1 ,1 ,1 ,1 ,1 ,1 ,1 ,1 ,1 ,1 ,1 ,1 ,1 ,1 ,1 ,1 ,1 ,1 ,1 ,1 ,1 ,1 ,1 ,1 ,1 ,1 ,1 ,1 ,1 ,1 ,1 ,1 ,1 ,1 ,1 ,1 ,1 ,1 ,1 ,1 ,1 ,1 ,1 ,1 ,1 ,1 ,1 ,1 ,1 ,1 ,1 ,1 ,1 ,1 ,1 ,1 ,1 ,1 ,1 ,1 ,1 ,1 ,1 ,1 ,1 ,1 ,1 ,1 ,1 ,1 ,1 ,1 ,1 ,1 ,1 ,1 ,1 ,1 ,1 ,1 ,1 ,1 ,1 ,1 ,1 ,1 ,1 ,1 ,1 ,1 ,1 ,1 ,1 ,1 ,1 ,1 ,1 ,1 ,1 ,1 ,1 ,1 ,1 ,1 ,1 ,1 ,1 ,1 ,1 ,1 ,1 ,1 ,1 ,1 ,1 ,1 ,1 ,1 ,1 ,1 ,1 ,1 ,1 ,1 ,1 ,1 ,1 ,1 ,1 ,1 ,1 ,1 ,1 ,1 ,1 ,1 ,1 ,1 ,1 ,1 ,1 ,1 ,1 ,1 ,1 ,1 ,1 ,1 ,1 ,1 ,1 ,1 ,1 ,1 ,1 ,1 ,1 ,1 ,1 ,1 ,1 ,1 ,1 ,1 ,1 ,1 ,1 ,1 ,1 ,1 ,1 ,1 ,1 ,1 ,1 ,1 ,1 ,1 ,1 ,1 ,1 ,1 ,1 ,1 ,1 ,1 ,1 ,1 ,1 ,1 ,1 ,1 ,1 ,1 ,1 ,1 ,1 ,1 ,1 ,1 ,1 ,1 ,1 ,1 ,1 ,1 ,1 ,1 ,1 ,1 ,1 ,1 ,1 ,1 ,1 ,1 ,1 ,1 ,1 ,1 ,1 ,1 ,1 ,1 ,1 ,1 ,1 ,1 ,1 ,1 ,1 ,1 ,1 ,1 ,1 ,1 ,1 ,1 ,1 ,1 ,1 ,1 ,1 ,1 ,1 ,1 ,1 ,1 ,1 ,1 ,1 ,1 ,1 ,1 ,1 ,1 ,1 ,1 ,1 ,1 ,1 ,1 ,1 ,1 ,1 ,1 ,1 ,1 ,1 ,1 ,1 ,1 ,1 ,1 ,1 ,1 ,1 ,1 ,1 ,1 ,1 ,1 ,1 ,1 ,1 ,1 ,1 ,1 ,1 ,1 ,1 ,1 )
prepare stmt1 from @string ;
execute stmt1 ;
prepare stmt1 from ' select * from t5 ' ;
execute stmt1 ;
drop table t1, t5, t9;<|MERGE_RESOLUTION|>--- conflicted
+++ resolved
@@ -299,11 +299,7 @@
 prepare stmt4 from ' show status like ''Threads_running'' ';
 execute stmt4;
 Variable_name	Value
-<<<<<<< HEAD
-Threads_running	2
-=======
 Threads_running	#
->>>>>>> b9dc69b8
 prepare stmt4 from ' show variables like ''sql_mode'' ';
 execute stmt4;
 Variable_name	Value
