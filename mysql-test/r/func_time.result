drop table if exists t1,t2,t3;
select from_days(to_days("960101")),to_days(960201)-to_days("19960101"),to_days(date_add(curdate(), interval 1 day))-to_days(curdate()),weekday("1997-11-29");
from_days(to_days("960101"))	to_days(960201)-to_days("19960101")	to_days(date_add(curdate(), interval 1 day))-to_days(curdate())	weekday("1997-11-29")
1996-01-01	31	1	5
select period_add("9602",-12),period_diff(199505,"9404") ;
period_add("9602",-12)	period_diff(199505,"9404")
199502	13
select now()-now(),weekday(curdate())-weekday(now()),unix_timestamp()-unix_timestamp(now());
now()-now()	weekday(curdate())-weekday(now())	unix_timestamp()-unix_timestamp(now())
0	0	0
select from_unixtime(unix_timestamp("1994-03-02 10:11:12")),from_unixtime(unix_timestamp("1994-03-02 10:11:12"),"%Y-%m-%d %h:%i:%s"),from_unixtime(unix_timestamp("1994-03-02 10:11:12"))+0;
from_unixtime(unix_timestamp("1994-03-02 10:11:12"))	from_unixtime(unix_timestamp("1994-03-02 10:11:12"),"%Y-%m-%d %h:%i:%s")	from_unixtime(unix_timestamp("1994-03-02 10:11:12"))+0
1994-03-02 10:11:12	1994-03-02 10:11:12	19940302101112
select sec_to_time(9001),sec_to_time(9001)+0,time_to_sec("15:12:22"),
sec_to_time(time_to_sec("0:30:47")/6.21);
sec_to_time(9001)	sec_to_time(9001)+0	time_to_sec("15:12:22")	sec_to_time(time_to_sec("0:30:47")/6.21)
02:30:01	23001	54742	00:04:57
select sec_to_time(time_to_sec('-838:59:59'));
sec_to_time(time_to_sec('-838:59:59'))
-838:59:59
select now()-curdate()*1000000-curtime();
now()-curdate()*1000000-curtime()
0
select strcmp(current_timestamp(),concat(current_date()," ",current_time()));
strcmp(current_timestamp(),concat(current_date()," ",current_time()))
0
select strcmp(localtime(),concat(current_date()," ",current_time()));
strcmp(localtime(),concat(current_date()," ",current_time()))
0
select strcmp(localtimestamp(),concat(current_date()," ",current_time()));
strcmp(localtimestamp(),concat(current_date()," ",current_time()))
0
select date_format("1997-01-02 03:04:05", "%M %W %D %Y %y %m %d %h %i %s %w");
date_format("1997-01-02 03:04:05", "%M %W %D %Y %y %m %d %h %i %s %w")
January Thursday 2nd 1997 97 01 02 03 04 05 4
select date_format("1997-01-02", concat("%M %W %D ","%Y %y %m %d %h %i %s %w"));
date_format("1997-01-02", concat("%M %W %D ","%Y %y %m %d %h %i %s %w"))
January Thursday 2nd 1997 97 01 02 12 00 00 4
select dayofmonth("1997-01-02"),dayofmonth(19970323);
dayofmonth("1997-01-02")	dayofmonth(19970323)
2	23
select month("1997-01-02"),year("98-02-03"),dayofyear("1997-12-31");
month("1997-01-02")	year("98-02-03")	dayofyear("1997-12-31")
1	1998	365
select month("2001-02-00"),year("2001-00-00");
month("2001-02-00")	year("2001-00-00")
2	2001
select DAYOFYEAR("1997-03-03"), WEEK("1998-03-03"), QUARTER(980303);
DAYOFYEAR("1997-03-03")	WEEK("1998-03-03")	QUARTER(980303)
62	9	1
select HOUR("1997-03-03 23:03:22"), MINUTE("23:03:22"), SECOND(230322);
HOUR("1997-03-03 23:03:22")	MINUTE("23:03:22")	SECOND(230322)
23	3	22
select week(19980101),week(19970101),week(19980101,1),week(19970101,1);
week(19980101)	week(19970101)	week(19980101,1)	week(19970101,1)
0	0	1	1
select week(19981231),week(19971231),week(19981231,1),week(19971231,1);
week(19981231)	week(19971231)	week(19981231,1)	week(19971231,1)
52	52	53	53
select week(19950101),week(19950101,1);
week(19950101)	week(19950101,1)
1	0
select yearweek('1981-12-31',1),yearweek('1982-01-01',1),yearweek('1982-12-31',1),yearweek('1983-01-01',1);
yearweek('1981-12-31',1)	yearweek('1982-01-01',1)	yearweek('1982-12-31',1)	yearweek('1983-01-01',1)
198153	198153	198252	198252
select yearweek('1987-01-01',1),yearweek('1987-01-01');
yearweek('1987-01-01',1)	yearweek('1987-01-01')
198701	198652
select week("2000-01-01",0) as '2000', week("2001-01-01",0) as '2001', week("2002-01-01",0) as '2002',week("2003-01-01",0) as '2003', week("2004-01-01",0) as '2004', week("2005-01-01",0) as '2005', week("2006-01-01",0) as '2006';
2000	2001	2002	2003	2004	2005	2006
0	0	0	0	0	0	1
select week("2000-01-06",0) as '2000', week("2001-01-06",0) as '2001', week("2002-01-06",0) as '2002',week("2003-01-06",0) as '2003', week("2004-01-06",0) as '2004', week("2005-01-06",0) as '2005', week("2006-01-06",0) as '2006';
2000	2001	2002	2003	2004	2005	2006
1	0	1	1	1	1	1
select week("2000-01-01",1) as '2000', week("2001-01-01",1) as '2001', week("2002-01-01",1) as '2002',week("2003-01-01",1) as '2003', week("2004-01-01",1) as '2004', week("2005-01-01",1) as '2005', week("2006-01-01",1) as '2006';
2000	2001	2002	2003	2004	2005	2006
0	1	1	1	1	0	0
select week("2000-01-06",1) as '2000', week("2001-01-06",1) as '2001', week("2002-01-06",1) as '2002',week("2003-01-06",1) as '2003', week("2004-01-06",1) as '2004', week("2005-01-06",1) as '2005', week("2006-01-06",1) as '2006';
2000	2001	2002	2003	2004	2005	2006
1	1	1	2	2	1	1
select yearweek("2000-01-01",0) as '2000', yearweek("2001-01-01",0) as '2001', yearweek("2002-01-01",0) as '2002',yearweek("2003-01-01",0) as '2003', yearweek("2004-01-01",0) as '2004', yearweek("2005-01-01",0) as '2005', yearweek("2006-01-01",0) as '2006';
2000	2001	2002	2003	2004	2005	2006
199952	200053	200152	200252	200352	200452	200601
select yearweek("2000-01-06",0) as '2000', yearweek("2001-01-06",0) as '2001', yearweek("2002-01-06",0) as '2002',yearweek("2003-01-06",0) as '2003', yearweek("2004-01-06",0) as '2004', yearweek("2005-01-06",0) as '2005', yearweek("2006-01-06",0) as '2006';
2000	2001	2002	2003	2004	2005	2006
200001	200053	200201	200301	200401	200501	200601
select yearweek("2000-01-01",1) as '2000', yearweek("2001-01-01",1) as '2001', yearweek("2002-01-01",1) as '2002',yearweek("2003-01-01",1) as '2003', yearweek("2004-01-01",1) as '2004', yearweek("2005-01-01",1) as '2005', yearweek("2006-01-01",1) as '2006';
2000	2001	2002	2003	2004	2005	2006
199952	200101	200201	200301	200401	200453	200552
select yearweek("2000-01-06",1) as '2000', yearweek("2001-01-06",1) as '2001', yearweek("2002-01-06",1) as '2002',yearweek("2003-01-06",1) as '2003', yearweek("2004-01-06",1) as '2004', yearweek("2005-01-06",1) as '2005', yearweek("2006-01-06",1) as '2006';
2000	2001	2002	2003	2004	2005	2006
200001	200101	200201	200302	200402	200501	200601
select week(19981231,2), week(19981231,3), week(20000101,2), week(20000101,3);
week(19981231,2)	week(19981231,3)	week(20000101,2)	week(20000101,3)
52	53	52	52
select week(20001231,2),week(20001231,3);
week(20001231,2)	week(20001231,3)
53	52
select week(19981231,0) as '0', week(19981231,1) as '1', week(19981231,2) as '2', week(19981231,3) as '3', week(19981231,4) as '4', week(19981231,5) as '5', week(19981231,6) as '6', week(19981231,7) as '7';
0	1	2	3	4	5	6	7
52	53	52	53	52	52	52	52
select week(20000101,0) as '0', week(20000101,1) as '1', week(20000101,2) as '2', week(20000101,3) as '3', week(20000101,4) as '4', week(20000101,5) as '5', week(20000101,6) as '6', week(20000101,7) as '7';
0	1	2	3	4	5	6	7
0	0	52	52	0	0	52	52
select week(20000106,0) as '0', week(20000106,1) as '1', week(20000106,2) as '2', week(20000106,3) as '3', week(20000106,4) as '4', week(20000106,5) as '5', week(20000106,6) as '6', week(20000106,7) as '7';
0	1	2	3	4	5	6	7
1	1	1	1	1	1	1	1
select week(20001231,0) as '0', week(20001231,1) as '1', week(20001231,2) as '2', week(20001231,3) as '3', week(20001231,4) as '4', week(20001231,5) as '5', week(20001231,6) as '6', week(20001231,7) as '7';
0	1	2	3	4	5	6	7
53	52	53	52	53	52	1	52
select week(20010101,0) as '0', week(20010101,1) as '1', week(20010101,2) as '2', week(20010101,3) as '3', week(20010101,4) as '4', week(20010101,5) as '5', week(20010101,6) as '6', week(20010101,7) as '7';
0	1	2	3	4	5	6	7
0	1	53	1	1	1	1	1
select yearweek(20001231,0), yearweek(20001231,1), yearweek(20001231,2), yearweek(20001231,3), yearweek(20001231,4), yearweek(20001231,5), yearweek(20001231,6), yearweek(20001231,7);
yearweek(20001231,0)	yearweek(20001231,1)	yearweek(20001231,2)	yearweek(20001231,3)	yearweek(20001231,4)	yearweek(20001231,5)	yearweek(20001231,6)	yearweek(20001231,7)
200053	200052	200053	200052	200101	200052	200101	200052
set default_week_format = 6;
select week(20001231), week(20001231,6);
week(20001231)	week(20001231,6)
1	1
set default_week_format = 0;
set default_week_format = 2;
select week(20001231),week(20001231,2),week(20001231,0);
week(20001231)	week(20001231,2)	week(20001231,0)
53	53	53
set default_week_format = 0;
select date_format('1998-12-31','%x-%v'),date_format('1999-01-01','%x-%v');
date_format('1998-12-31','%x-%v')	date_format('1999-01-01','%x-%v')
1998-53	1998-53
select date_format('1999-12-31','%x-%v'),date_format('2000-01-01','%x-%v');
date_format('1999-12-31','%x-%v')	date_format('2000-01-01','%x-%v')
1999-52	1999-52
select dayname("1962-03-03"),dayname("1962-03-03")+0;
dayname("1962-03-03")	dayname("1962-03-03")+0
Saturday	5
select monthname("1972-03-04"),monthname("1972-03-04")+0;
monthname("1972-03-04")	monthname("1972-03-04")+0
March	3
select time_format(19980131000000,'%H|%I|%k|%l|%i|%p|%r|%S|%T');
time_format(19980131000000,'%H|%I|%k|%l|%i|%p|%r|%S|%T')
00|12|0|12|00|AM|12:00:00 AM|00|00:00:00
select time_format(19980131010203,'%H|%I|%k|%l|%i|%p|%r|%S|%T');
time_format(19980131010203,'%H|%I|%k|%l|%i|%p|%r|%S|%T')
01|01|1|1|02|AM|01:02:03 AM|03|01:02:03
select time_format(19980131131415,'%H|%I|%k|%l|%i|%p|%r|%S|%T');
time_format(19980131131415,'%H|%I|%k|%l|%i|%p|%r|%S|%T')
13|01|13|1|14|PM|01:14:15 PM|15|13:14:15
select time_format(19980131010015,'%H|%I|%k|%l|%i|%p|%r|%S|%T');
time_format(19980131010015,'%H|%I|%k|%l|%i|%p|%r|%S|%T')
01|01|1|1|00|AM|01:00:15 AM|15|01:00:15
select date_format(concat('19980131',131415),'%H|%I|%k|%l|%i|%p|%r|%S|%T| %M|%W|%D|%Y|%y|%a|%b|%j|%m|%d|%h|%s|%w');
date_format(concat('19980131',131415),'%H|%I|%k|%l|%i|%p|%r|%S|%T| %M|%W|%D|%Y|%y|%a|%b|%j|%m|%d|%h|%s|%w')
13|01|13|1|14|PM|01:14:15 PM|15|13:14:15| January|Saturday|31st|1998|98|Sat|Jan|031|01|31|01|15|6
select date_format(19980021000000,'%H|%I|%k|%l|%i|%p|%r|%S|%T| %M|%W|%D|%Y|%y|%a|%b|%j|%m|%d|%h|%s|%w');
date_format(19980021000000,'%H|%I|%k|%l|%i|%p|%r|%S|%T| %M|%W|%D|%Y|%y|%a|%b|%j|%m|%d|%h|%s|%w')
NULL
select date_add("1997-12-31 23:59:59",INTERVAL 1 SECOND);
date_add("1997-12-31 23:59:59",INTERVAL 1 SECOND)
1998-01-01 00:00:00
select date_add("1997-12-31 23:59:59",INTERVAL 1 MINUTE);
date_add("1997-12-31 23:59:59",INTERVAL 1 MINUTE)
1998-01-01 00:00:59
select date_add("1997-12-31 23:59:59",INTERVAL 1 HOUR);
date_add("1997-12-31 23:59:59",INTERVAL 1 HOUR)
1998-01-01 00:59:59
select date_add("1997-12-31 23:59:59",INTERVAL 1 DAY);
date_add("1997-12-31 23:59:59",INTERVAL 1 DAY)
1998-01-01 23:59:59
select date_add("1997-12-31 23:59:59",INTERVAL 1 MONTH);
date_add("1997-12-31 23:59:59",INTERVAL 1 MONTH)
1998-01-31 23:59:59
select date_add("1997-12-31 23:59:59",INTERVAL 1 YEAR);
date_add("1997-12-31 23:59:59",INTERVAL 1 YEAR)
1998-12-31 23:59:59
select date_add("1997-12-31 23:59:59",INTERVAL "1:1" MINUTE_SECOND);
date_add("1997-12-31 23:59:59",INTERVAL "1:1" MINUTE_SECOND)
1998-01-01 00:01:00
select date_add("1997-12-31 23:59:59",INTERVAL "1:1" HOUR_MINUTE);
date_add("1997-12-31 23:59:59",INTERVAL "1:1" HOUR_MINUTE)
1998-01-01 01:00:59
select date_add("1997-12-31 23:59:59",INTERVAL "1:1" DAY_HOUR);
date_add("1997-12-31 23:59:59",INTERVAL "1:1" DAY_HOUR)
1998-01-02 00:59:59
select date_add("1997-12-31 23:59:59",INTERVAL "1 1" YEAR_MONTH);
date_add("1997-12-31 23:59:59",INTERVAL "1 1" YEAR_MONTH)
1999-01-31 23:59:59
select date_add("1997-12-31 23:59:59",INTERVAL "1:1:1" HOUR_SECOND);
date_add("1997-12-31 23:59:59",INTERVAL "1:1:1" HOUR_SECOND)
1998-01-01 01:01:00
select date_add("1997-12-31 23:59:59",INTERVAL "1 1:1" DAY_MINUTE);
date_add("1997-12-31 23:59:59",INTERVAL "1 1:1" DAY_MINUTE)
1998-01-02 01:00:59
select date_add("1997-12-31 23:59:59",INTERVAL "1 1:1:1" DAY_SECOND);
date_add("1997-12-31 23:59:59",INTERVAL "1 1:1:1" DAY_SECOND)
1998-01-02 01:01:00
select date_sub("1998-01-01 00:00:00",INTERVAL 1 SECOND);
date_sub("1998-01-01 00:00:00",INTERVAL 1 SECOND)
1997-12-31 23:59:59
select date_sub("1998-01-01 00:00:00",INTERVAL 1 MINUTE);
date_sub("1998-01-01 00:00:00",INTERVAL 1 MINUTE)
1997-12-31 23:59:00
select date_sub("1998-01-01 00:00:00",INTERVAL 1 HOUR);
date_sub("1998-01-01 00:00:00",INTERVAL 1 HOUR)
1997-12-31 23:00:00
select date_sub("1998-01-01 00:00:00",INTERVAL 1 DAY);
date_sub("1998-01-01 00:00:00",INTERVAL 1 DAY)
1997-12-31 00:00:00
select date_sub("1998-01-01 00:00:00",INTERVAL 1 MONTH);
date_sub("1998-01-01 00:00:00",INTERVAL 1 MONTH)
1997-12-01 00:00:00
select date_sub("1998-01-01 00:00:00",INTERVAL 1 YEAR);
date_sub("1998-01-01 00:00:00",INTERVAL 1 YEAR)
1997-01-01 00:00:00
select date_sub("1998-01-01 00:00:00",INTERVAL "1:1" MINUTE_SECOND);
date_sub("1998-01-01 00:00:00",INTERVAL "1:1" MINUTE_SECOND)
1997-12-31 23:58:59
select date_sub("1998-01-01 00:00:00",INTERVAL "1:1" HOUR_MINUTE);
date_sub("1998-01-01 00:00:00",INTERVAL "1:1" HOUR_MINUTE)
1997-12-31 22:59:00
select date_sub("1998-01-01 00:00:00",INTERVAL "1:1" DAY_HOUR);
date_sub("1998-01-01 00:00:00",INTERVAL "1:1" DAY_HOUR)
1997-12-30 23:00:00
select date_sub("1998-01-01 00:00:00",INTERVAL "1 1" YEAR_MONTH);
date_sub("1998-01-01 00:00:00",INTERVAL "1 1" YEAR_MONTH)
1996-12-01 00:00:00
select date_sub("1998-01-01 00:00:00",INTERVAL "1:1:1" HOUR_SECOND);
date_sub("1998-01-01 00:00:00",INTERVAL "1:1:1" HOUR_SECOND)
1997-12-31 22:58:59
select date_sub("1998-01-01 00:00:00",INTERVAL "1 1:1" DAY_MINUTE);
date_sub("1998-01-01 00:00:00",INTERVAL "1 1:1" DAY_MINUTE)
1997-12-30 22:59:00
select date_sub("1998-01-01 00:00:00",INTERVAL "1 1:1:1" DAY_SECOND);
date_sub("1998-01-01 00:00:00",INTERVAL "1 1:1:1" DAY_SECOND)
1997-12-30 22:58:59
select date_add("1997-12-31 23:59:59",INTERVAL 100000 SECOND);
date_add("1997-12-31 23:59:59",INTERVAL 100000 SECOND)
1998-01-02 03:46:39
select date_add("1997-12-31 23:59:59",INTERVAL -100000 MINUTE);
date_add("1997-12-31 23:59:59",INTERVAL -100000 MINUTE)
1997-10-23 13:19:59
select date_add("1997-12-31 23:59:59",INTERVAL 100000 HOUR);
date_add("1997-12-31 23:59:59",INTERVAL 100000 HOUR)
2009-05-29 15:59:59
select date_add("1997-12-31 23:59:59",INTERVAL -100000 DAY);
date_add("1997-12-31 23:59:59",INTERVAL -100000 DAY)
1724-03-17 23:59:59
select date_add("1997-12-31 23:59:59",INTERVAL 100000 MONTH);
date_add("1997-12-31 23:59:59",INTERVAL 100000 MONTH)
NULL
select date_add("1997-12-31 23:59:59",INTERVAL -100000 YEAR);
date_add("1997-12-31 23:59:59",INTERVAL -100000 YEAR)
NULL
select date_add("1997-12-31 23:59:59",INTERVAL "10000:1" MINUTE_SECOND);
date_add("1997-12-31 23:59:59",INTERVAL "10000:1" MINUTE_SECOND)
1998-01-07 22:40:00
select date_add("1997-12-31 23:59:59",INTERVAL "-10000:1" HOUR_MINUTE);
date_add("1997-12-31 23:59:59",INTERVAL "-10000:1" HOUR_MINUTE)
1996-11-10 07:58:59
select date_add("1997-12-31 23:59:59",INTERVAL "10000:1" DAY_HOUR);
date_add("1997-12-31 23:59:59",INTERVAL "10000:1" DAY_HOUR)
2025-05-19 00:59:59
select date_add("1997-12-31 23:59:59",INTERVAL "-100 1" YEAR_MONTH);
date_add("1997-12-31 23:59:59",INTERVAL "-100 1" YEAR_MONTH)
1897-11-30 23:59:59
select date_add("1997-12-31 23:59:59",INTERVAL "10000:99:99" HOUR_SECOND);
date_add("1997-12-31 23:59:59",INTERVAL "10000:99:99" HOUR_SECOND)
1999-02-21 17:40:38
select date_add("1997-12-31 23:59:59",INTERVAL " -10000 99:99" DAY_MINUTE);
date_add("1997-12-31 23:59:59",INTERVAL " -10000 99:99" DAY_MINUTE)
1970-08-11 19:20:59
select date_add("1997-12-31 23:59:59",INTERVAL "10000 99:99:99" DAY_SECOND);
date_add("1997-12-31 23:59:59",INTERVAL "10000 99:99:99" DAY_SECOND)
2025-05-23 04:40:38
select "1997-12-31 23:59:59" + INTERVAL 1 SECOND;
"1997-12-31 23:59:59" + INTERVAL 1 SECOND
1998-01-01 00:00:00
select INTERVAL 1 DAY + "1997-12-31";
INTERVAL 1 DAY + "1997-12-31"
1998-01-01
select "1998-01-01 00:00:00" - INTERVAL 1 SECOND;
"1998-01-01 00:00:00" - INTERVAL 1 SECOND
1997-12-31 23:59:59
select date_sub("1998-01-02",INTERVAL 31 DAY);
date_sub("1998-01-02",INTERVAL 31 DAY)
1997-12-02
select date_add("1997-12-31",INTERVAL 1 SECOND);
date_add("1997-12-31",INTERVAL 1 SECOND)
1997-12-31 00:00:01
select date_add("1997-12-31",INTERVAL 1 DAY);
date_add("1997-12-31",INTERVAL 1 DAY)
1998-01-01
select date_add(NULL,INTERVAL 100000 SECOND);
date_add(NULL,INTERVAL 100000 SECOND)
NULL
select date_add("1997-12-31 23:59:59",INTERVAL NULL SECOND);
date_add("1997-12-31 23:59:59",INTERVAL NULL SECOND)
NULL
select date_add("1997-12-31 23:59:59",INTERVAL NULL MINUTE_SECOND);
date_add("1997-12-31 23:59:59",INTERVAL NULL MINUTE_SECOND)
NULL
select date_add("9999-12-31 23:59:59",INTERVAL 1 SECOND);
date_add("9999-12-31 23:59:59",INTERVAL 1 SECOND)
NULL
select date_sub("0000-00-00 00:00:00",INTERVAL 1 SECOND);
date_sub("0000-00-00 00:00:00",INTERVAL 1 SECOND)
NULL
Warnings:
Warning	1292	Truncated incorrect datetime value: '0000-00-00 00:00:00'
select date_add('1998-01-30',Interval 1 month);
date_add('1998-01-30',Interval 1 month)
1998-02-28
select date_add('1998-01-30',Interval '2:1' year_month);
date_add('1998-01-30',Interval '2:1' year_month)
2000-02-29
select date_add('1996-02-29',Interval '1' year);
date_add('1996-02-29',Interval '1' year)
1997-02-28
select extract(YEAR FROM "1999-01-02 10:11:12");
extract(YEAR FROM "1999-01-02 10:11:12")
1999
select extract(YEAR_MONTH FROM "1999-01-02");
extract(YEAR_MONTH FROM "1999-01-02")
199901
select extract(DAY FROM "1999-01-02");
extract(DAY FROM "1999-01-02")
2
select extract(DAY_HOUR FROM "1999-01-02 10:11:12");
extract(DAY_HOUR FROM "1999-01-02 10:11:12")
210
select extract(DAY_MINUTE FROM "02 10:11:12");
extract(DAY_MINUTE FROM "02 10:11:12")
21011
select extract(DAY_SECOND FROM "225 10:11:12");
extract(DAY_SECOND FROM "225 10:11:12")
225101112
select extract(HOUR FROM "1999-01-02 10:11:12");
extract(HOUR FROM "1999-01-02 10:11:12")
10
select extract(HOUR_MINUTE FROM "10:11:12");
extract(HOUR_MINUTE FROM "10:11:12")
1011
select extract(HOUR_SECOND FROM "10:11:12");
extract(HOUR_SECOND FROM "10:11:12")
101112
select extract(MINUTE FROM "10:11:12");
extract(MINUTE FROM "10:11:12")
11
select extract(MINUTE_SECOND FROM "10:11:12");
extract(MINUTE_SECOND FROM "10:11:12")
1112
select extract(SECOND FROM "1999-01-02 10:11:12");
extract(SECOND FROM "1999-01-02 10:11:12")
12
select extract(MONTH FROM "2001-02-00");
extract(MONTH FROM "2001-02-00")
2
SELECT "1900-01-01 00:00:00" + INTERVAL 2147483648 SECOND;
"1900-01-01 00:00:00" + INTERVAL 2147483648 SECOND
1968-01-20 03:14:08
SELECT "1900-01-01 00:00:00" + INTERVAL "1:2147483647" MINUTE_SECOND;
"1900-01-01 00:00:00" + INTERVAL "1:2147483647" MINUTE_SECOND
1968-01-20 03:15:07
SELECT "1900-01-01 00:00:00" + INTERVAL "100000000:214748364700" MINUTE_SECOND;
"1900-01-01 00:00:00" + INTERVAL "100000000:214748364700" MINUTE_SECOND
8895-03-27 22:11:40
SELECT "1900-01-01 00:00:00" + INTERVAL 1<<37 SECOND;
"1900-01-01 00:00:00" + INTERVAL 1<<37 SECOND
6255-04-08 15:04:32
SELECT "1900-01-01 00:00:00" + INTERVAL 1<<31 MINUTE;
"1900-01-01 00:00:00" + INTERVAL 1<<31 MINUTE
5983-01-24 02:08:00
SELECT "1900-01-01 00:00:00" + INTERVAL 1<<20 HOUR;
"1900-01-01 00:00:00" + INTERVAL 1<<20 HOUR
2019-08-15 16:00:00
SELECT "1900-01-01 00:00:00" + INTERVAL 1<<38 SECOND;
"1900-01-01 00:00:00" + INTERVAL 1<<38 SECOND
NULL
SELECT "1900-01-01 00:00:00" + INTERVAL 1<<33 MINUTE;
"1900-01-01 00:00:00" + INTERVAL 1<<33 MINUTE
NULL
SELECT "1900-01-01 00:00:00" + INTERVAL 1<<30 HOUR;
"1900-01-01 00:00:00" + INTERVAL 1<<30 HOUR
NULL
SELECT "1900-01-01 00:00:00" + INTERVAL "1000000000:214748364700" MINUTE_SECOND;
"1900-01-01 00:00:00" + INTERVAL "1000000000:214748364700" MINUTE_SECOND
NULL
create table t1 (ctime varchar(20));
insert into t1 values ('2001-01-12 12:23:40');
select ctime, hour(ctime) from t1;
ctime	hour(ctime)
2001-01-12 12:23:40	12
select ctime from t1 where extract(MONTH FROM ctime) = 1 AND extract(YEAR FROM ctime) = 2001;
ctime
2001-01-12 12:23:40
drop table t1;
create table t1 (id int);
create table t2 (id int, date date);
insert into t1 values (1);
insert into t2 values (1, "0000-00-00");
insert into t1 values (2);
insert into t2 values (2, "2000-01-01");
select monthname(date) from t1 inner join t2 on t1.id = t2.id;
monthname(date)
NULL
January
select monthname(date) from t1 inner join t2 on t1.id = t2.id order by t1.id;
monthname(date)
NULL
January
drop table t1,t2;
CREATE TABLE t1 (updated text) ENGINE=MyISAM;
INSERT INTO t1 VALUES ('');
SELECT month(updated) from t1;
month(updated)
NULL
Warnings:
Warning	1292	Truncated incorrect datetime value: ''
SELECT year(updated) from t1;
year(updated)
NULL
Warnings:
Warning	1292	Truncated incorrect datetime value: ''
drop table t1;
create table t1 (d date, dt datetime, t timestamp, c char(10));
insert into t1 values ("0000-00-00", "0000-00-00", "0000-00-00", "0000-00-00");
select dayofyear("0000-00-00"),dayofyear(d),dayofyear(dt),dayofyear(t),dayofyear(c) from t1;
dayofyear("0000-00-00")	dayofyear(d)	dayofyear(dt)	dayofyear(t)	dayofyear(c)
NULL	NULL	NULL	NULL	NULL
Warnings:
Warning	1292	Truncated incorrect datetime value: '0000-00-00'
Warning	1292	Truncated incorrect datetime value: '0000-00-00'
select dayofmonth("0000-00-00"),dayofmonth(d),dayofmonth(dt),dayofmonth(t),dayofmonth(c) from t1;
dayofmonth("0000-00-00")	dayofmonth(d)	dayofmonth(dt)	dayofmonth(t)	dayofmonth(c)
0	0	0	0	0
select month("0000-00-00"),month(d),month(dt),month(t),month(c) from t1;
month("0000-00-00")	month(d)	month(dt)	month(t)	month(c)
0	0	0	0	0
select quarter("0000-00-00"),quarter(d),quarter(dt),quarter(t),quarter(c) from t1;
quarter("0000-00-00")	quarter(d)	quarter(dt)	quarter(t)	quarter(c)
0	0	0	0	0
select week("0000-00-00"),week(d),week(dt),week(t),week(c) from t1;
week("0000-00-00")	week(d)	week(dt)	week(t)	week(c)
NULL	NULL	NULL	NULL	NULL
Warnings:
Warning	1292	Truncated incorrect datetime value: '0000-00-00'
Warning	1292	Truncated incorrect datetime value: '0000-00-00'
select year("0000-00-00"),year(d),year(dt),year(t),year(c) from t1;
year("0000-00-00")	year(d)	year(dt)	year(t)	year(c)
0	0	0	0	0
select yearweek("0000-00-00"),yearweek(d),yearweek(dt),yearweek(t),yearweek(c) from t1;
yearweek("0000-00-00")	yearweek(d)	yearweek(dt)	yearweek(t)	yearweek(c)
NULL	NULL	NULL	NULL	NULL
Warnings:
Warning	1292	Truncated incorrect datetime value: '0000-00-00'
Warning	1292	Truncated incorrect datetime value: '0000-00-00'
select to_days("0000-00-00"),to_days(d),to_days(dt),to_days(t),to_days(c) from t1;
to_days("0000-00-00")	to_days(d)	to_days(dt)	to_days(t)	to_days(c)
NULL	NULL	NULL	NULL	NULL
Warnings:
Warning	1292	Truncated incorrect datetime value: '0000-00-00'
Warning	1292	Truncated incorrect datetime value: '0000-00-00'
select extract(MONTH FROM "0000-00-00"),extract(MONTH FROM d),extract(MONTH FROM dt),extract(MONTH FROM t),extract(MONTH FROM c) from t1;
extract(MONTH FROM "0000-00-00")	extract(MONTH FROM d)	extract(MONTH FROM dt)	extract(MONTH FROM t)	extract(MONTH FROM c)
0	0	0	0	0
drop table t1;
CREATE TABLE t1 ( start datetime default NULL);
INSERT INTO t1 VALUES ('2002-10-21 00:00:00'),('2002-10-28 00:00:00'),('2002-11-04 00:00:00');
CREATE TABLE t2 ( ctime1 timestamp(14) NOT NULL, ctime2 timestamp(14) NOT NULL);
INSERT INTO t2 VALUES (20021029165106,20021105164731);
CREATE TABLE t3 (ctime1 char(19) NOT NULL, ctime2 char(19) NOT NULL);
INSERT INTO t3 VALUES ("2002-10-29 16:51:06","2002-11-05 16:47:31");
select * from t1, t2 where t1.start between t2.ctime1 and t2.ctime2;
start	ctime1	ctime2
2002-11-04 00:00:00	2002-10-29 16:51:06	2002-11-05 16:47:31
select * from t1, t2 where t1.start >= t2.ctime1 and t1.start <= t2.ctime2;
start	ctime1	ctime2
2002-11-04 00:00:00	2002-10-29 16:51:06	2002-11-05 16:47:31
select * from t1, t3 where t1.start between t3.ctime1 and t3.ctime2;
start	ctime1	ctime2
2002-11-04 00:00:00	2002-10-29 16:51:06	2002-11-05 16:47:31
drop table t1,t2,t3;
select @a:=FROM_UNIXTIME(1);
@a:=FROM_UNIXTIME(1)
1970-01-01 03:00:01
select unix_timestamp(@a);
unix_timestamp(@a)
1
select unix_timestamp('1969-12-01 19:00:01');
unix_timestamp('1969-12-01 19:00:01')
0
select from_unixtime(-1);
from_unixtime(-1)
NULL
select from_unixtime(2145916800);
from_unixtime(2145916800)
NULL
select from_unixtime(0);
from_unixtime(0)
1970-01-01 03:00:00
CREATE TABLE t1 (datetime datetime, timestamp timestamp, date date, time time);
INSERT INTO t1 values ("2001-01-02 03:04:05", "2002-01-02 03:04:05", "2003-01-02", "06:07:08");
SELECT * from t1;
datetime	timestamp	date	time
2001-01-02 03:04:05	2002-01-02 03:04:05	2003-01-02	06:07:08
select date_add("1997-12-31",INTERVAL 1 SECOND);
date_add("1997-12-31",INTERVAL 1 SECOND)
1997-12-31 00:00:01
select date_add("1997-12-31",INTERVAL "1 1" YEAR_MONTH);
date_add("1997-12-31",INTERVAL "1 1" YEAR_MONTH)
1999-01-31
select date_add(datetime, INTERVAL 1 SECOND) from t1;
date_add(datetime, INTERVAL 1 SECOND)
2001-01-02 03:04:06
select date_add(datetime, INTERVAL 1 YEAR) from t1;
date_add(datetime, INTERVAL 1 YEAR)
2002-01-02 03:04:05
select date_add(date,INTERVAL 1 SECOND) from t1;
date_add(date,INTERVAL 1 SECOND)
2003-01-02 00:00:01
select date_add(date,INTERVAL 1 MINUTE) from t1;
date_add(date,INTERVAL 1 MINUTE)
2003-01-02 00:01:00
select date_add(date,INTERVAL 1 HOUR) from t1;
date_add(date,INTERVAL 1 HOUR)
2003-01-02 01:00:00
select date_add(date,INTERVAL 1 DAY) from t1;
date_add(date,INTERVAL 1 DAY)
2003-01-03
select date_add(date,INTERVAL 1 MONTH) from t1;
date_add(date,INTERVAL 1 MONTH)
2003-02-02
select date_add(date,INTERVAL 1 YEAR) from t1;
date_add(date,INTERVAL 1 YEAR)
2004-01-02
select date_add(date,INTERVAL "1:1" MINUTE_SECOND) from t1;
date_add(date,INTERVAL "1:1" MINUTE_SECOND)
2003-01-02 00:01:01
select date_add(date,INTERVAL "1:1" HOUR_MINUTE) from t1;
date_add(date,INTERVAL "1:1" HOUR_MINUTE)
2003-01-02 01:01:00
select date_add(date,INTERVAL "1:1" DAY_HOUR) from t1;
date_add(date,INTERVAL "1:1" DAY_HOUR)
2003-01-03 01:00:00
select date_add(date,INTERVAL "1 1" YEAR_MONTH) from t1;
date_add(date,INTERVAL "1 1" YEAR_MONTH)
2004-02-02
select date_add(date,INTERVAL "1:1:1" HOUR_SECOND) from t1;
date_add(date,INTERVAL "1:1:1" HOUR_SECOND)
2003-01-02 01:01:01
select date_add(date,INTERVAL "1 1:1" DAY_MINUTE) from t1;
date_add(date,INTERVAL "1 1:1" DAY_MINUTE)
2003-01-03 01:01:00
select date_add(date,INTERVAL "1 1:1:1" DAY_SECOND) from t1;
date_add(date,INTERVAL "1 1:1:1" DAY_SECOND)
2003-01-03 01:01:01
select date_add(date,INTERVAL "1" WEEK) from t1;
date_add(date,INTERVAL "1" WEEK)
2003-01-09 00:00:00
select date_add(date,INTERVAL "1" QUARTER) from t1;
date_add(date,INTERVAL "1" QUARTER)
2003-04-02
select timestampadd(MINUTE, 1, date) from t1;
timestampadd(MINUTE, 1, date)
2003-01-02 00:01:00
select timestampadd(WEEK, 1, date) from t1;
timestampadd(WEEK, 1, date)
2003-01-09 00:00:00
select timestampadd(SQL_TSI_SECOND, 1, date) from t1;
timestampadd(SQL_TSI_SECOND, 1, date)
2003-01-02 00:00:01
select timestampadd(SQL_TSI_FRAC_SECOND, 1, date) from t1;
timestampadd(SQL_TSI_FRAC_SECOND, 1, date)
2003-01-02 00:00:00.000001
select timestampdiff(MONTH, '2001-02-01', '2001-05-01') as a;
a
3
select timestampdiff(YEAR, '2002-05-01', '2001-01-01') as a;
a
-1
select timestampdiff(QUARTER, '2002-05-01', '2001-01-01') as a;
a
-5
select timestampdiff(MONTH, '2000-03-28', '2000-02-29') as a;
a
0
select timestampdiff(MONTH, '1991-03-28', '2000-02-29') as a;
a
107
select timestampdiff(SQL_TSI_WEEK, '2001-02-01', '2001-05-01') as a;
a
12
select timestampdiff(SQL_TSI_HOUR, '2001-02-01', '2001-05-01') as a;
a
2136
select timestampdiff(SQL_TSI_DAY, '2001-02-01', '2001-05-01') as a;
a
89
select timestampdiff(SQL_TSI_MINUTE, '2001-02-01 12:59:59', '2001-05-01 12:58:59') as a;
a
128159
select timestampdiff(SQL_TSI_SECOND, '2001-02-01 12:59:59', '2001-05-01 12:58:58') as a;
a
7689539
select timestampdiff(SQL_TSI_FRAC_SECOND, '2001-02-01 12:59:59.120000', '2001-05-01 12:58:58.119999') as a;
a
7689538999999
select timestampdiff(SQL_TSI_DAY, '1986-02-01', '1986-03-01') as a1,
timestampdiff(SQL_TSI_DAY, '1900-02-01', '1900-03-01') as a2,
timestampdiff(SQL_TSI_DAY, '1996-02-01', '1996-03-01') as a3,
timestampdiff(SQL_TSI_DAY, '2000-02-01', '2000-03-01') as a4;
a1	a2	a3	a4
28	28	29	29
select date_add(time,INTERVAL 1 SECOND) from t1;
date_add(time,INTERVAL 1 SECOND)
NULL
Warnings:
Warning	1264	Out of range value adjusted for column 'time' at row 1
drop table t1;
select last_day('2000-02-05') as f1, last_day('2002-12-31') as f2,
last_day('2003-03-32') as f3, last_day('2003-04-01') as f4,
last_day('2001-01-01 01:01:01') as f5, last_day(NULL),
last_day('2001-02-12');
f1	f2	f3	f4	f5	last_day(NULL)	last_day('2001-02-12')
2000-02-29	2002-12-31	NULL	2003-04-30	2001-01-31	NULL	2001-02-28
Warnings:
Warning	1292	Truncated incorrect datetime value: '2003-03-32'
create table t1 select last_day('2000-02-05') as a,
from_days(to_days("960101")) as b;
describe t1;
Field	Type	Null	Key	Default	Extra
a	date	NO		0000-00-00	
b	date	YES		NULL	
select * from t1;
a	b
2000-02-29	1996-01-01
drop table t1;
select last_day('2000-02-05') as a,
from_days(to_days("960101")) as b;
a	b
2000-02-29	1996-01-01
select date_add(last_day("1997-12-1"), INTERVAL 1 DAY);
date_add(last_day("1997-12-1"), INTERVAL 1 DAY)
1998-01-01
select length(last_day("1997-12-1"));
length(last_day("1997-12-1"))
10
select last_day("1997-12-1")+0;
last_day("1997-12-1")+0
19971231
select last_day("1997-12-1")+0.0;
last_day("1997-12-1")+0.0
19971231.0
select strcmp(date_sub(localtimestamp(), interval 3 hour), utc_timestamp())=0;
strcmp(date_sub(localtimestamp(), interval 3 hour), utc_timestamp())=0
1
select strcmp(date_format(date_sub(localtimestamp(), interval 3 hour),"%T"), utc_time())=0;
strcmp(date_format(date_sub(localtimestamp(), interval 3 hour),"%T"), utc_time())=0
1
select strcmp(date_format(date_sub(localtimestamp(), interval 3 hour),"%Y-%m-%d"), utc_date())=0;
strcmp(date_format(date_sub(localtimestamp(), interval 3 hour),"%Y-%m-%d"), utc_date())=0
1
select strcmp(date_format(utc_timestamp(),"%T"), utc_time())=0;
strcmp(date_format(utc_timestamp(),"%T"), utc_time())=0
1
select strcmp(date_format(utc_timestamp(),"%Y-%m-%d"), utc_date())=0;
strcmp(date_format(utc_timestamp(),"%Y-%m-%d"), utc_date())=0
1
select strcmp(concat(utc_date(),' ',utc_time()),utc_timestamp())=0;
strcmp(concat(utc_date(),' ',utc_time()),utc_timestamp())=0
1
explain extended select period_add("9602",-12),period_diff(199505,"9404"),from_days(to_days("960101")),dayofmonth("1997-01-02"), month("1997-01-02"), monthname("1972-03-04"),dayofyear("0000-00-00"),HOUR("1997-03-03 23:03:22"),MINUTE("23:03:22"),SECOND(230322),QUARTER(980303),WEEK("1998-03-03"),yearweek("2000-01-01",1),week(19950101,1),year("98-02-03"),weekday(curdate())-weekday(now()),dayname("1962-03-03"),unix_timestamp(),sec_to_time(time_to_sec("0:30:47")/6.21),curtime(),utc_time(),curdate(),utc_date(),utc_timestamp(),date_format("1997-01-02 03:04:05", "%M %W %D %Y %y %m %d %h %i %s %w"),from_unixtime(unix_timestamp("1994-03-02 10:11:12")),"1997-12-31 23:59:59" + INTERVAL 1 SECOND,"1998-01-01 00:00:00" - INTERVAL 1 SECOND,INTERVAL 1 DAY + "1997-12-31", extract(YEAR FROM "1999-01-02 10:11:12"),date_add("1997-12-31 23:59:59",INTERVAL 1 SECOND);
id	select_type	table	type	possible_keys	key	key_len	ref	rows	Extra
1	SIMPLE	NULL	NULL	NULL	NULL	NULL	NULL	NULL	No tables used
Warnings:
Note	1003	select sql_no_cache period_add(_latin1'9602',-(12)) AS `period_add("9602",-12)`,period_diff(199505,_latin1'9404') AS `period_diff(199505,"9404")`,from_days(to_days(_latin1'960101')) AS `from_days(to_days("960101"))`,dayofmonth(_latin1'1997-01-02') AS `dayofmonth("1997-01-02")`,month(_latin1'1997-01-02') AS `month("1997-01-02")`,monthname(_latin1'1972-03-04') AS `monthname("1972-03-04")`,dayofyear(_latin1'0000-00-00') AS `dayofyear("0000-00-00")`,hour(_latin1'1997-03-03 23:03:22') AS `HOUR("1997-03-03 23:03:22")`,minute(_latin1'23:03:22') AS `MINUTE("23:03:22")`,second(230322) AS `SECOND(230322)`,quarter(980303) AS `QUARTER(980303)`,week(_latin1'1998-03-03',0) AS `WEEK("1998-03-03")`,yearweek(_latin1'2000-01-01',1) AS `yearweek("2000-01-01",1)`,week(19950101,1) AS `week(19950101,1)`,year(_latin1'98-02-03') AS `year("98-02-03")`,(weekday(to_days(curdate())) - weekday(to_days(now()))) AS `weekday(curdate())-weekday(now())`,dayname(to_days(_latin1'1962-03-03')) AS `dayname("1962-03-03")`,unix_timestamp() AS `unix_timestamp()`,sec_to_time((time_to_sec(_latin1'0:30:47') / 6.21)) AS `sec_to_time(time_to_sec("0:30:47")/6.21)`,curtime() AS `curtime()`,utc_time() AS `utc_time()`,curdate() AS `curdate()`,utc_date() AS `utc_date()`,utc_timestamp() AS `utc_timestamp()`,date_format(_latin1'1997-01-02 03:04:05',_latin1'%M %W %D %Y %y %m %d %h %i %s %w') AS `date_format("1997-01-02 03:04:05", "%M %W %D %Y %y %m %d %h %i %s %w")`,from_unixtime(unix_timestamp(_latin1'1994-03-02 10:11:12')) AS `from_unixtime(unix_timestamp("1994-03-02 10:11:12"))`,(_latin1'1997-12-31 23:59:59' + interval 1 second) AS `"1997-12-31 23:59:59" + INTERVAL 1 SECOND`,(_latin1'1998-01-01 00:00:00' - interval 1 second) AS `"1998-01-01 00:00:00" - INTERVAL 1 SECOND`,(_latin1'1997-12-31' + interval 1 day) AS `INTERVAL 1 DAY + "1997-12-31"`,extract(year from _latin1'1999-01-02 10:11:12') AS `extract(YEAR FROM "1999-01-02 10:11:12")`,(_latin1'1997-12-31 23:59:59' + interval 1 second) AS `date_add("1997-12-31 23:59:59",INTERVAL 1 SECOND)`
SET @TMP=NOW();
CREATE TABLE t1 (d DATETIME);
INSERT INTO t1 VALUES (NOW());
INSERT INTO t1 VALUES (NOW());
INSERT INTO t1 VALUES (NOW());
SELECT count(*) FROM t1 WHERE d>FROM_DAYS(TO_DAYS(@TMP)) AND d<=FROM_DAYS(TO_DAYS(@TMP)+1);
count(*)
3
DROP TABLE t1;
explain extended select timestampdiff(SQL_TSI_WEEK, '2001-02-01', '2001-05-01') as a1,
timestampdiff(SQL_TSI_FRAC_SECOND, '2001-02-01 12:59:59.120000', '2001-05-01 12:58:58.119999') as a2;
id	select_type	table	type	possible_keys	key	key_len	ref	rows	Extra
1	SIMPLE	NULL	NULL	NULL	NULL	NULL	NULL	NULL	No tables used
Warnings:
Note	1003	select timestamp_diff(WEEK,_latin1'2001-02-01',_latin1'2001-05-01') AS `a1`,timestamp_diff(SECOND_FRAC,_latin1'2001-02-01 12:59:59.120000',_latin1'2001-05-01 12:58:58.119999') AS `a2`
<<<<<<< HEAD
select time_format('100:00:00', '%H %k %h %I %l');
time_format('100:00:00', '%H %k %h %I %l')
100 100 04 04 4
=======
select last_day('2005-00-00');
last_day('2005-00-00')
NULL
Warnings:
Warning	1292	Truncated incorrect datetime value: '2005-00-00'
select last_day('2005-00-01');
last_day('2005-00-01')
NULL
Warnings:
Warning	1292	Truncated incorrect datetime value: '2005-00-01'
select last_day('2005-01-00');
last_day('2005-01-00')
NULL
Warnings:
Warning	1292	Truncated incorrect datetime value: '2005-01-00'
>>>>>>> 16e0f02d
<|MERGE_RESOLUTION|>--- conflicted
+++ resolved
@@ -688,11 +688,6 @@
 1	SIMPLE	NULL	NULL	NULL	NULL	NULL	NULL	NULL	No tables used
 Warnings:
 Note	1003	select timestamp_diff(WEEK,_latin1'2001-02-01',_latin1'2001-05-01') AS `a1`,timestamp_diff(SECOND_FRAC,_latin1'2001-02-01 12:59:59.120000',_latin1'2001-05-01 12:58:58.119999') AS `a2`
-<<<<<<< HEAD
-select time_format('100:00:00', '%H %k %h %I %l');
-time_format('100:00:00', '%H %k %h %I %l')
-100 100 04 04 4
-=======
 select last_day('2005-00-00');
 last_day('2005-00-00')
 NULL
@@ -708,4 +703,6 @@
 NULL
 Warnings:
 Warning	1292	Truncated incorrect datetime value: '2005-01-00'
->>>>>>> 16e0f02d
+select time_format('100:00:00', '%H %k %h %I %l');
+time_format('100:00:00', '%H %k %h %I %l')
+100 100 04 04 4