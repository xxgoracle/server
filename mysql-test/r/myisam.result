--- conflicted
+++ resolved
@@ -1608,22 +1608,6 @@
 create table t4 (c1 int) engine=myisam pack_keys=2;
 ERROR 42000: You have an error in your SQL syntax; check the manual that corresponds to your MySQL server version for the right syntax to use near '2' at line 1
 drop table t1, t2, t3;
-<<<<<<< HEAD
-=======
-show create table t1;
-show create table t1;
-create table t1 (a int) engine=myisam select 42 a;
-select * from t1;
-a
-9
-select * from t1;
-a
-99
-select * from t1;
-a
-42
-drop table t1;
->>>>>>> e8fb5e4b
 CREATE TABLE t1(a VARCHAR(16));
 INSERT INTO t1 VALUES('aaaaaaaa'),(NULL);
 UPDATE t1 AS ta1, t1 AS ta2 SET ta1.a='aaaaaaaaaaaaaaaa';
@@ -1643,9 +1627,5 @@
 CREATE TABLE t1 (c1 TEXT) AVG_ROW_LENGTH=70100 MAX_ROWS=4100100100;
 SHOW TABLE STATUS LIKE 't1';
 Name	Engine	Version	Row_format	Rows	Avg_row_length	Data_length	Max_data_length	Index_length	Data_free	Auto_increment	Create_time	Update_time	Check_time	Collation	Checksum	Create_options	Comment
-<<<<<<< HEAD
-t1	MyISAM	10	Dynamic	X	X	X	72057594037927935	X	X	X	X	X	X	latin1_swedish_ci	X	max_rows=4294967295 avg_row_length=70100	
-=======
 t1	MyISAM	10	Dynamic	X	X	X	72057594037927935	X	X	X	X	X	X	latin1_swedish_ci	X	max_rows=4100100100 avg_row_length=70100	
->>>>>>> e8fb5e4b
 DROP TABLE t1;