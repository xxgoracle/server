--- conflicted
+++ resolved
@@ -574,7 +574,6 @@
 3	2
 2	3
 DROP TABLE t1;
-<<<<<<< HEAD
 CREATE TABLE t1 (
 ID int(11) NOT NULL auto_increment,
 x varchar(20) default NULL,
@@ -608,7 +607,6 @@
 SELECT DISTINCT a,a FROM t1 WHERE b < 12 ORDER BY a;
 a	a
 DROP TABLE t1;
-=======
 DROP TABLE IF EXISTS t1;
 CREATE TABLE t1 (id INT NOT NULL, fruit_id INT NOT NULL, fruit_name varchar(20)
 default NULL);
@@ -667,5 +665,4 @@
 2	APPLE
 2	APPLE
 DROP TABLE t1;
-DROP TABLE t2;
->>>>>>> 88121bce
+DROP TABLE t2;