--- conflicted
+++ resolved
@@ -1811,8 +1811,16 @@
 2001
 DROP TABLE t1;
 #
+# LP BUG#813418 - incorrect optimisation of max/min by index for
+# negated BETWEEN
+CREATE TABLE t1 (a int, KEY (a));
+INSERT INTO t1 VALUES (1),(2),(3),(4),(5),(6),(7),(8),(9),(10);
+SELECT MAX(a) FROM t1 WHERE a NOT BETWEEN 3 AND 9;
+MAX(a)
+10
+drop table t1;
+#
 End of 5.1 tests
-<<<<<<< HEAD
 #
 # BUG#46680 - Assertion failed in file item_subselect.cc, 
 #             line 305 crashing on HAVING subquery
@@ -1963,16 +1971,4 @@
 # Cleanup for BUG#46680
 #
 DROP TABLE IF EXISTS t1,t2,t3,empty1;
-End of 6.0 tests
-=======
-# LP BUG#813418 - incorrect optimisation of max/min by index for
-# negated BETWEEN
-CREATE TABLE t1 (a int, KEY (a));
-INSERT INTO t1 VALUES (1),(2),(3),(4),(5),(6),(7),(8),(9),(10);
-SELECT MAX(a) FROM t1 WHERE a NOT BETWEEN 3 AND 9;
-MAX(a)
-10
-drop table t1;
-#
-End of 5.1 tests
->>>>>>> 096a22d9
+End of 6.0 tests