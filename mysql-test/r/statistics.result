drop table if exists t1,t2;
set @save_use_stat_tables=@@use_stat_tables;
DELETE FROM mysql.table_stats;
DELETE FROM mysql.column_stats;
DELETE FROM mysql.index_stats;
set use_stat_tables='preferably';
CREATE TABLE t1 (
a int NOT NULL PRIMARY KEY,
b varchar(32),
c char(16),
d date,
e double,
f bit(3),
INDEX idx1 (b, e), 
INDEX idx2 (c, d),
INDEX idx3 (d),
INDEX idx4 (e, b, d)
) ENGINE= MYISAM;
INSERT INTO t1 VALUES
(0, NULL, NULL, NULL, NULL, NULL),
(7, 'xxxxxxxxxxxxxxxxxxxxxxxxxx', 'dddddddd', '1990-05-15', 0.1, b'100'),
(17, 'vvvvvvvvvvvvv', 'aaaa', '1989-03-12', 0.01, b'101'),
(1, 'vvvvvvvvvvvvv', NULL, '1989-03-12', 0.01, b'100'),
(12, 'wwwwwwwwwwwwwwwwwwwwwwwwwwww', 'dddddddd', '1999-07-23', 0.112, b'001'),
(23, 'vvvvvvvvvvvvv', 'dddddddd', '1999-07-23', 0.1, b'100'),
(8, 'vvvvvvvvvvvvv', 'aaaa', '1999-07-23', 0.1, b'100'),
(22, 'xxxxxxxxxxxxxxxxxxxxxxxxxx', 'aaaa', '1989-03-12', 0.112, b'001'),
(31, 'wwwwwwwwwwwwwwwwwwwwwwwwwwww', 'aaaa', '1999-07-23', 0.01, b'001'),
(10, NULL, 'aaaa', NULL, 0.01, b'010'),
(5, 'wwwwwwwwwwwwwwwwwwwwwwwwwwww', 'dddddddd', '1999-07-23', 0.1, b'100'),
(15, 'vvvvvvvvvvvvv', 'ccccccccc', '1990-05-15', 0.1, b'010'),
(30, NULL, 'bbbbbb', NULL, NULL, b'100'),
(38, 'zzzzzzzzzzzzzzzzzz', 'bbbbbb', NULL, NULL, NULL),
(18, 'zzzzzzzzzzzzzzzzzz', 'ccccccccc', '1990-05-15', 0.01, b'010'),
(9, 'yyy', 'bbbbbb', '1998-08-28', 0.01, NULL),
(29, 'vvvvvvvvvvvvv', 'dddddddd', '1999-07-23', 0.012, b'010'),
(3, 'yyy', 'dddddddd',  '1990-05-15', 0.112, b'010'),
(39, 'zzzzzzzzzzzzzzzzzz', 'bbbbbb', NULL, 0.01, b'100'),
(14, 'xxxxxxxxxxxxxxxxxxxxxxxxxx', 'ccccccccc', '1990-05-15', 0.1, b'100'),
(40, 'zzzzzzzzzzzzzzzzzz', 'bbbbbb', '1989-03-12', NULL, NULL),
(44, NULL, 'aaaa', '1989-03-12', NULL, b'010'),
(19, 'vvvvvvvvvvvvv', 'ccccccccc', '1990-05-15', 0.012, b'011'),
(21, 'zzzzzzzzzzzzzzzzzz', 'dddddddd', '1989-03-12', 0.112, b'100'),
(45, NULL, NULL, '1989-03-12', NULL, b'011'),
(2, 'wwwwwwwwwwwwwwwwwwwwwwwwwwww', 'ccccccccc', '1990-05-15', 0.1, b'001'),
(35, 'yyy', 'aaaa', '1990-05-15', 0.05, b'011'),
(4, 'vvvvvvvvvvvvv', 'dddddddd', '1999-07-23', 0.01, b'101'),
(47, NULL, 'aaaa', '1990-05-15', 0.05, b'010'),
(42, NULL, 'ccccccccc', '1989-03-12', 0.01, b'010'),
(32, NULL, 'bbbbbb', '1990-05-15', 0.01, b'011'),
(49, 'wwwwwwwwwwwwwwwwwwwwwwwwwwww' , 'aaaa', '1990-05-15', NULL, NULL),
(43, 'wwwwwwwwwwwwwwwwwwwwwwwwwwww' , 'bbbbbb', '1990-05-15', NULL, b'100'),
(37, 'yyy', NULL, '1989-03-12', 0.05, b'011'),
(41, 'xxxxxxxxxxxxxxxxxxxxxxxxxx', 'ccccccccc', '1990-05-15', 0.05, NULL),
(34, 'yyy', NULL, NULL, NULL, NULL),
(33, 'zzzzzzzzzzzzzzzzzz', 'dddddddd', '1989-03-12', 0.05, b'011'),
(24,  'wwwwwwwwwwwwwwwwwwwwwwwwwwww', 'dddddddd', '1990-05-15', 0.01,  b'101'),
(11, 'yyy', 'ccccccccc', '1999-07-23', 0.1, NULL),
(25, 'zzzzzzzzzzzzzzzzzz', 'bbb', '1989-03-12', 0.01,  b'101');
ANALYZE TABLE t1;
Table	Op	Msg_type	Msg_text
test.t1	analyze	status	Engine-independent statistics collected
test.t1	analyze	status	OK
SELECT * FROM mysql.table_stats;
db_name	table_name	cardinality
test	t1	40
SELECT * FROM mysql.column_stats;
db_name	table_name	column_name	min_value	max_value	nulls_ratio	avg_length	avg_frequency	hist_size	hist_type	histogram
test	t1	a	0	49	0.0000	4.0000	1.0000	0	NULL	NULL
test	t1	b	vvvvvvvvvvvvv	zzzzzzzzzzzzzzzzzz	0.2000	17.1250	6.4000	0	NULL	NULL
test	t1	c	aaaa	dddddddd	0.1250	6.6571	7.0000	0	NULL	NULL
test	t1	d	1989-03-12	1999-07-23	0.1500	3.0000	8.5000	0	NULL	NULL
test	t1	e	0.01	0.112	0.2250	8.0000	6.2000	0	NULL	NULL
test	t1	f	1	5	0.2000	1.0000	6.4000	0	NULL	NULL
SELECT * FROM mysql.index_stats;
db_name	table_name	index_name	prefix_arity	avg_frequency
test	t1	PRIMARY	1	1.0000
test	t1	idx1	1	6.4000
test	t1	idx1	2	1.6875
test	t1	idx2	1	7.0000
test	t1	idx2	2	2.3846
test	t1	idx3	1	8.5000
test	t1	idx4	1	6.2000
test	t1	idx4	2	1.6875
test	t1	idx4	3	1.1304
SELECT COUNT(*) FROM t1;
COUNT(*)
40
SELECT * FROM mysql.column_stats
WHERE db_name='test' AND table_name='t1' AND column_name='a';
db_name	table_name	column_name	min_value	max_value	nulls_ratio	avg_length	avg_frequency	hist_size	hist_type	histogram
test	t1	a	0	49	0.0000	4.0000	1.0000	0	NULL	NULL
SELECT MIN(t1.a), MAX(t1.a), 
(SELECT COUNT(*) FROM t1 WHERE t1.b IS NULL) /
(SELECT COUNT(*) FROM t1) AS "NULLS_RATIO(t1.a)",
(SELECT COUNT(t1.a) FROM t1) /
(SELECT COUNT(DISTINCT t1.a) FROM t1) AS "AVG_FREQUENCY(t1.a)"
FROM t1;
MIN(t1.a)	MAX(t1.a)	NULLS_RATIO(t1.a)	AVG_FREQUENCY(t1.a)
0	49	0.2000	1.0000
SELECT * FROM mysql.column_stats
WHERE db_name='test' AND table_name='t1' AND column_name='b';
db_name	table_name	column_name	min_value	max_value	nulls_ratio	avg_length	avg_frequency	hist_size	hist_type	histogram
test	t1	b	vvvvvvvvvvvvv	zzzzzzzzzzzzzzzzzz	0.2000	17.1250	6.4000	0	NULL	NULL
SELECT MIN(t1.b), MAX(t1.b), 
(SELECT COUNT(*) FROM t1 WHERE t1.b IS NULL) /
(SELECT COUNT(*) FROM t1) AS "NULLS_RATIO(t1.b)",
(SELECT COUNT(t1.b) FROM t1) /
(SELECT COUNT(DISTINCT t1.b) FROM t1) AS "AVG_FREQUENCY(t1.b)"
FROM t1;
MIN(t1.b)	MAX(t1.b)	NULLS_RATIO(t1.b)	AVG_FREQUENCY(t1.b)
vvvvvvvvvvvvv	zzzzzzzzzzzzzzzzzz	0.2000	6.4000
SELECT * FROM mysql.column_stats 
WHERE db_name='test' AND table_name='t1' AND column_name='c';
db_name	table_name	column_name	min_value	max_value	nulls_ratio	avg_length	avg_frequency	hist_size	hist_type	histogram
test	t1	c	aaaa	dddddddd	0.1250	6.6571	7.0000	0	NULL	NULL
SELECT MIN(t1.c), MAX(t1.c), 
(SELECT COUNT(*) FROM t1 WHERE t1.c IS NULL) /
(SELECT COUNT(*) FROM t1) AS "NULLS_RATIO(t1.c)",
(SELECT COUNT(t1.c) FROM t1) /
(SELECT COUNT(DISTINCT t1.c) FROM t1) AS "AVG_FREQUENCY(t1.c)"
FROM t1;
MIN(t1.c)	MAX(t1.c)	NULLS_RATIO(t1.c)	AVG_FREQUENCY(t1.c)
aaaa	dddddddd	0.1250	7.0000
SELECT * FROM mysql.column_stats
WHERE db_name='test' AND table_name='t1' AND column_name='d';
db_name	table_name	column_name	min_value	max_value	nulls_ratio	avg_length	avg_frequency	hist_size	hist_type	histogram
test	t1	d	1989-03-12	1999-07-23	0.1500	3.0000	8.5000	0	NULL	NULL
SELECT MIN(t1.d), MAX(t1.d), 
(SELECT COUNT(*) FROM t1 WHERE t1.d IS NULL) /
(SELECT COUNT(*) FROM t1) AS "NULLS_RATIO(t1.d)",
(SELECT COUNT(t1.d) FROM t1) /
(SELECT COUNT(DISTINCT t1.d) FROM t1) AS "AVG_FREQUENCY(t1.d)"
FROM t1;
MIN(t1.d)	MAX(t1.d)	NULLS_RATIO(t1.d)	AVG_FREQUENCY(t1.d)
1989-03-12	1999-07-23	0.1500	8.5000
SELECT * FROM mysql.column_stats
WHERE db_name='test' AND table_name='t1' AND column_name='e';
db_name	table_name	column_name	min_value	max_value	nulls_ratio	avg_length	avg_frequency	hist_size	hist_type	histogram
test	t1	e	0.01	0.112	0.2250	8.0000	6.2000	0	NULL	NULL
SELECT MIN(t1.e), MAX(t1.e), 
(SELECT COUNT(*) FROM t1 WHERE t1.e IS NULL) /
(SELECT COUNT(*) FROM t1) AS "NULLS_RATIO(t1.e)",
(SELECT COUNT(t1.e) FROM t1) /
(SELECT COUNT(DISTINCT t1.e) FROM t1) AS "AVG_FREQUENCY(t1.e)"
FROM t1;
MIN(t1.e)	MAX(t1.e)	NULLS_RATIO(t1.e)	AVG_FREQUENCY(t1.e)
0.01	0.112	0.2250	6.2000
SELECT * FROM mysql.index_stats
WHERE db_name='test' AND table_name='t1' AND index_name='idx1';
db_name	table_name	index_name	prefix_arity	avg_frequency
test	t1	idx1	1	6.4000
test	t1	idx1	2	1.6875
SELECT 
(SELECT COUNT(*) FROM t1 WHERE t1.b IS NOT NULL) /
(SELECT COUNT(DISTINCT t1.b) FROM t1 WHERE t1.b IS NOT NULL)
AS 'ARITY 1',
(SELECT COUNT(*) FROM t1 WHERE t1.b IS NOT NULL AND t1.e IS NOT NULL) /
(SELECT COUNT(DISTINCT t1.b, t1.e) FROM t1
WHERE t1.b IS NOT NULL AND t1.e IS NOT NULL) 
AS 'ARITY 2';
ARITY 1	ARITY 2
6.4000	1.6875
SELECT * FROM mysql.index_stats
WHERE db_name='test' AND table_name='t1' AND index_name='idx2';
db_name	table_name	index_name	prefix_arity	avg_frequency
test	t1	idx2	1	7.0000
test	t1	idx2	2	2.3846
SELECT 
(SELECT COUNT(*) FROM t1 WHERE t1.c IS NOT NULL) /
(SELECT COUNT(DISTINCT t1.c) FROM t1 WHERE t1.c IS NOT NULL) 
AS 'ARITY 1',
(SELECT COUNT(*) FROM t1 WHERE t1.c IS NOT NULL AND t1.d IS NOT NULL) /
(SELECT COUNT(DISTINCT t1.c, t1.d) FROM t1
WHERE t1.c IS NOT NULL AND t1.d IS NOT NULL)
AS 'ARITY 2';
ARITY 1	ARITY 2
7.0000	2.3846
SELECT * FROM mysql.index_stats
WHERE db_name='test' AND table_name='t1' AND index_name='idx3';
db_name	table_name	index_name	prefix_arity	avg_frequency
test	t1	idx3	1	8.5000
SELECT 
(SELECT COUNT(*) FROM t1 WHERE t1.d IS NOT NULL) /
(SELECT COUNT(DISTINCT t1.d) FROM t1 WHERE t1.d IS NOT NULL)
AS 'ARITY 1';
ARITY 1
8.5000
SELECT * FROM mysql.index_stats
WHERE db_name='test' AND table_name='t1' AND index_name='idx4';
db_name	table_name	index_name	prefix_arity	avg_frequency
test	t1	idx4	1	6.2000
test	t1	idx4	2	1.6875
test	t1	idx4	3	1.1304
SELECT 
(SELECT COUNT(*) FROM t1 WHERE t1.e IS NOT NULL) /
(SELECT COUNT(DISTINCT t1.e) FROM t1 WHERE t1.e IS NOT NULL)
AS 'ARITY 1',
(SELECT COUNT(*) FROM t1 WHERE t1.e IS NOT NULL AND t1.b IS NOT NULL) /
(SELECT COUNT(DISTINCT t1.e, t1.b) FROM t1
WHERE t1.e IS NOT NULL AND t1.b IS NOT NULL)
AS 'ARITY 2',
(SELECT COUNT(*) FROM t1
WHERE t1.e IS NOT NULL AND t1.b IS NOT NULL AND t1.d IS NOT NULL) /  
(SELECT COUNT(DISTINCT t1.e, t1.b, t1.d) FROM t1
WHERE t1.e IS NOT NULL AND t1.b IS NOT NULL AND t1.d IS NOT NULL)
AS 'ARITY 3';
ARITY 1	ARITY 2	ARITY 3
6.2000	1.6875	1.1304
DELETE FROM mysql.column_stats;
set histogram_size=4;
ANALYZE TABLE t1;
Table	Op	Msg_type	Msg_text
test.t1	analyze	status	Engine-independent statistics collected
test.t1	analyze	status	Table is already up to date
SELECT db_name, table_name, column_name,
min_value, max_value,
nulls_ratio, avg_frequency,
hist_size, hist_type, HEX(histogram)
FROM mysql.column_stats;
db_name	table_name	column_name	min_value	max_value	nulls_ratio	avg_frequency	hist_size	hist_type	HEX(histogram)
test	t1	a	0	49	0.0000	1.0000	4	SINGLE_PREC_HB	2E62A1D0
test	t1	b	vvvvvvvvvvvvv	zzzzzzzzzzzzzzzzzz	0.2000	6.4000	4	SINGLE_PREC_HB	003FBFFF
test	t1	c	aaaa	dddddddd	0.1250	7.0000	4	SINGLE_PREC_HB	0055AAFF
test	t1	d	1989-03-12	1999-07-23	0.1500	8.5000	4	SINGLE_PREC_HB	001919FF
test	t1	e	0.01	0.112	0.2250	6.2000	4	SINGLE_PREC_HB	000564E1
test	t1	f	1	5	0.2000	6.4000	4	SINGLE_PREC_HB	3F7FBFBF
DELETE FROM mysql.column_stats;
set histogram_size=8;
set histogram_type='DOUBLE_PREC_HB';
ANALYZE TABLE t1;
Table	Op	Msg_type	Msg_text
test.t1	analyze	status	Engine-independent statistics collected
test.t1	analyze	status	Table is already up to date
SELECT db_name, table_name, column_name,
min_value, max_value,
nulls_ratio, avg_frequency,
hist_size, hist_type, HEX(histogram)
FROM mysql.column_stats;
db_name	table_name	column_name	min_value	max_value	nulls_ratio	avg_frequency	hist_size	hist_type	HEX(histogram)
test	t1	a	0	49	0.0000	1.0000	8	DOUBLE_PREC_HB	052F4363F4A1F9D0
test	t1	b	vvvvvvvvvvvvv	zzzzzzzzzzzzzzzzzz	0.2000	6.4000	8	DOUBLE_PREC_HB	0000FF3FFFBFFFFF
test	t1	c	aaaa	dddddddd	0.1250	7.0000	8	DOUBLE_PREC_HB	00005555AAAAFFFF
test	t1	d	1989-03-12	1999-07-23	0.1500	8.5000	8	DOUBLE_PREC_HB	0000031A031AFFFF
test	t1	e	0.01	0.112	0.2250	6.2000	8	DOUBLE_PREC_HB	000005056464E1E1
test	t1	f	1	5	0.2000	6.4000	8	DOUBLE_PREC_HB	FF3FFF7FFFBFFFBF
DELETE FROM mysql.column_stats;
set histogram_size= 0;
set histogram_type=default;
ANALYZE TABLE t1;
Table	Op	Msg_type	Msg_text
test.t1	analyze	status	Engine-independent statistics collected
test.t1	analyze	status	Table is already up to date
CREATE TABLE t3 (
a int NOT NULL PRIMARY KEY,
b varchar(32),
c char(16),
INDEX idx (c)
) ENGINE=MYISAM;
INSERT INTO t3 VALUES
(0, NULL, NULL),
(7, 'xxxxxxxxxxxxxxxxxxxxxxxxxx', 'dddddddd'),
(17, 'vvvvvvvvvvvvv', 'aaaa'),
(1, 'vvvvvvvvvvvvv', NULL),
(12, 'wwwwwwwwwwwwwwwwwwwwwwwwwwww', 'dddddddd'),
(23, 'vvvvvvvvvvvvv', 'dddddddd'),
(8, 'vvvvvvvvvvvvv', 'aaaa'),
(22, 'xxxxxxxxxxxxxxxxxxxxxxxxxx', 'aaaa'),
(31, 'wwwwwwwwwwwwwwwwwwwwwwwwwwww', 'aaaa'),
(10, NULL, 'aaaa'),
(5, 'wwwwwwwwwwwwwwwwwwwwwwwwwwww', 'dddddddd'),
(15, 'vvvvvvvvvvvvv', 'ccccccccc'),
(30, NULL, 'bbbbbb'),
(38, 'zzzzzzzzzzzzzzzzzz', 'bbbbbb'),
(18, 'zzzzzzzzzzzzzzzzzz', 'ccccccccc'),
(9, 'yyy', 'bbbbbb'),
(29, 'vvvvvvvvvvvvv', 'dddddddd');
ANALYZE TABLE t3;
Table	Op	Msg_type	Msg_text
test.t3	analyze	status	Engine-independent statistics collected
test.t3	analyze	status	OK
SELECT * FROM mysql.table_stats;
db_name	table_name	cardinality
test	t1	40
test	t3	17
SELECT * FROM mysql.column_stats;
db_name	table_name	column_name	min_value	max_value	nulls_ratio	avg_length	avg_frequency	hist_size	hist_type	histogram
test	t1	a	0	49	0.0000	4.0000	1.0000	0	NULL	NULL
test	t1	b	vvvvvvvvvvvvv	zzzzzzzzzzzzzzzzzz	0.2000	17.1250	6.4000	0	NULL	NULL
test	t1	c	aaaa	dddddddd	0.1250	6.6571	7.0000	0	NULL	NULL
test	t1	d	1989-03-12	1999-07-23	0.1500	3.0000	8.5000	0	NULL	NULL
test	t1	e	0.01	0.112	0.2250	8.0000	6.2000	0	NULL	NULL
test	t1	f	1	5	0.2000	1.0000	6.4000	0	NULL	NULL
test	t3	a	0	38	0.0000	4.0000	1.0000	0	NULL	NULL
test	t3	b	vvvvvvvvvvvvv	zzzzzzzzzzzzzzzzzz	0.1765	18.0714	2.8000	0	NULL	NULL
test	t3	c	aaaa	dddddddd	0.1176	6.4000	3.7500	0	NULL	NULL
SELECT * FROM mysql.index_stats;
db_name	table_name	index_name	prefix_arity	avg_frequency
test	t1	PRIMARY	1	1.0000
test	t1	idx1	1	6.4000
test	t1	idx1	2	1.6875
test	t1	idx2	1	7.0000
test	t1	idx2	2	2.3846
test	t1	idx3	1	8.5000
test	t1	idx4	1	6.2000
test	t1	idx4	2	1.6875
test	t1	idx4	3	1.1304
test	t3	PRIMARY	1	1.0000
test	t3	idx	1	3.7500
ALTER TABLE t1 RENAME TO s1;
SELECT * FROM mysql.table_stats;
db_name	table_name	cardinality
test	s1	40
test	t3	17
SELECT * FROM mysql.column_stats;
db_name	table_name	column_name	min_value	max_value	nulls_ratio	avg_length	avg_frequency	hist_size	hist_type	histogram
test	s1	a	0	49	0.0000	4.0000	1.0000	0	NULL	NULL
test	s1	b	vvvvvvvvvvvvv	zzzzzzzzzzzzzzzzzz	0.2000	17.1250	6.4000	0	NULL	NULL
test	s1	c	aaaa	dddddddd	0.1250	6.6571	7.0000	0	NULL	NULL
test	s1	d	1989-03-12	1999-07-23	0.1500	3.0000	8.5000	0	NULL	NULL
test	s1	e	0.01	0.112	0.2250	8.0000	6.2000	0	NULL	NULL
test	s1	f	1	5	0.2000	1.0000	6.4000	0	NULL	NULL
test	t3	a	0	38	0.0000	4.0000	1.0000	0	NULL	NULL
test	t3	b	vvvvvvvvvvvvv	zzzzzzzzzzzzzzzzzz	0.1765	18.0714	2.8000	0	NULL	NULL
test	t3	c	aaaa	dddddddd	0.1176	6.4000	3.7500	0	NULL	NULL
SELECT * FROM mysql.index_stats;
db_name	table_name	index_name	prefix_arity	avg_frequency
test	s1	PRIMARY	1	1.0000
test	s1	idx1	1	6.4000
test	s1	idx1	2	1.6875
test	s1	idx2	1	7.0000
test	s1	idx2	2	2.3846
test	s1	idx3	1	8.5000
test	s1	idx4	1	6.2000
test	s1	idx4	2	1.6875
test	s1	idx4	3	1.1304
test	t3	PRIMARY	1	1.0000
test	t3	idx	1	3.7500
RENAME TABLE s1 TO t1;
SELECT * FROM mysql.table_stats;
db_name	table_name	cardinality
test	t1	40
test	t3	17
SELECT * FROM mysql.column_stats;
db_name	table_name	column_name	min_value	max_value	nulls_ratio	avg_length	avg_frequency	hist_size	hist_type	histogram
test	t1	a	0	49	0.0000	4.0000	1.0000	0	NULL	NULL
test	t1	b	vvvvvvvvvvvvv	zzzzzzzzzzzzzzzzzz	0.2000	17.1250	6.4000	0	NULL	NULL
test	t1	c	aaaa	dddddddd	0.1250	6.6571	7.0000	0	NULL	NULL
test	t1	d	1989-03-12	1999-07-23	0.1500	3.0000	8.5000	0	NULL	NULL
test	t1	e	0.01	0.112	0.2250	8.0000	6.2000	0	NULL	NULL
test	t1	f	1	5	0.2000	1.0000	6.4000	0	NULL	NULL
test	t3	a	0	38	0.0000	4.0000	1.0000	0	NULL	NULL
test	t3	b	vvvvvvvvvvvvv	zzzzzzzzzzzzzzzzzz	0.1765	18.0714	2.8000	0	NULL	NULL
test	t3	c	aaaa	dddddddd	0.1176	6.4000	3.7500	0	NULL	NULL
SELECT * FROM mysql.index_stats;
db_name	table_name	index_name	prefix_arity	avg_frequency
test	t1	PRIMARY	1	1.0000
test	t1	idx1	1	6.4000
test	t1	idx1	2	1.6875
test	t1	idx2	1	7.0000
test	t1	idx2	2	2.3846
test	t1	idx3	1	8.5000
test	t1	idx4	1	6.2000
test	t1	idx4	2	1.6875
test	t1	idx4	3	1.1304
test	t3	PRIMARY	1	1.0000
test	t3	idx	1	3.7500
DROP TABLE t3;
SELECT * FROM mysql.table_stats;
db_name	table_name	cardinality
test	t1	40
SELECT * FROM mysql.column_stats;
db_name	table_name	column_name	min_value	max_value	nulls_ratio	avg_length	avg_frequency	hist_size	hist_type	histogram
test	t1	a	0	49	0.0000	4.0000	1.0000	0	NULL	NULL
test	t1	b	vvvvvvvvvvvvv	zzzzzzzzzzzzzzzzzz	0.2000	17.1250	6.4000	0	NULL	NULL
test	t1	c	aaaa	dddddddd	0.1250	6.6571	7.0000	0	NULL	NULL
test	t1	d	1989-03-12	1999-07-23	0.1500	3.0000	8.5000	0	NULL	NULL
test	t1	e	0.01	0.112	0.2250	8.0000	6.2000	0	NULL	NULL
test	t1	f	1	5	0.2000	1.0000	6.4000	0	NULL	NULL
SELECT * FROM mysql.index_stats;
db_name	table_name	index_name	prefix_arity	avg_frequency
test	t1	PRIMARY	1	1.0000
test	t1	idx1	1	6.4000
test	t1	idx1	2	1.6875
test	t1	idx2	1	7.0000
test	t1	idx2	2	2.3846
test	t1	idx3	1	8.5000
test	t1	idx4	1	6.2000
test	t1	idx4	2	1.6875
test	t1	idx4	3	1.1304
CREATE TEMPORARY TABLE t0 (
a int NOT NULL PRIMARY KEY,
b varchar(32)
);
INSERT INTO t0 SELECT a,b FROM t1;
ALTER TABLE t1 CHANGE COLUMN b x varchar(32), 
CHANGE COLUMN e y double;
SHOW CREATE TABLE t1;
Table	Create Table
t1	CREATE TABLE `t1` (
  `a` int(11) NOT NULL,
  `x` varchar(32) DEFAULT NULL,
  `c` char(16) DEFAULT NULL,
  `d` date DEFAULT NULL,
  `y` double DEFAULT NULL,
  `f` bit(3) DEFAULT NULL,
  PRIMARY KEY (`a`),
  KEY `idx1` (`x`,`y`),
  KEY `idx2` (`c`,`d`),
  KEY `idx3` (`d`),
  KEY `idx4` (`y`,`x`,`d`)
) ENGINE=MyISAM DEFAULT CHARSET=latin1
SELECT * FROM mysql.column_stats;
db_name	table_name	column_name	min_value	max_value	nulls_ratio	avg_length	avg_frequency	hist_size	hist_type	histogram
test	t1	a	0	49	0.0000	4.0000	1.0000	0	NULL	NULL
test	t1	x	vvvvvvvvvvvvv	zzzzzzzzzzzzzzzzzz	0.2000	17.1250	6.4000	0	NULL	NULL
test	t1	c	aaaa	dddddddd	0.1250	6.6571	7.0000	0	NULL	NULL
test	t1	d	1989-03-12	1999-07-23	0.1500	3.0000	8.5000	0	NULL	NULL
test	t1	y	0.01	0.112	0.2250	8.0000	6.2000	0	NULL	NULL
test	t1	f	1	5	0.2000	1.0000	6.4000	0	NULL	NULL
ALTER TABLE t1 CHANGE COLUMN x b varchar(32), 
CHANGE COLUMN y e double;
SHOW CREATE TABLE t1;
Table	Create Table
t1	CREATE TABLE `t1` (
  `a` int(11) NOT NULL,
  `b` varchar(32) DEFAULT NULL,
  `c` char(16) DEFAULT NULL,
  `d` date DEFAULT NULL,
  `e` double DEFAULT NULL,
  `f` bit(3) DEFAULT NULL,
  PRIMARY KEY (`a`),
  KEY `idx1` (`b`,`e`),
  KEY `idx2` (`c`,`d`),
  KEY `idx3` (`d`),
  KEY `idx4` (`e`,`b`,`d`)
) ENGINE=MyISAM DEFAULT CHARSET=latin1
SELECT * FROM mysql.column_stats;
db_name	table_name	column_name	min_value	max_value	nulls_ratio	avg_length	avg_frequency	hist_size	hist_type	histogram
test	t1	a	0	49	0.0000	4.0000	1.0000	0	NULL	NULL
test	t1	b	vvvvvvvvvvvvv	zzzzzzzzzzzzzzzzzz	0.2000	17.1250	6.4000	0	NULL	NULL
test	t1	c	aaaa	dddddddd	0.1250	6.6571	7.0000	0	NULL	NULL
test	t1	d	1989-03-12	1999-07-23	0.1500	3.0000	8.5000	0	NULL	NULL
test	t1	e	0.01	0.112	0.2250	8.0000	6.2000	0	NULL	NULL
test	t1	f	1	5	0.2000	1.0000	6.4000	0	NULL	NULL
ALTER TABLE t1 RENAME TO s1, CHANGE COLUMN b x varchar(32);
SHOW CREATE TABLE s1;
Table	Create Table
s1	CREATE TABLE `s1` (
  `a` int(11) NOT NULL,
  `x` varchar(32) DEFAULT NULL,
  `c` char(16) DEFAULT NULL,
  `d` date DEFAULT NULL,
  `e` double DEFAULT NULL,
  `f` bit(3) DEFAULT NULL,
  PRIMARY KEY (`a`),
  KEY `idx1` (`x`,`e`),
  KEY `idx2` (`c`,`d`),
  KEY `idx3` (`d`),
  KEY `idx4` (`e`,`x`,`d`)
) ENGINE=MyISAM DEFAULT CHARSET=latin1
SELECT * FROM mysql.table_stats;
db_name	table_name	cardinality
test	s1	40
SELECT * FROM mysql.column_stats;
db_name	table_name	column_name	min_value	max_value	nulls_ratio	avg_length	avg_frequency	hist_size	hist_type	histogram
test	s1	a	0	49	0.0000	4.0000	1.0000	0	NULL	NULL
test	s1	x	vvvvvvvvvvvvv	zzzzzzzzzzzzzzzzzz	0.2000	17.1250	6.4000	0	NULL	NULL
test	s1	c	aaaa	dddddddd	0.1250	6.6571	7.0000	0	NULL	NULL
test	s1	d	1989-03-12	1999-07-23	0.1500	3.0000	8.5000	0	NULL	NULL
test	s1	e	0.01	0.112	0.2250	8.0000	6.2000	0	NULL	NULL
test	s1	f	1	5	0.2000	1.0000	6.4000	0	NULL	NULL
SELECT * FROM mysql.index_stats;
db_name	table_name	index_name	prefix_arity	avg_frequency
test	s1	PRIMARY	1	1.0000
test	s1	idx1	1	6.4000
test	s1	idx1	2	1.6875
test	s1	idx2	1	7.0000
test	s1	idx2	2	2.3846
test	s1	idx3	1	8.5000
test	s1	idx4	1	6.2000
test	s1	idx4	2	1.6875
test	s1	idx4	3	1.1304
ALTER TABLE s1 RENAME TO t1, CHANGE COLUMN x b varchar(32);
SHOW CREATE TABLE t1;
Table	Create Table
t1	CREATE TABLE `t1` (
  `a` int(11) NOT NULL,
  `b` varchar(32) DEFAULT NULL,
  `c` char(16) DEFAULT NULL,
  `d` date DEFAULT NULL,
  `e` double DEFAULT NULL,
  `f` bit(3) DEFAULT NULL,
  PRIMARY KEY (`a`),
  KEY `idx1` (`b`,`e`),
  KEY `idx2` (`c`,`d`),
  KEY `idx3` (`d`),
  KEY `idx4` (`e`,`b`,`d`)
) ENGINE=MyISAM DEFAULT CHARSET=latin1
SELECT * FROM mysql.table_stats;
db_name	table_name	cardinality
test	t1	40
SELECT * FROM mysql.column_stats;
db_name	table_name	column_name	min_value	max_value	nulls_ratio	avg_length	avg_frequency	hist_size	hist_type	histogram
test	t1	a	0	49	0.0000	4.0000	1.0000	0	NULL	NULL
test	t1	b	vvvvvvvvvvvvv	zzzzzzzzzzzzzzzzzz	0.2000	17.1250	6.4000	0	NULL	NULL
test	t1	c	aaaa	dddddddd	0.1250	6.6571	7.0000	0	NULL	NULL
test	t1	d	1989-03-12	1999-07-23	0.1500	3.0000	8.5000	0	NULL	NULL
test	t1	e	0.01	0.112	0.2250	8.0000	6.2000	0	NULL	NULL
test	t1	f	1	5	0.2000	1.0000	6.4000	0	NULL	NULL
SELECT * FROM mysql.index_stats;
db_name	table_name	index_name	prefix_arity	avg_frequency
test	t1	PRIMARY	1	1.0000
test	t1	idx1	1	6.4000
test	t1	idx1	2	1.6875
test	t1	idx2	1	7.0000
test	t1	idx2	2	2.3846
test	t1	idx3	1	8.5000
test	t1	idx4	1	6.2000
test	t1	idx4	2	1.6875
test	t1	idx4	3	1.1304
ALTER TABLE t1 CHANGE COLUMN b x varchar(30);
SHOW CREATE TABLE t1;
Table	Create Table
t1	CREATE TABLE `t1` (
  `a` int(11) NOT NULL,
  `x` varchar(30) DEFAULT NULL,
  `c` char(16) DEFAULT NULL,
  `d` date DEFAULT NULL,
  `e` double DEFAULT NULL,
  `f` bit(3) DEFAULT NULL,
  PRIMARY KEY (`a`),
  KEY `idx1` (`x`,`e`),
  KEY `idx2` (`c`,`d`),
  KEY `idx3` (`d`),
  KEY `idx4` (`e`,`x`,`d`)
) ENGINE=MyISAM DEFAULT CHARSET=latin1
SELECT * FROM mysql.column_stats;
db_name	table_name	column_name	min_value	max_value	nulls_ratio	avg_length	avg_frequency	hist_size	hist_type	histogram
test	t1	a	0	49	0.0000	4.0000	1.0000	0	NULL	NULL
test	t1	c	aaaa	dddddddd	0.1250	6.6571	7.0000	0	NULL	NULL
test	t1	d	1989-03-12	1999-07-23	0.1500	3.0000	8.5000	0	NULL	NULL
test	t1	e	0.01	0.112	0.2250	8.0000	6.2000	0	NULL	NULL
test	t1	f	1	5	0.2000	1.0000	6.4000	0	NULL	NULL
SELECT * FROM mysql.index_stats;
db_name	table_name	index_name	prefix_arity	avg_frequency
test	t1	PRIMARY	1	1.0000
test	t1	idx2	1	7.0000
test	t1	idx2	2	2.3846
test	t1	idx3	1	8.5000
ALTER TABLE t1 CHANGE COLUMN x b varchar(32);
SHOW CREATE TABLE t1;
Table	Create Table
t1	CREATE TABLE `t1` (
  `a` int(11) NOT NULL,
  `b` varchar(32) DEFAULT NULL,
  `c` char(16) DEFAULT NULL,
  `d` date DEFAULT NULL,
  `e` double DEFAULT NULL,
  `f` bit(3) DEFAULT NULL,
  PRIMARY KEY (`a`),
  KEY `idx1` (`b`,`e`),
  KEY `idx2` (`c`,`d`),
  KEY `idx3` (`d`),
  KEY `idx4` (`e`,`b`,`d`)
) ENGINE=MyISAM DEFAULT CHARSET=latin1
SELECT * FROM mysql.column_stats;
db_name	table_name	column_name	min_value	max_value	nulls_ratio	avg_length	avg_frequency	hist_size	hist_type	histogram
test	t1	a	0	49	0.0000	4.0000	1.0000	0	NULL	NULL
test	t1	c	aaaa	dddddddd	0.1250	6.6571	7.0000	0	NULL	NULL
test	t1	d	1989-03-12	1999-07-23	0.1500	3.0000	8.5000	0	NULL	NULL
test	t1	e	0.01	0.112	0.2250	8.0000	6.2000	0	NULL	NULL
test	t1	f	1	5	0.2000	1.0000	6.4000	0	NULL	NULL
SELECT * FROM mysql.index_stats;
db_name	table_name	index_name	prefix_arity	avg_frequency
test	t1	PRIMARY	1	1.0000
test	t1	idx2	1	7.0000
test	t1	idx2	2	2.3846
test	t1	idx3	1	8.5000
ANALYZE TABLE t1 PERSISTENT FOR COLUMNS(b) INDEXES(idx1, idx4);
Table	Op	Msg_type	Msg_text
test.t1	analyze	status	Engine-independent statistics collected
test.t1	analyze	status	OK
SELECT * FROM mysql.column_stats;
db_name	table_name	column_name	min_value	max_value	nulls_ratio	avg_length	avg_frequency	hist_size	hist_type	histogram
test	t1	a	0	49	0.0000	4.0000	1.0000	0	NULL	NULL
test	t1	b	vvvvvvvvvvvvv	zzzzzzzzzzzzzzzzzz	0.2000	17.1250	6.4000	0	NULL	NULL
test	t1	c	aaaa	dddddddd	0.1250	6.6571	7.0000	0	NULL	NULL
test	t1	d	1989-03-12	1999-07-23	0.1500	3.0000	8.5000	0	NULL	NULL
test	t1	e	0.01	0.112	0.2250	8.0000	6.2000	0	NULL	NULL
test	t1	f	1	5	0.2000	1.0000	6.4000	0	NULL	NULL
SELECT * FROM mysql.index_stats;
db_name	table_name	index_name	prefix_arity	avg_frequency
test	t1	PRIMARY	1	1.0000
test	t1	idx4	3	1.1304
test	t1	idx4	2	1.6875
test	t1	idx2	1	7.0000
test	t1	idx2	2	2.3846
test	t1	idx3	1	8.5000
test	t1	idx4	1	6.2000
test	t1	idx1	2	1.6875
test	t1	idx1	1	6.4000
SELECT * INTO OUTFILE 'MYSQLTEST_VARDIR/tmp/save_column_stats'
  FIELDS TERMINATED BY ',' OPTIONALLY ENCLOSED BY '"' LINES TERMINATED BY '\n'
  FROM mysql.column_stats WHERE column_name='b';
SELECT * INTO OUTFILE 'MYSQLTEST_VARDIR/tmp/save_index_stats'
  FIELDS TERMINATED BY ',' OPTIONALLY ENCLOSED BY '"' LINES TERMINATED BY '\n'
  FROM mysql.index_stats WHERE index_name IN ('idx1', 'idx4');
ALTER TABLE t1 CHANGE COLUMN b x varchar(30);
SHOW CREATE TABLE t1;
Table	Create Table
t1	CREATE TABLE `t1` (
  `a` int(11) NOT NULL,
  `x` varchar(30) DEFAULT NULL,
  `c` char(16) DEFAULT NULL,
  `d` date DEFAULT NULL,
  `e` double DEFAULT NULL,
  `f` bit(3) DEFAULT NULL,
  PRIMARY KEY (`a`),
  KEY `idx1` (`x`,`e`),
  KEY `idx2` (`c`,`d`),
  KEY `idx3` (`d`),
  KEY `idx4` (`e`,`x`,`d`)
) ENGINE=MyISAM DEFAULT CHARSET=latin1
SELECT * FROM mysql.column_stats;
db_name	table_name	column_name	min_value	max_value	nulls_ratio	avg_length	avg_frequency	hist_size	hist_type	histogram
test	t1	a	0	49	0.0000	4.0000	1.0000	0	NULL	NULL
test	t1	c	aaaa	dddddddd	0.1250	6.6571	7.0000	0	NULL	NULL
test	t1	d	1989-03-12	1999-07-23	0.1500	3.0000	8.5000	0	NULL	NULL
test	t1	e	0.01	0.112	0.2250	8.0000	6.2000	0	NULL	NULL
test	t1	f	1	5	0.2000	1.0000	6.4000	0	NULL	NULL
SELECT * FROM mysql.index_stats;
db_name	table_name	index_name	prefix_arity	avg_frequency
test	t1	PRIMARY	1	1.0000
test	t1	idx2	1	7.0000
test	t1	idx2	2	2.3846
test	t1	idx3	1	8.5000
ALTER TABLE t1 CHANGE COLUMN x b varchar(32);
SHOW CREATE TABLE t1;
Table	Create Table
t1	CREATE TABLE `t1` (
  `a` int(11) NOT NULL,
  `b` varchar(32) DEFAULT NULL,
  `c` char(16) DEFAULT NULL,
  `d` date DEFAULT NULL,
  `e` double DEFAULT NULL,
  `f` bit(3) DEFAULT NULL,
  PRIMARY KEY (`a`),
  KEY `idx1` (`b`,`e`),
  KEY `idx2` (`c`,`d`),
  KEY `idx3` (`d`),
  KEY `idx4` (`e`,`b`,`d`)
) ENGINE=MyISAM DEFAULT CHARSET=latin1
SELECT * FROM mysql.column_stats;
db_name	table_name	column_name	min_value	max_value	nulls_ratio	avg_length	avg_frequency	hist_size	hist_type	histogram
test	t1	a	0	49	0.0000	4.0000	1.0000	0	NULL	NULL
test	t1	c	aaaa	dddddddd	0.1250	6.6571	7.0000	0	NULL	NULL
test	t1	d	1989-03-12	1999-07-23	0.1500	3.0000	8.5000	0	NULL	NULL
test	t1	e	0.01	0.112	0.2250	8.0000	6.2000	0	NULL	NULL
test	t1	f	1	5	0.2000	1.0000	6.4000	0	NULL	NULL
SELECT * FROM mysql.index_stats;
db_name	table_name	index_name	prefix_arity	avg_frequency
test	t1	PRIMARY	1	1.0000
test	t1	idx2	1	7.0000
test	t1	idx2	2	2.3846
test	t1	idx3	1	8.5000
LOAD DATA INFILE 'MYSQLTEST_VARDIR/tmp/save_column_stats'
  INTO TABLE mysql.column_stats
FIELDS TERMINATED BY ',' OPTIONALLY ENCLOSED BY '"' LINES TERMINATED BY '\n';
LOAD DATA INFILE 'MYSQLTEST_VARDIR/tmp/save_index_stats'
  INTO TABLE mysql.index_stats
FIELDS TERMINATED BY ',' OPTIONALLY ENCLOSED BY '"' LINES TERMINATED BY '\n';
SELECT * FROM mysql.column_stats;
db_name	table_name	column_name	min_value	max_value	nulls_ratio	avg_length	avg_frequency	hist_size	hist_type	histogram
test	t1	a	0	49	0.0000	4.0000	1.0000	0	NULL	NULL
test	t1	b	vvvvvvvvvvvvv	zzzzzzzzzzzzzzzzzz	0.2000	17.1250	6.4000	0	NULL	NULL
test	t1	c	aaaa	dddddddd	0.1250	6.6571	7.0000	0	NULL	NULL
test	t1	d	1989-03-12	1999-07-23	0.1500	3.0000	8.5000	0	NULL	NULL
test	t1	e	0.01	0.112	0.2250	8.0000	6.2000	0	NULL	NULL
test	t1	f	1	5	0.2000	1.0000	6.4000	0	NULL	NULL
SELECT * FROM mysql.index_stats;
db_name	table_name	index_name	prefix_arity	avg_frequency
test	t1	PRIMARY	1	1.0000
test	t1	idx4	3	1.1304
test	t1	idx2	1	7.0000
test	t1	idx2	2	2.3846
test	t1	idx3	1	8.5000
test	t1	idx4	2	1.6875
test	t1	idx4	1	6.2000
test	t1	idx1	2	1.6875
test	t1	idx1	1	6.4000
ALTER TABLE t1 DROP COLUMN b;
SHOW CREATE TABLE t1;
Table	Create Table
t1	CREATE TABLE `t1` (
  `a` int(11) NOT NULL,
  `c` char(16) DEFAULT NULL,
  `d` date DEFAULT NULL,
  `e` double DEFAULT NULL,
  `f` bit(3) DEFAULT NULL,
  PRIMARY KEY (`a`),
  KEY `idx1` (`e`),
  KEY `idx2` (`c`,`d`),
  KEY `idx3` (`d`),
  KEY `idx4` (`e`,`d`)
) ENGINE=MyISAM DEFAULT CHARSET=latin1
SELECT * FROM mysql.column_stats;
db_name	table_name	column_name	min_value	max_value	nulls_ratio	avg_length	avg_frequency	hist_size	hist_type	histogram
test	t1	a	0	49	0.0000	4.0000	1.0000	0	NULL	NULL
test	t1	c	aaaa	dddddddd	0.1250	6.6571	7.0000	0	NULL	NULL
test	t1	d	1989-03-12	1999-07-23	0.1500	3.0000	8.5000	0	NULL	NULL
test	t1	e	0.01	0.112	0.2250	8.0000	6.2000	0	NULL	NULL
test	t1	f	1	5	0.2000	1.0000	6.4000	0	NULL	NULL
SELECT * FROM mysql.index_stats;
db_name	table_name	index_name	prefix_arity	avg_frequency
test	t1	PRIMARY	1	1.0000
test	t1	idx2	1	7.0000
test	t1	idx2	2	2.3846
test	t1	idx3	1	8.5000
DROP INDEX idx2 ON t1;
SHOW CREATE TABLE t1;
Table	Create Table
t1	CREATE TABLE `t1` (
  `a` int(11) NOT NULL,
  `c` char(16) DEFAULT NULL,
  `d` date DEFAULT NULL,
  `e` double DEFAULT NULL,
  `f` bit(3) DEFAULT NULL,
  PRIMARY KEY (`a`),
  KEY `idx1` (`e`),
  KEY `idx3` (`d`),
  KEY `idx4` (`e`,`d`)
) ENGINE=MyISAM DEFAULT CHARSET=latin1
SELECT * FROM mysql.index_stats;
db_name	table_name	index_name	prefix_arity	avg_frequency
test	t1	PRIMARY	1	1.0000
test	t1	idx3	1	8.5000
DROP INDEX idx1 ON t1;
DROP INDEX idx4 ON t1;
SHOW CREATE TABLE t1;
Table	Create Table
t1	CREATE TABLE `t1` (
  `a` int(11) NOT NULL,
  `c` char(16) DEFAULT NULL,
  `d` date DEFAULT NULL,
  `e` double DEFAULT NULL,
  `f` bit(3) DEFAULT NULL,
  PRIMARY KEY (`a`),
  KEY `idx3` (`d`)
) ENGINE=MyISAM DEFAULT CHARSET=latin1
ALTER TABLE t1 ADD COLUMN b varchar(32);
CREATE INDEX idx1 ON t1(b, e);
CREATE INDEX idx2 ON t1(c, d);
CREATE INDEX idx4 ON t1(e, b, d);
SHOW CREATE TABLE t1;
Table	Create Table
t1	CREATE TABLE `t1` (
  `a` int(11) NOT NULL,
  `c` char(16) DEFAULT NULL,
  `d` date DEFAULT NULL,
  `e` double DEFAULT NULL,
  `f` bit(3) DEFAULT NULL,
  `b` varchar(32) DEFAULT NULL,
  PRIMARY KEY (`a`),
  KEY `idx3` (`d`),
  KEY `idx1` (`b`,`e`),
  KEY `idx2` (`c`,`d`),
  KEY `idx4` (`e`,`b`,`d`)
) ENGINE=MyISAM DEFAULT CHARSET=latin1
SELECT * FROM mysql.column_stats;
db_name	table_name	column_name	min_value	max_value	nulls_ratio	avg_length	avg_frequency	hist_size	hist_type	histogram
test	t1	a	0	49	0.0000	4.0000	1.0000	0	NULL	NULL
test	t1	c	aaaa	dddddddd	0.1250	6.6571	7.0000	0	NULL	NULL
test	t1	d	1989-03-12	1999-07-23	0.1500	3.0000	8.5000	0	NULL	NULL
test	t1	e	0.01	0.112	0.2250	8.0000	6.2000	0	NULL	NULL
test	t1	f	1	5	0.2000	1.0000	6.4000	0	NULL	NULL
SELECT * FROM mysql.index_stats;
db_name	table_name	index_name	prefix_arity	avg_frequency
test	t1	PRIMARY	1	1.0000
test	t1	idx3	1	8.5000
ANALYZE TABLE t1 PERSISTENT FOR COLUMNS(b) INDEXES(idx1, idx2, idx4);
Table	Op	Msg_type	Msg_text
test.t1	analyze	status	Engine-independent statistics collected
test.t1	analyze	status	OK
SELECT * FROM mysql.column_stats;
db_name	table_name	column_name	min_value	max_value	nulls_ratio	avg_length	avg_frequency	hist_size	hist_type	histogram
test	t1	a	0	49	0.0000	4.0000	1.0000	0	NULL	NULL
test	t1	b	NULL	NULL	1.0000	NULL	NULL	0	NULL	NULL
test	t1	c	aaaa	dddddddd	0.1250	6.6571	7.0000	0	NULL	NULL
test	t1	d	1989-03-12	1999-07-23	0.1500	3.0000	8.5000	0	NULL	NULL
test	t1	e	0.01	0.112	0.2250	8.0000	6.2000	0	NULL	NULL
test	t1	f	1	5	0.2000	1.0000	6.4000	0	NULL	NULL
SELECT * FROM mysql.index_stats;
db_name	table_name	index_name	prefix_arity	avg_frequency
test	t1	PRIMARY	1	1.0000
test	t1	idx2	1	7.0000
test	t1	idx1	2	NULL
test	t1	idx1	1	NULL
test	t1	idx3	1	8.5000
test	t1	idx2	2	2.3846
test	t1	idx4	1	6.2000
test	t1	idx4	2	NULL
test	t1	idx4	3	NULL
UPDATE t1 SET b=(SELECT b FROM t0 WHERE t0.a= t1.a);
ANALYZE TABLE t1 PERSISTENT FOR COLUMNS(b) INDEXES(idx1, idx2, idx4);
Table	Op	Msg_type	Msg_text
test.t1	analyze	status	Engine-independent statistics collected
test.t1	analyze	status	OK
SELECT * FROM mysql.column_stats;
db_name	table_name	column_name	min_value	max_value	nulls_ratio	avg_length	avg_frequency	hist_size	hist_type	histogram
test	t1	a	0	49	0.0000	4.0000	1.0000	0	NULL	NULL
test	t1	b	vvvvvvvvvvvvv	zzzzzzzzzzzzzzzzzz	0.2000	17.1250	6.4000	0	NULL	NULL
test	t1	c	aaaa	dddddddd	0.1250	6.6571	7.0000	0	NULL	NULL
test	t1	d	1989-03-12	1999-07-23	0.1500	3.0000	8.5000	0	NULL	NULL
test	t1	e	0.01	0.112	0.2250	8.0000	6.2000	0	NULL	NULL
test	t1	f	1	5	0.2000	1.0000	6.4000	0	NULL	NULL
SELECT * FROM mysql.index_stats;
db_name	table_name	index_name	prefix_arity	avg_frequency
test	t1	PRIMARY	1	1.0000
test	t1	idx2	1	7.0000
test	t1	idx1	2	1.6875
test	t1	idx1	1	6.4000
test	t1	idx3	1	8.5000
test	t1	idx2	2	2.3846
test	t1	idx4	1	6.2000
test	t1	idx4	2	1.6875
test	t1	idx4	3	1.1304
ALTER TABLE t1 DROP COLUMN b,
DROP INDEX idx1, DROP INDEX idx2, DROP INDEX idx4;
SHOW CREATE TABLE t1;
Table	Create Table
t1	CREATE TABLE `t1` (
  `a` int(11) NOT NULL,
  `c` char(16) DEFAULT NULL,
  `d` date DEFAULT NULL,
  `e` double DEFAULT NULL,
  `f` bit(3) DEFAULT NULL,
  PRIMARY KEY (`a`),
  KEY `idx3` (`d`)
) ENGINE=MyISAM DEFAULT CHARSET=latin1
SELECT * FROM mysql.column_stats;
db_name	table_name	column_name	min_value	max_value	nulls_ratio	avg_length	avg_frequency	hist_size	hist_type	histogram
test	t1	a	0	49	0.0000	4.0000	1.0000	0	NULL	NULL
test	t1	c	aaaa	dddddddd	0.1250	6.6571	7.0000	0	NULL	NULL
test	t1	d	1989-03-12	1999-07-23	0.1500	3.0000	8.5000	0	NULL	NULL
test	t1	e	0.01	0.112	0.2250	8.0000	6.2000	0	NULL	NULL
test	t1	f	1	5	0.2000	1.0000	6.4000	0	NULL	NULL
SELECT * FROM mysql.index_stats;
db_name	table_name	index_name	prefix_arity	avg_frequency
test	t1	PRIMARY	1	1.0000
test	t1	idx3	1	8.5000
ALTER TABLE t1 ADD COLUMN b varchar(32);
ALTER TABLE t1 
ADD INDEX idx1 (b, e), ADD INDEX idx2 (c, d), ADD INDEX idx4 (e, b, d);
UPDATE t1 SET b=(SELECT b FROM t0 WHERE t0.a= t1.a);
SHOW CREATE TABLE t1;
Table	Create Table
t1	CREATE TABLE `t1` (
  `a` int(11) NOT NULL,
  `c` char(16) DEFAULT NULL,
  `d` date DEFAULT NULL,
  `e` double DEFAULT NULL,
  `f` bit(3) DEFAULT NULL,
  `b` varchar(32) DEFAULT NULL,
  PRIMARY KEY (`a`),
  KEY `idx3` (`d`),
  KEY `idx1` (`b`,`e`),
  KEY `idx2` (`c`,`d`),
  KEY `idx4` (`e`,`b`,`d`)
) ENGINE=MyISAM DEFAULT CHARSET=latin1
SELECT * FROM mysql.column_stats;
db_name	table_name	column_name	min_value	max_value	nulls_ratio	avg_length	avg_frequency	hist_size	hist_type	histogram
test	t1	a	0	49	0.0000	4.0000	1.0000	0	NULL	NULL
test	t1	c	aaaa	dddddddd	0.1250	6.6571	7.0000	0	NULL	NULL
test	t1	d	1989-03-12	1999-07-23	0.1500	3.0000	8.5000	0	NULL	NULL
test	t1	e	0.01	0.112	0.2250	8.0000	6.2000	0	NULL	NULL
test	t1	f	1	5	0.2000	1.0000	6.4000	0	NULL	NULL
SELECT * FROM mysql.index_stats;
db_name	table_name	index_name	prefix_arity	avg_frequency
test	t1	PRIMARY	1	1.0000
test	t1	idx3	1	8.5000
ANALYZE TABLE t1 PERSISTENT FOR COLUMNS(b) INDEXES(idx1, idx2, idx4);
Table	Op	Msg_type	Msg_text
test.t1	analyze	status	Engine-independent statistics collected
test.t1	analyze	status	OK
SELECT * FROM mysql.column_stats;
db_name	table_name	column_name	min_value	max_value	nulls_ratio	avg_length	avg_frequency	hist_size	hist_type	histogram
test	t1	a	0	49	0.0000	4.0000	1.0000	0	NULL	NULL
test	t1	b	vvvvvvvvvvvvv	zzzzzzzzzzzzzzzzzz	0.2000	17.1250	6.4000	0	NULL	NULL
test	t1	c	aaaa	dddddddd	0.1250	6.6571	7.0000	0	NULL	NULL
test	t1	d	1989-03-12	1999-07-23	0.1500	3.0000	8.5000	0	NULL	NULL
test	t1	e	0.01	0.112	0.2250	8.0000	6.2000	0	NULL	NULL
test	t1	f	1	5	0.2000	1.0000	6.4000	0	NULL	NULL
SELECT * FROM mysql.index_stats;
db_name	table_name	index_name	prefix_arity	avg_frequency
test	t1	PRIMARY	1	1.0000
test	t1	idx4	1	6.2000
test	t1	idx4	2	1.6875
test	t1	idx3	1	8.5000
test	t1	idx2	2	2.3846
test	t1	idx2	1	7.0000
test	t1	idx1	2	1.6875
test	t1	idx1	1	6.4000
test	t1	idx4	3	1.1304
DELETE FROM mysql.table_stats;
DELETE FROM mysql.column_stats;
DELETE FROM mysql.index_stats;
ANALYZE TABLE t1 PERSISTENT FOR COLUMNS() INDEXES();
Table	Op	Msg_type	Msg_text
test.t1	analyze	status	Engine-independent statistics collected
test.t1	analyze	status	Table is already up to date
SELECT * FROM mysql.table_stats;
db_name	table_name	cardinality
test	t1	40
SELECT * FROM mysql.column_stats;
db_name	table_name	column_name	min_value	max_value	nulls_ratio	avg_length	avg_frequency	hist_size	hist_type	histogram
SELECT * FROM mysql.index_stats;
db_name	table_name	index_name	prefix_arity	avg_frequency
ANALYZE TABLE t1 PERSISTENT FOR COLUMNS(c,e,b) INDEXES(idx2,idx4);
Table	Op	Msg_type	Msg_text
test.t1	analyze	status	Engine-independent statistics collected
test.t1	analyze	status	Table is already up to date
SELECT * FROM mysql.table_stats;
db_name	table_name	cardinality
test	t1	40
SELECT * FROM mysql.column_stats;
db_name	table_name	column_name	min_value	max_value	nulls_ratio	avg_length	avg_frequency	hist_size	hist_type	histogram
test	t1	c	aaaa	dddddddd	0.1250	6.6571	7.0000	0	NULL	NULL
test	t1	e	0.01	0.112	0.2250	8.0000	6.2000	0	NULL	NULL
test	t1	b	vvvvvvvvvvvvv	zzzzzzzzzzzzzzzzzz	0.2000	17.1250	6.4000	0	NULL	NULL
SELECT * FROM mysql.index_stats;
db_name	table_name	index_name	prefix_arity	avg_frequency
test	t1	idx2	1	7.0000
test	t1	idx2	2	2.3846
test	t1	idx4	1	6.2000
test	t1	idx4	2	1.6875
test	t1	idx4	3	1.1304
DELETE FROM mysql.index_stats WHERE table_name='t1' AND index_name='primary';
SELECT * FROM mysql.index_stats;
db_name	table_name	index_name	prefix_arity	avg_frequency
test	t1	idx2	1	7.0000
test	t1	idx2	2	2.3846
test	t1	idx4	1	6.2000
test	t1	idx4	2	1.6875
test	t1	idx4	3	1.1304
ANALYZE TABLE t1 PERSISTENT FOR COLUMNS() INDEXES(primary);
Table	Op	Msg_type	Msg_text
test.t1	analyze	status	Engine-independent statistics collected
test.t1	analyze	status	Table is already up to date
SELECT * FROM mysql.index_stats;
db_name	table_name	index_name	prefix_arity	avg_frequency
test	t1	idx2	1	7.0000
test	t1	idx2	2	2.3846
test	t1	idx4	1	6.2000
test	t1	idx4	2	1.6875
test	t1	idx4	3	1.1304
test	t1	PRIMARY	1	1.0000
DELETE FROM mysql.table_stats;
DELETE FROM mysql.column_stats;
DELETE FROM mysql.index_stats;
ANALYZE TABLE t1 PERSISTENT FOR COLUMNS ALL INDEXES ALL;
Table	Op	Msg_type	Msg_text
test.t1	analyze	status	Engine-independent statistics collected
test.t1	analyze	status	Table is already up to date
SELECT * FROM mysql.table_stats;
db_name	table_name	cardinality
test	t1	40
SELECT * FROM mysql.column_stats;
db_name	table_name	column_name	min_value	max_value	nulls_ratio	avg_length	avg_frequency	hist_size	hist_type	histogram
test	t1	a	0	49	0.0000	4.0000	1.0000	0	NULL	NULL
test	t1	c	aaaa	dddddddd	0.1250	6.6571	7.0000	0	NULL	NULL
test	t1	d	1989-03-12	1999-07-23	0.1500	3.0000	8.5000	0	NULL	NULL
test	t1	e	0.01	0.112	0.2250	8.0000	6.2000	0	NULL	NULL
test	t1	f	1	5	0.2000	1.0000	6.4000	0	NULL	NULL
test	t1	b	vvvvvvvvvvvvv	zzzzzzzzzzzzzzzzzz	0.2000	17.1250	6.4000	0	NULL	NULL
SELECT * FROM mysql.index_stats;
db_name	table_name	index_name	prefix_arity	avg_frequency
test	t1	PRIMARY	1	1.0000
test	t1	idx3	1	8.5000
test	t1	idx1	1	6.4000
test	t1	idx1	2	1.6875
test	t1	idx2	1	7.0000
test	t1	idx2	2	2.3846
test	t1	idx4	1	6.2000
test	t1	idx4	2	1.6875
test	t1	idx4	3	1.1304
CREATE TABLE t2 LIKE t1;
ALTER TABLE t2 ENGINE=InnoDB;
INSERT INTO t2 SELECT * FROM t1;
set optimizer_switch='extended_keys=off';
ANALYZE TABLE t2;
Table	Op	Msg_type	Msg_text
test.t2	analyze	status	Engine-independent statistics collected
test.t2	analyze	status	OK
SELECT * FROM mysql.table_stats;
db_name	table_name	cardinality
test	t1	40
test	t2	40
SELECT * FROM mysql.column_stats ORDER BY column_name;
db_name	table_name	column_name	min_value	max_value	nulls_ratio	avg_length	avg_frequency	hist_size	hist_type	histogram
test	t1	a	0	49	0.0000	4.0000	1.0000	0	NULL	NULL
test	t2	a	0	49	0.0000	4.0000	1.0000	0	NULL	NULL
test	t1	b	vvvvvvvvvvvvv	zzzzzzzzzzzzzzzzzz	0.2000	17.1250	6.4000	0	NULL	NULL
test	t2	b	vvvvvvvvvvvvv	zzzzzzzzzzzzzzzzzz	0.2000	17.1250	6.4000	0	NULL	NULL
test	t1	c	aaaa	dddddddd	0.1250	6.6571	7.0000	0	NULL	NULL
test	t2	c	aaaa	dddddddd	0.1250	6.6571	7.0000	0	NULL	NULL
test	t1	d	1989-03-12	1999-07-23	0.1500	3.0000	8.5000	0	NULL	NULL
test	t2	d	1989-03-12	1999-07-23	0.1500	3.0000	8.5000	0	NULL	NULL
test	t1	e	0.01	0.112	0.2250	8.0000	6.2000	0	NULL	NULL
test	t2	e	0.01	0.112	0.2250	8.0000	6.2000	0	NULL	NULL
test	t1	f	1	5	0.2000	1.0000	6.4000	0	NULL	NULL
test	t2	f	1	5	0.2000	1.0000	6.4000	0	NULL	NULL
SELECT * FROM mysql.index_stats ORDER BY index_name, prefix_arity, table_name;
db_name	table_name	index_name	prefix_arity	avg_frequency
test	t1	PRIMARY	1	1.0000
test	t2	PRIMARY	1	1.0000
test	t1	idx1	1	6.4000
test	t2	idx1	1	6.4000
test	t1	idx1	2	1.6875
test	t2	idx1	2	1.6875
test	t1	idx2	1	7.0000
test	t2	idx2	1	7.0000
test	t1	idx2	2	2.3846
test	t2	idx2	2	2.3846
test	t1	idx3	1	8.5000
test	t2	idx3	1	8.5000
test	t1	idx4	1	6.2000
test	t2	idx4	1	6.2000
test	t1	idx4	2	1.6875
test	t2	idx4	2	1.6875
test	t1	idx4	3	1.1304
test	t2	idx4	3	1.1304
DELETE FROM mysql.table_stats;
DELETE FROM mysql.column_stats;
DELETE FROM mysql.index_stats;
set optimizer_switch='extended_keys=on';
ANALYZE TABLE t2;
Table	Op	Msg_type	Msg_text
test.t2	analyze	status	Engine-independent statistics collected
test.t2	analyze	status	OK
SELECT * FROM mysql.table_stats;
db_name	table_name	cardinality
test	t2	40
SELECT * FROM mysql.column_stats ORDER BY column_name;
db_name	table_name	column_name	min_value	max_value	nulls_ratio	avg_length	avg_frequency	hist_size	hist_type	histogram
test	t2	a	0	49	0.0000	4.0000	1.0000	0	NULL	NULL
test	t2	b	vvvvvvvvvvvvv	zzzzzzzzzzzzzzzzzz	0.2000	17.1250	6.4000	0	NULL	NULL
test	t2	c	aaaa	dddddddd	0.1250	6.6571	7.0000	0	NULL	NULL
test	t2	d	1989-03-12	1999-07-23	0.1500	3.0000	8.5000	0	NULL	NULL
test	t2	e	0.01	0.112	0.2250	8.0000	6.2000	0	NULL	NULL
test	t2	f	1	5	0.2000	1.0000	6.4000	0	NULL	NULL
SELECT * FROM mysql.index_stats ORDER BY index_name, prefix_arity, table_name;
db_name	table_name	index_name	prefix_arity	avg_frequency
test	t2	PRIMARY	1	1.0000
test	t2	idx1	1	6.4000
test	t2	idx1	2	1.6875
test	t2	idx1	3	1.0000
test	t2	idx2	1	7.0000
test	t2	idx2	2	2.3846
test	t2	idx2	3	1.0000
test	t2	idx3	1	8.5000
test	t2	idx3	2	1.0000
test	t2	idx4	1	6.2000
test	t2	idx4	2	1.6875
test	t2	idx4	3	1.1304
test	t2	idx4	4	1.0000
ALTER TABLE t2 DROP PRIMARY KEY, DROP INDEX idx1;
SELECT * FROM mysql.index_stats ORDER BY index_name, prefix_arity, table_name;
db_name	table_name	index_name	prefix_arity	avg_frequency
test	t2	idx2	1	7.0000
test	t2	idx2	2	2.3846
test	t2	idx3	1	8.5000
test	t2	idx4	1	6.2000
test	t2	idx4	2	1.6875
test	t2	idx4	3	1.1304
UPDATE t2 SET b=0 WHERE b IS NULL;
ALTER TABLE t2 ADD PRIMARY KEY (a,b);
SELECT * FROM mysql.index_stats ORDER BY index_name, prefix_arity, table_name;
db_name	table_name	index_name	prefix_arity	avg_frequency
test	t2	idx2	1	7.0000
test	t2	idx2	2	2.3846
test	t2	idx3	1	8.5000
test	t2	idx4	1	6.2000
test	t2	idx4	2	1.6875
test	t2	idx4	3	1.1304
ANALYZE TABLE t2 PERSISTENT FOR COLUMNS() INDEXES ALL;
Table	Op	Msg_type	Msg_text
test.t2	analyze	status	Engine-independent statistics collected
test.t2	analyze	status	OK
SELECT * FROM mysql.index_stats ORDER BY index_name, prefix_arity, table_name;
db_name	table_name	index_name	prefix_arity	avg_frequency
test	t2	PRIMARY	1	1.0000
test	t2	PRIMARY	2	1.0000
test	t2	idx2	1	7.0000
test	t2	idx2	2	2.3846
test	t2	idx2	3	1.0000
test	t2	idx2	4	1.0000
test	t2	idx3	1	8.5000
test	t2	idx3	2	1.0000
test	t2	idx3	3	1.0000
test	t2	idx4	1	6.2000
test	t2	idx4	2	1.7222
test	t2	idx4	3	1.1154
test	t2	idx4	4	1.0000
ALTER TABLE t2 CHANGE COLUMN b b varchar(30);
SELECT * FROM mysql.index_stats ORDER BY index_name, prefix_arity, table_name;
db_name	table_name	index_name	prefix_arity	avg_frequency
test	t2	idx2	1	7.0000
test	t2	idx2	2	2.3846
test	t2	idx3	1	8.5000
ANALYZE TABLE t2 PERSISTENT FOR COLUMNS ALL INDEXES ALL;
Table	Op	Msg_type	Msg_text
test.t2	analyze	status	Engine-independent statistics collected
test.t2	analyze	status	OK
SELECT * FROM mysql.index_stats ORDER BY index_name, prefix_arity, table_name;
db_name	table_name	index_name	prefix_arity	avg_frequency
test	t2	PRIMARY	1	1.0000
test	t2	PRIMARY	2	1.0000
test	t2	idx2	1	7.0000
test	t2	idx2	2	2.3846
test	t2	idx2	3	1.0000
test	t2	idx2	4	1.0000
test	t2	idx3	1	8.5000
test	t2	idx3	2	1.0000
test	t2	idx3	3	1.0000
test	t2	idx4	1	6.2000
test	t2	idx4	2	1.7222
test	t2	idx4	3	1.1154
test	t2	idx4	4	1.0000
ALTER TABLE t2 CHANGE COLUMN b b varchar(32);
SELECT * FROM mysql.index_stats ORDER BY index_name, prefix_arity, table_name;
db_name	table_name	index_name	prefix_arity	avg_frequency
test	t2	PRIMARY	1	1.0000
test	t2	PRIMARY	2	1.0000
test	t2	idx2	1	7.0000
test	t2	idx2	2	2.3846
test	t2	idx2	3	1.0000
test	t2	idx2	4	1.0000
test	t2	idx3	1	8.5000
test	t2	idx3	2	1.0000
test	t2	idx3	3	1.0000
test	t2	idx4	1	6.2000
test	t2	idx4	2	1.7222
test	t2	idx4	3	1.1154
test	t2	idx4	4	1.0000
ANALYZE TABLE t2 PERSISTENT FOR COLUMNS ALL INDEXES ALL;
Table	Op	Msg_type	Msg_text
test.t2	analyze	status	Engine-independent statistics collected
test.t2	analyze	status	OK
SELECT * FROM mysql.index_stats ORDER BY index_name, prefix_arity, table_name;
db_name	table_name	index_name	prefix_arity	avg_frequency
test	t2	PRIMARY	1	1.0000
test	t2	PRIMARY	2	1.0000
test	t2	idx2	1	7.0000
test	t2	idx2	2	2.3846
test	t2	idx2	3	1.0000
test	t2	idx2	4	1.0000
test	t2	idx3	1	8.5000
test	t2	idx3	2	1.0000
test	t2	idx3	3	1.0000
test	t2	idx4	1	6.2000
test	t2	idx4	2	1.7222
test	t2	idx4	3	1.1154
test	t2	idx4	4	1.0000
ALTER TABLE t2 DROP COLUMN b;
SELECT * FROM mysql.index_stats ORDER BY index_name, prefix_arity, table_name;
db_name	table_name	index_name	prefix_arity	avg_frequency
test	t2	idx2	1	7.0000
test	t2	idx2	2	2.3846
test	t2	idx3	1	8.5000
ANALYZE TABLE t2 PERSISTENT FOR COLUMNS() INDEXES ALL;
Table	Op	Msg_type	Msg_text
test.t2	analyze	status	Engine-independent statistics collected
test.t2	analyze	status	OK
SELECT * FROM mysql.index_stats ORDER BY index_name, prefix_arity, table_name;
db_name	table_name	index_name	prefix_arity	avg_frequency
test	t2	PRIMARY	1	1.0000
test	t2	idx2	1	7.0000
test	t2	idx2	2	2.3846
test	t2	idx2	3	1.0000
test	t2	idx3	1	8.5000
test	t2	idx3	2	1.0000
test	t2	idx4	1	6.2000
test	t2	idx4	2	2.2308
test	t2	idx4	3	1.0000
set optimizer_switch='extended_keys=off';
ALTER TABLE t1
DROP INDEX idx1,
DROP INDEX idx4;
ALTER TABLE t1
MODIFY COLUMN b text,
ADD INDEX idx1 (b(4), e), 
ADD INDEX idx4 (e, b(4), d);
SELECT * FROM mysql.column_stats;
db_name	table_name	column_name	min_value	max_value	nulls_ratio	avg_length	avg_frequency	hist_size	hist_type	histogram
test	t2	a	0	49	0.0000	4.0000	1.0000	0	NULL	NULL
test	t2	c	aaaa	dddddddd	0.1250	6.6571	7.0000	0	NULL	NULL
test	t2	d	1989-03-12	1999-07-23	0.1500	3.0000	8.5000	0	NULL	NULL
test	t2	e	0.01	0.112	0.2250	8.0000	6.2000	0	NULL	NULL
test	t2	f	1	5	0.2000	1.0000	6.4000	0	NULL	NULL
SELECT * FROM mysql.index_stats;
db_name	table_name	index_name	prefix_arity	avg_frequency
test	t2	idx3	1	8.5000
test	t2	idx2	1	7.0000
test	t2	idx2	2	2.3846
test	t2	idx2	3	1.0000
test	t2	idx4	1	6.2000
test	t2	idx4	2	2.2308
test	t2	idx4	3	1.0000
test	t2	idx3	2	1.0000
test	t2	PRIMARY	1	1.0000
ANALYZE TABLE t1;
Table	Op	Msg_type	Msg_text
test.t1	analyze	status	Engine-independent statistics collected
test.t1	analyze	Warning	Engine-independent statistics are not collected for column 'b'
test.t1	analyze	status	OK
SELECT * FROM mysql.column_stats;
db_name	table_name	column_name	min_value	max_value	nulls_ratio	avg_length	avg_frequency	hist_size	hist_type	histogram
test	t2	a	0	49	0.0000	4.0000	1.0000	0	NULL	NULL
test	t2	c	aaaa	dddddddd	0.1250	6.6571	7.0000	0	NULL	NULL
test	t2	d	1989-03-12	1999-07-23	0.1500	3.0000	8.5000	0	NULL	NULL
test	t2	e	0.01	0.112	0.2250	8.0000	6.2000	0	NULL	NULL
test	t2	f	1	5	0.2000	1.0000	6.4000	0	NULL	NULL
test	t1	a	0	49	0.0000	4.0000	1.0000	0	NULL	NULL
test	t1	c	aaaa	dddddddd	0.1250	6.6571	7.0000	0	NULL	NULL
test	t1	d	1989-03-12	1999-07-23	0.1500	3.0000	8.5000	0	NULL	NULL
test	t1	e	0.01	0.112	0.2250	8.0000	6.2000	0	NULL	NULL
test	t1	f	1	5	0.2000	1.0000	6.4000	0	NULL	NULL
SELECT * FROM mysql.index_stats;
db_name	table_name	index_name	prefix_arity	avg_frequency
test	t1	idx2	1	7.0000
test	t2	idx3	1	8.5000
test	t1	idx3	1	8.5000
test	t1	PRIMARY	1	1.0000
test	t2	idx2	1	7.0000
test	t2	idx2	2	2.3846
test	t2	idx2	3	1.0000
test	t2	idx4	1	6.2000
test	t2	idx4	2	2.2308
test	t2	idx4	3	1.0000
test	t2	idx3	2	1.0000
test	t2	PRIMARY	1	1.0000
test	t1	idx2	2	2.3846
test	t1	idx1	1	NULL
test	t1	idx1	2	NULL
test	t1	idx4	1	6.2000
test	t1	idx4	2	NULL
test	t1	idx4	3	NULL
DELETE FROM mysql.table_stats;
DELETE FROM mysql.column_stats;
DELETE FROM mysql.index_stats;
ANALYZE TABLE mysql.column_stats PERSISTENT FOR ALL;
Table	Op	Msg_type	Msg_text
mysql.column_stats	analyze	error	Invalid argument
ANALYZE TABLE mysql.column_stats;
Table	Op	Msg_type	Msg_text
mysql.column_stats	analyze	status	OK
SELECT * FROM mysql.table_stats;
db_name	table_name	cardinality
SELECT * FROM mysql.column_stats;
db_name	table_name	column_name	min_value	max_value	nulls_ratio	avg_length	avg_frequency	hist_size	hist_type	histogram
SELECT * FROM mysql.index_stats;
db_name	table_name	index_name	prefix_arity	avg_frequency
set use_stat_tables='never';
ANALYZE TABLE t1 PERSISTENT FOR ALL;
Table	Op	Msg_type	Msg_text
test.t1	analyze	status	Engine-independent statistics collected
test.t1	analyze	Warning	Engine-independent statistics are not collected for column 'b'
test.t1	analyze	status	Table is already up to date
SELECT * FROM mysql.table_stats;
db_name	table_name	cardinality
test	t1	40
SELECT * FROM mysql.column_stats;
db_name	table_name	column_name	min_value	max_value	nulls_ratio	avg_length	avg_frequency	hist_size	hist_type	histogram
test	t1	a	0	49	0.0000	4.0000	1.0000	0	NULL	NULL
test	t1	c	aaaa	dddddddd	0.1250	6.6571	7.0000	0	NULL	NULL
test	t1	d	1989-03-12	1999-07-23	0.1500	3.0000	8.5000	0	NULL	NULL
test	t1	e	0.01	0.112	0.2250	8.0000	6.2000	0	NULL	NULL
test	t1	f	1	5	0.2000	1.0000	6.4000	0	NULL	NULL
SELECT * FROM mysql.index_stats;
db_name	table_name	index_name	prefix_arity	avg_frequency
test	t1	PRIMARY	1	1.0000
test	t1	idx3	1	8.5000
test	t1	idx2	1	7.0000
test	t1	idx2	2	2.3846
test	t1	idx1	1	NULL
test	t1	idx1	2	NULL
test	t1	idx4	1	6.2000
test	t1	idx4	2	NULL
test	t1	idx4	3	NULL
DELETE FROM mysql.table_stats;
DELETE FROM mysql.column_stats;
DELETE FROM mysql.index_stats;
ANALYZE TABLE t1 PERSISTENT FOR COLUMNS(b) INDEXES();
Table	Op	Msg_type	Msg_text
test.t1	analyze	status	Engine-independent statistics collected
test.t1	analyze	Warning	Engine-independent statistics are not collected for column 'b'
test.t1	analyze	status	Table is already up to date
ANALYZE TABLE t1 PERSISTENT FOR columns(a,b) INDEXES();
Table	Op	Msg_type	Msg_text
test.t1	analyze	status	Engine-independent statistics collected
test.t1	analyze	Warning	Engine-independent statistics are not collected for column 'b'
test.t1	analyze	status	Table is already up to date
ANALYZE TABLE t1 PERSISTENT FOR columns(b) indexes(idx2);
Table	Op	Msg_type	Msg_text
test.t1	analyze	status	Engine-independent statistics collected
test.t1	analyze	Warning	Engine-independent statistics are not collected for column 'b'
test.t1	analyze	status	Table is already up to date
ANALYZE TABLE t1 PERSISTENT FOR columns() indexes(idx2);
Table	Op	Msg_type	Msg_text
test.t1	analyze	status	Engine-independent statistics collected
test.t1	analyze	status	Table is already up to date
DELETE FROM mysql.table_stats;
DELETE FROM mysql.column_stats;
DELETE FROM mysql.index_stats;
DROP TABLE t1,t2;
set names utf8;
CREATE DATABASE world;
use world;
CREATE TABLE Country (
Code char(3) NOT NULL default '',
Name char(52) NOT NULL default '',
SurfaceArea float(10,2) NOT NULL default '0.00',
Population int(11) NOT NULL default '0',
Capital int(11) default NULL,
PRIMARY KEY  (Code),
UNIQUE INDEX (Name)
) CHARACTER SET utf8 COLLATE utf8_bin;
CREATE TABLE City (
ID int(11) NOT NULL auto_increment,
Name char(35) NOT NULL default '',
Country char(3) NOT NULL default '',
Population int(11) NOT NULL default '0',
PRIMARY KEY  (ID),
INDEX (Population),
INDEX (Country) 
) CHARACTER SET utf8 COLLATE utf8_bin;
CREATE TABLE CountryLanguage (
Country char(3) NOT NULL default '',
Language char(30) NOT NULL default '',
Percentage float(3,1) NOT NULL default '0.0',
PRIMARY KEY  (Country, Language),
INDEX (Percentage)
) CHARACTER SET utf8 COLLATE utf8_bin;
set use_stat_tables='preferably';
ANALYZE TABLE Country, City, CountryLanguage;
SELECT UPPER(db_name), UPPER(table_name), cardinality
FROM mysql.table_stats;
UPPER(db_name)	UPPER(table_name)	cardinality
WORLD	COUNTRY	239
WORLD	CITY	4079
WORLD	COUNTRYLANGUAGE	984
SELECT UPPER(db_name), UPPER(table_name), 
column_name, min_value, max_value, nulls_ratio, avg_length, avg_frequency
FROM mysql.column_stats;
UPPER(db_name)	UPPER(table_name)	column_name	min_value	max_value	nulls_ratio	avg_length	avg_frequency
WORLD	COUNTRY	Code	ABW	ZWE	0.0000	3.0000	1.0000
WORLD	COUNTRY	Name	Afghanistan	Zimbabwe	0.0000	10.1088	1.0000
WORLD	COUNTRY	SurfaceArea	0.40	17075400.00	0.0000	4.0000	1.0042
WORLD	COUNTRY	Population	0	1277558000	0.0000	4.0000	1.0575
WORLD	COUNTRY	Capital	1	4074	0.0293	4.0000	1.0000
WORLD	CITY	ID	1	4079	0.0000	4.0000	1.0000
WORLD	CITY	Name	A Coruña (La Coruña)	Ürgenc	0.0000	8.6416	1.0195
WORLD	CITY	Country	ABW	ZWE	0.0000	3.0000	17.5819
WORLD	CITY	Population	42	10500000	0.0000	4.0000	1.0467
WORLD	COUNTRYLANGUAGE	Country	ABW	ZWE	0.0000	3.0000	4.2232
WORLD	COUNTRYLANGUAGE	Language	Abhyasi	[South]Mande	0.0000	7.1778	2.1532
WORLD	COUNTRYLANGUAGE	Percentage	0.0	99.9	0.0000	4.0000	2.7640
SELECT UPPER(db_name), UPPER(table_name),
index_name, prefix_arity, avg_frequency
FROM mysql.index_stats;
UPPER(db_name)	UPPER(table_name)	index_name	prefix_arity	avg_frequency
WORLD	COUNTRY	PRIMARY	1	1.0000
WORLD	COUNTRY	Name	1	1.0000
WORLD	CITY	PRIMARY	1	1.0000
WORLD	CITY	Population	1	1.0467
WORLD	CITY	Country	1	17.5819
WORLD	COUNTRYLANGUAGE	PRIMARY	1	4.2232
WORLD	COUNTRYLANGUAGE	PRIMARY	2	1.0000
WORLD	COUNTRYLANGUAGE	Percentage	1	2.7640
use test;
set use_stat_tables='never';
CREATE DATABASE world_innodb;
use world_innodb;
CREATE TABLE Country (
Code char(3) NOT NULL default '',
Name char(52) NOT NULL default '',
SurfaceArea float(10,2) NOT NULL default '0.00',
Population int(11) NOT NULL default '0',
Capital int(11) default NULL,
PRIMARY KEY  (Code),
UNIQUE INDEX (Name)
) CHARACTER SET utf8 COLLATE utf8_bin;
CREATE TABLE City (
ID int(11) NOT NULL auto_increment,
Name char(35) NOT NULL default '',
Country char(3) NOT NULL default '',
Population int(11) NOT NULL default '0',
PRIMARY KEY  (ID),
INDEX (Population),
INDEX (Country) 
) CHARACTER SET utf8 COLLATE utf8_bin;
CREATE TABLE CountryLanguage (
Country char(3) NOT NULL default '',
Language char(30) NOT NULL default '',
Percentage float(3,1) NOT NULL default '0.0',
PRIMARY KEY  (Country, Language),
INDEX (Percentage)
) CHARACTER SET utf8 COLLATE utf8_bin;
ALTER TABLE Country ENGINE=InnoDB;
ALTER TABLE City ENGINE=InnoDB;
ALTER TABLE CountryLanguage ENGINE=InnoDB;
set use_stat_tables='preferably';
ANALYZE TABLE Country, City, CountryLanguage;
SELECT UPPER(db_name), UPPER(table_name), cardinality
FROM mysql.table_stats;
UPPER(db_name)	UPPER(table_name)	cardinality
WORLD	COUNTRY	239
WORLD	CITY	4079
WORLD	COUNTRYLANGUAGE	984
WORLD_INNODB	COUNTRY	239
WORLD_INNODB	CITY	4079
WORLD_INNODB	COUNTRYLANGUAGE	984
SELECT UPPER(db_name), UPPER(table_name), 
column_name, min_value, max_value, nulls_ratio, avg_length, avg_frequency
FROM mysql.column_stats;
UPPER(db_name)	UPPER(table_name)	column_name	min_value	max_value	nulls_ratio	avg_length	avg_frequency
WORLD	COUNTRY	Code	ABW	ZWE	0.0000	3.0000	1.0000
WORLD	COUNTRY	Name	Afghanistan	Zimbabwe	0.0000	10.1088	1.0000
WORLD	COUNTRY	SurfaceArea	0.40	17075400.00	0.0000	4.0000	1.0042
WORLD	COUNTRY	Population	0	1277558000	0.0000	4.0000	1.0575
WORLD	COUNTRY	Capital	1	4074	0.0293	4.0000	1.0000
WORLD	CITY	ID	1	4079	0.0000	4.0000	1.0000
WORLD	CITY	Name	A Coruña (La Coruña)	Ürgenc	0.0000	8.6416	1.0195
WORLD	CITY	Country	ABW	ZWE	0.0000	3.0000	17.5819
WORLD	CITY	Population	42	10500000	0.0000	4.0000	1.0467
WORLD	COUNTRYLANGUAGE	Country	ABW	ZWE	0.0000	3.0000	4.2232
WORLD	COUNTRYLANGUAGE	Language	Abhyasi	[South]Mande	0.0000	7.1778	2.1532
WORLD	COUNTRYLANGUAGE	Percentage	0.0	99.9	0.0000	4.0000	2.7640
WORLD_INNODB	COUNTRY	Code	ABW	ZWE	0.0000	3.0000	1.0000
WORLD_INNODB	COUNTRY	Name	Afghanistan	Zimbabwe	0.0000	10.1088	1.0000
WORLD_INNODB	COUNTRY	SurfaceArea	0.40	17075400.00	0.0000	4.0000	1.0042
WORLD_INNODB	COUNTRY	Population	0	1277558000	0.0000	4.0000	1.0575
WORLD_INNODB	COUNTRY	Capital	1	4074	0.0293	4.0000	1.0000
WORLD_INNODB	CITY	ID	1	4079	0.0000	4.0000	1.0000
WORLD_INNODB	CITY	Name	A Coruña (La Coruña)	Ürgenc	0.0000	8.6416	1.0195
WORLD_INNODB	CITY	Country	ABW	ZWE	0.0000	3.0000	17.5819
WORLD_INNODB	CITY	Population	42	10500000	0.0000	4.0000	1.0467
WORLD_INNODB	COUNTRYLANGUAGE	Country	ABW	ZWE	0.0000	3.0000	4.2232
WORLD_INNODB	COUNTRYLANGUAGE	Language	Abhyasi	[South]Mande	0.0000	7.1778	2.1532
WORLD_INNODB	COUNTRYLANGUAGE	Percentage	0.0	99.9	0.0000	4.0000	2.7640
SELECT UPPER(db_name), UPPER(table_name),
index_name, prefix_arity, avg_frequency
FROM mysql.index_stats;
UPPER(db_name)	UPPER(table_name)	index_name	prefix_arity	avg_frequency
WORLD	COUNTRY	PRIMARY	1	1.0000
WORLD	COUNTRY	Name	1	1.0000
WORLD	CITY	PRIMARY	1	1.0000
WORLD	CITY	Population	1	1.0467
WORLD	CITY	Country	1	17.5819
WORLD	COUNTRYLANGUAGE	PRIMARY	1	4.2232
WORLD	COUNTRYLANGUAGE	PRIMARY	2	1.0000
WORLD	COUNTRYLANGUAGE	Percentage	1	2.7640
WORLD_INNODB	COUNTRY	PRIMARY	1	1.0000
WORLD_INNODB	COUNTRY	Name	1	1.0000
WORLD_INNODB	CITY	PRIMARY	1	1.0000
WORLD_INNODB	CITY	Population	1	1.0467
WORLD_INNODB	CITY	Country	1	17.5819
WORLD_INNODB	COUNTRYLANGUAGE	PRIMARY	1	4.2232
WORLD_INNODB	COUNTRYLANGUAGE	PRIMARY	2	1.0000
WORLD_INNODB	COUNTRYLANGUAGE	Percentage	1	2.7640
use world;
set use_stat_tables='preferably';
set histogram_size=100;
set histogram_type='SINGLE_PREC_HB';
ANALYZE TABLE CountryLanguage;
set histogram_size=254;
set histogram_type='DOUBLE_PREC_HB';
ANALYZE TABLE City;
FLUSH TABLES;
select UPPER(db_name),UPPER(table_name),UPPER(column_name),min_value,max_value,nulls_ratio,avg_length,avg_frequency,hist_size,hist_type,hex(histogram),decode_histogram(hist_type,histogram) from mysql.column_stats where UPPER(db_name)='WORLD' and UPPER(table_name)='COUNTRYLANGUAGE' and UPPER(column_name) = 'PERCENTAGE';;
UPPER(db_name)	WORLD
UPPER(table_name)	COUNTRYLANGUAGE
UPPER(column_name)	PERCENTAGE
min_value	0.0
max_value	99.9
nulls_ratio	0.0000
avg_length	4.0000
avg_frequency	2.7640
hist_size	100
hist_type	SINGLE_PREC_HB
hex(histogram)	0000000000000000000000000101010101010101010202020303030304040404050505050606070707080809090A0A0B0C0D0D0E0E0F10111213131415161718191B1C1E202224292A2E33373B4850575F6A76818C9AA7B9C4CFDADFE5EBF0F4F8FAFCFF
decode_histogram(hist_type,histogram)	0.000,0.000,0.000,0.000,0.000,0.000,0.000,0.000,0.000,0.000,0.000,0.000,0.004,0.000,0.000,0.000,0.000,0.000,0.000,0.000,0.000,0.004,0.000,0.000,0.004,0.000,0.000,0.000,0.004,0.000,0.000,0.000,0.004,0.000,0.000,0.000,0.004,0.000,0.004,0.000,0.000,0.004,0.000,0.004,0.000,0.004,0.000,0.004,0.004,0.004,0.000,0.004,0.000,0.004,0.004,0.004,0.004,0.004,0.000,0.004,0.004,0.004,0.004,0.004,0.004,0.008,0.004,0.008,0.008,0.008,0.008,0.020,0.004,0.016,0.020,0.016,0.016,0.051,0.031,0.027,0.031,0.043,0.047,0.043,0.043,0.055,0.051,0.071,0.043,0.043,0.043,0.020,0.024,0.024,0.020,0.016,0.016,0.008,0.008,0.012,0.000
select UPPER(db_name),UPPER(table_name),UPPER(column_name),min_value,max_value,nulls_ratio,avg_length,avg_frequency,hist_size,hist_type,hex(histogram),decode_histogram(hist_type,histogram) from mysql.column_stats where UPPER(db_name)='WORLD' and UPPER(table_name)='CITY' and UPPER(column_name) = 'POPULATION';;
UPPER(db_name)	WORLD
UPPER(table_name)	CITY
UPPER(column_name)	POPULATION
min_value	42
max_value	10500000
nulls_ratio	0.0000
avg_length	4.0000
avg_frequency	1.0467
hist_size	254
hist_type	DOUBLE_PREC_HB
hex(histogram)	1F00A1002B023002350238023F02430249024E02520258025D02630268026E02720276027B02800285028C02920297029D02A102A802AC02B402BC02C402CC02D302DA02E302EA02F102F802010305030C03120319031F03290333033D0343034F03590363036D037803840390039A03A603B303C303D103E003F203020412042404330440045304600472047F049104A204B804C804DE04F2040A0526053F0558056F058E05B305D905F4051306380667068406AB06DA06020731075C079407C507F8072E085E08A508DF0824096909CC092E0A760AD50A400BA90B150CAD0C310D240E130F0E103B11B9126B14F0166B192F1CB71FFF240630483FC567
decode_histogram(hist_type,histogram)	0.00047,0.00198,0.00601,0.00008,0.00008,0.00005,0.00011,0.00006,0.00009,0.00008,0.00006,0.00009,0.00008,0.00009,0.00008,0.00009,0.00006,0.00006,0.00008,0.00008,0.00008,0.00011,0.00009,0.00008,0.00009,0.00006,0.00011,0.00006,0.00012,0.00012,0.00012,0.00012,0.00011,0.00011,0.00014,0.00011,0.00011,0.00011,0.00014,0.00006,0.00011,0.00009,0.00011,0.00009,0.00015,0.00015,0.00015,0.00009,0.00018,0.00015,0.00015,0.00015,0.00017,0.00018,0.00018,0.00015,0.00018,0.00020,0.00024,0.00021,0.00023,0.00027,0.00024,0.00024,0.00027,0.00023,0.00020,0.00029,0.00020,0.00027,0.00020,0.00027,0.00026,0.00034,0.00024,0.00034,0.00031,0.00037,0.00043,0.00038,0.00038,0.00035,0.00047,0.00056,0.00058,0.00041,0.00047,0.00056,0.00072,0.00044,0.00060,0.00072,0.00061,0.00072,0.00066,0.00085,0.00075,0.00078,0.00082,0.00073,0.00108,0.00089,0.00105,0.00105,0.00151,0.00150,0.00110,0.00145,0.00163,0.00160,0.00165,0.00232,0.00201,0.00371,0.00365,0.00383,0.00459,0.00583,0.00662,0.00984,0.00969,0.01080,0.01379,0.02063,0.04308,0.05960,0.15816,0.59464
set histogram_type=default;
set histogram_size=default;
use test;
DROP DATABASE world;
SELECT UPPER(db_name), UPPER(table_name), cardinality
FROM mysql.table_stats;
UPPER(db_name)	UPPER(table_name)	cardinality
WORLD_INNODB	COUNTRY	239
WORLD_INNODB	CITY	4079
WORLD_INNODB	COUNTRYLANGUAGE	984
SELECT UPPER(db_name), UPPER(table_name), 
column_name, min_value, max_value, nulls_ratio, avg_length, avg_frequency
FROM mysql.column_stats;
UPPER(db_name)	UPPER(table_name)	column_name	min_value	max_value	nulls_ratio	avg_length	avg_frequency
WORLD_INNODB	COUNTRY	Code	ABW	ZWE	0.0000	3.0000	1.0000
WORLD_INNODB	COUNTRY	Name	Afghanistan	Zimbabwe	0.0000	10.1088	1.0000
WORLD_INNODB	COUNTRY	SurfaceArea	0.40	17075400.00	0.0000	4.0000	1.0042
WORLD_INNODB	COUNTRY	Population	0	1277558000	0.0000	4.0000	1.0575
WORLD_INNODB	COUNTRY	Capital	1	4074	0.0293	4.0000	1.0000
WORLD_INNODB	CITY	ID	1	4079	0.0000	4.0000	1.0000
WORLD_INNODB	CITY	Name	A Coruña (La Coruña)	Ürgenc	0.0000	8.6416	1.0195
WORLD_INNODB	CITY	Country	ABW	ZWE	0.0000	3.0000	17.5819
WORLD_INNODB	CITY	Population	42	10500000	0.0000	4.0000	1.0467
WORLD_INNODB	COUNTRYLANGUAGE	Country	ABW	ZWE	0.0000	3.0000	4.2232
WORLD_INNODB	COUNTRYLANGUAGE	Language	Abhyasi	[South]Mande	0.0000	7.1778	2.1532
WORLD_INNODB	COUNTRYLANGUAGE	Percentage	0.0	99.9	0.0000	4.0000	2.7640
SELECT UPPER(db_name), UPPER(table_name),
index_name, prefix_arity, avg_frequency
FROM mysql.index_stats;
UPPER(db_name)	UPPER(table_name)	index_name	prefix_arity	avg_frequency
WORLD_INNODB	COUNTRY	PRIMARY	1	1.0000
WORLD_INNODB	COUNTRY	Name	1	1.0000
WORLD_INNODB	CITY	PRIMARY	1	1.0000
WORLD_INNODB	CITY	Population	1	1.0467
WORLD_INNODB	CITY	Country	1	17.5819
WORLD_INNODB	COUNTRYLANGUAGE	PRIMARY	1	4.2232
WORLD_INNODB	COUNTRYLANGUAGE	PRIMARY	2	1.0000
WORLD_INNODB	COUNTRYLANGUAGE	Percentage	1	2.7640
DROP DATABASE world_innodb;
SELECT UPPER(db_name), UPPER(table_name), cardinality
FROM mysql.table_stats;
UPPER(db_name)	UPPER(table_name)	cardinality
SELECT UPPER(db_name), UPPER(table_name), 
column_name, min_value, max_value, nulls_ratio, avg_length, avg_frequency
FROM mysql.column_stats;
UPPER(db_name)	UPPER(table_name)	column_name	min_value	max_value	nulls_ratio	avg_length	avg_frequency
SELECT UPPER(db_name), UPPER(table_name),
index_name, prefix_arity, avg_frequency
FROM mysql.index_stats;
UPPER(db_name)	UPPER(table_name)	index_name	prefix_arity	avg_frequency
DELETE FROM mysql.table_stats;
DELETE FROM mysql.column_stats;
DELETE FROM mysql.index_stats;
#
# Bug mdev-4357: empty string as a value of the HIST_SIZE column 
#                from mysql.column_stats
#
create table t1 (a int);
insert into t1 values (1),(2),(3);
set histogram_size=10;
analyze table t1  persistent for all;
Table	Op	Msg_type	Msg_text
test.t1	analyze	status	Engine-independent statistics collected
test.t1	analyze	status	OK
select db_name, table_name, column_name,
min_value, max_value,
nulls_ratio, avg_frequency,
hist_size, hist_type, HEX(histogram)
FROM mysql.column_stats;
db_name	table_name	column_name	min_value	max_value	nulls_ratio	avg_frequency	hist_size	hist_type	HEX(histogram)
test	t1	a	1	3	0.0000	1.0000	10	SINGLE_PREC_HB	0000007F7F7F7FFFFFFF
set histogram_size=default;
drop table t1;
#
# Bug mdev-4359: wrong setting of the HIST_SIZE column 
# (see also mdev-4357)         from mysql.column_stats
#
create table t1 ( a int);
insert into t1 values (1),(2),(3),(4),(5);
set histogram_size=10;
set histogram_type='double_prec_hb';
show variables like 'histogram%';
Variable_name	Value
histogram_size	10
histogram_type	DOUBLE_PREC_HB
analyze table t1 persistent for all;
Table	Op	Msg_type	Msg_text
test.t1	analyze	status	Engine-independent statistics collected
test.t1	analyze	status	OK
select db_name, table_name, column_name,
min_value, max_value,
nulls_ratio, avg_frequency,
hist_size, hist_type, HEX(histogram)
FROM mysql.column_stats;
db_name	table_name	column_name	min_value	max_value	nulls_ratio	avg_frequency	hist_size	hist_type	HEX(histogram)
test	t1	a	1	5	0.0000	1.0000	10	DOUBLE_PREC_HB	0000FF3FFF7FFFBFFFFF
set histogram_size=default;
set histogram_type=default;
drop table t1;
#
# Bug mdev-4369: histogram for a column with many distinct values 
#
CREATE TABLE t1 (id int);
CREATE TABLE t2 (id int);
INSERT INTO t1 (id) VALUES (1), (1), (1),(1);
INSERT INTO t1 (id) SELECT id FROM t1;
INSERT INTO t1 SELECT id+1 FROM t1;
INSERT INTO t1 SELECT id+2 FROM t1;
INSERT INTO t1 SELECT id+4 FROM t1;
INSERT INTO t1 SELECT id+8 FROM t1;
INSERT INTO t1 SELECT id+16 FROM t1;
INSERT INTO t1 SELECT id+32 FROM t1;
INSERT INTO t1 SELECT id+64 FROM t1;
INSERT INTO t1 SELECT id+128 FROM t1;
INSERT INTO t1 SELECT id+256 FROM t1;
INSERT INTO t1 SELECT id+512 FROM t1;
INSERT INTO t2 SELECT id FROM t1 ORDER BY id*rand();
SELECT COUNT(*) FROM t2;
COUNT(*)
8192
SELECT COUNT(DISTINCT id) FROM t2;
COUNT(DISTINCT id)
1024
set @@tmp_table_size=1024*16;
set @@max_heap_table_size=1024*16;
set histogram_size=63;
analyze table t2 persistent for all;
Table	Op	Msg_type	Msg_text
test.t2	analyze	status	Engine-independent statistics collected
test.t2	analyze	status	OK
select db_name, table_name, column_name,
min_value, max_value,
nulls_ratio, avg_frequency,
hist_size, hist_type, HEX(histogram)
FROM mysql.column_stats;
db_name	table_name	column_name	min_value	max_value	nulls_ratio	avg_frequency	hist_size	hist_type	HEX(histogram)
test	t2	id	1	1024	0.0000	8.0000	63	SINGLE_PREC_HB	03070B0F13171B1F23272B2F33373B3F43474B4F53575B5F63676B6F73777B7F83878B8F93979B9FA3A7ABAFB3B7BBBFC3C7CBCFD3D7DBDFE3E7EBEFF3F7FB
set histogram_size=default;
drop table t1, t2;
set use_stat_tables=@save_use_stat_tables;
#
# Bug MDEV-7383: min/max value for a column not utf8 compatible
#
create table t1 (a varchar(100)) engine=MyISAM;
insert into t1 values(unhex('D879626AF872675F73E662F8'));
analyze table t1 persistent for all;
Table	Op	Msg_type	Msg_text
test.t1	analyze	status	Engine-independent statistics collected
test.t1	analyze	status	OK
show warnings;
Level	Code	Message
select db_name, table_name, column_name,
HEX(min_value), HEX(max_value),
nulls_ratio, avg_frequency,
hist_size, hist_type, HEX(histogram)
FROM mysql.column_stats;
db_name	table_name	column_name	HEX(min_value)	HEX(max_value)	nulls_ratio	avg_frequency	hist_size	hist_type	HEX(histogram)
test	t1	a	D879626AF872675F73E662F8	D879626AF872675F73E662F8	0.0000	1.0000	0	NULL	NULL
drop table t1;
#
<<<<<<< HEAD
# MDEV-9590: Always print "Engine-independent statistic" warnings and
# might be filtering columns unintentionally from engines
#
set use_stat_tables='NEVER';
create table t1 (test blob);
show variables like 'use_stat_tables';
Variable_name	Value
use_stat_tables	NEVER
analyze table t1;
Table	Op	Msg_type	Msg_text
test.t1	analyze	status	Table is already up to date
drop table t1;
#
# MDEV-10435 crash with bad stat tables
#
set use_stat_tables='preferably';
call mtr.add_suppression("Column count of mysql.table_stats is wrong. Expected 3, found 1. The table is probably corrupted");
rename table mysql.table_stats to test.table_stats;
flush tables;
create table t1 (a int);
rename table t1 to t2, t3 to t4;
ERROR 42S02: Table 'test.t3' doesn't exist
drop table t1;
rename table test.table_stats to mysql.table_stats;
rename table mysql.table_stats to test.table_stats;
create table mysql.table_stats (a int);
flush tables;
create table t1 (a int);
rename table t1 to t2, t3 to t4;
ERROR 42S02: Table 'test.t3' doesn't exist
drop table t1, mysql.table_stats;
rename table test.table_stats to mysql.table_stats;
set use_stat_tables=@save_use_stat_tables;
=======
# MDEB-9744: session optimizer_use_condition_selectivity=5 causing SQL Error (1918):
# Encountered illegal value '' when converting to DECIMAL
#
set @save_optimizer_use_condition_selectivity= @@optimizer_use_condition_selectivity;
set optimizer_use_condition_selectivity=3, use_stat_tables=preferably;
create table t1 (id int(10),cost decimal(9,2)) engine=innodb;
ANALYZE TABLE t1 PERSISTENT FOR ALL;
Table	Op	Msg_type	Msg_text
test.t1	analyze	status	Engine-independent statistics collected
test.t1	analyze	status	OK
create temporary table t2  (id int);
insert into t2 (id) select id from t1 where cost > 0;
select * from t2;
id
set use_stat_tables=@save_use_stat_tables;
set optimizer_use_condition_selectivity= @save_optimizer_use_condition_selectivity;
drop table t1,t2;
>>>>>>> 400a8eb6
<|MERGE_RESOLUTION|>--- conflicted
+++ resolved
@@ -1664,7 +1664,24 @@
 test	t1	a	D879626AF872675F73E662F8	D879626AF872675F73E662F8	0.0000	1.0000	0	NULL	NULL
 drop table t1;
 #
-<<<<<<< HEAD
+# MDEB-9744: session optimizer_use_condition_selectivity=5 causing SQL Error (1918):
+# Encountered illegal value '' when converting to DECIMAL
+#
+set @save_optimizer_use_condition_selectivity= @@optimizer_use_condition_selectivity;
+set optimizer_use_condition_selectivity=3, use_stat_tables=preferably;
+create table t1 (id int(10),cost decimal(9,2)) engine=innodb;
+ANALYZE TABLE t1 PERSISTENT FOR ALL;
+Table	Op	Msg_type	Msg_text
+test.t1	analyze	status	Engine-independent statistics collected
+test.t1	analyze	status	OK
+create temporary table t2  (id int);
+insert into t2 (id) select id from t1 where cost > 0;
+select * from t2;
+id
+set use_stat_tables=@save_use_stat_tables;
+set optimizer_use_condition_selectivity= @save_optimizer_use_condition_selectivity;
+drop table t1,t2;
+#
 # MDEV-9590: Always print "Engine-independent statistic" warnings and
 # might be filtering columns unintentionally from engines
 #
@@ -1697,23 +1714,4 @@
 ERROR 42S02: Table 'test.t3' doesn't exist
 drop table t1, mysql.table_stats;
 rename table test.table_stats to mysql.table_stats;
-set use_stat_tables=@save_use_stat_tables;
-=======
-# MDEB-9744: session optimizer_use_condition_selectivity=5 causing SQL Error (1918):
-# Encountered illegal value '' when converting to DECIMAL
-#
-set @save_optimizer_use_condition_selectivity= @@optimizer_use_condition_selectivity;
-set optimizer_use_condition_selectivity=3, use_stat_tables=preferably;
-create table t1 (id int(10),cost decimal(9,2)) engine=innodb;
-ANALYZE TABLE t1 PERSISTENT FOR ALL;
-Table	Op	Msg_type	Msg_text
-test.t1	analyze	status	Engine-independent statistics collected
-test.t1	analyze	status	OK
-create temporary table t2  (id int);
-insert into t2 (id) select id from t1 where cost > 0;
-select * from t2;
-id
-set use_stat_tables=@save_use_stat_tables;
-set optimizer_use_condition_selectivity= @save_optimizer_use_condition_selectivity;
-drop table t1,t2;
->>>>>>> 400a8eb6
+set use_stat_tables=@save_use_stat_tables;