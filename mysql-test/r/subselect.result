--- conflicted
+++ resolved
@@ -4409,7 +4409,6 @@
 3	30
 2	20
 DROP TABLE t1,t2;
-<<<<<<< HEAD
 CREATE TABLE t1 (a int, b int, PRIMARY KEY (a), KEY b (b));
 INSERT INTO t1 VALUES (1,NULL), (9,NULL);
 CREATE TABLE t2 (
@@ -4449,23 +4448,6 @@
 a	incorrect
 1	1
 DROP TABLE t1,t2,t3;
-End of 5.1 tests.
-=======
-CREATE TABLE t1 (s1 char(1));
-INSERT INTO t1 VALUES ('a');
-SELECT * FROM t1 WHERE _utf8'a' = ANY (SELECT s1 FROM t1);
-s1
-a
-DROP TABLE t1;
-CREATE TABLE t1(id BIGINT);
-CREATE TABLE t2(id1 BIGINT, id2 BIGINT);
-INSERT INTO t1 VALUES (1),(2),(3);
-INSERT INTO t2 VALUES (2,1),(3,1);
-SELECT * FROM t1 i WHERE 1 IN (SELECT l.id2 FROM t2 l WHERE i.id=l.id1);
-id
-2
-3
-DROP TABLE t1, t2;
 CREATE TABLE t1 (id int);
 CREATE TABLE t2 (id int, c int);
 INSERT INTO t1 (id) VALUES (1);
@@ -4496,5 +4478,4 @@
 DELETE FROM v3;
 DROP VIEW v1,v2,v3;
 DROP TABLE t1,t2;
-End of 5.0 tests.
->>>>>>> 89d04406
+End of 5.1 tests.