--- conflicted
+++ resolved
@@ -109,8 +109,8 @@
 explain select c from mysqltest.v5;
 ERROR 42000: SELECT command denied to user 'mysqltest_1'@'localhost' for table 'v5'
 show create view mysqltest.v5;
-View	Create View
-v5	CREATE ALGORITHM=UNDEFINED DEFINER=`root`@`localhost` SQL SECURITY DEFINER VIEW `mysqltest`.`v5` AS select (`mysqltest`.`t1`.`a` + 1) AS `c`,(`mysqltest`.`t1`.`b` + 1) AS `d` from `mysqltest`.`t1`
+View	Create View	character_set_client	collation_connection
+v5	CREATE ALGORITHM=UNDEFINED DEFINER=`root`@`localhost` SQL SECURITY DEFINER VIEW `mysqltest`.`v5` AS select (`mysqltest`.`t1`.`a` + 1) AS `c`,(`mysqltest`.`t1`.`b` + 1) AS `d` from `mysqltest`.`t1`	latin1	latin1_swedish_ci
 explain select c from mysqltest.v1;
 ERROR HY000: EXPLAIN/SHOW can not be issued; lacking privileges for underlying table
 show create view mysqltest.v1;
@@ -121,8 +121,8 @@
 id	select_type	table	type	possible_keys	key	key_len	ref	rows	Extra
 1	SIMPLE	t1	system	NULL	NULL	NULL	NULL	0	const row not found
 show create view mysqltest.v1;
-View	Create View
-v1	CREATE ALGORITHM=UNDEFINED DEFINER=`root`@`localhost` SQL SECURITY DEFINER VIEW `mysqltest`.`v1` AS select (`mysqltest`.`t1`.`a` + 1) AS `c`,(`mysqltest`.`t1`.`b` + 1) AS `d` from `mysqltest`.`t1`
+View	Create View	character_set_client	collation_connection
+v1	CREATE ALGORITHM=UNDEFINED DEFINER=`root`@`localhost` SQL SECURITY DEFINER VIEW `mysqltest`.`v1` AS select (`mysqltest`.`t1`.`a` + 1) AS `c`,(`mysqltest`.`t1`.`b` + 1) AS `d` from `mysqltest`.`t1`	latin1	latin1_swedish_ci
 explain select c from mysqltest.v2;
 ERROR HY000: EXPLAIN/SHOW can not be issued; lacking privileges for underlying table
 show create view mysqltest.v2;
@@ -138,8 +138,8 @@
 explain select c from mysqltest.v5;
 ERROR 42000: SELECT command denied to user 'mysqltest_1'@'localhost' for table 'v5'
 show create view mysqltest.v5;
-View	Create View
-v5	CREATE ALGORITHM=UNDEFINED DEFINER=`root`@`localhost` SQL SECURITY DEFINER VIEW `mysqltest`.`v5` AS select (`mysqltest`.`t1`.`a` + 1) AS `c`,(`mysqltest`.`t1`.`b` + 1) AS `d` from `mysqltest`.`t1`
+View	Create View	character_set_client	collation_connection
+v5	CREATE ALGORITHM=UNDEFINED DEFINER=`root`@`localhost` SQL SECURITY DEFINER VIEW `mysqltest`.`v5` AS select (`mysqltest`.`t1`.`a` + 1) AS `c`,(`mysqltest`.`t1`.`b` + 1) AS `d` from `mysqltest`.`t1`	latin1	latin1_swedish_ci
 grant show view on mysqltest.* to mysqltest_1@localhost;
 explain select c from mysqltest.v1;
 id	select_type	table	type	possible_keys	key	key_len	ref	rows	Extra
@@ -962,435 +962,6 @@
 DROP VIEW db1.v1;
 DROP TABLE db1.t1;
 DROP DATABASE db1;
-<<<<<<< HEAD
-End of 5.0 tests.
-DROP VIEW IF EXISTS v1;
-DROP TABLE IF EXISTS t1;
-CREATE TABLE t1 (i INT);
-CREATE VIEW v1 AS SELECT * FROM t1;
-ALTER VIEW v1 AS SELECT * FROM t1;
-SHOW CREATE VIEW v1;
-View	Create View	character_set_client	collation_connection
-v1	CREATE ALGORITHM=UNDEFINED DEFINER=`root`@`localhost` SQL SECURITY DEFINER VIEW `v1` AS select `t1`.`i` AS `i` from `t1`	latin1	latin1_swedish_ci
-ALTER DEFINER=no_such@user_1 VIEW v1 AS SELECT * FROM t1;
-Warnings:
-Note	1449	The user specified as a definer ('no_such'@'user_1') does not exist
-SHOW CREATE VIEW v1;
-View	Create View	character_set_client	collation_connection
-v1	CREATE ALGORITHM=UNDEFINED DEFINER=`no_such`@`user_1` SQL SECURITY DEFINER VIEW `v1` AS select `test`.`t1`.`i` AS `i` from `t1`	latin1	latin1_swedish_ci
-Warnings:
-Note	1449	The user specified as a definer ('no_such'@'user_1') does not exist
-ALTER ALGORITHM=MERGE VIEW v1 AS SELECT * FROM t1;
-Warnings:
-Note	1449	The user specified as a definer ('no_such'@'user_1') does not exist
-SHOW CREATE VIEW v1;
-View	Create View	character_set_client	collation_connection
-v1	CREATE ALGORITHM=MERGE DEFINER=`no_such`@`user_1` SQL SECURITY DEFINER VIEW `v1` AS select `test`.`t1`.`i` AS `i` from `t1`	latin1	latin1_swedish_ci
-Warnings:
-Note	1449	The user specified as a definer ('no_such'@'user_1') does not exist
-ALTER ALGORITHM=TEMPTABLE DEFINER=no_such@user_2 VIEW v1 AS SELECT * FROM t1;
-Warnings:
-Note	1449	The user specified as a definer ('no_such'@'user_2') does not exist
-SHOW CREATE VIEW v1;
-View	Create View	character_set_client	collation_connection
-v1	CREATE ALGORITHM=TEMPTABLE DEFINER=`no_such`@`user_2` SQL SECURITY DEFINER VIEW `v1` AS select `test`.`t1`.`i` AS `i` from `t1`	latin1	latin1_swedish_ci
-Warnings:
-Note	1449	The user specified as a definer ('no_such'@'user_2') does not exist
-DROP VIEW v1;
-DROP TABLE t1;
-CREATE USER mysqluser1@localhost;
-CREATE DATABASE mysqltest1;
-USE mysqltest1;
-CREATE TABLE t1 ( a INT );
-CREATE TABLE t2 ( b INT );
-INSERT INTO t1 VALUES (1), (2);
-INSERT INTO t2 VALUES (1), (2);
-GRANT CREATE VIEW ON mysqltest1.* TO mysqluser1@localhost;
-GRANT SELECT ON t1 TO mysqluser1@localhost;
-GRANT INSERT ON t2 TO mysqluser1@localhost;
-This would lead to failed assertion.
-CREATE VIEW v1 AS SELECT a, b FROM t1, t2;
-SELECT * FROM v1;
-ERROR 42000: SELECT command denied to user 'mysqluser1'@'localhost' for table 'v1'
-SELECT b FROM v1;
-ERROR 42000: SELECT command denied to user 'mysqluser1'@'localhost' for table 'v1'
-DROP TABLE t1, t2;
-DROP VIEW v1;
-DROP DATABASE mysqltest1;
-DROP USER mysqluser1@localhost;
-USE test;
-End of 5.1 tests.
-CREATE USER mysqluser1@localhost;
-CREATE DATABASE mysqltest1;
-USE mysqltest1;
-CREATE TABLE t1 ( a INT, b INT );
-CREATE TABLE t2 ( a INT, b INT );
-CREATE VIEW v1 AS SELECT a, b FROM t1;
-GRANT SELECT( a ) ON v1 TO mysqluser1@localhost;
-GRANT UPDATE( b ) ON t2 TO mysqluser1@localhost;
-SELECT * FROM mysqltest1.v1;
-ERROR 42000: SELECT command denied to user 'mysqluser1'@'localhost' for table 'v1'
-CREATE VIEW v1 AS SELECT * FROM mysqltest1.t2;
-ERROR 42000: ANY command denied to user 'mysqluser1'@'localhost' for table 't2'
-DROP TABLE t1, t2;
-DROP VIEW v1;
-DROP DATABASE mysqltest1;
-DROP USER mysqluser1@localhost;
-CREATE USER mysqluser1@localhost;
-CREATE DATABASE mysqltest1;
-USE mysqltest1;
-CREATE VIEW v1 AS SELECT * FROM information_schema.tables LIMIT 1;
-CREATE ALGORITHM = TEMPTABLE VIEW v2 AS SELECT 1 AS A;
-CREATE VIEW test.v3 AS SELECT 1 AS a;
-GRANT SELECT ON mysqltest1.* to mysqluser1@localhost;
-GRANT ALL ON test.* TO mysqluser1@localhost;
-PREPARE stmt_v1     FROM "SELECT * FROM mysqltest1.v1";
-PREPARE stmt_v2 FROM "SELECT * FROM mysqltest1.v2";
-REVOKE SELECT ON mysqltest1.* FROM mysqluser1@localhost;
-EXECUTE stmt_v1;
-ERROR 42000: SELECT command denied to user 'mysqluser1'@'localhost' for table 'v1'
-EXECUTE stmt_v2;
-ERROR 42000: SELECT command denied to user 'mysqluser1'@'localhost' for table 'v2'
-PREPARE stmt FROM "SELECT a FROM v3";
-EXECUTE stmt;
-a
-1
-DROP VIEW v1, v2;
-DROP DATABASE mysqltest1;
-DROP VIEW test.v3;
-DROP USER mysqluser1@localhost;
-USE test;
-#
-# Bug#35996: SELECT + SHOW VIEW should be enough to display view 
-# definition
-#
-CREATE USER mysqluser1@localhost;
-CREATE DATABASE mysqltest1;
-CREATE DATABASE mysqltest2;
-GRANT USAGE, SELECT, CREATE VIEW, SHOW VIEW 
-ON mysqltest2.* TO mysqluser1@localhost;
-USE mysqltest1;
-CREATE TABLE t1( a INT );
-CREATE TABLE t2( a INT, b INT );
-CREATE FUNCTION f1() RETURNS INT RETURN 1;
-CREATE VIEW v1 AS SELECT 1 AS a;
-CREATE VIEW v2 AS SELECT 1 AS a, 2 AS b;
-GRANT SELECT        ON TABLE    t1 TO mysqluser1@localhost;
-GRANT SELECT (a, b) ON TABLE    t2 TO mysqluser1@localhost;
-GRANT EXECUTE       ON FUNCTION f1 TO mysqluser1@localhost;
-GRANT SELECT        ON TABLE    v1 TO mysqluser1@localhost;
-GRANT SELECT (a, b) ON TABLE    v2 TO mysqluser1@localhost;
-CREATE VIEW v_t1 AS SELECT * FROM t1;
-CREATE VIEW v_t2 AS SELECT * FROM t2;
-CREATE VIEW v_f1 AS SELECT f1() AS a;
-CREATE VIEW v_v1 AS SELECT * FROM v1;
-CREATE VIEW v_v2 AS SELECT * FROM v2;
-GRANT SELECT, SHOW VIEW ON v_t1 TO mysqluser1@localhost;
-GRANT SELECT, SHOW VIEW ON v_t2 TO mysqluser1@localhost;
-GRANT SELECT, SHOW VIEW ON v_f1 TO mysqluser1@localhost;
-GRANT SELECT, SHOW VIEW ON v_v1 TO mysqluser1@localhost;
-GRANT SELECT, SHOW VIEW ON v_v2 TO mysqluser1@localhost;
-CREATE VIEW v_mysqluser1_t1 AS SELECT * FROM mysqltest1.t1;
-CREATE VIEW v_mysqluser1_t2 AS SELECT * FROM mysqltest1.t2;
-CREATE VIEW v_mysqluser1_f1 AS SELECT mysqltest1.f1() AS a;
-CREATE VIEW v_mysqluser1_v1 AS SELECT * FROM mysqltest1.v1;
-CREATE VIEW v_mysqluser1_v2 AS SELECT * FROM mysqltest1.v2;
-SHOW CREATE VIEW mysqltest1.v_t1;
-View	Create View	character_set_client	collation_connection
-v_t1	CREATE ALGORITHM=UNDEFINED DEFINER=`root`@`localhost` SQL SECURITY DEFINER VIEW `mysqltest1`.`v_t1` AS select `mysqltest1`.`t1`.`a` AS `a` from `mysqltest1`.`t1`	latin1	latin1_swedish_ci
-SHOW CREATE VIEW mysqltest1.v_t2;
-View	Create View	character_set_client	collation_connection
-v_t2	CREATE ALGORITHM=UNDEFINED DEFINER=`root`@`localhost` SQL SECURITY DEFINER VIEW `mysqltest1`.`v_t2` AS select `mysqltest1`.`t2`.`a` AS `a`,`mysqltest1`.`t2`.`b` AS `b` from `mysqltest1`.`t2`	latin1	latin1_swedish_ci
-SHOW CREATE VIEW mysqltest1.v_f1;
-View	Create View	character_set_client	collation_connection
-v_f1	CREATE ALGORITHM=UNDEFINED DEFINER=`root`@`localhost` SQL SECURITY DEFINER VIEW `mysqltest1`.`v_f1` AS select `f1`() AS `a`	latin1	latin1_swedish_ci
-SHOW CREATE VIEW mysqltest1.v_v1;
-View	Create View	character_set_client	collation_connection
-v_v1	CREATE ALGORITHM=UNDEFINED DEFINER=`root`@`localhost` SQL SECURITY DEFINER VIEW `mysqltest1`.`v_v1` AS select `v1`.`a` AS `a` from `mysqltest1`.`v1`	latin1	latin1_swedish_ci
-SHOW CREATE VIEW mysqltest1.v_v2;
-View	Create View	character_set_client	collation_connection
-v_v2	CREATE ALGORITHM=UNDEFINED DEFINER=`root`@`localhost` SQL SECURITY DEFINER VIEW `mysqltest1`.`v_v2` AS select `v2`.`a` AS `a`,`v2`.`b` AS `b` from `mysqltest1`.`v2`	latin1	latin1_swedish_ci
-SHOW CREATE VIEW v_mysqluser1_t1;
-View	Create View	character_set_client	collation_connection
-v_mysqluser1_t1	CREATE ALGORITHM=UNDEFINED DEFINER=`mysqluser1`@`localhost` SQL SECURITY DEFINER VIEW `v_mysqluser1_t1` AS select `mysqltest1`.`t1`.`a` AS `a` from `mysqltest1`.`t1`	latin1	latin1_swedish_ci
-SHOW CREATE VIEW v_mysqluser1_t2;
-View	Create View	character_set_client	collation_connection
-v_mysqluser1_t2	CREATE ALGORITHM=UNDEFINED DEFINER=`mysqluser1`@`localhost` SQL SECURITY DEFINER VIEW `v_mysqluser1_t2` AS select `mysqltest1`.`t2`.`a` AS `a`,`mysqltest1`.`t2`.`b` AS `b` from `mysqltest1`.`t2`	latin1	latin1_swedish_ci
-SHOW CREATE VIEW v_mysqluser1_f1;
-View	Create View	character_set_client	collation_connection
-v_mysqluser1_f1	CREATE ALGORITHM=UNDEFINED DEFINER=`mysqluser1`@`localhost` SQL SECURITY DEFINER VIEW `v_mysqluser1_f1` AS select `mysqltest1`.`f1`() AS `a`	latin1	latin1_swedish_ci
-SHOW CREATE VIEW v_mysqluser1_v1;
-View	Create View	character_set_client	collation_connection
-v_mysqluser1_v1	CREATE ALGORITHM=UNDEFINED DEFINER=`mysqluser1`@`localhost` SQL SECURITY DEFINER VIEW `v_mysqluser1_v1` AS select `v1`.`a` AS `a` from `mysqltest1`.`v1`	latin1	latin1_swedish_ci
-SHOW CREATE VIEW v_mysqluser1_v2;
-View	Create View	character_set_client	collation_connection
-v_mysqluser1_v2	CREATE ALGORITHM=UNDEFINED DEFINER=`mysqluser1`@`localhost` SQL SECURITY DEFINER VIEW `v_mysqluser1_v2` AS select `v2`.`a` AS `a`,`v2`.`b` AS `b` from `mysqltest1`.`v2`	latin1	latin1_swedish_ci
-REVOKE SELECT     ON TABLE    t1 FROM mysqluser1@localhost;
-REVOKE SELECT (a) ON TABLE    t2 FROM mysqluser1@localhost;
-REVOKE EXECUTE    ON FUNCTION f1 FROM mysqluser1@localhost;
-REVOKE SELECT     ON TABLE    v1 FROM mysqluser1@localhost;
-SHOW CREATE VIEW mysqltest1.v_t1;
-View	Create View	character_set_client	collation_connection
-v_t1	CREATE ALGORITHM=UNDEFINED DEFINER=`root`@`localhost` SQL SECURITY DEFINER VIEW `mysqltest1`.`v_t1` AS select `mysqltest1`.`t1`.`a` AS `a` from `mysqltest1`.`t1`	latin1	latin1_swedish_ci
-SHOW CREATE VIEW mysqltest1.v_t2;
-View	Create View	character_set_client	collation_connection
-v_t2	CREATE ALGORITHM=UNDEFINED DEFINER=`root`@`localhost` SQL SECURITY DEFINER VIEW `mysqltest1`.`v_t2` AS select `mysqltest1`.`t2`.`a` AS `a`,`mysqltest1`.`t2`.`b` AS `b` from `mysqltest1`.`t2`	latin1	latin1_swedish_ci
-SHOW CREATE VIEW mysqltest1.v_f1;
-View	Create View	character_set_client	collation_connection
-v_f1	CREATE ALGORITHM=UNDEFINED DEFINER=`root`@`localhost` SQL SECURITY DEFINER VIEW `mysqltest1`.`v_f1` AS select `f1`() AS `a`	latin1	latin1_swedish_ci
-SHOW CREATE VIEW mysqltest1.v_v1;
-View	Create View	character_set_client	collation_connection
-v_v1	CREATE ALGORITHM=UNDEFINED DEFINER=`root`@`localhost` SQL SECURITY DEFINER VIEW `mysqltest1`.`v_v1` AS select `v1`.`a` AS `a` from `mysqltest1`.`v1`	latin1	latin1_swedish_ci
-SHOW CREATE VIEW mysqltest1.v_v2;
-View	Create View	character_set_client	collation_connection
-v_v2	CREATE ALGORITHM=UNDEFINED DEFINER=`root`@`localhost` SQL SECURITY DEFINER VIEW `mysqltest1`.`v_v2` AS select `v2`.`a` AS `a`,`v2`.`b` AS `b` from `mysqltest1`.`v2`	latin1	latin1_swedish_ci
-SHOW CREATE VIEW v_mysqluser1_t1;
-View	Create View	character_set_client	collation_connection
-v_mysqluser1_t1	CREATE ALGORITHM=UNDEFINED DEFINER=`mysqluser1`@`localhost` SQL SECURITY DEFINER VIEW `v_mysqluser1_t1` AS select `mysqltest1`.`t1`.`a` AS `a` from `mysqltest1`.`t1`	latin1	latin1_swedish_ci
-SHOW CREATE VIEW v_mysqluser1_t2;
-View	Create View	character_set_client	collation_connection
-v_mysqluser1_t2	CREATE ALGORITHM=UNDEFINED DEFINER=`mysqluser1`@`localhost` SQL SECURITY DEFINER VIEW `v_mysqluser1_t2` AS select `mysqltest1`.`t2`.`a` AS `a`,`mysqltest1`.`t2`.`b` AS `b` from `mysqltest1`.`t2`	latin1	latin1_swedish_ci
-SHOW CREATE VIEW v_mysqluser1_f1;
-View	Create View	character_set_client	collation_connection
-v_mysqluser1_f1	CREATE ALGORITHM=UNDEFINED DEFINER=`mysqluser1`@`localhost` SQL SECURITY DEFINER VIEW `v_mysqluser1_f1` AS select `mysqltest1`.`f1`() AS `a`	latin1	latin1_swedish_ci
-SHOW CREATE VIEW v_mysqluser1_v1;
-View	Create View	character_set_client	collation_connection
-v_mysqluser1_v1	CREATE ALGORITHM=UNDEFINED DEFINER=`mysqluser1`@`localhost` SQL SECURITY DEFINER VIEW `v_mysqluser1_v1` AS select `v1`.`a` AS `a` from `mysqltest1`.`v1`	latin1	latin1_swedish_ci
-SHOW CREATE VIEW v_mysqluser1_v2;
-View	Create View	character_set_client	collation_connection
-v_mysqluser1_v2	CREATE ALGORITHM=UNDEFINED DEFINER=`mysqluser1`@`localhost` SQL SECURITY DEFINER VIEW `v_mysqluser1_v2` AS select `v2`.`a` AS `a`,`v2`.`b` AS `b` from `mysqltest1`.`v2`	latin1	latin1_swedish_ci
-# Testing the case when the views reference missing objects.
-# Obviously, there are no privileges to check for, so we
-# need only each object type once.
-DROP TABLE t1;
-DROP FUNCTION f1;
-DROP VIEW v1;
-SHOW CREATE VIEW mysqltest1.v_t1;
-View	Create View	character_set_client	collation_connection
-v_t1	CREATE ALGORITHM=UNDEFINED DEFINER=`root`@`localhost` SQL SECURITY DEFINER VIEW `mysqltest1`.`v_t1` AS select `mysqltest1`.`t1`.`a` AS `a` from `mysqltest1`.`t1`	latin1	latin1_swedish_ci
-Warnings:
-Warning	1356	View 'mysqltest1.v_t1' references invalid table(s) or column(s) or function(s) or definer/invoker of view lack rights to use them
-SHOW CREATE VIEW mysqltest1.v_f1;
-View	Create View	character_set_client	collation_connection
-v_f1	CREATE ALGORITHM=UNDEFINED DEFINER=`root`@`localhost` SQL SECURITY DEFINER VIEW `mysqltest1`.`v_f1` AS select `f1`() AS `a`	latin1	latin1_swedish_ci
-Warnings:
-Warning	1356	View 'mysqltest1.v_f1' references invalid table(s) or column(s) or function(s) or definer/invoker of view lack rights to use them
-SHOW CREATE VIEW mysqltest1.v_v1;
-View	Create View	character_set_client	collation_connection
-v_v1	CREATE ALGORITHM=UNDEFINED DEFINER=`root`@`localhost` SQL SECURITY DEFINER VIEW `mysqltest1`.`v_v1` AS select `v1`.`a` AS `a` from `mysqltest1`.`v1`	latin1	latin1_swedish_ci
-Warnings:
-Warning	1356	View 'mysqltest1.v_v1' references invalid table(s) or column(s) or function(s) or definer/invoker of view lack rights to use them
-SHOW CREATE VIEW v_mysqluser1_t1;
-View	Create View	character_set_client	collation_connection
-v_mysqluser1_t1	CREATE ALGORITHM=UNDEFINED DEFINER=`mysqluser1`@`localhost` SQL SECURITY DEFINER VIEW `v_mysqluser1_t1` AS select `mysqltest1`.`t1`.`a` AS `a` from `mysqltest1`.`t1`	latin1	latin1_swedish_ci
-Warnings:
-Warning	1356	View 'mysqltest2.v_mysqluser1_t1' references invalid table(s) or column(s) or function(s) or definer/invoker of view lack rights to use them
-SHOW CREATE VIEW v_mysqluser1_f1;
-View	Create View	character_set_client	collation_connection
-v_mysqluser1_f1	CREATE ALGORITHM=UNDEFINED DEFINER=`mysqluser1`@`localhost` SQL SECURITY DEFINER VIEW `v_mysqluser1_f1` AS select `mysqltest1`.`f1`() AS `a`	latin1	latin1_swedish_ci
-Warnings:
-Warning	1356	View 'mysqltest2.v_mysqluser1_f1' references invalid table(s) or column(s) or function(s) or definer/invoker of view lack rights to use them
-SHOW CREATE VIEW v_mysqluser1_v1;
-View	Create View	character_set_client	collation_connection
-v_mysqluser1_v1	CREATE ALGORITHM=UNDEFINED DEFINER=`mysqluser1`@`localhost` SQL SECURITY DEFINER VIEW `v_mysqluser1_v1` AS select `v1`.`a` AS `a` from `mysqltest1`.`v1`	latin1	latin1_swedish_ci
-Warnings:
-Warning	1356	View 'mysqltest2.v_mysqluser1_v1' references invalid table(s) or column(s) or function(s) or definer/invoker of view lack rights to use them
-REVOKE SHOW VIEW ON v_t1 FROM mysqluser1@localhost;
-REVOKE SHOW VIEW ON v_f1 FROM mysqluser1@localhost;
-REVOKE SHOW VIEW ON v_v1 FROM mysqluser1@localhost;
-SHOW CREATE VIEW mysqltest1.v_t1;
-ERROR 42000: SHOW VIEW command denied to user 'mysqluser1'@'localhost' for table 'v_t1'
-SHOW CREATE VIEW mysqltest1.v_f1;
-ERROR 42000: SHOW VIEW command denied to user 'mysqluser1'@'localhost' for table 'v_f1'
-SHOW CREATE VIEW mysqltest1.v_v1;
-ERROR 42000: SHOW VIEW command denied to user 'mysqluser1'@'localhost' for table 'v_v1'
-SHOW CREATE VIEW v_mysqluser1_t1;
-View	Create View	character_set_client	collation_connection
-v_mysqluser1_t1	CREATE ALGORITHM=UNDEFINED DEFINER=`mysqluser1`@`localhost` SQL SECURITY DEFINER VIEW `v_mysqluser1_t1` AS select `mysqltest1`.`t1`.`a` AS `a` from `mysqltest1`.`t1`	latin1	latin1_swedish_ci
-Warnings:
-Warning	1356	View 'mysqltest2.v_mysqluser1_t1' references invalid table(s) or column(s) or function(s) or definer/invoker of view lack rights to use them
-SHOW CREATE VIEW v_mysqluser1_f1;
-View	Create View	character_set_client	collation_connection
-v_mysqluser1_f1	CREATE ALGORITHM=UNDEFINED DEFINER=`mysqluser1`@`localhost` SQL SECURITY DEFINER VIEW `v_mysqluser1_f1` AS select `mysqltest1`.`f1`() AS `a`	latin1	latin1_swedish_ci
-Warnings:
-Warning	1356	View 'mysqltest2.v_mysqluser1_f1' references invalid table(s) or column(s) or function(s) or definer/invoker of view lack rights to use them
-SHOW CREATE VIEW v_mysqluser1_v1;
-View	Create View	character_set_client	collation_connection
-v_mysqluser1_v1	CREATE ALGORITHM=UNDEFINED DEFINER=`mysqluser1`@`localhost` SQL SECURITY DEFINER VIEW `v_mysqluser1_v1` AS select `v1`.`a` AS `a` from `mysqltest1`.`v1`	latin1	latin1_swedish_ci
-Warnings:
-Warning	1356	View 'mysqltest2.v_mysqluser1_v1' references invalid table(s) or column(s) or function(s) or definer/invoker of view lack rights to use them
-DROP USER mysqluser1@localhost;
-DROP DATABASE mysqltest1;
-DROP DATABASE mysqltest2;
-USE test;
-CREATE TABLE t1( a INT );
-CREATE DEFINER = no_such_user@no_such_host VIEW v1 AS SELECT * FROM t1;
-Warnings:
-Note	1449	The user specified as a definer ('no_such_user'@'no_such_host') does not exist
-SHOW CREATE VIEW v1;
-View	Create View	character_set_client	collation_connection
-v1	CREATE ALGORITHM=UNDEFINED DEFINER=`no_such_user`@`no_such_host` SQL SECURITY DEFINER VIEW `v1` AS select `test`.`t1`.`a` AS `a` from `t1`	latin1	latin1_swedish_ci
-Warnings:
-Note	1449	The user specified as a definer ('no_such_user'@'no_such_host') does not exist
-DROP TABLE t1;
-DROP VIEW v1;
-#
-# Bug #46019: ERROR 1356 When selecting from within another 
-#  view that has Group By
-#
-CREATE DATABASE mysqltest1;
-USE mysqltest1;
-CREATE TABLE t1 (a INT);
-CREATE SQL SECURITY INVOKER VIEW v1 AS SELECT a FROM t1 GROUP BY a;
-CREATE SQL SECURITY INVOKER VIEW v2 AS SELECT a FROM v1;
-CREATE USER mysqluser1;
-GRANT SELECT ON TABLE t1 TO mysqluser1;
-GRANT SELECT, SHOW VIEW ON TABLE v1 TO mysqluser1;
-GRANT SELECT, SHOW VIEW ON TABLE v2 TO mysqluser1;
-SELECT a FROM v1;
-a
-SELECT a FROM v2;
-a
-DROP USER mysqluser1;
-DROP DATABASE mysqltest1;
-USE test;
-#
-# Bug#47734: Assertion failed: ! is_set() when locking a view with non-existing definer
-#
-DROP VIEW IF EXISTS v1;
-CREATE DEFINER=`unknown`@`unknown` SQL SECURITY DEFINER VIEW v1 AS SELECT 1;
-Warnings:
-Note	1449	The user specified as a definer ('unknown'@'unknown') does not exist
-LOCK TABLES v1 READ;
-ERROR HY000: The user specified as a definer ('unknown'@'unknown') does not exist
-DROP VIEW v1;
-#
-# Bug #58499 "DEFINER-security view selecting from INVOKER-security view
-#             access check wrong".
-#
-# Check that we correctly handle privileges for various combinations
-# of INVOKER and DEFINER-security views using each other.
-DROP DATABASE IF EXISTS mysqltest1;
-CREATE DATABASE mysqltest1;
-USE mysqltest1;
-CREATE TABLE t1 (i INT);
-CREATE TABLE t2 (j INT);
-INSERT INTO t1 VALUES (1);
-INSERT INTO t2 VALUES (2);
-#
-# 1) DEFINER-security view uses INVOKER-security view (covers
-#    scenario originally described in the bug report).
-CREATE SQL SECURITY INVOKER VIEW v1_uses_t1 AS SELECT * FROM t1;
-CREATE SQL SECURITY INVOKER VIEW v1_uses_t2 AS SELECT * FROM t2;
-CREATE USER 'mysqluser1'@'%';
-GRANT CREATE VIEW ON mysqltest1.* TO 'mysqluser1'@'%';
-GRANT SELECT ON t1 TO 'mysqluser1'@'%';
-# To be able create 'v2_uses_t2' we also need select on t2. 
-GRANT SELECT ON t2 TO 'mysqluser1'@'%';
-GRANT SELECT ON v1_uses_t1 TO 'mysqluser1'@'%';
-GRANT SELECT ON v1_uses_t2 TO 'mysqluser1'@'%';
-#
-# Connection 'mysqluser1'.
-CREATE SQL SECURITY DEFINER VIEW v2_uses_t1 AS SELECT * FROM v1_uses_t1;
-CREATE SQL SECURITY DEFINER VIEW v2_uses_t2 AS SELECT * FROM v1_uses_t2;
-#
-# Connection 'default'.
-CREATE USER 'mysqluser2'@'%';
-GRANT SELECT ON v2_uses_t1 TO 'mysqluser2'@'%';
-GRANT SELECT ON v2_uses_t2 TO 'mysqluser2'@'%';
-GRANT SELECT ON t2 TO 'mysqluser2'@'%';
-GRANT CREATE VIEW ON mysqltest1.* TO 'mysqluser2'@'%';
-# Make 'mysqluser1' unable to access t2.
-REVOKE SELECT ON t2 FROM 'mysqluser1'@'%';
-#
-# Connection 'mysqluser2'.
-# The below statement should succeed thanks to suid nature of v2_uses_t1.
-SELECT * FROM v2_uses_t1;
-i
-1
-# The below statement should fail due to suid nature of v2_uses_t2.
-SELECT * FROM v2_uses_t2;
-ERROR HY000: View 'mysqltest1.v2_uses_t2' references invalid table(s) or column(s) or function(s) or definer/invoker of view lack rights to use them
-#
-# 2) INVOKER-security view uses INVOKER-security view.
-#
-# Connection 'default'.
-DROP VIEW v2_uses_t1, v2_uses_t2;
-CREATE SQL SECURITY INVOKER VIEW v2_uses_t1 AS SELECT * FROM v1_uses_t1;
-CREATE SQL SECURITY INVOKER VIEW v2_uses_t2 AS SELECT * FROM v1_uses_t2;
-GRANT SELECT ON v2_uses_t1 TO 'mysqluser1'@'%';
-GRANT SELECT ON v2_uses_t2 TO 'mysqluser1'@'%';
-GRANT SELECT ON v1_uses_t1 TO 'mysqluser2'@'%';
-GRANT SELECT ON v1_uses_t2 TO 'mysqluser2'@'%';
-#
-# Connection 'mysqluser1'.
-# For both versions of 'v2' 'mysqluser1' privileges should be used.
-SELECT * FROM v2_uses_t1;
-i
-1
-SELECT * FROM v2_uses_t2;
-ERROR HY000: View 'mysqltest1.v2_uses_t2' references invalid table(s) or column(s) or function(s) or definer/invoker of view lack rights to use them
-#
-# Connection 'mysqluser2'.
-# And now for both versions of 'v2' 'mysqluser2' privileges should
-# be used.
-SELECT * FROM v2_uses_t1;
-ERROR HY000: View 'mysqltest1.v2_uses_t1' references invalid table(s) or column(s) or function(s) or definer/invoker of view lack rights to use them
-SELECT * FROM v2_uses_t2;
-j
-2
-#
-# 3) INVOKER-security view uses DEFINER-security view.
-#
-# Connection 'default'.
-DROP VIEW v1_uses_t1, v1_uses_t2;
-# To be able create 'v1_uses_t2' we also need select on t2. 
-GRANT SELECT ON t2 TO 'mysqluser1'@'%';
-#
-# Connection 'mysqluser1'.
-CREATE SQL SECURITY DEFINER VIEW v1_uses_t1 AS SELECT * FROM t1;
-CREATE SQL SECURITY DEFINER VIEW v1_uses_t2 AS SELECT * FROM t2;
-#
-# Connection 'default'.
-# Make 'mysqluser1' unable to access t2.
-REVOKE SELECT ON t2 FROM 'mysqluser1'@'%';
-#
-# Connection 'mysqluser2'.
-# Due to suid nature of v1_uses_t1 and v1_uses_t2 the first
-# select should succeed and the second select should fail.
-SELECT * FROM v2_uses_t1;
-i
-1
-SELECT * FROM v2_uses_t2;
-ERROR HY000: View 'mysqltest1.v2_uses_t2' references invalid table(s) or column(s) or function(s) or definer/invoker of view lack rights to use them
-#
-# 4) DEFINER-security view uses DEFINER-security view.
-#
-# Connection 'default'.
-DROP VIEW v2_uses_t1, v2_uses_t2;
-# To be able create 'v2_uses_t2' we also need select on t2. 
-GRANT SELECT ON t2 TO 'mysqluser1'@'%';
-#
-# Connection 'mysqluser2'.
-CREATE SQL SECURITY DEFINER VIEW v2_uses_t1 AS SELECT * FROM v1_uses_t1;
-CREATE SQL SECURITY DEFINER VIEW v2_uses_t2 AS SELECT * FROM v1_uses_t2;
-#
-# Connection 'default'.
-# Make 'mysqluser1' unable to access t2.
-REVOKE SELECT ON t2 FROM 'mysqluser1'@'%';
-#
-# Connection 'mysqluser2'.
-# Again privileges of creator of innermost views should apply.
-SELECT * FROM v2_uses_t1;
-i
-1
-SELECT * FROM v2_uses_t2;
-ERROR HY000: View 'mysqltest1.v2_uses_t2' references invalid table(s) or column(s) or function(s) or definer/invoker of view lack rights to use them
-USE test;
-DROP DATABASE mysqltest1;
-DROP USER 'mysqluser1'@'%';
-DROP USER 'mysqluser2'@'%';
-=======
 Bug #11765687/#58677: 
 No privilege on table/view, but can know #rows / underlying table's name
 create database mysqltest1;
@@ -1484,8 +1055,8 @@
 select * from v2;
 i	j
 show create view v2;
-View	Create View
-v2	CREATE ALGORITHM=UNDEFINED DEFINER=`alice`@`localhost` SQL SECURITY DEFINER VIEW `v2` AS select `v1`.`i` AS `i`,`t2`.`j` AS `j` from (`v1` join `t2`)
+View	Create View	character_set_client	collation_connection
+v2	CREATE ALGORITHM=UNDEFINED DEFINER=`alice`@`localhost` SQL SECURITY DEFINER VIEW `v2` AS select `v1`.`i` AS `i`,`t2`.`j` AS `j` from (`v1` join `t2`)	latin1	latin1_swedish_ci
 explain select * from t1;
 ERROR 42000: SELECT command denied to user 'fiona'@'localhost' for table 't1'
 explain select * from v1;
@@ -1583,4 +1154,429 @@
 drop user quintessa@localhost;
 drop database mysqltest1;
 End of 5.0 tests.
->>>>>>> b5d40c01
+DROP VIEW IF EXISTS v1;
+DROP TABLE IF EXISTS t1;
+CREATE TABLE t1 (i INT);
+CREATE VIEW v1 AS SELECT * FROM t1;
+ALTER VIEW v1 AS SELECT * FROM t1;
+SHOW CREATE VIEW v1;
+View	Create View	character_set_client	collation_connection
+v1	CREATE ALGORITHM=UNDEFINED DEFINER=`root`@`localhost` SQL SECURITY DEFINER VIEW `v1` AS select `t1`.`i` AS `i` from `t1`	latin1	latin1_swedish_ci
+ALTER DEFINER=no_such@user_1 VIEW v1 AS SELECT * FROM t1;
+Warnings:
+Note	1449	The user specified as a definer ('no_such'@'user_1') does not exist
+SHOW CREATE VIEW v1;
+View	Create View	character_set_client	collation_connection
+v1	CREATE ALGORITHM=UNDEFINED DEFINER=`no_such`@`user_1` SQL SECURITY DEFINER VIEW `v1` AS select `test`.`t1`.`i` AS `i` from `t1`	latin1	latin1_swedish_ci
+Warnings:
+Note	1449	The user specified as a definer ('no_such'@'user_1') does not exist
+ALTER ALGORITHM=MERGE VIEW v1 AS SELECT * FROM t1;
+Warnings:
+Note	1449	The user specified as a definer ('no_such'@'user_1') does not exist
+SHOW CREATE VIEW v1;
+View	Create View	character_set_client	collation_connection
+v1	CREATE ALGORITHM=MERGE DEFINER=`no_such`@`user_1` SQL SECURITY DEFINER VIEW `v1` AS select `test`.`t1`.`i` AS `i` from `t1`	latin1	latin1_swedish_ci
+Warnings:
+Note	1449	The user specified as a definer ('no_such'@'user_1') does not exist
+ALTER ALGORITHM=TEMPTABLE DEFINER=no_such@user_2 VIEW v1 AS SELECT * FROM t1;
+Warnings:
+Note	1449	The user specified as a definer ('no_such'@'user_2') does not exist
+SHOW CREATE VIEW v1;
+View	Create View	character_set_client	collation_connection
+v1	CREATE ALGORITHM=TEMPTABLE DEFINER=`no_such`@`user_2` SQL SECURITY DEFINER VIEW `v1` AS select `test`.`t1`.`i` AS `i` from `t1`	latin1	latin1_swedish_ci
+Warnings:
+Note	1449	The user specified as a definer ('no_such'@'user_2') does not exist
+DROP VIEW v1;
+DROP TABLE t1;
+CREATE USER mysqluser1@localhost;
+CREATE DATABASE mysqltest1;
+USE mysqltest1;
+CREATE TABLE t1 ( a INT );
+CREATE TABLE t2 ( b INT );
+INSERT INTO t1 VALUES (1), (2);
+INSERT INTO t2 VALUES (1), (2);
+GRANT CREATE VIEW ON mysqltest1.* TO mysqluser1@localhost;
+GRANT SELECT ON t1 TO mysqluser1@localhost;
+GRANT INSERT ON t2 TO mysqluser1@localhost;
+This would lead to failed assertion.
+CREATE VIEW v1 AS SELECT a, b FROM t1, t2;
+SELECT * FROM v1;
+ERROR 42000: SELECT command denied to user 'mysqluser1'@'localhost' for table 'v1'
+SELECT b FROM v1;
+ERROR 42000: SELECT command denied to user 'mysqluser1'@'localhost' for table 'v1'
+DROP TABLE t1, t2;
+DROP VIEW v1;
+DROP DATABASE mysqltest1;
+DROP USER mysqluser1@localhost;
+USE test;
+End of 5.1 tests.
+CREATE USER mysqluser1@localhost;
+CREATE DATABASE mysqltest1;
+USE mysqltest1;
+CREATE TABLE t1 ( a INT, b INT );
+CREATE TABLE t2 ( a INT, b INT );
+CREATE VIEW v1 AS SELECT a, b FROM t1;
+GRANT SELECT( a ) ON v1 TO mysqluser1@localhost;
+GRANT UPDATE( b ) ON t2 TO mysqluser1@localhost;
+SELECT * FROM mysqltest1.v1;
+ERROR 42000: SELECT command denied to user 'mysqluser1'@'localhost' for table 'v1'
+CREATE VIEW v1 AS SELECT * FROM mysqltest1.t2;
+ERROR 42000: ANY command denied to user 'mysqluser1'@'localhost' for table 't2'
+DROP TABLE t1, t2;
+DROP VIEW v1;
+DROP DATABASE mysqltest1;
+DROP USER mysqluser1@localhost;
+CREATE USER mysqluser1@localhost;
+CREATE DATABASE mysqltest1;
+USE mysqltest1;
+CREATE VIEW v1 AS SELECT * FROM information_schema.tables LIMIT 1;
+CREATE ALGORITHM = TEMPTABLE VIEW v2 AS SELECT 1 AS A;
+CREATE VIEW test.v3 AS SELECT 1 AS a;
+GRANT SELECT ON mysqltest1.* to mysqluser1@localhost;
+GRANT ALL ON test.* TO mysqluser1@localhost;
+PREPARE stmt_v1     FROM "SELECT * FROM mysqltest1.v1";
+PREPARE stmt_v2 FROM "SELECT * FROM mysqltest1.v2";
+REVOKE SELECT ON mysqltest1.* FROM mysqluser1@localhost;
+EXECUTE stmt_v1;
+ERROR 42000: SELECT command denied to user 'mysqluser1'@'localhost' for table 'v1'
+EXECUTE stmt_v2;
+ERROR 42000: SELECT command denied to user 'mysqluser1'@'localhost' for table 'v2'
+PREPARE stmt FROM "SELECT a FROM v3";
+EXECUTE stmt;
+a
+1
+DROP VIEW v1, v2;
+DROP DATABASE mysqltest1;
+DROP VIEW test.v3;
+DROP USER mysqluser1@localhost;
+USE test;
+#
+# Bug#35996: SELECT + SHOW VIEW should be enough to display view 
+# definition
+#
+CREATE USER mysqluser1@localhost;
+CREATE DATABASE mysqltest1;
+CREATE DATABASE mysqltest2;
+GRANT USAGE, SELECT, CREATE VIEW, SHOW VIEW 
+ON mysqltest2.* TO mysqluser1@localhost;
+USE mysqltest1;
+CREATE TABLE t1( a INT );
+CREATE TABLE t2( a INT, b INT );
+CREATE FUNCTION f1() RETURNS INT RETURN 1;
+CREATE VIEW v1 AS SELECT 1 AS a;
+CREATE VIEW v2 AS SELECT 1 AS a, 2 AS b;
+GRANT SELECT        ON TABLE    t1 TO mysqluser1@localhost;
+GRANT SELECT (a, b) ON TABLE    t2 TO mysqluser1@localhost;
+GRANT EXECUTE       ON FUNCTION f1 TO mysqluser1@localhost;
+GRANT SELECT        ON TABLE    v1 TO mysqluser1@localhost;
+GRANT SELECT (a, b) ON TABLE    v2 TO mysqluser1@localhost;
+CREATE VIEW v_t1 AS SELECT * FROM t1;
+CREATE VIEW v_t2 AS SELECT * FROM t2;
+CREATE VIEW v_f1 AS SELECT f1() AS a;
+CREATE VIEW v_v1 AS SELECT * FROM v1;
+CREATE VIEW v_v2 AS SELECT * FROM v2;
+GRANT SELECT, SHOW VIEW ON v_t1 TO mysqluser1@localhost;
+GRANT SELECT, SHOW VIEW ON v_t2 TO mysqluser1@localhost;
+GRANT SELECT, SHOW VIEW ON v_f1 TO mysqluser1@localhost;
+GRANT SELECT, SHOW VIEW ON v_v1 TO mysqluser1@localhost;
+GRANT SELECT, SHOW VIEW ON v_v2 TO mysqluser1@localhost;
+CREATE VIEW v_mysqluser1_t1 AS SELECT * FROM mysqltest1.t1;
+CREATE VIEW v_mysqluser1_t2 AS SELECT * FROM mysqltest1.t2;
+CREATE VIEW v_mysqluser1_f1 AS SELECT mysqltest1.f1() AS a;
+CREATE VIEW v_mysqluser1_v1 AS SELECT * FROM mysqltest1.v1;
+CREATE VIEW v_mysqluser1_v2 AS SELECT * FROM mysqltest1.v2;
+SHOW CREATE VIEW mysqltest1.v_t1;
+View	Create View	character_set_client	collation_connection
+v_t1	CREATE ALGORITHM=UNDEFINED DEFINER=`root`@`localhost` SQL SECURITY DEFINER VIEW `mysqltest1`.`v_t1` AS select `mysqltest1`.`t1`.`a` AS `a` from `mysqltest1`.`t1`	latin1	latin1_swedish_ci
+SHOW CREATE VIEW mysqltest1.v_t2;
+View	Create View	character_set_client	collation_connection
+v_t2	CREATE ALGORITHM=UNDEFINED DEFINER=`root`@`localhost` SQL SECURITY DEFINER VIEW `mysqltest1`.`v_t2` AS select `mysqltest1`.`t2`.`a` AS `a`,`mysqltest1`.`t2`.`b` AS `b` from `mysqltest1`.`t2`	latin1	latin1_swedish_ci
+SHOW CREATE VIEW mysqltest1.v_f1;
+View	Create View	character_set_client	collation_connection
+v_f1	CREATE ALGORITHM=UNDEFINED DEFINER=`root`@`localhost` SQL SECURITY DEFINER VIEW `mysqltest1`.`v_f1` AS select `f1`() AS `a`	latin1	latin1_swedish_ci
+SHOW CREATE VIEW mysqltest1.v_v1;
+View	Create View	character_set_client	collation_connection
+v_v1	CREATE ALGORITHM=UNDEFINED DEFINER=`root`@`localhost` SQL SECURITY DEFINER VIEW `mysqltest1`.`v_v1` AS select `v1`.`a` AS `a` from `mysqltest1`.`v1`	latin1	latin1_swedish_ci
+SHOW CREATE VIEW mysqltest1.v_v2;
+View	Create View	character_set_client	collation_connection
+v_v2	CREATE ALGORITHM=UNDEFINED DEFINER=`root`@`localhost` SQL SECURITY DEFINER VIEW `mysqltest1`.`v_v2` AS select `v2`.`a` AS `a`,`v2`.`b` AS `b` from `mysqltest1`.`v2`	latin1	latin1_swedish_ci
+SHOW CREATE VIEW v_mysqluser1_t1;
+View	Create View	character_set_client	collation_connection
+v_mysqluser1_t1	CREATE ALGORITHM=UNDEFINED DEFINER=`mysqluser1`@`localhost` SQL SECURITY DEFINER VIEW `v_mysqluser1_t1` AS select `mysqltest1`.`t1`.`a` AS `a` from `mysqltest1`.`t1`	latin1	latin1_swedish_ci
+SHOW CREATE VIEW v_mysqluser1_t2;
+View	Create View	character_set_client	collation_connection
+v_mysqluser1_t2	CREATE ALGORITHM=UNDEFINED DEFINER=`mysqluser1`@`localhost` SQL SECURITY DEFINER VIEW `v_mysqluser1_t2` AS select `mysqltest1`.`t2`.`a` AS `a`,`mysqltest1`.`t2`.`b` AS `b` from `mysqltest1`.`t2`	latin1	latin1_swedish_ci
+SHOW CREATE VIEW v_mysqluser1_f1;
+View	Create View	character_set_client	collation_connection
+v_mysqluser1_f1	CREATE ALGORITHM=UNDEFINED DEFINER=`mysqluser1`@`localhost` SQL SECURITY DEFINER VIEW `v_mysqluser1_f1` AS select `mysqltest1`.`f1`() AS `a`	latin1	latin1_swedish_ci
+SHOW CREATE VIEW v_mysqluser1_v1;
+View	Create View	character_set_client	collation_connection
+v_mysqluser1_v1	CREATE ALGORITHM=UNDEFINED DEFINER=`mysqluser1`@`localhost` SQL SECURITY DEFINER VIEW `v_mysqluser1_v1` AS select `v1`.`a` AS `a` from `mysqltest1`.`v1`	latin1	latin1_swedish_ci
+SHOW CREATE VIEW v_mysqluser1_v2;
+View	Create View	character_set_client	collation_connection
+v_mysqluser1_v2	CREATE ALGORITHM=UNDEFINED DEFINER=`mysqluser1`@`localhost` SQL SECURITY DEFINER VIEW `v_mysqluser1_v2` AS select `v2`.`a` AS `a`,`v2`.`b` AS `b` from `mysqltest1`.`v2`	latin1	latin1_swedish_ci
+REVOKE SELECT     ON TABLE    t1 FROM mysqluser1@localhost;
+REVOKE SELECT (a) ON TABLE    t2 FROM mysqluser1@localhost;
+REVOKE EXECUTE    ON FUNCTION f1 FROM mysqluser1@localhost;
+REVOKE SELECT     ON TABLE    v1 FROM mysqluser1@localhost;
+SHOW CREATE VIEW mysqltest1.v_t1;
+View	Create View	character_set_client	collation_connection
+v_t1	CREATE ALGORITHM=UNDEFINED DEFINER=`root`@`localhost` SQL SECURITY DEFINER VIEW `mysqltest1`.`v_t1` AS select `mysqltest1`.`t1`.`a` AS `a` from `mysqltest1`.`t1`	latin1	latin1_swedish_ci
+SHOW CREATE VIEW mysqltest1.v_t2;
+View	Create View	character_set_client	collation_connection
+v_t2	CREATE ALGORITHM=UNDEFINED DEFINER=`root`@`localhost` SQL SECURITY DEFINER VIEW `mysqltest1`.`v_t2` AS select `mysqltest1`.`t2`.`a` AS `a`,`mysqltest1`.`t2`.`b` AS `b` from `mysqltest1`.`t2`	latin1	latin1_swedish_ci
+SHOW CREATE VIEW mysqltest1.v_f1;
+View	Create View	character_set_client	collation_connection
+v_f1	CREATE ALGORITHM=UNDEFINED DEFINER=`root`@`localhost` SQL SECURITY DEFINER VIEW `mysqltest1`.`v_f1` AS select `f1`() AS `a`	latin1	latin1_swedish_ci
+SHOW CREATE VIEW mysqltest1.v_v1;
+View	Create View	character_set_client	collation_connection
+v_v1	CREATE ALGORITHM=UNDEFINED DEFINER=`root`@`localhost` SQL SECURITY DEFINER VIEW `mysqltest1`.`v_v1` AS select `v1`.`a` AS `a` from `mysqltest1`.`v1`	latin1	latin1_swedish_ci
+SHOW CREATE VIEW mysqltest1.v_v2;
+View	Create View	character_set_client	collation_connection
+v_v2	CREATE ALGORITHM=UNDEFINED DEFINER=`root`@`localhost` SQL SECURITY DEFINER VIEW `mysqltest1`.`v_v2` AS select `v2`.`a` AS `a`,`v2`.`b` AS `b` from `mysqltest1`.`v2`	latin1	latin1_swedish_ci
+SHOW CREATE VIEW v_mysqluser1_t1;
+View	Create View	character_set_client	collation_connection
+v_mysqluser1_t1	CREATE ALGORITHM=UNDEFINED DEFINER=`mysqluser1`@`localhost` SQL SECURITY DEFINER VIEW `v_mysqluser1_t1` AS select `mysqltest1`.`t1`.`a` AS `a` from `mysqltest1`.`t1`	latin1	latin1_swedish_ci
+SHOW CREATE VIEW v_mysqluser1_t2;
+View	Create View	character_set_client	collation_connection
+v_mysqluser1_t2	CREATE ALGORITHM=UNDEFINED DEFINER=`mysqluser1`@`localhost` SQL SECURITY DEFINER VIEW `v_mysqluser1_t2` AS select `mysqltest1`.`t2`.`a` AS `a`,`mysqltest1`.`t2`.`b` AS `b` from `mysqltest1`.`t2`	latin1	latin1_swedish_ci
+SHOW CREATE VIEW v_mysqluser1_f1;
+View	Create View	character_set_client	collation_connection
+v_mysqluser1_f1	CREATE ALGORITHM=UNDEFINED DEFINER=`mysqluser1`@`localhost` SQL SECURITY DEFINER VIEW `v_mysqluser1_f1` AS select `mysqltest1`.`f1`() AS `a`	latin1	latin1_swedish_ci
+SHOW CREATE VIEW v_mysqluser1_v1;
+View	Create View	character_set_client	collation_connection
+v_mysqluser1_v1	CREATE ALGORITHM=UNDEFINED DEFINER=`mysqluser1`@`localhost` SQL SECURITY DEFINER VIEW `v_mysqluser1_v1` AS select `v1`.`a` AS `a` from `mysqltest1`.`v1`	latin1	latin1_swedish_ci
+SHOW CREATE VIEW v_mysqluser1_v2;
+View	Create View	character_set_client	collation_connection
+v_mysqluser1_v2	CREATE ALGORITHM=UNDEFINED DEFINER=`mysqluser1`@`localhost` SQL SECURITY DEFINER VIEW `v_mysqluser1_v2` AS select `v2`.`a` AS `a`,`v2`.`b` AS `b` from `mysqltest1`.`v2`	latin1	latin1_swedish_ci
+# Testing the case when the views reference missing objects.
+# Obviously, there are no privileges to check for, so we
+# need only each object type once.
+DROP TABLE t1;
+DROP FUNCTION f1;
+DROP VIEW v1;
+SHOW CREATE VIEW mysqltest1.v_t1;
+View	Create View	character_set_client	collation_connection
+v_t1	CREATE ALGORITHM=UNDEFINED DEFINER=`root`@`localhost` SQL SECURITY DEFINER VIEW `mysqltest1`.`v_t1` AS select `mysqltest1`.`t1`.`a` AS `a` from `mysqltest1`.`t1`	latin1	latin1_swedish_ci
+Warnings:
+Warning	1356	View 'mysqltest1.v_t1' references invalid table(s) or column(s) or function(s) or definer/invoker of view lack rights to use them
+SHOW CREATE VIEW mysqltest1.v_f1;
+View	Create View	character_set_client	collation_connection
+v_f1	CREATE ALGORITHM=UNDEFINED DEFINER=`root`@`localhost` SQL SECURITY DEFINER VIEW `mysqltest1`.`v_f1` AS select `f1`() AS `a`	latin1	latin1_swedish_ci
+Warnings:
+Warning	1356	View 'mysqltest1.v_f1' references invalid table(s) or column(s) or function(s) or definer/invoker of view lack rights to use them
+SHOW CREATE VIEW mysqltest1.v_v1;
+View	Create View	character_set_client	collation_connection
+v_v1	CREATE ALGORITHM=UNDEFINED DEFINER=`root`@`localhost` SQL SECURITY DEFINER VIEW `mysqltest1`.`v_v1` AS select `v1`.`a` AS `a` from `mysqltest1`.`v1`	latin1	latin1_swedish_ci
+Warnings:
+Warning	1356	View 'mysqltest1.v_v1' references invalid table(s) or column(s) or function(s) or definer/invoker of view lack rights to use them
+SHOW CREATE VIEW v_mysqluser1_t1;
+View	Create View	character_set_client	collation_connection
+v_mysqluser1_t1	CREATE ALGORITHM=UNDEFINED DEFINER=`mysqluser1`@`localhost` SQL SECURITY DEFINER VIEW `v_mysqluser1_t1` AS select `mysqltest1`.`t1`.`a` AS `a` from `mysqltest1`.`t1`	latin1	latin1_swedish_ci
+Warnings:
+Warning	1356	View 'mysqltest2.v_mysqluser1_t1' references invalid table(s) or column(s) or function(s) or definer/invoker of view lack rights to use them
+SHOW CREATE VIEW v_mysqluser1_f1;
+View	Create View	character_set_client	collation_connection
+v_mysqluser1_f1	CREATE ALGORITHM=UNDEFINED DEFINER=`mysqluser1`@`localhost` SQL SECURITY DEFINER VIEW `v_mysqluser1_f1` AS select `mysqltest1`.`f1`() AS `a`	latin1	latin1_swedish_ci
+Warnings:
+Warning	1356	View 'mysqltest2.v_mysqluser1_f1' references invalid table(s) or column(s) or function(s) or definer/invoker of view lack rights to use them
+SHOW CREATE VIEW v_mysqluser1_v1;
+View	Create View	character_set_client	collation_connection
+v_mysqluser1_v1	CREATE ALGORITHM=UNDEFINED DEFINER=`mysqluser1`@`localhost` SQL SECURITY DEFINER VIEW `v_mysqluser1_v1` AS select `v1`.`a` AS `a` from `mysqltest1`.`v1`	latin1	latin1_swedish_ci
+Warnings:
+Warning	1356	View 'mysqltest2.v_mysqluser1_v1' references invalid table(s) or column(s) or function(s) or definer/invoker of view lack rights to use them
+REVOKE SHOW VIEW ON v_t1 FROM mysqluser1@localhost;
+REVOKE SHOW VIEW ON v_f1 FROM mysqluser1@localhost;
+REVOKE SHOW VIEW ON v_v1 FROM mysqluser1@localhost;
+SHOW CREATE VIEW mysqltest1.v_t1;
+ERROR 42000: SHOW VIEW command denied to user 'mysqluser1'@'localhost' for table 'v_t1'
+SHOW CREATE VIEW mysqltest1.v_f1;
+ERROR 42000: SHOW VIEW command denied to user 'mysqluser1'@'localhost' for table 'v_f1'
+SHOW CREATE VIEW mysqltest1.v_v1;
+ERROR 42000: SHOW VIEW command denied to user 'mysqluser1'@'localhost' for table 'v_v1'
+SHOW CREATE VIEW v_mysqluser1_t1;
+View	Create View	character_set_client	collation_connection
+v_mysqluser1_t1	CREATE ALGORITHM=UNDEFINED DEFINER=`mysqluser1`@`localhost` SQL SECURITY DEFINER VIEW `v_mysqluser1_t1` AS select `mysqltest1`.`t1`.`a` AS `a` from `mysqltest1`.`t1`	latin1	latin1_swedish_ci
+Warnings:
+Warning	1356	View 'mysqltest2.v_mysqluser1_t1' references invalid table(s) or column(s) or function(s) or definer/invoker of view lack rights to use them
+SHOW CREATE VIEW v_mysqluser1_f1;
+View	Create View	character_set_client	collation_connection
+v_mysqluser1_f1	CREATE ALGORITHM=UNDEFINED DEFINER=`mysqluser1`@`localhost` SQL SECURITY DEFINER VIEW `v_mysqluser1_f1` AS select `mysqltest1`.`f1`() AS `a`	latin1	latin1_swedish_ci
+Warnings:
+Warning	1356	View 'mysqltest2.v_mysqluser1_f1' references invalid table(s) or column(s) or function(s) or definer/invoker of view lack rights to use them
+SHOW CREATE VIEW v_mysqluser1_v1;
+View	Create View	character_set_client	collation_connection
+v_mysqluser1_v1	CREATE ALGORITHM=UNDEFINED DEFINER=`mysqluser1`@`localhost` SQL SECURITY DEFINER VIEW `v_mysqluser1_v1` AS select `v1`.`a` AS `a` from `mysqltest1`.`v1`	latin1	latin1_swedish_ci
+Warnings:
+Warning	1356	View 'mysqltest2.v_mysqluser1_v1' references invalid table(s) or column(s) or function(s) or definer/invoker of view lack rights to use them
+DROP USER mysqluser1@localhost;
+DROP DATABASE mysqltest1;
+DROP DATABASE mysqltest2;
+USE test;
+CREATE TABLE t1( a INT );
+CREATE DEFINER = no_such_user@no_such_host VIEW v1 AS SELECT * FROM t1;
+Warnings:
+Note	1449	The user specified as a definer ('no_such_user'@'no_such_host') does not exist
+SHOW CREATE VIEW v1;
+View	Create View	character_set_client	collation_connection
+v1	CREATE ALGORITHM=UNDEFINED DEFINER=`no_such_user`@`no_such_host` SQL SECURITY DEFINER VIEW `v1` AS select `test`.`t1`.`a` AS `a` from `t1`	latin1	latin1_swedish_ci
+Warnings:
+Note	1449	The user specified as a definer ('no_such_user'@'no_such_host') does not exist
+DROP TABLE t1;
+DROP VIEW v1;
+#
+# Bug #46019: ERROR 1356 When selecting from within another 
+#  view that has Group By
+#
+CREATE DATABASE mysqltest1;
+USE mysqltest1;
+CREATE TABLE t1 (a INT);
+CREATE SQL SECURITY INVOKER VIEW v1 AS SELECT a FROM t1 GROUP BY a;
+CREATE SQL SECURITY INVOKER VIEW v2 AS SELECT a FROM v1;
+CREATE USER mysqluser1;
+GRANT SELECT ON TABLE t1 TO mysqluser1;
+GRANT SELECT, SHOW VIEW ON TABLE v1 TO mysqluser1;
+GRANT SELECT, SHOW VIEW ON TABLE v2 TO mysqluser1;
+SELECT a FROM v1;
+a
+SELECT a FROM v2;
+a
+DROP USER mysqluser1;
+DROP DATABASE mysqltest1;
+USE test;
+#
+# Bug#47734: Assertion failed: ! is_set() when locking a view with non-existing definer
+#
+DROP VIEW IF EXISTS v1;
+CREATE DEFINER=`unknown`@`unknown` SQL SECURITY DEFINER VIEW v1 AS SELECT 1;
+Warnings:
+Note	1449	The user specified as a definer ('unknown'@'unknown') does not exist
+LOCK TABLES v1 READ;
+ERROR HY000: The user specified as a definer ('unknown'@'unknown') does not exist
+DROP VIEW v1;
+#
+# Bug #58499 "DEFINER-security view selecting from INVOKER-security view
+#             access check wrong".
+#
+# Check that we correctly handle privileges for various combinations
+# of INVOKER and DEFINER-security views using each other.
+DROP DATABASE IF EXISTS mysqltest1;
+CREATE DATABASE mysqltest1;
+USE mysqltest1;
+CREATE TABLE t1 (i INT);
+CREATE TABLE t2 (j INT);
+INSERT INTO t1 VALUES (1);
+INSERT INTO t2 VALUES (2);
+#
+# 1) DEFINER-security view uses INVOKER-security view (covers
+#    scenario originally described in the bug report).
+CREATE SQL SECURITY INVOKER VIEW v1_uses_t1 AS SELECT * FROM t1;
+CREATE SQL SECURITY INVOKER VIEW v1_uses_t2 AS SELECT * FROM t2;
+CREATE USER 'mysqluser1'@'%';
+GRANT CREATE VIEW ON mysqltest1.* TO 'mysqluser1'@'%';
+GRANT SELECT ON t1 TO 'mysqluser1'@'%';
+# To be able create 'v2_uses_t2' we also need select on t2. 
+GRANT SELECT ON t2 TO 'mysqluser1'@'%';
+GRANT SELECT ON v1_uses_t1 TO 'mysqluser1'@'%';
+GRANT SELECT ON v1_uses_t2 TO 'mysqluser1'@'%';
+#
+# Connection 'mysqluser1'.
+CREATE SQL SECURITY DEFINER VIEW v2_uses_t1 AS SELECT * FROM v1_uses_t1;
+CREATE SQL SECURITY DEFINER VIEW v2_uses_t2 AS SELECT * FROM v1_uses_t2;
+#
+# Connection 'default'.
+CREATE USER 'mysqluser2'@'%';
+GRANT SELECT ON v2_uses_t1 TO 'mysqluser2'@'%';
+GRANT SELECT ON v2_uses_t2 TO 'mysqluser2'@'%';
+GRANT SELECT ON t2 TO 'mysqluser2'@'%';
+GRANT CREATE VIEW ON mysqltest1.* TO 'mysqluser2'@'%';
+# Make 'mysqluser1' unable to access t2.
+REVOKE SELECT ON t2 FROM 'mysqluser1'@'%';
+#
+# Connection 'mysqluser2'.
+# The below statement should succeed thanks to suid nature of v2_uses_t1.
+SELECT * FROM v2_uses_t1;
+i
+1
+# The below statement should fail due to suid nature of v2_uses_t2.
+SELECT * FROM v2_uses_t2;
+ERROR HY000: View 'mysqltest1.v2_uses_t2' references invalid table(s) or column(s) or function(s) or definer/invoker of view lack rights to use them
+#
+# 2) INVOKER-security view uses INVOKER-security view.
+#
+# Connection 'default'.
+DROP VIEW v2_uses_t1, v2_uses_t2;
+CREATE SQL SECURITY INVOKER VIEW v2_uses_t1 AS SELECT * FROM v1_uses_t1;
+CREATE SQL SECURITY INVOKER VIEW v2_uses_t2 AS SELECT * FROM v1_uses_t2;
+GRANT SELECT ON v2_uses_t1 TO 'mysqluser1'@'%';
+GRANT SELECT ON v2_uses_t2 TO 'mysqluser1'@'%';
+GRANT SELECT ON v1_uses_t1 TO 'mysqluser2'@'%';
+GRANT SELECT ON v1_uses_t2 TO 'mysqluser2'@'%';
+#
+# Connection 'mysqluser1'.
+# For both versions of 'v2' 'mysqluser1' privileges should be used.
+SELECT * FROM v2_uses_t1;
+i
+1
+SELECT * FROM v2_uses_t2;
+ERROR HY000: View 'mysqltest1.v2_uses_t2' references invalid table(s) or column(s) or function(s) or definer/invoker of view lack rights to use them
+#
+# Connection 'mysqluser2'.
+# And now for both versions of 'v2' 'mysqluser2' privileges should
+# be used.
+SELECT * FROM v2_uses_t1;
+ERROR HY000: View 'mysqltest1.v2_uses_t1' references invalid table(s) or column(s) or function(s) or definer/invoker of view lack rights to use them
+SELECT * FROM v2_uses_t2;
+j
+2
+#
+# 3) INVOKER-security view uses DEFINER-security view.
+#
+# Connection 'default'.
+DROP VIEW v1_uses_t1, v1_uses_t2;
+# To be able create 'v1_uses_t2' we also need select on t2. 
+GRANT SELECT ON t2 TO 'mysqluser1'@'%';
+#
+# Connection 'mysqluser1'.
+CREATE SQL SECURITY DEFINER VIEW v1_uses_t1 AS SELECT * FROM t1;
+CREATE SQL SECURITY DEFINER VIEW v1_uses_t2 AS SELECT * FROM t2;
+#
+# Connection 'default'.
+# Make 'mysqluser1' unable to access t2.
+REVOKE SELECT ON t2 FROM 'mysqluser1'@'%';
+#
+# Connection 'mysqluser2'.
+# Due to suid nature of v1_uses_t1 and v1_uses_t2 the first
+# select should succeed and the second select should fail.
+SELECT * FROM v2_uses_t1;
+i
+1
+SELECT * FROM v2_uses_t2;
+ERROR HY000: View 'mysqltest1.v2_uses_t2' references invalid table(s) or column(s) or function(s) or definer/invoker of view lack rights to use them
+#
+# 4) DEFINER-security view uses DEFINER-security view.
+#
+# Connection 'default'.
+DROP VIEW v2_uses_t1, v2_uses_t2;
+# To be able create 'v2_uses_t2' we also need select on t2. 
+GRANT SELECT ON t2 TO 'mysqluser1'@'%';
+#
+# Connection 'mysqluser2'.
+CREATE SQL SECURITY DEFINER VIEW v2_uses_t1 AS SELECT * FROM v1_uses_t1;
+CREATE SQL SECURITY DEFINER VIEW v2_uses_t2 AS SELECT * FROM v1_uses_t2;
+#
+# Connection 'default'.
+# Make 'mysqluser1' unable to access t2.
+REVOKE SELECT ON t2 FROM 'mysqluser1'@'%';
+#
+# Connection 'mysqluser2'.
+# Again privileges of creator of innermost views should apply.
+SELECT * FROM v2_uses_t1;
+i
+1
+SELECT * FROM v2_uses_t2;
+ERROR HY000: View 'mysqltest1.v2_uses_t2' references invalid table(s) or column(s) or function(s) or definer/invoker of view lack rights to use them
+USE test;
+DROP DATABASE mysqltest1;
+DROP USER 'mysqluser1'@'%';
+DROP USER 'mysqluser2'@'%';