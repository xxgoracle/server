drop table if exists t1,t2,t3,t4;
set @mrr_buffer_size_save= @@mrr_buffer_size;
set @save_storage_engine= @@storage_engine;
set storage_engine=aria;
create table t1(a int);
show create table t1;
Table	Create Table
t1	CREATE TABLE `t1` (
  `a` int(11) DEFAULT NULL
) ENGINE=Aria DEFAULT CHARSET=latin1 PAGE_CHECKSUM=1
insert into t1 values (0),(1),(2),(3),(4),(5),(6),(7),(8),(9);
create table t2(a int);
insert into t2 select A.a + 10*(B.a + 10*C.a) from t1 A, t1 B, t1 C;
create table t3 (
a char(8) not null, b char(8) not null, filler char(200),
key(a)
);
insert into t3 select @a:=concat('c-', 1000+ A.a, '=w'), @a, 'filler' from t2 A;
insert into t3 select concat('c-', 1000+A.a, '=w'), concat('c-', 2000+A.a, '=w'), 
'filler-1' from t2 A;
insert into t3 select concat('c-', 1000+A.a, '=w'), concat('c-', 3000+A.a, '=w'), 
'filler-2' from t2 A;
select a,filler from t3 where a >= 'c-9011=w';
a	filler
select a,filler from t3 where a >= 'c-1011=w' and a <= 'c-1015=w';
a	filler
c-1011=w	filler
c-1012=w	filler
c-1013=w	filler
c-1014=w	filler
c-1015=w	filler
c-1011=w	filler-1
c-1012=w	filler-1
c-1013=w	filler-1
c-1014=w	filler-1
c-1015=w	filler-1
c-1011=w	filler-2
c-1012=w	filler-2
c-1013=w	filler-2
c-1014=w	filler-2
c-1015=w	filler-2
select a,filler from t3 where (a>='c-1011=w' and a <= 'c-1013=w') or
(a>='c-1014=w' and a <= 'c-1015=w');
a	filler
c-1011=w	filler
c-1012=w	filler
c-1013=w	filler
c-1014=w	filler
c-1015=w	filler
c-1011=w	filler-1
c-1012=w	filler-1
c-1013=w	filler-1
c-1014=w	filler-1
c-1015=w	filler-1
c-1011=w	filler-2
c-1012=w	filler-2
c-1013=w	filler-2
c-1014=w	filler-2
c-1015=w	filler-2
insert into t3 values ('c-1013=z', 'c-1013=z', 'err');
insert into t3 values ('a-1014=w', 'a-1014=w', 'err');
select a,filler from t3 where (a>='c-1011=w' and a <= 'c-1013=w') or
(a>='c-1014=w' and a <= 'c-1015=w');
a	filler
c-1011=w	filler
c-1012=w	filler
c-1013=w	filler
c-1014=w	filler
c-1015=w	filler
c-1011=w	filler-1
c-1012=w	filler-1
c-1013=w	filler-1
c-1014=w	filler-1
c-1015=w	filler-1
c-1011=w	filler-2
c-1012=w	filler-2
c-1013=w	filler-2
c-1014=w	filler-2
c-1015=w	filler-2
delete from t3 where b in ('c-1013=z', 'a-1014=w');
select a,filler from t3 where a='c-1011=w' or a='c-1012=w' or a='c-1013=w' or
a='c-1014=w' or a='c-1015=w';
a	filler
c-1011=w	filler
c-1012=w	filler
c-1013=w	filler
c-1014=w	filler
c-1015=w	filler
c-1011=w	filler-1
c-1012=w	filler-1
c-1013=w	filler-1
c-1014=w	filler-1
c-1015=w	filler-1
c-1011=w	filler-2
c-1012=w	filler-2
c-1013=w	filler-2
c-1014=w	filler-2
c-1015=w	filler-2
insert into t3 values ('c-1013=w', 'del-me', 'inserted');
select a,filler from t3 where a='c-1011=w' or a='c-1012=w' or a='c-1013=w' or
a='c-1014=w' or a='c-1015=w';
a	filler
c-1011=w	filler
c-1012=w	filler
c-1013=w	filler
c-1014=w	filler
c-1015=w	filler
c-1011=w	filler-1
c-1012=w	filler-1
c-1013=w	filler-1
c-1014=w	filler-1
c-1015=w	filler-1
c-1011=w	filler-2
c-1012=w	filler-2
c-1013=w	filler-2
c-1014=w	filler-2
c-1015=w	filler-2
c-1013=w	inserted
delete from t3 where b='del-me';
alter table t3 add primary key(b);
select b,filler from t3 where (b>='c-1011=w' and b<= 'c-1018=w') or 
b IN ('c-1019=w', 'c-1020=w', 'c-1021=w', 
'c-1022=w', 'c-1023=w', 'c-1024=w');
b	filler
c-1011=w	filler
c-1012=w	filler
c-1013=w	filler
c-1014=w	filler
c-1015=w	filler
c-1016=w	filler
c-1017=w	filler
c-1018=w	filler
c-1019=w	filler
c-1020=w	filler
c-1021=w	filler
c-1022=w	filler
c-1023=w	filler
c-1024=w	filler
select b,filler from t3 where (b>='c-1011=w' and b<= 'c-1020=w') or 
b IN ('c-1021=w', 'c-1022=w', 'c-1023=w');
b	filler
c-1011=w	filler
c-1012=w	filler
c-1013=w	filler
c-1014=w	filler
c-1015=w	filler
c-1016=w	filler
c-1017=w	filler
c-1018=w	filler
c-1019=w	filler
c-1020=w	filler
c-1021=w	filler
c-1022=w	filler
c-1023=w	filler
select b,filler from t3 where (b>='c-1011=w' and b<= 'c-1018=w') or 
b IN ('c-1019=w', 'c-1020=w') or 
(b>='c-1021=w' and b<= 'c-1023=w');
b	filler
c-1011=w	filler
c-1012=w	filler
c-1013=w	filler
c-1014=w	filler
c-1015=w	filler
c-1016=w	filler
c-1017=w	filler
c-1018=w	filler
c-1019=w	filler
c-1020=w	filler
c-1021=w	filler
c-1022=w	filler
c-1023=w	filler
create table t4 (a varchar(10), b int, c char(10), filler char(200),
key idx1 (a, b, c));
insert into t4 (filler) select concat('NULL-', 15-a) from t2 order by a limit 15;
insert into t4 (a,b,c,filler) 
select 'b-1',NULL,'c-1', concat('NULL-', 15-a) from t2 order by a limit 15;
insert into t4 (a,b,c,filler) 
select 'b-1',NULL,'c-222', concat('NULL-', 15-a) from t2 order by a limit 15;
insert into t4 (a,b,c,filler) 
select 'bb-1',NULL,'cc-2', concat('NULL-', 15-a) from t2 order by a limit 15;
insert into t4 (a,b,c,filler) 
select 'zz-1',NULL,'cc-2', 'filler-data' from t2 order by a limit 500;
explain 
select * from t4 where a IS NULL and b IS NULL and (c IS NULL or c='no-such-row1'
                                                      or c='no-such-row2');
id	select_type	table	type	possible_keys	key	key_len	ref	rows	Extra
1	SIMPLE	t4	range	idx1	idx1	29	NULL	16	Using index condition; Using MRR
select * from t4 where a IS NULL and b IS NULL and (c IS NULL or c='no-such-row1'
                                                    or c='no-such-row2');
a	b	c	filler
NULL	NULL	NULL	NULL-15
NULL	NULL	NULL	NULL-14
NULL	NULL	NULL	NULL-13
NULL	NULL	NULL	NULL-12
NULL	NULL	NULL	NULL-11
NULL	NULL	NULL	NULL-10
NULL	NULL	NULL	NULL-9
NULL	NULL	NULL	NULL-8
NULL	NULL	NULL	NULL-7
NULL	NULL	NULL	NULL-6
NULL	NULL	NULL	NULL-5
NULL	NULL	NULL	NULL-4
NULL	NULL	NULL	NULL-3
NULL	NULL	NULL	NULL-2
NULL	NULL	NULL	NULL-1
explain 
select * from t4 where (a ='b-1' or a='bb-1') and b IS NULL and (c='c-1' or c='cc-2');
id	select_type	table	type	possible_keys	key	key_len	ref	rows	Extra
1	SIMPLE	t4	range	idx1	idx1	29	NULL	32	Using index condition; Using MRR
select * from t4 where (a ='b-1' or a='bb-1') and b IS NULL and (c='c-1' or c='cc-2');
a	b	c	filler
b-1	NULL	c-1	NULL-15
b-1	NULL	c-1	NULL-14
b-1	NULL	c-1	NULL-13
b-1	NULL	c-1	NULL-12
b-1	NULL	c-1	NULL-11
b-1	NULL	c-1	NULL-10
b-1	NULL	c-1	NULL-9
b-1	NULL	c-1	NULL-8
b-1	NULL	c-1	NULL-7
b-1	NULL	c-1	NULL-6
b-1	NULL	c-1	NULL-5
b-1	NULL	c-1	NULL-4
b-1	NULL	c-1	NULL-3
b-1	NULL	c-1	NULL-2
b-1	NULL	c-1	NULL-1
bb-1	NULL	cc-2	NULL-15
bb-1	NULL	cc-2	NULL-14
bb-1	NULL	cc-2	NULL-13
bb-1	NULL	cc-2	NULL-12
bb-1	NULL	cc-2	NULL-11
bb-1	NULL	cc-2	NULL-10
bb-1	NULL	cc-2	NULL-9
bb-1	NULL	cc-2	NULL-8
bb-1	NULL	cc-2	NULL-7
bb-1	NULL	cc-2	NULL-6
bb-1	NULL	cc-2	NULL-5
bb-1	NULL	cc-2	NULL-4
bb-1	NULL	cc-2	NULL-3
bb-1	NULL	cc-2	NULL-2
bb-1	NULL	cc-2	NULL-1
select * from t4 ignore index(idx1) where (a ='b-1' or a='bb-1') and b IS NULL and (c='c-1' or c='cc-2');
a	b	c	filler
b-1	NULL	c-1	NULL-15
b-1	NULL	c-1	NULL-14
b-1	NULL	c-1	NULL-13
b-1	NULL	c-1	NULL-12
b-1	NULL	c-1	NULL-11
b-1	NULL	c-1	NULL-10
b-1	NULL	c-1	NULL-9
b-1	NULL	c-1	NULL-8
b-1	NULL	c-1	NULL-7
b-1	NULL	c-1	NULL-6
b-1	NULL	c-1	NULL-5
b-1	NULL	c-1	NULL-4
b-1	NULL	c-1	NULL-3
b-1	NULL	c-1	NULL-2
b-1	NULL	c-1	NULL-1
bb-1	NULL	cc-2	NULL-15
bb-1	NULL	cc-2	NULL-14
bb-1	NULL	cc-2	NULL-13
bb-1	NULL	cc-2	NULL-12
bb-1	NULL	cc-2	NULL-11
bb-1	NULL	cc-2	NULL-10
bb-1	NULL	cc-2	NULL-9
bb-1	NULL	cc-2	NULL-8
bb-1	NULL	cc-2	NULL-7
bb-1	NULL	cc-2	NULL-6
bb-1	NULL	cc-2	NULL-5
bb-1	NULL	cc-2	NULL-4
bb-1	NULL	cc-2	NULL-3
bb-1	NULL	cc-2	NULL-2
bb-1	NULL	cc-2	NULL-1
drop table t1, t2, t3, t4;
create table t1 (a int, b int not null,unique key (a,b),index(b));
insert ignore into t1 values (1,1),(2,2),(3,3),(4,4),(5,5),(6,6),(null,7),(9,9),(8,8),(7,7),(null,9),(null,9),(6,6);
create table t2 like t1;
insert into t2 select * from t1;
alter table t1 modify b blob not null, add c int not null, drop key a, add unique key (a,b(20),c), drop key b, add key (b(10));
select * from t1 where a is null;
a	b	c
NULL	7	0
NULL	9	0
NULL	9	0
select * from t1 where (a is null or a > 0 and a < 3) and b > 7 limit 3;
a	b	c
NULL	9	0
NULL	9	0
select * from t1 where a is null and b=9 or a is null and b=7 limit 3;
a	b	c
NULL	7	0
NULL	9	0
NULL	9	0
drop table t1, t2;
set storage_engine= @save_storage_engine;
set @@mrr_buffer_size= @mrr_buffer_size_save;
# 
# Crash in quick_range_seq_next() in maria-5.3-dsmrr-cpk with join_cache_level = {8,1}
# 
set @save_join_cache_level= @@join_cache_level;
SET SESSION join_cache_level = 8;
CREATE TABLE `t1` (
`col_int_key` int(11) DEFAULT NULL,
`col_datetime_key` datetime DEFAULT NULL,
`col_varchar_key` varchar(1) DEFAULT NULL,
`col_varchar_nokey` varchar(1) DEFAULT NULL,
KEY `col_varchar_key` (`col_varchar_key`,`col_int_key`)
) ENGINE=MARIA DEFAULT CHARSET=latin1 PAGE_CHECKSUM=1;
INSERT INTO `t1` VALUES (6,'2005-10-07 00:00:00','e','e');
INSERT INTO `t1` VALUES (51,'2000-07-15 05:00:34','f','f');
CREATE TABLE `t2` (
`col_int_key` int(11) DEFAULT NULL,
`col_datetime_key` datetime DEFAULT NULL,
`col_varchar_key` varchar(1) DEFAULT NULL,
`col_varchar_nokey` varchar(1) DEFAULT NULL,
KEY `col_varchar_key` (`col_varchar_key`,`col_int_key`)
) ENGINE=MARIA DEFAULT CHARSET=latin1 PAGE_CHECKSUM=1;
INSERT INTO `t2` VALUES (2,'2004-10-11 18:13:16','w','w');
INSERT INTO `t2` VALUES (2,'1900-01-01 00:00:00','d','d');
SELECT table2 .`col_datetime_key`
FROM t2 JOIN ( t1 table2 JOIN t2 table3 ON table3 .`col_varchar_key` < table2 .`col_varchar_key` ) ON table3 .`col_varchar_nokey` ;
col_datetime_key
drop table t1, t2;
set join_cache_level=@save_join_cache_level;
CREATE TABLE t1(
pk int NOT NULL, i int NOT NULL, v varchar(1) NOT NULL,
PRIMARY KEY (pk), INDEX idx (v, i)
) ENGINE=ARIA;
INSERT INTO t1 VALUES 
(1,9,'x'), (2,5,'g'), (3,1,'o'), (4,0,'g'), (5,1,'v'),
(6,190,'m'), (7,6,'x'), (8,3,'c'), (9,4,'z'), (10,3,'i'),
(11,186,'x'), (12,1,'g'), (13,8,'q'), (14,226,'m'), (15,133,'p');
CREATE TABLE t2(
pk int NOT NULL, i int NOT NULL, v varchar(1) NOT NULL,
PRIMARY KEY (pk), INDEX idx (v, i)
) ENGINE=ARIA;
INSERT INTO t2 SELECT * FROM t1;
INSERT INTO t2 VALUES (77, 333, 'z');
CREATE TABLE t3(
pk int NOT NULL, i int NOT NULL, v varchar(1) NOT NULL,
PRIMARY KEY (pk), INDEX idx (v, i)
) ENGINE=ARIA;
INSERT INTO t3 SELECT * FROM t1;
INSERT INTO t3 VALUES (88, 442, 'y'), (99, 445, 'w') ;
SELECT COUNT(t1.v) FROM t1, t2 IGNORE INDEX (idx), t3 IGNORE INDEX (idx)
WHERE t3.v = t2.v AND t3.i < t2.i AND t3.pk > 0 AND t2.pk > 0;
COUNT(t1.v)
120
EXPLAIN 
SELECT COUNT(t1.v) FROM t1, t2 IGNORE INDEX (idx), t3 IGNORE INDEX (idx)
WHERE t3.v = t2.v AND t3.i < t2.i AND t3.pk > 0 AND t2.pk > 0;
id	select_type	table	type	possible_keys	key	key_len	ref	rows	Extra
1	SIMPLE	t1	index	NULL	idx	7	NULL	15	Using index
1	SIMPLE	t2	ALL	PRIMARY	NULL	NULL	NULL	16	Using where; Using join buffer (flat, BNL join)
1	SIMPLE	t3	ALL	PRIMARY	NULL	NULL	NULL	17	Using where; Using join buffer (flat, BNL join)
SELECT COUNT(t1.v) FROM t1, t2, t3 
WHERE t3.v = t2.v AND t3.i < t2.i AND t3.pk > 0 AND t2.pk > 0;
COUNT(t1.v)
120
EXPLAIN 
SELECT COUNT(t1.v) FROM t1, t2, t3
WHERE t3.v = t2.v AND t3.i < t2.i AND t3.pk > 0 AND t2.pk > 0;
id	select_type	table	type	possible_keys	key	key_len	ref	rows	Extra
1	SIMPLE	t1	index	NULL	idx	7	NULL	15	Using index
1	SIMPLE	t2	ALL	PRIMARY,idx	NULL	NULL	NULL	16	Using where; Using join buffer (flat, BNL join)
1	SIMPLE	t3	ref	PRIMARY,idx	idx	3	test.t2.v	2	Using index condition; Using where
DROP TABLE t1,t2,t3;
#
<<<<<<< HEAD
# Bug #669420: MRR for Range checked for each record
#
CREATE TABLE t1 (
pk int NOT NULL PRIMARY KEY,
j int NOT NULL,
i int NOT NULL,
v varchar(1) CHARACTER SET latin1 COLLATE latin1_bin NOT NULL,
INDEX i (i),
INDEX vi (v,i)
) ENGINE=ARIA;
INSERT INTO t1 VALUES (10,3,8,'v'),(11,3,8,'f');
CREATE TABLE t2 (
pk int NOT NULL PRIMARY KEY,
j int  NOT NULL,
i int  NOT NULL,
v varchar(1) CHARACTER SET latin1 COLLATE latin1_bin NOT NULL,
INDEX i (i),
INDEX vi (v,i)
) ENGINE=ARIA;
INSERT INTO t2 VALUES (10,9,3,'i'),(11,101,186,'x'),(12,0,1,'g');
SET SESSION join_cache_level=0;
EXPLAIN 
SELECT t1.i, t2.i, t2.v, t3.pk, t3.v FROM t1, t2, t2 t3
WHERE t2.i != 0 AND t3.pk >= t2.i AND t3.v >= t2.v;
id	select_type	table	type	possible_keys	key	key_len	ref	rows	Extra
1	SIMPLE	t1	index	NULL	i	4	NULL	2	Using index
1	SIMPLE	t2	index	i,vi	vi	7	NULL	3	Using where; Using index
1	SIMPLE	t3	ALL	PRIMARY,vi	NULL	NULL	NULL	3	Range checked for each record (index map: 0x5)
SELECT t1.i, t2.i, t2.v, t3.pk, t3.v FROM t1, t2, t2 t3
WHERE t2.i != 0 AND t3.pk >= t2.i AND t3.v >= t2.v;
i	i	v	pk	v
8	1	g	10	i
8	1	g	11	x
8	1	g	12	g
8	3	i	10	i
8	3	i	11	x
8	1	g	10	i
8	1	g	11	x
8	1	g	12	g
8	3	i	10	i
8	3	i	11	x
SET SESSION join_cache_level=1;
EXPLAIN 
SELECT t1.i, t2.i, t2.v, t3.pk, t3.v FROM t1, t2, t2 t3
WHERE t2.i != 0 AND t3.pk >= t2.i AND t3.v >= t2.v;
id	select_type	table	type	possible_keys	key	key_len	ref	rows	Extra
1	SIMPLE	t1	index	NULL	i	4	NULL	2	Using index
1	SIMPLE	t2	index	i,vi	vi	7	NULL	3	Using where; Using index; Using join buffer (flat, BNL join)
1	SIMPLE	t3	ALL	PRIMARY,vi	NULL	NULL	NULL	3	Range checked for each record (index map: 0x5)
SELECT t1.i, t2.i, t2.v, t3.pk, t3.v FROM t1, t2, t2 t3
WHERE t2.i != 0 AND t3.pk >= t2.i AND t3.v >= t2.v;
i	i	v	pk	v
8	3	i	10	i
8	3	i	11	x
8	3	i	10	i
8	3	i	11	x
8	1	g	10	i
8	1	g	11	x
8	1	g	12	g
8	1	g	10	i
8	1	g	11	x
8	1	g	12	g
SET SESSION join_cache_level=DEFAULT;
DROP TABLE t1,t2;
CREATE TABLE t1 (
pk int NOT NULL PRIMARY KEY,
j int NOT NULL,
i int NOT NULL,
v varchar(1) CHARACTER SET latin1 COLLATE latin1_bin NOT NULL,
INDEX i (i)
) ENGINE=ARIA;
INSERT INTO t1 VALUES 
(10,3,8,'v'),(11,3,8,'f'),(12,3,5,'v'),(13,2,8,'s'),(14,1,8,'a'),
(15,0,6,'p'),(16,8,7,'z'),(17,5,2,'a'),(18,9,5,'h'),(19,5,7,'h'),
(20,4,2,'v'),(21,2,9,'v'),(22,33,142,'b'),(23,5,3,'y'),(24,1,0,'v'),
(25,9,3,'m'),(26,1,5,'z'),(27,3,9,'n'),(28,8,1,'d'),(29,231,107,'a');
SET SESSION join_cache_level = 0;
EXPLAIN
SELECT s.i f FROM t1 t, t1 s WHERE s.i >= t.i AND s.pk < t.j;
id	select_type	table	type	possible_keys	key	key_len	ref	rows	Extra
1	SIMPLE	t	ALL	i	NULL	NULL	NULL	20	
1	SIMPLE	s	ALL	PRIMARY,i	NULL	NULL	NULL	20	Range checked for each record (index map: 0x3)
SELECT s.i f FROM t1 t, t1 s WHERE s.i >= t.i AND s.pk < t.j;
f
142
142
107
EXPLAIN
SELECT s.i f FROM t1 t, t1 s WHERE s.i >= t.i AND s.pk < t.j GROUP BY f;
id	select_type	table	type	possible_keys	key	key_len	ref	rows	Extra
1	SIMPLE	t	ALL	i	NULL	NULL	NULL	20	Using temporary; Using filesort
1	SIMPLE	s	ALL	PRIMARY,i	NULL	NULL	NULL	20	Range checked for each record (index map: 0x3)
SELECT s.i f FROM t1 t, t1 s WHERE s.i >= t.i AND s.pk < t.j GROUP BY f;
f
107
142
EXPLAIN
SELECT s.i f FROM t1 t, t1 s WHERE s.i >= t.i AND s.pk < t.j GROUP BY f LIMIT 1;
id	select_type	table	type	possible_keys	key	key_len	ref	rows	Extra
1	SIMPLE	s	ALL	PRIMARY,i	NULL	NULL	NULL	20	Using temporary; Using filesort
1	SIMPLE	t	ALL	i	NULL	NULL	NULL	20	Using where
SELECT s.i f FROM t1 t, t1 s WHERE s.i >= t.i AND s.pk < t.j GROUP BY f LIMIT 1;
f
107
SET SESSION join_cache_level=DEFAULT;
DROP TABLE t1;
=======
# BUG#671361: virtual int Mrr_ordered_index_reader::refill_buffer(): Assertion `!know_key_tuple_params
# (works only on Maria because we need 1024-byte long key)
#
SET SESSION optimizer_use_mrr = 'force';
SET SESSION join_cache_level = 6;
SET SESSION join_buffer_size = 1024;
CREATE TABLE t1 (
pk int(11) NOT NULL AUTO_INCREMENT,
col_varchar_1024_latin1_key varchar(1024) DEFAULT NULL,
PRIMARY KEY (pk),
KEY col_varchar_1024_latin1_key (col_varchar_1024_latin1_key)
) ENGINE=Aria;
INSERT INTO t1 VALUES
(1,'z'),
(2,'abcdefjhjkl'),
(3,'in'),
(4,'abcdefjhjkl'),
(6,'abcdefjhjkl');
CREATE TABLE t2 (
col_varchar_10_latin1 varchar(10) DEFAULT NULL
) ENGINE=Aria;
INSERT INTO t2 VALUES ('foo'), ('foo');
EXPLAIN SELECT count(*)
FROM t1 AS table1, t2 AS table2
WHERE
table1.col_varchar_1024_latin1_key = table2.col_varchar_10_latin1 AND table1.pk<>0 ;
id	select_type	table	type	possible_keys	key	key_len	ref	rows	Extra
1	SIMPLE	table2	ALL	NULL	NULL	NULL	NULL	2	Using where
1	SIMPLE	table1	ref	PRIMARY,col_varchar_1024_latin1_key	col_varchar_1024_latin1_key	1027	test.table2.col_varchar_10_latin1	2	Using index condition(BKA); Using where; Using join buffer (flat, BKA join)
SELECT count(*)
FROM t1 AS table1, t2 AS table2
WHERE
table1.col_varchar_1024_latin1_key = table2.col_varchar_10_latin1 AND table1.pk<>0 ;
count(*)
0
drop table t1, t2;
>>>>>>> fc486d68
<|MERGE_RESOLUTION|>--- conflicted
+++ resolved
@@ -366,114 +366,6 @@
 1	SIMPLE	t3	ref	PRIMARY,idx	idx	3	test.t2.v	2	Using index condition; Using where
 DROP TABLE t1,t2,t3;
 #
-<<<<<<< HEAD
-# Bug #669420: MRR for Range checked for each record
-#
-CREATE TABLE t1 (
-pk int NOT NULL PRIMARY KEY,
-j int NOT NULL,
-i int NOT NULL,
-v varchar(1) CHARACTER SET latin1 COLLATE latin1_bin NOT NULL,
-INDEX i (i),
-INDEX vi (v,i)
-) ENGINE=ARIA;
-INSERT INTO t1 VALUES (10,3,8,'v'),(11,3,8,'f');
-CREATE TABLE t2 (
-pk int NOT NULL PRIMARY KEY,
-j int  NOT NULL,
-i int  NOT NULL,
-v varchar(1) CHARACTER SET latin1 COLLATE latin1_bin NOT NULL,
-INDEX i (i),
-INDEX vi (v,i)
-) ENGINE=ARIA;
-INSERT INTO t2 VALUES (10,9,3,'i'),(11,101,186,'x'),(12,0,1,'g');
-SET SESSION join_cache_level=0;
-EXPLAIN 
-SELECT t1.i, t2.i, t2.v, t3.pk, t3.v FROM t1, t2, t2 t3
-WHERE t2.i != 0 AND t3.pk >= t2.i AND t3.v >= t2.v;
-id	select_type	table	type	possible_keys	key	key_len	ref	rows	Extra
-1	SIMPLE	t1	index	NULL	i	4	NULL	2	Using index
-1	SIMPLE	t2	index	i,vi	vi	7	NULL	3	Using where; Using index
-1	SIMPLE	t3	ALL	PRIMARY,vi	NULL	NULL	NULL	3	Range checked for each record (index map: 0x5)
-SELECT t1.i, t2.i, t2.v, t3.pk, t3.v FROM t1, t2, t2 t3
-WHERE t2.i != 0 AND t3.pk >= t2.i AND t3.v >= t2.v;
-i	i	v	pk	v
-8	1	g	10	i
-8	1	g	11	x
-8	1	g	12	g
-8	3	i	10	i
-8	3	i	11	x
-8	1	g	10	i
-8	1	g	11	x
-8	1	g	12	g
-8	3	i	10	i
-8	3	i	11	x
-SET SESSION join_cache_level=1;
-EXPLAIN 
-SELECT t1.i, t2.i, t2.v, t3.pk, t3.v FROM t1, t2, t2 t3
-WHERE t2.i != 0 AND t3.pk >= t2.i AND t3.v >= t2.v;
-id	select_type	table	type	possible_keys	key	key_len	ref	rows	Extra
-1	SIMPLE	t1	index	NULL	i	4	NULL	2	Using index
-1	SIMPLE	t2	index	i,vi	vi	7	NULL	3	Using where; Using index; Using join buffer (flat, BNL join)
-1	SIMPLE	t3	ALL	PRIMARY,vi	NULL	NULL	NULL	3	Range checked for each record (index map: 0x5)
-SELECT t1.i, t2.i, t2.v, t3.pk, t3.v FROM t1, t2, t2 t3
-WHERE t2.i != 0 AND t3.pk >= t2.i AND t3.v >= t2.v;
-i	i	v	pk	v
-8	3	i	10	i
-8	3	i	11	x
-8	3	i	10	i
-8	3	i	11	x
-8	1	g	10	i
-8	1	g	11	x
-8	1	g	12	g
-8	1	g	10	i
-8	1	g	11	x
-8	1	g	12	g
-SET SESSION join_cache_level=DEFAULT;
-DROP TABLE t1,t2;
-CREATE TABLE t1 (
-pk int NOT NULL PRIMARY KEY,
-j int NOT NULL,
-i int NOT NULL,
-v varchar(1) CHARACTER SET latin1 COLLATE latin1_bin NOT NULL,
-INDEX i (i)
-) ENGINE=ARIA;
-INSERT INTO t1 VALUES 
-(10,3,8,'v'),(11,3,8,'f'),(12,3,5,'v'),(13,2,8,'s'),(14,1,8,'a'),
-(15,0,6,'p'),(16,8,7,'z'),(17,5,2,'a'),(18,9,5,'h'),(19,5,7,'h'),
-(20,4,2,'v'),(21,2,9,'v'),(22,33,142,'b'),(23,5,3,'y'),(24,1,0,'v'),
-(25,9,3,'m'),(26,1,5,'z'),(27,3,9,'n'),(28,8,1,'d'),(29,231,107,'a');
-SET SESSION join_cache_level = 0;
-EXPLAIN
-SELECT s.i f FROM t1 t, t1 s WHERE s.i >= t.i AND s.pk < t.j;
-id	select_type	table	type	possible_keys	key	key_len	ref	rows	Extra
-1	SIMPLE	t	ALL	i	NULL	NULL	NULL	20	
-1	SIMPLE	s	ALL	PRIMARY,i	NULL	NULL	NULL	20	Range checked for each record (index map: 0x3)
-SELECT s.i f FROM t1 t, t1 s WHERE s.i >= t.i AND s.pk < t.j;
-f
-142
-142
-107
-EXPLAIN
-SELECT s.i f FROM t1 t, t1 s WHERE s.i >= t.i AND s.pk < t.j GROUP BY f;
-id	select_type	table	type	possible_keys	key	key_len	ref	rows	Extra
-1	SIMPLE	t	ALL	i	NULL	NULL	NULL	20	Using temporary; Using filesort
-1	SIMPLE	s	ALL	PRIMARY,i	NULL	NULL	NULL	20	Range checked for each record (index map: 0x3)
-SELECT s.i f FROM t1 t, t1 s WHERE s.i >= t.i AND s.pk < t.j GROUP BY f;
-f
-107
-142
-EXPLAIN
-SELECT s.i f FROM t1 t, t1 s WHERE s.i >= t.i AND s.pk < t.j GROUP BY f LIMIT 1;
-id	select_type	table	type	possible_keys	key	key_len	ref	rows	Extra
-1	SIMPLE	s	ALL	PRIMARY,i	NULL	NULL	NULL	20	Using temporary; Using filesort
-1	SIMPLE	t	ALL	i	NULL	NULL	NULL	20	Using where
-SELECT s.i f FROM t1 t, t1 s WHERE s.i >= t.i AND s.pk < t.j GROUP BY f LIMIT 1;
-f
-107
-SET SESSION join_cache_level=DEFAULT;
-DROP TABLE t1;
-=======
 # BUG#671361: virtual int Mrr_ordered_index_reader::refill_buffer(): Assertion `!know_key_tuple_params
 # (works only on Maria because we need 1024-byte long key)
 #
@@ -509,5 +401,4 @@
 table1.col_varchar_1024_latin1_key = table2.col_varchar_10_latin1 AND table1.pk<>0 ;
 count(*)
 0
-drop table t1, t2;
->>>>>>> fc486d68
+drop table t1, t2;