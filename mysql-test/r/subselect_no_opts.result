--- conflicted
+++ resolved
@@ -6827,8 +6827,6 @@
 test	t2	b	1
 set global userstat=@tmp_mdev410;
 DROP TABLE t1,t2,t3,t4;
-<<<<<<< HEAD
-=======
 #
 # MDEV-430: Server crashes in select_describe on EXPLAIN with 
 #    materialization+semijoin, 2 nested subqueries, aggregate functions
@@ -6843,7 +6841,4 @@
 2	SUBQUERY	t1	index	a	a	5	NULL	1	Using where; Using index
 2	SUBQUERY	t2	ref	b	b	5	test.t1.a	2	Using index
 DROP TABLE t1,t2;
-# return optimizer switch changed in the beginning of this test
-set optimizer_switch=@subselect_tmp;
->>>>>>> 3bc39e76
 set @optimizer_switch_for_subselect_test=null;