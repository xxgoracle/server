--- conflicted
+++ resolved
@@ -188,10 +188,7 @@
 our $opt_reorder= 0;
 our $opt_enable_disabled;
 our $opt_mem= $ENV{'MTR_MEM'};
-<<<<<<< HEAD
-=======
 our $opt_report_features;
->>>>>>> b9eeb9b1
 
 our $opt_gcov;
 our $opt_gcov_err;
@@ -624,7 +621,7 @@
              'tmpdir=s'                 => \$opt_tmpdir,
              'vardir=s'                 => \$opt_vardir,
              'benchdir=s'               => \$glob_mysql_bench_dir,
-             'mem:s'                    => \$opt_mem,
+             'mem'                      => \$opt_mem,
 
              # Misc
              'report-features'          => \$opt_report_features,
@@ -4464,13 +4461,10 @@
   mtr_add_arg($args, "--skip-safemalloc");
   mtr_add_arg($args, "--tmpdir=%s", $opt_tmpdir);
   mtr_add_arg($args, "--character-sets-dir=%s", $path_charsetsdir);
-<<<<<<< HEAD
 
   # Log line number and time  for each line in .test file
   mtr_add_arg($args, "--mark-progress")
     if $opt_mark_progress;
-=======
->>>>>>> b9eeb9b1
 
   if ($tinfo->{'component_id'} eq 'im')
   {
@@ -4904,15 +4898,9 @@
   vardir=DIR            The directory where files generated from the test run
                         is stored (default: ./var). Specifying a ramdisk or
                         tmpfs will speed up tests.
-<<<<<<< HEAD
   mem                   Run testsuite in "memory" using tmpfs or ramdisk
                         Attempts to find a suitable location
                         using a builtin list of standard locations
-=======
-  mem[=DIR]             Run testsuite in "memory" using tmpfs or ramdisk
-                        Attempts to use DIR first if specified else
-                        uses as builtin list of standard locations
->>>>>>> b9eeb9b1
                         for tmpfs (/dev/shm)
                         The option can also be set using environment
                         variable MTR_MEM=[DIR]
