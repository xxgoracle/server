set global innodb_file_per_table=on;
set global innodb_file_format='Barracuda';
Warnings:
Warning	131	Using innodb_file_format is deprecated and the parameter may be removed in future releases. See http://dev.mysql.com/doc/refman/5.7/en/innodb-file-format.html
SET @OLD_FOREIGN_KEY_CHECKS=@@FOREIGN_KEY_CHECKS;
create table t1(a varchar(2) primary key) engine=innodb;
insert into t1 values('');
create index t1a1 on t1(a(1));
affected rows: 0
info: Records: 0  Duplicates: 0  Warnings: 0
drop table t1;
create table t1(a int not null, b int, c char(10) not null, d varchar(20)) engine = innodb;
insert into t1 values (5,5,'oo','oo'),(4,4,'tr','tr'),(3,4,'ad','ad'),(2,3,'ak','ak');
commit;
alter table t1 add index b (b), add index b (b);
ERROR 42000: Duplicate key name 'b'
alter table t1 add index (b,b);
ERROR 42S21: Duplicate column name 'b'
alter table t1 add index d2 (d);
affected rows: 0
info: Records: 0  Duplicates: 0  Warnings: 0
show create table t1;
Table	Create Table
t1	CREATE TABLE `t1` (
  `a` int(11) NOT NULL,
  `b` int(11) DEFAULT NULL,
  `c` char(10) NOT NULL,
  `d` varchar(20) DEFAULT NULL,
  KEY `d2` (`d`)
) ENGINE=InnoDB DEFAULT CHARSET=latin1
analyze table t1;
explain select * from t1 force index(d2) order by d;
id	select_type	table	type	possible_keys	key	key_len	ref	rows	Extra
1	SIMPLE	t1	index	NULL	d2	23	NULL	4	
select * from t1 force index (d2) order by d;
a	b	c	d
3	4	ad	ad
2	3	ak	ak
5	5	oo	oo
4	4	tr	tr
alter table t1 add unique index (b);
ERROR 23000: Duplicate entry '4' for key 'b'
show create table t1;
Table	Create Table
t1	CREATE TABLE `t1` (
  `a` int(11) NOT NULL,
  `b` int(11) DEFAULT NULL,
  `c` char(10) NOT NULL,
  `d` varchar(20) DEFAULT NULL,
  KEY `d2` (`d`)
) ENGINE=InnoDB DEFAULT CHARSET=latin1
alter table t1 add index (b);
affected rows: 0
info: Records: 0  Duplicates: 0  Warnings: 0
show create table t1;
Table	Create Table
t1	CREATE TABLE `t1` (
  `a` int(11) NOT NULL,
  `b` int(11) DEFAULT NULL,
  `c` char(10) NOT NULL,
  `d` varchar(20) DEFAULT NULL,
  KEY `d2` (`d`),
  KEY `b` (`b`)
) ENGINE=InnoDB DEFAULT CHARSET=latin1
alter table t1 add unique index (c), add index (d);
affected rows: 0
info: Records: 0  Duplicates: 0  Warnings: 1
Warnings:
<<<<<<< HEAD
Note	1831	Duplicate index 'd' defined on the table 'test.t1'. This is deprecated and will be disallowed in a future release
=======
Note	1831	Duplicate index `d`. This is deprecated and will be disallowed in a future release.
>>>>>>> c13b5011
show create table t1;
Table	Create Table
t1	CREATE TABLE `t1` (
  `a` int(11) NOT NULL,
  `b` int(11) DEFAULT NULL,
  `c` char(10) NOT NULL,
  `d` varchar(20) DEFAULT NULL,
  UNIQUE KEY `c` (`c`),
  KEY `d2` (`d`),
  KEY `b` (`b`),
  KEY `d` (`d`)
) ENGINE=InnoDB DEFAULT CHARSET=latin1
analyze table t1;
Table	Op	Msg_type	Msg_text
test.t1	analyze	status	OK
explain select * from t1 force index(c) order by c;
id	select_type	table	type	possible_keys	key	key_len	ref	rows	Extra
1	SIMPLE	t1	index	NULL	c	10	NULL	4	
alter table t1 add primary key (a), drop index c;
affected rows: 0
info: Records: 0  Duplicates: 0  Warnings: 0
show create table t1;
Table	Create Table
t1	CREATE TABLE `t1` (
  `a` int(11) NOT NULL,
  `b` int(11) DEFAULT NULL,
  `c` char(10) NOT NULL,
  `d` varchar(20) DEFAULT NULL,
  PRIMARY KEY (`a`),
  KEY `d2` (`d`),
  KEY `b` (`b`),
  KEY `d` (`d`)
) ENGINE=InnoDB DEFAULT CHARSET=latin1
affected rows: 1
alter table t1 add primary key (c);
ERROR 42000: Multiple primary key defined
alter table t1 drop primary key, add primary key (b);
ERROR 23000: Duplicate entry '4' for key 'PRIMARY'
create unique index c on t1 (c);
affected rows: 0
info: Records: 0  Duplicates: 0  Warnings: 0
show create table t1;
Table	Create Table
t1	CREATE TABLE `t1` (
  `a` int(11) NOT NULL,
  `b` int(11) DEFAULT NULL,
  `c` char(10) NOT NULL,
  `d` varchar(20) DEFAULT NULL,
  PRIMARY KEY (`a`),
  UNIQUE KEY `c` (`c`),
  KEY `d2` (`d`),
  KEY `b` (`b`),
  KEY `d` (`d`)
) ENGINE=InnoDB DEFAULT CHARSET=latin1
analyze table t1;
Table	Op	Msg_type	Msg_text
test.t1	analyze	status	OK
explain select * from t1 force index(c) order by c;
id	select_type	table	type	possible_keys	key	key_len	ref	rows	Extra
1	SIMPLE	t1	index	NULL	c	10	NULL	4	
select * from t1 force index(c) order by c;
a	b	c	d
3	4	ad	ad
2	3	ak	ak
5	5	oo	oo
4	4	tr	tr
alter table t1 drop index b, add index (b);
affected rows: 0
info: Records: 0  Duplicates: 0  Warnings: 0
show create table t1;
Table	Create Table
t1	CREATE TABLE `t1` (
  `a` int(11) NOT NULL,
  `b` int(11) DEFAULT NULL,
  `c` char(10) NOT NULL,
  `d` varchar(20) DEFAULT NULL,
  PRIMARY KEY (`a`),
  UNIQUE KEY `c` (`c`),
  KEY `d2` (`d`),
  KEY `b` (`b`),
  KEY `d` (`d`)
) ENGINE=InnoDB DEFAULT CHARSET=latin1
insert into t1 values(6,1,'ggg','ggg');
select * from t1;
a	b	c	d
2	3	ak	ak
3	4	ad	ad
4	4	tr	tr
5	5	oo	oo
6	1	ggg	ggg
select * from t1 force index(b) order by b;
a	b	c	d
6	1	ggg	ggg
2	3	ak	ak
3	4	ad	ad
4	4	tr	tr
5	5	oo	oo
select * from t1 force index(c) order by c;
a	b	c	d
3	4	ad	ad
2	3	ak	ak
6	1	ggg	ggg
5	5	oo	oo
4	4	tr	tr
select * from t1 force index(d) order by d;
a	b	c	d
3	4	ad	ad
2	3	ak	ak
6	1	ggg	ggg
5	5	oo	oo
4	4	tr	tr
analyze table t1;
explain select * from t1 force index(b) order by b;
id	select_type	table	type	possible_keys	key	key_len	ref	rows	Extra
1	SIMPLE	t1	index	NULL	b	5	NULL	5	
explain select * from t1 force index(c) order by c;
id	select_type	table	type	possible_keys	key	key_len	ref	rows	Extra
1	SIMPLE	t1	index	NULL	c	10	NULL	5	
explain select * from t1 force index(d) order by d;
id	select_type	table	type	possible_keys	key	key_len	ref	rows	Extra
1	SIMPLE	t1	index	NULL	d	23	NULL	5	
show create table t1;
Table	Create Table
t1	CREATE TABLE `t1` (
  `a` int(11) NOT NULL,
  `b` int(11) DEFAULT NULL,
  `c` char(10) NOT NULL,
  `d` varchar(20) DEFAULT NULL,
  PRIMARY KEY (`a`),
  UNIQUE KEY `c` (`c`),
  KEY `d2` (`d`),
  KEY `b` (`b`),
  KEY `d` (`d`)
) ENGINE=InnoDB DEFAULT CHARSET=latin1
drop table t1;
create table t1(a int not null, b int, c char(10), d varchar(20), primary key (a)) engine = innodb;
insert into t1 values (1,1,'ab','ab'),(2,2,'ac','ac'),(3,3,'ad','ad'),(4,4,'afe','afe');
commit;
alter table t1 add index (c(2));
affected rows: 0
info: Records: 0  Duplicates: 0  Warnings: 0
show create table t1;
Table	Create Table
t1	CREATE TABLE `t1` (
  `a` int(11) NOT NULL,
  `b` int(11) DEFAULT NULL,
  `c` char(10) DEFAULT NULL,
  `d` varchar(20) DEFAULT NULL,
  PRIMARY KEY (`a`),
  KEY `c` (`c`(2))
) ENGINE=InnoDB DEFAULT CHARSET=latin1
affected rows: 1
alter table t1 add unique index (d(10));
affected rows: 0
info: Records: 0  Duplicates: 0  Warnings: 0
show create table t1;
Table	Create Table
t1	CREATE TABLE `t1` (
  `a` int(11) NOT NULL,
  `b` int(11) DEFAULT NULL,
  `c` char(10) DEFAULT NULL,
  `d` varchar(20) DEFAULT NULL,
  PRIMARY KEY (`a`),
  UNIQUE KEY `d` (`d`(10)),
  KEY `c` (`c`(2))
) ENGINE=InnoDB DEFAULT CHARSET=latin1
affected rows: 1
insert into t1 values(5,1,'ggg','ggg');
analyze table t1;
select * from t1;
a	b	c	d
1	1	ab	ab
2	2	ac	ac
3	3	ad	ad
4	4	afe	afe
5	1	ggg	ggg
select * from t1 force index(c) order by c;
a	b	c	d
1	1	ab	ab
2	2	ac	ac
3	3	ad	ad
4	4	afe	afe
5	1	ggg	ggg
select * from t1 force index(d) order by d;
a	b	c	d
1	1	ab	ab
2	2	ac	ac
3	3	ad	ad
4	4	afe	afe
5	1	ggg	ggg
explain select * from t1 order by b;
id	select_type	table	type	possible_keys	key	key_len	ref	rows	Extra
1	SIMPLE	t1	ALL	NULL	NULL	NULL	NULL	5	Using filesort
explain select * from t1 force index(c) order by c;
id	select_type	table	type	possible_keys	key	key_len	ref	rows	Extra
1	SIMPLE	t1	ALL	NULL	NULL	NULL	NULL	5	Using filesort
explain select * from t1 force index(d) order by d;
id	select_type	table	type	possible_keys	key	key_len	ref	rows	Extra
1	SIMPLE	t1	ALL	NULL	NULL	NULL	NULL	5	Using filesort
show create table t1;
Table	Create Table
t1	CREATE TABLE `t1` (
  `a` int(11) NOT NULL,
  `b` int(11) DEFAULT NULL,
  `c` char(10) DEFAULT NULL,
  `d` varchar(20) DEFAULT NULL,
  PRIMARY KEY (`a`),
  UNIQUE KEY `d` (`d`(10)),
  KEY `c` (`c`(2))
) ENGINE=InnoDB DEFAULT CHARSET=latin1
alter table t1 drop index d;
affected rows: 0
info: Records: 0  Duplicates: 0  Warnings: 0
insert into t1 values(8,9,'fff','fff');
select * from t1;
a	b	c	d
1	1	ab	ab
2	2	ac	ac
3	3	ad	ad
4	4	afe	afe
5	1	ggg	ggg
8	9	fff	fff
select * from t1 force index(c) order by c;
a	b	c	d
1	1	ab	ab
2	2	ac	ac
3	3	ad	ad
4	4	afe	afe
8	9	fff	fff
5	1	ggg	ggg
analyze table t1;
explain select * from t1 order by b;
id	select_type	table	type	possible_keys	key	key_len	ref	rows	Extra
1	SIMPLE	t1	ALL	NULL	NULL	NULL	NULL	6	Using filesort
explain select * from t1 force index(c) order by c;
id	select_type	table	type	possible_keys	key	key_len	ref	rows	Extra
1	SIMPLE	t1	ALL	NULL	NULL	NULL	NULL	6	Using filesort
explain select * from t1 order by d;
id	select_type	table	type	possible_keys	key	key_len	ref	rows	Extra
1	SIMPLE	t1	ALL	NULL	NULL	NULL	NULL	6	Using filesort
show create table t1;
Table	Create Table
t1	CREATE TABLE `t1` (
  `a` int(11) NOT NULL,
  `b` int(11) DEFAULT NULL,
  `c` char(10) DEFAULT NULL,
  `d` varchar(20) DEFAULT NULL,
  PRIMARY KEY (`a`),
  KEY `c` (`c`(2))
) ENGINE=InnoDB DEFAULT CHARSET=latin1
drop table t1;
create table t1(a int not null, b int, c char(10), d varchar(20), primary key (a)) engine = innodb;
insert into t1 values (1,1,'ab','ab'),(2,2,'ac','ac'),(3,2,'ad','ad'),(4,4,'afe','afe');
commit;
alter table t1 add unique index (b,c);
affected rows: 0
info: Records: 0  Duplicates: 0  Warnings: 0
insert into t1 values(8,9,'fff','fff');
select * from t1;
a	b	c	d
1	1	ab	ab
2	2	ac	ac
3	2	ad	ad
4	4	afe	afe
8	9	fff	fff
select * from t1 force index(b) order by b;
a	b	c	d
1	1	ab	ab
2	2	ac	ac
3	2	ad	ad
4	4	afe	afe
8	9	fff	fff
analyze table t1;
explain select * from t1 force index(b) order by b;
id	select_type	table	type	possible_keys	key	key_len	ref	rows	Extra
1	SIMPLE	t1	index	NULL	b	16	NULL	5	
show create table t1;
Table	Create Table
t1	CREATE TABLE `t1` (
  `a` int(11) NOT NULL,
  `b` int(11) DEFAULT NULL,
  `c` char(10) DEFAULT NULL,
  `d` varchar(20) DEFAULT NULL,
  PRIMARY KEY (`a`),
  UNIQUE KEY `b` (`b`,`c`)
) ENGINE=InnoDB DEFAULT CHARSET=latin1
alter table t1 add index (b,c);
affected rows: 0
info: Records: 0  Duplicates: 0  Warnings: 0
insert into t1 values(11,11,'kkk','kkk');
select * from t1;
a	b	c	d
1	1	ab	ab
2	2	ac	ac
3	2	ad	ad
4	4	afe	afe
8	9	fff	fff
11	11	kkk	kkk
select * from t1 force index(b) order by b;
a	b	c	d
1	1	ab	ab
2	2	ac	ac
3	2	ad	ad
4	4	afe	afe
8	9	fff	fff
11	11	kkk	kkk
analyze table t1;
explain select * from t1 force index(b) order by b;
id	select_type	table	type	possible_keys	key	key_len	ref	rows	Extra
1	SIMPLE	t1	index	NULL	b	16	NULL	6	
show create table t1;
Table	Create Table
t1	CREATE TABLE `t1` (
  `a` int(11) NOT NULL,
  `b` int(11) DEFAULT NULL,
  `c` char(10) DEFAULT NULL,
  `d` varchar(20) DEFAULT NULL,
  PRIMARY KEY (`a`),
  UNIQUE KEY `b` (`b`,`c`),
  KEY `b_2` (`b`,`c`)
) ENGINE=InnoDB DEFAULT CHARSET=latin1
alter table t1 add unique index (c,d);
affected rows: 0
info: Records: 0  Duplicates: 0  Warnings: 0
insert into t1 values(13,13,'yyy','aaa');
select * from t1;
a	b	c	d
1	1	ab	ab
2	2	ac	ac
3	2	ad	ad
4	4	afe	afe
8	9	fff	fff
11	11	kkk	kkk
13	13	yyy	aaa
select * from t1 force index(b) order by b;
a	b	c	d
1	1	ab	ab
2	2	ac	ac
3	2	ad	ad
4	4	afe	afe
8	9	fff	fff
11	11	kkk	kkk
13	13	yyy	aaa
select * from t1 force index(c) order by c;
a	b	c	d
1	1	ab	ab
2	2	ac	ac
3	2	ad	ad
4	4	afe	afe
8	9	fff	fff
11	11	kkk	kkk
13	13	yyy	aaa
analyze table t1;
explain select * from t1 force index(b) order by b;
id	select_type	table	type	possible_keys	key	key_len	ref	rows	Extra
1	SIMPLE	t1	index	NULL	b	16	NULL	7	
explain select * from t1 force index(c) order by c;
id	select_type	table	type	possible_keys	key	key_len	ref	rows	Extra
1	SIMPLE	t1	index	NULL	c	34	NULL	7	
show create table t1;
Table	Create Table
t1	CREATE TABLE `t1` (
  `a` int(11) NOT NULL,
  `b` int(11) DEFAULT NULL,
  `c` char(10) DEFAULT NULL,
  `d` varchar(20) DEFAULT NULL,
  PRIMARY KEY (`a`),
  UNIQUE KEY `b` (`b`,`c`),
  UNIQUE KEY `c` (`c`,`d`),
  KEY `b_2` (`b`,`c`)
) ENGINE=InnoDB DEFAULT CHARSET=latin1
drop table t1;
create table t1(a int not null, b int not null, c int, primary key (a), key (b)) engine = innodb;
create table t3(a int not null, c int not null, d int, primary key (a), key (c)) engine = innodb;
create table t4(a int not null, d int not null, e int, primary key (a), key (d)) engine = innodb;
create table t2(a int not null, b int, c int, d int, e int,
foreign key (b) references t1(b) on delete set null,
foreign key (c) references t3(c), foreign key (d) references t4(d) on update set null)
engine = innodb;
alter table t1 drop index b;
ERROR HY000: Cannot drop index 'b': needed in a foreign key constraint
alter table t3 drop index c;
ERROR HY000: Cannot drop index 'c': needed in a foreign key constraint
alter table t4 drop index d;
ERROR HY000: Cannot drop index 'd': needed in a foreign key constraint
alter table t2 drop index b;
ERROR HY000: Cannot drop index 'b': needed in a foreign key constraint
alter table t2 drop index b, drop index c, drop index d;
ERROR HY000: Cannot drop index 'b': needed in a foreign key constraint
alter table t2 MODIFY b INT NOT NULL, ALGORITHM=COPY;
ERROR HY000: Cannot change column 'b': used in a foreign key constraint 't2_ibfk_1'
set @old_sql_mode = @@sql_mode;
set @@sql_mode = 'STRICT_TRANS_TABLES';
alter table t2 MODIFY b INT NOT NULL, ALGORITHM=INPLACE;
ERROR HY000: Column 'b' cannot be NOT NULL: needed in a foreign key constraint 'test/t2_ibfk_1' SET NULL
set @@sql_mode = @old_sql_mode;
SET FOREIGN_KEY_CHECKS=0;
alter table t2 DROP COLUMN b, ALGORITHM=COPY;
ERROR HY000: Cannot drop column 'b': needed in a foreign key constraint 't2_ibfk_1'
alter table t2 DROP COLUMN b;
ERROR HY000: Cannot drop column 'b': needed in a foreign key constraint 'test/t2_ibfk_1'
alter table t1 DROP COLUMN b, ALGORITHM=COPY;
ERROR HY000: Cannot drop column 'b': needed in a foreign key constraint 't2_ibfk_1' of table `test`.`t2`
alter table t1 DROP COLUMN b;
ERROR HY000: Cannot drop column 'b': needed in a foreign key constraint 'test/t2_ibfk_1' of table `test`.`t2`
SET FOREIGN_KEY_CHECKS=@OLD_FOREIGN_KEY_CHECKS;
create unique index dc on t2 (d,c);
affected rows: 0
info: Records: 0  Duplicates: 0  Warnings: 0
create index dc on t1 (b,c);
affected rows: 0
info: Records: 0  Duplicates: 0  Warnings: 0
set @@sql_mode = 'STRICT_TRANS_TABLES';
alter table t2 add primary key (alpha), change a alpha int,
change b beta int not null, change c charlie int not null;
ERROR HY000: Column 'b' cannot be NOT NULL: needed in a foreign key constraint 'test/t2_ibfk_1' SET NULL
alter table t2 add primary key (alpha), change a alpha int,
change c charlie int not null, change d delta int not null;
ERROR HY000: Column 'd' cannot be NOT NULL: needed in a foreign key constraint 'test/t2_ibfk_3' SET NULL
alter table t2 add primary key (alpha), change a alpha int,
change b beta int, modify c int not null;
affected rows: 0
info: Records: 0  Duplicates: 0  Warnings: 0
set @@sql_mode = @old_sql_mode;
insert into t1 values (1,1,1);
insert into t3 values (1,1,1);
insert into t4 values (1,1,1);
insert into t2 values (1,1,1,1,1);
commit;
alter table t4 add constraint dc foreign key (a) references t1(a);
affected rows: 1
info: Records: 1  Duplicates: 0  Warnings: 0
show create table t4;
Table	Create Table
t4	CREATE TABLE `t4` (
  `a` int(11) NOT NULL,
  `d` int(11) NOT NULL,
  `e` int(11) DEFAULT NULL,
  PRIMARY KEY (`a`),
  KEY `d` (`d`),
  CONSTRAINT `dc` FOREIGN KEY (`a`) REFERENCES `t1` (`a`)
) ENGINE=InnoDB DEFAULT CHARSET=latin1
alter table t3 add constraint dc foreign key (a) references t1(a);
ERROR HY000: Can't create table `test`.`#sql-temporary` (errno: 121 "Duplicate key on write or update")
SET FOREIGN_KEY_CHECKS=0;
alter table t3 add constraint dc foreign key (a) references t1(a);
ERROR HY000: Failed to add the foreign key constraint 'test/dc' to system tables
SET FOREIGN_KEY_CHECKS=@OLD_FOREIGN_KEY_CHECKS;
show create table t3;
Table	Create Table
t3	CREATE TABLE `t3` (
  `a` int(11) NOT NULL,
  `c` int(11) NOT NULL,
  `d` int(11) DEFAULT NULL,
  PRIMARY KEY (`a`),
  KEY `c` (`c`)
) ENGINE=InnoDB DEFAULT CHARSET=latin1
alter table t2 drop index b, add index (beta);
affected rows: 0
info: Records: 0  Duplicates: 0  Warnings: 0
show create table t2;
Table	Create Table
t2	CREATE TABLE `t2` (
  `alpha` int(11) NOT NULL,
  `beta` int(11) DEFAULT NULL,
  `c` int(11) NOT NULL,
  `d` int(11) DEFAULT NULL,
  `e` int(11) DEFAULT NULL,
  PRIMARY KEY (`alpha`),
  UNIQUE KEY `dc` (`d`,`c`),
  KEY `c` (`c`),
  KEY `beta` (`beta`),
  CONSTRAINT `t2_ibfk_1` FOREIGN KEY (`beta`) REFERENCES `t1` (`b`) ON DELETE SET NULL,
  CONSTRAINT `t2_ibfk_2` FOREIGN KEY (`c`) REFERENCES `t3` (`c`),
  CONSTRAINT `t2_ibfk_3` FOREIGN KEY (`d`) REFERENCES `t4` (`d`) ON UPDATE SET NULL
) ENGINE=InnoDB DEFAULT CHARSET=latin1
delete from t1;
ERROR 23000: Cannot delete or update a parent row: a foreign key constraint fails (`test`.`t4`, CONSTRAINT `dc` FOREIGN KEY (`a`) REFERENCES `t1` (`a`))
drop index dc on t4;
ERROR 42000: Can't DROP INDEX `dc`; check that it exists
alter table t3 drop foreign key dc;
ERROR 42000: Can't DROP FOREIGN KEY `dc`; check that it exists
alter table t4 drop foreign key dc;
affected rows: 0
info: Records: 0  Duplicates: 0  Warnings: 0
select * from t2;
alpha	beta	c	d	e
1	1	1	1	1
delete from t1;
select * from t2;
alpha	beta	c	d	e
1	NULL	1	1	1
drop table t2,t4,t3,t1;
create table t1(a int not null, b int, c char(10), d varchar(20), primary key (a)) engine = innodb default charset=utf8;
insert into t1 values (1,1,'ab','ab'),(2,2,'ac','ac'),(3,2,'ad','ad'),(4,4,'afe','afe');
commit;
alter table t1 add unique index (b);
ERROR 23000: Duplicate entry '2' for key 'b'
insert into t1 values(8,9,'fff','fff');
select * from t1;
a	b	c	d
1	1	ab	ab
2	2	ac	ac
3	2	ad	ad
4	4	afe	afe
8	9	fff	fff
show create table t1;
Table	Create Table
t1	CREATE TABLE `t1` (
  `a` int(11) NOT NULL,
  `b` int(11) DEFAULT NULL,
  `c` char(10) DEFAULT NULL,
  `d` varchar(20) DEFAULT NULL,
  PRIMARY KEY (`a`)
) ENGINE=InnoDB DEFAULT CHARSET=utf8
alter table t1 add index (b);
insert into t1 values(10,10,'kkk','iii');
select * from t1;
a	b	c	d
1	1	ab	ab
2	2	ac	ac
3	2	ad	ad
4	4	afe	afe
8	9	fff	fff
10	10	kkk	iii
select * from t1 force index(b) order by b;
a	b	c	d
1	1	ab	ab
2	2	ac	ac
3	2	ad	ad
4	4	afe	afe
8	9	fff	fff
10	10	kkk	iii
explain select * from t1 force index(b) order by b;
id	select_type	table	type	possible_keys	key	key_len	ref	rows	Extra
1	SIMPLE	t1	index	NULL	b	5	NULL	6	
show create table t1;
Table	Create Table
t1	CREATE TABLE `t1` (
  `a` int(11) NOT NULL,
  `b` int(11) DEFAULT NULL,
  `c` char(10) DEFAULT NULL,
  `d` varchar(20) DEFAULT NULL,
  PRIMARY KEY (`a`),
  KEY `b` (`b`)
) ENGINE=InnoDB DEFAULT CHARSET=utf8
alter table t1 add unique index (c), add index (d);
insert into t1 values(11,11,'aaa','mmm');
select * from t1;
a	b	c	d
1	1	ab	ab
2	2	ac	ac
3	2	ad	ad
4	4	afe	afe
8	9	fff	fff
10	10	kkk	iii
11	11	aaa	mmm
select * from t1 force index(b) order by b;
a	b	c	d
1	1	ab	ab
2	2	ac	ac
3	2	ad	ad
4	4	afe	afe
8	9	fff	fff
10	10	kkk	iii
11	11	aaa	mmm
select * from t1 force index(c) order by c;
a	b	c	d
11	11	aaa	mmm
1	1	ab	ab
2	2	ac	ac
3	2	ad	ad
4	4	afe	afe
8	9	fff	fff
10	10	kkk	iii
select * from t1 force index(d) order by d;
a	b	c	d
1	1	ab	ab
2	2	ac	ac
3	2	ad	ad
4	4	afe	afe
8	9	fff	fff
10	10	kkk	iii
11	11	aaa	mmm
explain select * from t1 force index(b) order by b;
id	select_type	table	type	possible_keys	key	key_len	ref	rows	Extra
1	SIMPLE	t1	index	NULL	b	5	NULL	7	
explain select * from t1 force index(c) order by c;
id	select_type	table	type	possible_keys	key	key_len	ref	rows	Extra
1	SIMPLE	t1	index	NULL	c	31	NULL	7	
explain select * from t1 force index(d) order by d;
id	select_type	table	type	possible_keys	key	key_len	ref	rows	Extra
1	SIMPLE	t1	index	NULL	d	63	NULL	7	
show create table t1;
Table	Create Table
t1	CREATE TABLE `t1` (
  `a` int(11) NOT NULL,
  `b` int(11) DEFAULT NULL,
  `c` char(10) DEFAULT NULL,
  `d` varchar(20) DEFAULT NULL,
  PRIMARY KEY (`a`),
  UNIQUE KEY `c` (`c`),
  KEY `b` (`b`),
  KEY `d` (`d`)
) ENGINE=InnoDB DEFAULT CHARSET=utf8
check table t1;
Table	Op	Msg_type	Msg_text
test.t1	check	status	OK
drop table t1;
create table t1(a int not null, b int) engine = innodb;
insert into t1 values (1,1),(1,1),(1,1),(1,1);
alter table t1 add unique index (a);
ERROR 23000: Duplicate entry '1' for key 'a'
alter table t1 add unique index (b);
ERROR 23000: Duplicate entry '1' for key 'b'
alter table t1 add unique index (a), add unique index(b);
ERROR 23000: Duplicate entry '1' for key 'a'
show create table t1;
Table	Create Table
t1	CREATE TABLE `t1` (
  `a` int(11) NOT NULL,
  `b` int(11) DEFAULT NULL
) ENGINE=InnoDB DEFAULT CHARSET=latin1
drop table t1;
create table t1(a int not null, c int not null,b int, primary key(a), unique key(c), key(b)) engine = innodb;
alter table t1 drop index c, drop index b;
show create table t1;
Table	Create Table
t1	CREATE TABLE `t1` (
  `a` int(11) NOT NULL,
  `c` int(11) NOT NULL,
  `b` int(11) DEFAULT NULL,
  PRIMARY KEY (`a`)
) ENGINE=InnoDB DEFAULT CHARSET=latin1
drop table t1;
create table t1(a int not null, b int, primary key(a)) engine = innodb;
alter table t1 add index (b);
show create table t1;
Table	Create Table
t1	CREATE TABLE `t1` (
  `a` int(11) NOT NULL,
  `b` int(11) DEFAULT NULL,
  PRIMARY KEY (`a`),
  KEY `b` (`b`)
) ENGINE=InnoDB DEFAULT CHARSET=latin1
drop table t1;
create table t1(a int not null, b int, c char(10), d varchar(20), primary key (a)) engine = innodb;
insert into t1 values (1,1,'ab','ab'),(2,2,'ac','ac'),(3,3,'ac','ac'),(4,4,'afe','afe'),(5,4,'affe','affe');
alter table t1 add unique index (b), add unique index (c), add unique index (d);
ERROR 23000: Duplicate entry '4' for key 'b'
alter table t1 add unique index (c), add unique index (b), add index (d);
ERROR 23000: Duplicate entry 'ac' for key 'c'
show create table t1;
Table	Create Table
t1	CREATE TABLE `t1` (
  `a` int(11) NOT NULL,
  `b` int(11) DEFAULT NULL,
  `c` char(10) DEFAULT NULL,
  `d` varchar(20) DEFAULT NULL,
  PRIMARY KEY (`a`)
) ENGINE=InnoDB DEFAULT CHARSET=latin1
drop table t1;
create table t1(a int not null, b int not null, c int, primary key (a), key(c)) engine=innodb;
insert into t1 values (5,1,5),(4,2,4),(3,3,3),(2,4,2),(1,5,1);
alter table t1 add unique index (b);
affected rows: 0
info: Records: 0  Duplicates: 0  Warnings: 0
insert into t1 values (10,20,20),(11,19,19),(12,18,18),(13,17,17);
show create table t1;
Table	Create Table
t1	CREATE TABLE `t1` (
  `a` int(11) NOT NULL,
  `b` int(11) NOT NULL,
  `c` int(11) DEFAULT NULL,
  PRIMARY KEY (`a`),
  UNIQUE KEY `b` (`b`),
  KEY `c` (`c`)
) ENGINE=InnoDB DEFAULT CHARSET=latin1
check table t1;
Table	Op	Msg_type	Msg_text
test.t1	check	status	OK
analyze table t1;
explain select * from t1 force index(c) order by c;
id	select_type	table	type	possible_keys	key	key_len	ref	rows	Extra
1	SIMPLE	t1	index	NULL	c	5	NULL	9	
explain select * from t1 order by a;
id	select_type	table	type	possible_keys	key	key_len	ref	rows	Extra
1	SIMPLE	t1	index	NULL	PRIMARY	4	NULL	9	
explain select * from t1 force index(b) order by b;
id	select_type	table	type	possible_keys	key	key_len	ref	rows	Extra
1	SIMPLE	t1	index	NULL	b	4	NULL	9	
select * from t1 order by a;
a	b	c
1	5	1
2	4	2
3	3	3
4	2	4
5	1	5
10	20	20
11	19	19
12	18	18
13	17	17
select * from t1 force index(b) order by b;
a	b	c
5	1	5
4	2	4
3	3	3
2	4	2
1	5	1
13	17	17
12	18	18
11	19	19
10	20	20
select * from t1 force index(c) order by c;
a	b	c
1	5	1
2	4	2
3	3	3
4	2	4
5	1	5
13	17	17
12	18	18
11	19	19
10	20	20
drop table t1;
create table t1(a int not null, b int not null) engine=innodb;
insert into t1 values (1,1);
alter table t1 add primary key(b);
affected rows: 0
info: Records: 0  Duplicates: 0  Warnings: 0
insert into t1 values (2,2);
show create table t1;
Table	Create Table
t1	CREATE TABLE `t1` (
  `a` int(11) NOT NULL,
  `b` int(11) NOT NULL,
  PRIMARY KEY (`b`)
) ENGINE=InnoDB DEFAULT CHARSET=latin1
check table t1;
Table	Op	Msg_type	Msg_text
test.t1	check	status	OK
select * from t1;
a	b
1	1
2	2
analyze table t1;
Table	Op	Msg_type	Msg_text
test.t1	analyze	status	OK
explain select * from t1;
id	select_type	table	type	possible_keys	key	key_len	ref	rows	Extra
1	SIMPLE	t1	ALL	NULL	NULL	NULL	NULL	2	
explain select * from t1 order by a;
id	select_type	table	type	possible_keys	key	key_len	ref	rows	Extra
1	SIMPLE	t1	ALL	NULL	NULL	NULL	NULL	2	Using filesort
explain select * from t1 order by b;
id	select_type	table	type	possible_keys	key	key_len	ref	rows	Extra
1	SIMPLE	t1	index	NULL	PRIMARY	4	NULL	2	
checksum table t1;
Table	Checksum
test.t1	582702641
drop table t1;
create table t1(a int not null) engine=innodb;
insert into t1 values (1);
alter table t1 add primary key(a);
affected rows: 0
info: Records: 0  Duplicates: 0  Warnings: 0
insert into t1 values (2);
show create table t1;
Table	Create Table
t1	CREATE TABLE `t1` (
  `a` int(11) NOT NULL,
  PRIMARY KEY (`a`)
) ENGINE=InnoDB DEFAULT CHARSET=latin1
check table t1;
Table	Op	Msg_type	Msg_text
test.t1	check	status	OK
commit;
select * from t1;
a
1
2
analyze table t1;
Table	Op	Msg_type	Msg_text
test.t1	analyze	status	OK
explain select * from t1;
id	select_type	table	type	possible_keys	key	key_len	ref	rows	Extra
1	SIMPLE	t1	index	NULL	PRIMARY	4	NULL	2	Using index
explain select * from t1 order by a;
id	select_type	table	type	possible_keys	key	key_len	ref	rows	Extra
1	SIMPLE	t1	index	NULL	PRIMARY	4	NULL	2	Using index
drop table t1;
set global innodb_file_per_table=1;
set global innodb_file_format=Barracuda;
Warnings:
Warning	131	Using innodb_file_format is deprecated and the parameter may be removed in future releases. See http://dev.mysql.com/doc/refman/5.7/en/innodb-file-format.html
set global innodb_file_format_max=Barracuda;
Warnings:
Warning	131	Using innodb_file_format_max is deprecated and the parameter may be removed in future releases. See http://dev.mysql.com/doc/refman/5.7/en/innodb-file-format.html
SET @OLD_UNIQUE_CHECKS=@@UNIQUE_CHECKS, UNIQUE_CHECKS=0;
SET FOREIGN_KEY_CHECKS=0;
CREATE TABLE t1(
c1	BIGINT(12) NOT NULL,
PRIMARY KEY (c1)
) ENGINE=InnoDB DEFAULT CHARSET=latin1;
CREATE TABLE t2(
c1	BIGINT(16) NOT NULL,
c2	BIGINT(12) NOT NULL,
c3	BIGINT(12) NOT NULL,
PRIMARY KEY (c1)
) ENGINE=InnoDB DEFAULT CHARSET=latin1;
ALTER TABLE t2 ADD CONSTRAINT fk_t2_ca
FOREIGN KEY (c3) REFERENCES t1(c1);
SET FOREIGN_KEY_CHECKS=@OLD_FOREIGN_KEY_CHECKS;
SET UNIQUE_CHECKS=@OLD_UNIQUE_CHECKS;
SHOW CREATE TABLE t2;
Table	Create Table
t2	CREATE TABLE `t2` (
  `c1` bigint(16) NOT NULL,
  `c2` bigint(12) NOT NULL,
  `c3` bigint(12) NOT NULL,
  PRIMARY KEY (`c1`),
  KEY `fk_t2_ca` (`c3`),
  CONSTRAINT `fk_t2_ca` FOREIGN KEY (`c3`) REFERENCES `t1` (`c1`)
) ENGINE=InnoDB DEFAULT CHARSET=latin1
CREATE INDEX i_t2_c3_c2 ON t2(c3, c2);
SHOW CREATE TABLE t2;
Table	Create Table
t2	CREATE TABLE `t2` (
  `c1` bigint(16) NOT NULL,
  `c2` bigint(12) NOT NULL,
  `c3` bigint(12) NOT NULL,
  PRIMARY KEY (`c1`),
  KEY `i_t2_c3_c2` (`c3`,`c2`),
  CONSTRAINT `fk_t2_ca` FOREIGN KEY (`c3`) REFERENCES `t1` (`c1`)
) ENGINE=InnoDB DEFAULT CHARSET=latin1
SET FOREIGN_KEY_CHECKS=@OLD_FOREIGN_KEY_CHECKS;
SET UNIQUE_CHECKS=@OLD_UNIQUE_CHECKS;
INSERT INTO t2 VALUES(0,0,0);
ERROR 23000: Cannot add or update a child row: a foreign key constraint fails (`test`.`t2`, CONSTRAINT `fk_t2_ca` FOREIGN KEY (`c3`) REFERENCES `t1` (`c1`))
INSERT INTO t1 VALUES(0);
INSERT INTO t2 VALUES(0,0,0);
DROP TABLE t2;
CREATE TABLE t2(
c1	BIGINT(16) NOT NULL,
c2	BIGINT(12) NOT NULL,
c3	BIGINT(12) NOT NULL,
PRIMARY KEY (c1,c2,c3)
) ENGINE=InnoDB DEFAULT CHARSET=latin1;
SET FOREIGN_KEY_CHECKS=0;
ALTER TABLE t2 ADD CONSTRAINT fk_t2_ca
FOREIGN KEY (c3) REFERENCES t1(c1);
SET FOREIGN_KEY_CHECKS=@OLD_FOREIGN_KEY_CHECKS;
SHOW CREATE TABLE t2;
Table	Create Table
t2	CREATE TABLE `t2` (
  `c1` bigint(16) NOT NULL,
  `c2` bigint(12) NOT NULL,
  `c3` bigint(12) NOT NULL,
  PRIMARY KEY (`c1`,`c2`,`c3`),
  KEY `fk_t2_ca` (`c3`),
  CONSTRAINT `fk_t2_ca` FOREIGN KEY (`c3`) REFERENCES `t1` (`c1`)
) ENGINE=InnoDB DEFAULT CHARSET=latin1
CREATE INDEX i_t2_c3_c2 ON t2(c3, c2);
SHOW CREATE TABLE t2;
Table	Create Table
t2	CREATE TABLE `t2` (
  `c1` bigint(16) NOT NULL,
  `c2` bigint(12) NOT NULL,
  `c3` bigint(12) NOT NULL,
  PRIMARY KEY (`c1`,`c2`,`c3`),
  KEY `i_t2_c3_c2` (`c3`,`c2`),
  CONSTRAINT `fk_t2_ca` FOREIGN KEY (`c3`) REFERENCES `t1` (`c1`)
) ENGINE=InnoDB DEFAULT CHARSET=latin1
INSERT INTO t2 VALUES(0,0,1);
ERROR 23000: Cannot add or update a child row: a foreign key constraint fails (`test`.`t2`, CONSTRAINT `fk_t2_ca` FOREIGN KEY (`c3`) REFERENCES `t1` (`c1`))
INSERT INTO t2 VALUES(0,0,0);
DELETE FROM t1;
ERROR 23000: Cannot delete or update a parent row: a foreign key constraint fails (`test`.`t2`, CONSTRAINT `fk_t2_ca` FOREIGN KEY (`c3`) REFERENCES `t1` (`c1`))
DELETE FROM t2;
DROP TABLE t2;
DROP TABLE t1;
CREATE TABLE t1(
c1	BIGINT(12) NOT NULL,
c2	INT(4) NOT NULL,
PRIMARY KEY (c2,c1)
) ENGINE=InnoDB DEFAULT CHARSET=latin1;
CREATE TABLE t2(
c1	BIGINT(16) NOT NULL,
c2	BIGINT(12) NOT NULL,
c3	BIGINT(12) NOT NULL,
PRIMARY KEY (c1)
) ENGINE=InnoDB DEFAULT CHARSET=latin1;
SET FOREIGN_KEY_CHECKS=0;
ALTER TABLE t2 ADD CONSTRAINT fk_t2_ca
FOREIGN KEY (c3,c2) REFERENCES t1(c1,c1), ALGORITHM=COPY;
ERROR HY000: Can't create table `test`.`#sql-temporary` (errno: 150 "Foreign key constraint is incorrectly formed")
ALTER TABLE t2 ADD CONSTRAINT fk_t2_ca
FOREIGN KEY (c3,c2) REFERENCES t1(c1,c1);
ERROR HY000: Failed to add the foreign key constaint. Missing index for constraint 'fk_t2_ca' in the referenced table 't1'
ALTER TABLE t2 ADD CONSTRAINT fk_t2_ca
FOREIGN KEY (c3,c2) REFERENCES t1(c1,c2), ALGORITHM=COPY;
ERROR HY000: Can't create table `test`.`#sql-temporary` (errno: 150 "Foreign key constraint is incorrectly formed")
ALTER TABLE t2 ADD CONSTRAINT fk_t2_ca
FOREIGN KEY (c3,c2) REFERENCES t1(c1,c2);
ERROR HY000: Failed to add the foreign key constaint. Missing index for constraint 'fk_t2_ca' in the referenced table 't1'
ALTER TABLE t2 ADD CONSTRAINT fk_t2_ca
FOREIGN KEY (c3,c2) REFERENCES t1(c2,c1), ALGORITHM=INPLACE;
ERROR HY000: Failed to add the foreign key constraint on table 't2'. Incorrect options in FOREIGN KEY constraint 'test/fk_t2_ca'
ALTER TABLE t2 ADD CONSTRAINT fk_t2_ca
FOREIGN KEY (c3,c2) REFERENCES t1(c2,c1), ALGORITHM=COPY;
ERROR HY000: Can't create table `test`.`#sql-temporary` (errno: 150 "Foreign key constraint is incorrectly formed")
ALTER TABLE t1 MODIFY COLUMN c2 BIGINT(12) NOT NULL;
affected rows: 0
info: Records: 0  Duplicates: 0  Warnings: 0
ALTER TABLE t2 ADD CONSTRAINT fk_t2_ca
FOREIGN KEY (c3,c2) REFERENCES t1(c1,c2), ALGORITHM=COPY;
ERROR HY000: Can't create table `test`.`#sql-temporary` (errno: 150 "Foreign key constraint is incorrectly formed")
ALTER TABLE t2 ADD CONSTRAINT fk_t2_ca
FOREIGN KEY (c3,c2) REFERENCES t1(c1,c2);
ERROR HY000: Failed to add the foreign key constaint. Missing index for constraint 'fk_t2_ca' in the referenced table 't1'
ALTER TABLE t2 ADD CONSTRAINT fk_t2_ca
FOREIGN KEY (c3,c2) REFERENCES t1(c2,c1);
affected rows: 0
info: Records: 0  Duplicates: 0  Warnings: 0
SET FOREIGN_KEY_CHECKS=@OLD_FOREIGN_KEY_CHECKS;
affected rows: 0
SHOW CREATE TABLE t1;
Table	Create Table
t1	CREATE TABLE `t1` (
  `c1` bigint(12) NOT NULL,
  `c2` bigint(12) NOT NULL,
  PRIMARY KEY (`c2`,`c1`)
) ENGINE=InnoDB DEFAULT CHARSET=latin1
affected rows: 1
SHOW CREATE TABLE t2;
Table	Create Table
t2	CREATE TABLE `t2` (
  `c1` bigint(16) NOT NULL,
  `c2` bigint(12) NOT NULL,
  `c3` bigint(12) NOT NULL,
  PRIMARY KEY (`c1`),
  KEY `fk_t2_ca` (`c3`,`c2`),
  CONSTRAINT `fk_t2_ca` FOREIGN KEY (`c3`, `c2`) REFERENCES `t1` (`c2`, `c1`)
) ENGINE=InnoDB DEFAULT CHARSET=latin1
affected rows: 1
CREATE INDEX i_t2_c2_c1 ON t2(c2, c1);
affected rows: 0
info: Records: 0  Duplicates: 0  Warnings: 0
SHOW CREATE TABLE t2;
Table	Create Table
t2	CREATE TABLE `t2` (
  `c1` bigint(16) NOT NULL,
  `c2` bigint(12) NOT NULL,
  `c3` bigint(12) NOT NULL,
  PRIMARY KEY (`c1`),
  KEY `fk_t2_ca` (`c3`,`c2`),
  KEY `i_t2_c2_c1` (`c2`,`c1`),
  CONSTRAINT `fk_t2_ca` FOREIGN KEY (`c3`, `c2`) REFERENCES `t1` (`c2`, `c1`)
) ENGINE=InnoDB DEFAULT CHARSET=latin1
affected rows: 1
CREATE INDEX i_t2_c3_c1_c2 ON t2(c3, c1, c2);
affected rows: 0
info: Records: 0  Duplicates: 0  Warnings: 0
SHOW CREATE TABLE t2;
Table	Create Table
t2	CREATE TABLE `t2` (
  `c1` bigint(16) NOT NULL,
  `c2` bigint(12) NOT NULL,
  `c3` bigint(12) NOT NULL,
  PRIMARY KEY (`c1`),
  KEY `fk_t2_ca` (`c3`,`c2`),
  KEY `i_t2_c2_c1` (`c2`,`c1`),
  KEY `i_t2_c3_c1_c2` (`c3`,`c1`,`c2`),
  CONSTRAINT `fk_t2_ca` FOREIGN KEY (`c3`, `c2`) REFERENCES `t1` (`c2`, `c1`)
) ENGINE=InnoDB DEFAULT CHARSET=latin1
affected rows: 1
CREATE INDEX i_t2_c3_c2 ON t2(c3, c2);
affected rows: 0
info: Records: 0  Duplicates: 0  Warnings: 0
SHOW CREATE TABLE t2;
Table	Create Table
t2	CREATE TABLE `t2` (
  `c1` bigint(16) NOT NULL,
  `c2` bigint(12) NOT NULL,
  `c3` bigint(12) NOT NULL,
  PRIMARY KEY (`c1`),
  KEY `i_t2_c2_c1` (`c2`,`c1`),
  KEY `i_t2_c3_c1_c2` (`c3`,`c1`,`c2`),
  KEY `i_t2_c3_c2` (`c3`,`c2`),
  CONSTRAINT `fk_t2_ca` FOREIGN KEY (`c3`, `c2`) REFERENCES `t1` (`c2`, `c1`)
) ENGINE=InnoDB DEFAULT CHARSET=latin1
affected rows: 1
DROP TABLE t2;
DROP TABLE t1;
connect  a,localhost,root,,;
connect  b,localhost,root,,;
connection a;
CREATE TABLE t1 (a INT, b CHAR(1)) ENGINE=InnoDB;
INSERT INTO t1 VALUES (3,'a'),(3,'b'),(1,'c'),(0,'d'),(1,'e');
CREATE TABLE t2 (a INT, b CHAR(1)) ENGINE=InnoDB;
CREATE TABLE t2i (a INT, b CHAR(1) NOT NULL) ENGINE=InnoDB;
CREATE TABLE t2c (a INT, b CHAR(1) NOT NULL) ENGINE=InnoDB;
INSERT INTO t2 SELECT * FROM t1;
INSERT INTO t2i SELECT * FROM t1;
INSERT INTO t2c SELECT * FROM t1;
connection b;
BEGIN;
SELECT * FROM t1;
a	b
3	a
3	b
1	c
0	d
1	e
connection a;
SET lock_wait_timeout=1;
CREATE INDEX t1a ON t1(a);
ERROR HY000: Lock wait timeout exceeded; try restarting transaction
CREATE INDEX t2a ON t2(a);
affected rows: 0
info: Records: 0  Duplicates: 0  Warnings: 0
set @old_sql_mode = @@sql_mode;
set @@sql_mode = 'STRICT_TRANS_TABLES';
ALTER TABLE t2i ADD PRIMARY KEY(a,b), ADD INDEX t2a(a), ALGORITHM=INPLACE;
affected rows: 0
info: Records: 0  Duplicates: 0  Warnings: 0
set @@sql_mode = @old_sql_mode;
ALTER TABLE t2c ADD PRIMARY KEY(a,b), ADD INDEX t2a(a), ALGORITHM=COPY;
affected rows: 5
info: Records: 5  Duplicates: 0  Warnings: 0
connection b;
SELECT * FROM t2i;
ERROR HY000: Table definition has changed, please retry transaction
SELECT * FROM t2i FORCE INDEX(t2a) ORDER BY a;
ERROR HY000: Table definition has changed, please retry transaction
SELECT * FROM t2c;
ERROR HY000: Table definition has changed, please retry transaction
SELECT * FROM t2c FORCE INDEX(t2a) ORDER BY a;
ERROR HY000: Table definition has changed, please retry transaction
SELECT * FROM t2;
a	b
3	a
3	b
1	c
0	d
1	e
SELECT * FROM t2 FORCE INDEX(t2a) ORDER BY a;
ERROR HY000: Table definition has changed, please retry transaction
SELECT * FROM t2;
a	b
3	a
3	b
1	c
0	d
1	e
COMMIT;
SELECT * FROM t2;
a	b
3	a
3	b
1	c
0	d
1	e
SELECT * FROM t2 FORCE INDEX(t2a) ORDER BY a;
a	b
0	d
1	c
1	e
3	a
3	b
SELECT * FROM t2i;
a	b
0	d
1	c
1	e
3	a
3	b
SELECT * FROM t2i FORCE INDEX(t2a) ORDER BY a;
a	b
0	d
1	c
1	e
3	a
3	b
SELECT * FROM t2c;
a	b
0	d
1	c
1	e
3	a
3	b
SELECT * FROM t2c FORCE INDEX(t2a) ORDER BY a;
a	b
0	d
1	c
1	e
3	a
3	b
connection default;
disconnect a;
disconnect b;
alter table t2 add index t2a(b);
ERROR 42000: Duplicate key name 't2a'
alter table t2 drop index t2a, add index t2a(b);
show create table t2;
Table	Create Table
t2	CREATE TABLE `t2` (
  `a` int(11) DEFAULT NULL,
  `b` char(1) DEFAULT NULL,
  KEY `t2a` (`b`)
) ENGINE=InnoDB DEFAULT CHARSET=latin1
show create table t2i;
Table	Create Table
t2i	CREATE TABLE `t2i` (
  `a` int(11) NOT NULL,
  `b` char(1) NOT NULL,
  PRIMARY KEY (`a`,`b`),
  KEY `t2a` (`a`)
) ENGINE=InnoDB DEFAULT CHARSET=latin1
show create table t2c;
Table	Create Table
t2c	CREATE TABLE `t2c` (
  `a` int(11) NOT NULL,
  `b` char(1) NOT NULL,
  PRIMARY KEY (`a`,`b`),
  KEY `t2a` (`a`)
) ENGINE=InnoDB DEFAULT CHARSET=latin1
DROP TABLE t1,t2,t2c,t2i;
Warnings:
Warning	131	Using innodb_file_format is deprecated and the parameter may be removed in future releases. See http://dev.mysql.com/doc/refman/5.7/en/innodb-file-format.html
Warnings:
Warning	131	Using innodb_file_format_max is deprecated and the parameter may be removed in future releases. See http://dev.mysql.com/doc/refman/5.7/en/innodb-file-format.html<|MERGE_RESOLUTION|>--- conflicted
+++ resolved
@@ -66,11 +66,7 @@
 affected rows: 0
 info: Records: 0  Duplicates: 0  Warnings: 1
 Warnings:
-<<<<<<< HEAD
-Note	1831	Duplicate index 'd' defined on the table 'test.t1'. This is deprecated and will be disallowed in a future release
-=======
-Note	1831	Duplicate index `d`. This is deprecated and will be disallowed in a future release.
->>>>>>> c13b5011
+Note	1831	Duplicate index `d`. This is deprecated and will be disallowed in a future release
 show create table t1;
 Table	Create Table
 t1	CREATE TABLE `t1` (
