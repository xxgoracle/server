/* Copyright (C) 2000-2003 MySQL AB

   This program is free software; you can redistribute it and/or modify
   it under the terms of the GNU General Public License as published by
   the Free Software Foundation; version 2 of the License.

   This program is distributed in the hope that it will be useful,
   but WITHOUT ANY WARRANTY; without even the implied warranty of
   MERCHANTABILITY or FITNESS FOR A PARTICULAR PURPOSE.  See the
   GNU General Public License for more details.

   You should have received a copy of the GNU General Public License
   along with this program; if not, write to the Free Software
   Foundation, Inc., 59 Temple Place, Suite 330, Boston, MA  02111-1307  USA */

/****************************************************************************
 Add all options from files named "group".cnf from the default_directories
 before the command line arguments.
 On Windows defaults will also search in the Windows directory for a file
 called 'group'.ini
 As long as the program uses the last argument for conflicting
 options one only have to add a call to "load_defaults" to enable
 use of default values.
 pre- and end 'blank space' are removed from options and values. The
 following escape sequences are recognized in values:  \b \t \n \r \\

 The following arguments are handled automaticly;  If used, they must be
 first argument on the command line!
 --no-defaults	; no options are read.
 --defaults-file=full-path-to-default-file	; Only this file will be read.
 --defaults-extra-file=full-path-to-default-file ; Read this file before ~/
 --defaults-group-suffix  ; Also read groups with concat(group, suffix)
 --print-defaults	  ; Print the modified command line and exit
****************************************************************************/

#include "mysys_priv.h"
#include "m_string.h"
#include "m_ctype.h"
#include <my_dir.h>
#ifdef __WIN__
#include <winbase.h>
#endif

const char *my_defaults_file=0;
const char *my_defaults_group_suffix=0;
char *my_defaults_extra_file=0;

/* Which directories are searched for options (and in which order) */

#define MAX_DEFAULT_DIRS 6
#define DEFAULT_DIRS_SIZE (MAX_DEFAULT_DIRS + 1)  /* Terminate with NULL */
static const char **default_directories = NULL;

#ifdef __WIN__
static const char *f_extensions[]= { ".ini", ".cnf", 0 };
#define NEWLINE "\r\n"
#else
static const char *f_extensions[]= { ".cnf", 0 };
#define NEWLINE "\n"
#endif

static int handle_default_option(void *in_ctx, const char *group_name,
                                 const char *option);

/*
   This structure defines the context that we pass to callback
   function 'handle_default_option' used in search_default_file
   to process each option. This context is used if search_default_file
   was called from load_defaults.
*/

struct handle_option_ctx
{
   MEM_ROOT *alloc;
   DYNAMIC_ARRAY *args;
   TYPELIB *group;
};

static int search_default_file(Process_option_func func, void *func_ctx,
			       const char *dir, const char *config_file);
static int search_default_file_with_ext(Process_option_func func,
                                        void *func_ctx,
					const char *dir, const char *ext,
					const char *config_file, int recursion_level);


/**
  Create the list of default directories.

  @param alloc  MEM_ROOT where the list of directories is stored

  @details
  The directories searched, in order, are:
  - Windows:     GetSystemWindowsDirectory()
  - Windows:     GetWindowsDirectory()
  - Windows:     C:/
  - Windows:     Directory above where the executable is located
  - Netware:     sys:/etc/
  - Unix & OS/2: /etc/
  - Unix:        --sysconfdir=<path> (compile-time option)
  - OS/2:        getenv(ETC)
  - ALL:         getenv(DEFAULT_HOME_ENV)
  - ALL:         --defaults-extra-file=<path> (run-time option)
  - Unix:        ~/

  On all systems, if a directory is already in the list, it will be moved
  to the end of the list.  This avoids reading defaults files multiple times,
  while ensuring the correct precedence.

  @retval NULL  Failure (out of memory, probably)
  @retval other Pointer to NULL-terminated array of default directories
*/

static const char **init_default_directories(MEM_ROOT *alloc);


static char *remove_end_comment(char *ptr);


/*
  Process config files in default directories.

  SYNOPSIS
  my_search_option_files()
  conf_file                   Basename for configuration file to search for.
                              If this is a path, then only this file is read.
  argc                        Pointer to argc of original program
  argv                        Pointer to argv of original program
  args_used                   Pointer to variable for storing the number of
                              arguments used.
  func                        Pointer to the function to process options
  func_ctx                    It's context. Usually it is the structure to
                              store additional options.
  DESCRIPTION
    Process the default options from argc & argv
    Read through each found config file looks and calls 'func' to process
    each option.

  NOTES
    --defaults-group-suffix is only processed if we are called from
    load_defaults().


  RETURN
    0  ok
    1  given cinf_file doesn't exist

    The global variable 'my_defaults_group_suffix' is updated with value for
    --defaults_group_suffix
*/

int my_search_option_files(const char *conf_file, int *argc, char ***argv,
                           uint *args_used, Process_option_func func,
                           void *func_ctx)
{
  const char **dirs, *forced_default_file, *forced_extra_defaults;
  int error= 0;
  DBUG_ENTER("my_search_option_files");

  /* Check if we want to force the use a specific default file */
  *args_used+= get_defaults_options(*argc - *args_used, *argv + *args_used,
                                    (char **) &forced_default_file,
                                    (char **) &forced_extra_defaults,
                                    (char **) &my_defaults_group_suffix);

  if (! my_defaults_group_suffix)
    my_defaults_group_suffix= getenv(STRINGIFY_ARG(DEFAULT_GROUP_SUFFIX_ENV));

  if (forced_extra_defaults)
    my_defaults_extra_file= (char *) forced_extra_defaults;
  
  if (forced_default_file)
    my_defaults_file= forced_default_file;

  /*
    We can only handle 'defaults-group-suffix' if we are called from
    load_defaults() as otherwise we can't know the type of 'func_ctx'
  */

  if (my_defaults_group_suffix && func == handle_default_option)
  {
    /* Handle --defaults-group-suffix= */
    uint i;
    const char **extra_groups;
    const uint instance_len= strlen(my_defaults_group_suffix); 
    struct handle_option_ctx *ctx= (struct handle_option_ctx*) func_ctx;
    char *ptr;
    TYPELIB *group= ctx->group;
    
    if (!(extra_groups= 
	  (const char**)alloc_root(ctx->alloc,
                                   (2*group->count+1)*sizeof(char*))))
      goto err;
    
    for (i= 0; i < group->count; i++)
    {
      uint len;
      extra_groups[i]= group->type_names[i]; /** copy group */
      
      len= strlen(extra_groups[i]);
      if (!(ptr= alloc_root(ctx->alloc, len+instance_len+1)))
	goto err;
      
      extra_groups[i+group->count]= ptr;
      
      /** Construct new group */
      memcpy(ptr, extra_groups[i], len);
      memcpy(ptr+len, my_defaults_group_suffix, instance_len+1);
    }
    
    group->count*= 2;
    group->type_names= extra_groups;
    group->type_names[group->count]= 0;
  }
  
  if (forced_default_file)
  {
    if ((error= search_default_file_with_ext(func, func_ctx, "", "",
                                             forced_default_file, 0)) < 0)
      goto err;
    if (error > 0)
    {
      fprintf(stderr, "Could not open required defaults file: %s\n",
              forced_default_file);
      goto err;
    }
  }
  else if (dirname_length(conf_file))
  {
    if ((error= search_default_file(func, func_ctx, NullS, conf_file)) < 0)
      goto err;
  }
  else
  {
    for (dirs= default_directories ; *dirs; dirs++)
    {
      if (**dirs)
      {
	if (search_default_file(func, func_ctx, *dirs, conf_file) < 0)
	  goto err;
      }
      else if (my_defaults_extra_file)
      {
        if ((error= search_default_file_with_ext(func, func_ctx, "", "",
                                                my_defaults_extra_file, 0)) < 0)
	  goto err;				/* Fatal error */
        if (error > 0)
        {
          fprintf(stderr, "Could not open required defaults file: %s\n",
                  my_defaults_extra_file);
          goto err;
        }
      }
    }
  }

  DBUG_RETURN(error);

err:
  fprintf(stderr,"Fatal error in defaults handling. Program aborted\n");
  exit(1);
  return 0;					/* Keep compiler happy */
}


/*
  The option handler for load_defaults.

  SYNOPSIS
    handle_deault_option()
    in_ctx                  Handler context. In this case it is a
                            handle_option_ctx structure.
    group_name              The name of the group the option belongs to.
    option                  The very option to be processed. It is already
                            prepared to be used in argv (has -- prefix)

  DESCRIPTION
    This handler checks whether a group is one of the listed and adds an option
    to the array if yes. Some other handler can record, for instance, all
    groups and their options, not knowing in advance the names and amount of
    groups.

  RETURN
    0 - ok
    1 - error occured
*/

static int handle_default_option(void *in_ctx, const char *group_name,
                                 const char *option)
{
  char *tmp;
  struct handle_option_ctx *ctx= (struct handle_option_ctx *) in_ctx;

  if (find_type((char *)group_name, ctx->group, 3))
  {
    if (!(tmp= alloc_root(ctx->alloc, (uint) strlen(option) + 1)))
      return 1;
    if (insert_dynamic(ctx->args, (gptr) &tmp))
      return 1;
    strmov(tmp, option);
  }

  return 0;
}


/*
  Gets options from the command line

  SYNOPSIS
    get_defaults_options()
    argc			Pointer to argc of original program
    argv			Pointer to argv of original program
    defaults                    --defaults-file option
    extra_defaults              --defaults-extra-file option

  RETURN
    # Number of arguments used from *argv
      defaults and extra_defaults will be set to option of the appropriate
      items of argv array, or to NULL if there are no such options
*/

int get_defaults_options(int argc, char **argv,
                         char **defaults,
                         char **extra_defaults,
                         char **group_suffix)
{
  int org_argc= argc, prev_argc= 0;
  *defaults= *extra_defaults= *group_suffix= 0;

  while (argc >= 2 && argc != prev_argc)
  {
    /* Skip program name or previously handled argument */
    argv++;
    prev_argc= argc;                            /* To check if we found */
    if (!*defaults && is_prefix(*argv,"--defaults-file="))
    {
      *defaults= *argv + sizeof("--defaults-file=")-1;
       argc--;
       continue;
    }
    if (!*extra_defaults && is_prefix(*argv,"--defaults-extra-file="))
    {
      *extra_defaults= *argv + sizeof("--defaults-extra-file=")-1;
      argc--;
      continue;
    }
    if (!*group_suffix && is_prefix(*argv, "--defaults-group-suffix="))
    {
      *group_suffix= *argv + sizeof("--defaults-group-suffix=")-1;
      argc--;
      continue;
    }
  }
  return org_argc - argc;
}


/*
  Read options from configurations files

  SYNOPSIS
    load_defaults()
    conf_file			Basename for configuration file to search for.
    				If this is a path, then only this file is read.
    groups			Which [group] entrys to read.
				Points to an null terminated array of pointers
    argc			Pointer to argc of original program
    argv			Pointer to argv of original program

  IMPLEMENTATION

   Read options from configuration files and put them BEFORE the arguments
   that are already in argc and argv.  This way the calling program can
   easily command line options override options in configuration files

   NOTES
    In case of fatal error, the function will print a warning and do
    exit(1)
 
    To free used memory one should call free_defaults() with the argument
    that was put in *argv

   RETURN
     0	ok
     1	The given conf_file didn't exists
*/


int load_defaults(const char *conf_file, const char **groups,
                  int *argc, char ***argv)
{
  DYNAMIC_ARRAY args;
  TYPELIB group;
  my_bool found_print_defaults= 0;
  uint args_used= 0;
  int error= 0;
  MEM_ROOT alloc;
  char *ptr,**res;
  struct handle_option_ctx ctx;
  DBUG_ENTER("load_defaults");

  init_alloc_root(&alloc,512,0);
  if ((default_directories= init_default_directories(&alloc)) == NULL)
    goto err;
  /*
    Check if the user doesn't want any default option processing
    --no-defaults is always the first option
  */
  if (*argc >= 2 && !strcmp(argv[0][1],"--no-defaults"))
  {
    /* remove the --no-defaults argument and return only the other arguments */
    uint i;
    if (!(ptr=(char*) alloc_root(&alloc,sizeof(alloc)+
				 (*argc + 1)*sizeof(char*))))
      goto err;
    res= (char**) (ptr+sizeof(alloc));
    res[0]= **argv;				/* Copy program name */
    for (i=2 ; i < (uint) *argc ; i++)
      res[i-1]=argv[0][i];
    res[i-1]=0;					/* End pointer */
    (*argc)--;
    *argv=res;
    *(MEM_ROOT*) ptr= alloc;			/* Save alloc root for free */
    DBUG_RETURN(0);
  }

  group.count=0;
  group.name= "defaults";
  group.type_names= groups;

  for (; *groups ; groups++)
    group.count++;

  if (my_init_dynamic_array(&args, sizeof(char*),*argc, 32))
    goto err;

  ctx.alloc= &alloc;
  ctx.args= &args;
  ctx.group= &group;

  error= my_search_option_files(conf_file, argc, argv, &args_used,
                                handle_default_option, (void *) &ctx);
  /*
    Here error contains <> 0 only if we have a fully specified conf_file
    or a forced default file
  */
  if (!(ptr=(char*) alloc_root(&alloc,sizeof(alloc)+
			       (args.elements + *argc +1) *sizeof(char*))))
    goto err;
  res= (char**) (ptr+sizeof(alloc));

  /* copy name + found arguments + command line arguments to new array */
  res[0]= argv[0][0];  /* Name MUST be set, even by embedded library */
  memcpy((gptr) (res+1), args.buffer, args.elements*sizeof(char*));
  /* Skip --defaults-xxx options */
  (*argc)-= args_used;
  (*argv)+= args_used;

  /*
    Check if we wan't to see the new argument list
    This options must always be the last of the default options
  */
  if (*argc >= 2 && !strcmp(argv[0][1],"--print-defaults"))
  {
    found_print_defaults=1;
    --*argc; ++*argv;				/* skip argument */
  }

  if (*argc)
    memcpy((gptr) (res+1+args.elements), (char*) ((*argv)+1),
	   (*argc-1)*sizeof(char*));
  res[args.elements+ *argc]=0;			/* last null */

  (*argc)+=args.elements;
  *argv= (char**) res;
  *(MEM_ROOT*) ptr= alloc;			/* Save alloc root for free */
  delete_dynamic(&args);
  if (found_print_defaults)
  {
    int i;
    printf("%s would have been started with the following arguments:\n",
	   **argv);
    for (i=1 ; i < *argc ; i++)
      printf("%s ", (*argv)[i]);
    puts("");
    exit(0);
  }
  DBUG_RETURN(error);

 err:
  fprintf(stderr,"Fatal error in defaults handling. Program aborted\n");
  exit(1);
  return 0;					/* Keep compiler happy */
}


void free_defaults(char **argv)
{
  MEM_ROOT ptr;
  memcpy_fixed((char*) &ptr,(char *) argv - sizeof(ptr), sizeof(ptr));
  free_root(&ptr,MYF(0));
}


static int search_default_file(Process_option_func opt_handler,
                               void *handler_ctx,
			       const char *dir,
			       const char *config_file)
{
  char **ext;
  const char *empty_list[]= { "", 0 };
  my_bool have_ext= fn_ext(config_file)[0] != 0;
  const char **exts_to_use= have_ext ? empty_list : f_extensions;

  for (ext= (char**) exts_to_use; *ext; ext++)
  {
    int error;
    if ((error= search_default_file_with_ext(opt_handler, handler_ctx,
                                             dir, *ext,
					     config_file, 0)) < 0)
      return error;
  }
  return 0;
}


/*
  Skip over keyword and get argument after keyword

  SYNOPSIS
   get_argument()
   keyword		Include directive keyword
   kwlen		Length of keyword
   ptr			Pointer to the keword in the line under process
   line			line number

  RETURN
   0	error
   #	Returns pointer to the argument after the keyword.
*/

static char *get_argument(const char *keyword, uint kwlen,
                          char *ptr, char *name, uint line)
{
  char *end;

  /* Skip over "include / includedir keyword" and following whitespace */

  for (ptr+= kwlen - 1;
       my_isspace(&my_charset_latin1, ptr[0]);
       ptr++)
  {}

  /*
    Trim trailing whitespace from directory name
    The -1 below is for the newline added by fgets()
    Note that my_isspace() is true for \r and \n
  */
  for (end= ptr + strlen(ptr) - 1;
       my_isspace(&my_charset_latin1, *(end - 1));
       end--)
  {}
  end[0]= 0;                                    /* Cut off end space */

  /* Print error msg if there is nothing after !include* directive */
  if (end <= ptr)
  {
    fprintf(stderr,
	    "error: Wrong '!%s' directive in config file: %s at line %d\n",
	    keyword, name, line);
    return 0;
  }
  return ptr;
}


/*
  Open a configuration file (if exists) and read given options from it

  SYNOPSIS
    search_default_file_with_ext()
    opt_handler                 Option handler function. It is used to process
                                every separate option.
    handler_ctx                 Pointer to the structure to store actual 
                                parameters of the function.
    dir				directory to read
    ext				Extension for configuration file
    config_file                 Name of configuration file
    group			groups to read
    recursion_level             the level of recursion, got while processing
                                "!include" or "!includedir"

  RETURN
    0   Success
    -1	Fatal error, abort
     1	File not found (Warning)
*/

static int search_default_file_with_ext(Process_option_func opt_handler,
                                        void *handler_ctx,
                                        const char *dir,
                                        const char *ext,
                                        const char *config_file,
                                        int recursion_level)
{
  char name[FN_REFLEN + 10], buff[4096], curr_gr[4096], *ptr, *end, **tmp_ext;
  char *value, option[4096], tmp[FN_REFLEN];
  static const char includedir_keyword[]= "includedir";
  static const char include_keyword[]= "include";
  const int max_recursion_level= 10;
  FILE *fp;
  uint line=0;
  my_bool found_group=0;
  uint i;
  MY_DIR *search_dir;
  FILEINFO *search_file;

  if ((dir ? strlen(dir) : 0 )+strlen(config_file) >= FN_REFLEN-3)
    return 0;					/* Ignore wrong paths */
  if (dir)
  {
    end=convert_dirname(name, dir, NullS);
    if (dir[0] == FN_HOMELIB)		/* Add . to filenames in home */
      *end++='.';
    strxmov(end,config_file,ext,NullS);
  }
  else
  {
    strmov(name,config_file);
  }
  fn_format(name,name,"","",4);
#if !defined(__WIN__) && !defined(OS2) && !defined(__NETWARE__)
  {
    MY_STAT stat_info;
    if (!my_stat(name,&stat_info,MYF(0)))
      return 1;
    /*
      Ignore world-writable regular files.
      This is mainly done to protect us to not read a file created by
      the mysqld server, but the check is still valid in most context. 
    */
    if ((stat_info.st_mode & S_IWOTH) &&
	(stat_info.st_mode & S_IFMT) == S_IFREG)
    {
      fprintf(stderr, "Warning: World-writable config file '%s' is ignored\n",
              name);
      return 0;
    }
  }
#endif
  if (!(fp= my_fopen(name, O_RDONLY, MYF(0))))
    return 1;					/* Ignore wrong files */

  while (fgets(buff, sizeof(buff) - 1, fp))
  {
    line++;
    /* Ignore comment and empty lines */
    for (ptr= buff; my_isspace(&my_charset_latin1, *ptr); ptr++)
    {}

    if (*ptr == '#' || *ptr == ';' || !*ptr)
      continue;

    /* Configuration File Directives */
    if ((*ptr == '!'))
    {
      if (recursion_level >= max_recursion_level)
      {
        for (end= ptr + strlen(ptr) - 1; 
             my_isspace(&my_charset_latin1, *(end - 1));
             end--)
        {}
        end[0]= 0;
        fprintf(stderr,
                "Warning: skipping '%s' directive as maximum include"
                "recursion level was reached in file %s at line %d\n",
                ptr, name, line);
        continue;
      }

      /* skip over `!' and following whitespace */
      for (++ptr; my_isspace(&my_charset_latin1, ptr[0]); ptr++)
      {}

      if ((!strncmp(ptr, includedir_keyword,
                    sizeof(includedir_keyword) - 1)) &&
          my_isspace(&my_charset_latin1, ptr[sizeof(includedir_keyword) - 1]))
      {
	if (!(ptr= get_argument(includedir_keyword,
                                sizeof(includedir_keyword),
                                ptr, name, line)))
	  goto err;

        if (!(search_dir= my_dir(ptr, MYF(MY_WME))))
          goto err;

        for (i= 0; i < (uint) search_dir->number_off_files; i++)
        {
          search_file= search_dir->dir_entry + i;
          ext= fn_ext(search_file->name);

          /* check extension */
          for (tmp_ext= (char**) f_extensions; *tmp_ext; tmp_ext++)
          {
            if (!strcmp(ext, *tmp_ext))
              break;
          }

          if (*tmp_ext)
          {
            fn_format(tmp, search_file->name, ptr, "",
                      MY_UNPACK_FILENAME | MY_SAFE_PATH);

            search_default_file_with_ext(opt_handler, handler_ctx, "", "", tmp,
                                         recursion_level + 1);
          }
        }

        my_dirend(search_dir);
      }
      else if ((!strncmp(ptr, include_keyword, sizeof(include_keyword) - 1)) &&
               my_isspace(&my_charset_latin1, ptr[sizeof(include_keyword)-1]))
      {
	if (!(ptr= get_argument(include_keyword,
                                sizeof(include_keyword), ptr,
                                name, line)))
	  goto err;

        search_default_file_with_ext(opt_handler, handler_ctx, "", "", ptr,
                                     recursion_level + 1);
      }

      continue;
    }

    if (*ptr == '[')				/* Group name */
    {
      found_group=1;
      if (!(end=(char *) strchr(++ptr,']')))
      {
	fprintf(stderr,
		"error: Wrong group definition in config file: %s at line %d\n",
		name,line);
	goto err;
      }
      for ( ; my_isspace(&my_charset_latin1,end[-1]) ; end--) ;/* Remove end space */
      end[0]=0;

      strnmov(curr_gr, ptr, min((uint) (end-ptr)+1, 4096));
      continue;
    }
    if (!found_group)
    {
      fprintf(stderr,
	      "error: Found option without preceding group in config file: %s at line: %d\n",
	      name,line);
      goto err;
    }
    
   
    end= remove_end_comment(ptr);
    if ((value= strchr(ptr, '=')))
      end= value;				/* Option without argument */
    for ( ; my_isspace(&my_charset_latin1,end[-1]) ; end--) ;
    if (!value)
    {
      strmake(strmov(option,"--"),ptr,(uint) (end-ptr));
      if (opt_handler(handler_ctx, curr_gr, option))
        goto err;
    }
    else
    {
      /* Remove pre- and end space */
      char *value_end;
      for (value++ ; my_isspace(&my_charset_latin1,*value); value++) ;
      value_end=strend(value);
      /*
	We don't have to test for value_end >= value as we know there is
	an '=' before
      */
      for ( ; my_isspace(&my_charset_latin1,value_end[-1]) ; value_end--) ;
      if (value_end < value)			/* Empty string */
	value_end=value;

      /* remove quotes around argument */
      if ((*value == '\"' || *value == '\'') && /* First char is quote */
          (value + 1 < value_end ) && /* String is longer than 1 */
          *value == value_end[-1] ) /* First char is equal to last char */
      {
	value++;
	value_end--;
      }
      ptr=strnmov(strmov(option,"--"),ptr,(uint) (end-ptr));
      *ptr++= '=';

      for ( ; value != value_end; value++)
      {
	if (*value == '\\' && value != value_end-1)
	{
	  switch(*++value) {
	  case 'n':
	    *ptr++='\n';
	    break;
	  case 't':
	    *ptr++= '\t';
	    break;
	  case 'r':
	    *ptr++ = '\r';
	    break;
	  case 'b':
	    *ptr++ = '\b';
	    break;
	  case 's':
	    *ptr++= ' ';			/* space */
	    break;
	  case '\"':
	    *ptr++= '\"';
	    break;
	  case '\'':
	    *ptr++= '\'';
	    break;
	  case '\\':
	    *ptr++= '\\';
	    break;
	  default:				/* Unknown; Keep '\' */
	    *ptr++= '\\';
	    *ptr++= *value;
	    break;
	  }
	}
	else
	  *ptr++= *value;
      }
      *ptr=0;
      if (opt_handler(handler_ctx, curr_gr, option))
        goto err;
    }
  }
  my_fclose(fp,MYF(0));
  return(0);

 err:
  my_fclose(fp,MYF(0));
  return -1;					/* Fatal error */
}


static char *remove_end_comment(char *ptr)
{
  char quote= 0;	/* we are inside quote marks */
  char escape= 0;	/* symbol is protected by escape chagacter */

  for (; *ptr; ptr++)
  {
    if ((*ptr == '\'' || *ptr == '\"') && !escape)
    {
      if (!quote)
	quote= *ptr;
      else if (quote == *ptr)
	quote= 0;
    }
    /* We are not inside a string */
    if (!quote && *ptr == '#')
    {
      *ptr= 0;
      return ptr;
    }
    escape= (quote && *ptr == '\\' && !escape);
  }
  return ptr;
}

#include <help_start.h>

void my_print_default_files(const char *conf_file)
{
  const char *empty_list[]= { "", 0 };
  my_bool have_ext= fn_ext(conf_file)[0] != 0;
  const char **exts_to_use= have_ext ? empty_list : f_extensions;
  char name[FN_REFLEN], **ext;

  puts("\nDefault options are read from the following files in the given order:");

  if (dirname_length(conf_file))
    fputs(conf_file,stdout);
  else
  {
    /*
      If default_directories is already initialized, use it.  Otherwise,
      use a private MEM_ROOT.
    */
    const char **dirs = default_directories;
    MEM_ROOT alloc;
    init_alloc_root(&alloc,512,0);

    if (!dirs && (dirs= init_default_directories(&alloc)) == NULL)
    {
      fputs("Internal error initializing default directories list", stdout);
    }
    else
    {
      for ( ; *dirs; dirs++)
      {
        for (ext= (char**) exts_to_use; *ext; ext++)
        {
          const char *pos;
          char *end;
          if (**dirs)
            pos= *dirs;
          else if (my_defaults_extra_file)
            pos= my_defaults_extra_file;
          else
            continue;
          end= convert_dirname(name, pos, NullS);
          if (name[0] == FN_HOMELIB)	/* Add . to filenames in home */
            *end++= '.';
          strxmov(end, conf_file, *ext, " ", NullS);
          fputs(name, stdout);
        }
      }
    }

    free_root(&alloc, MYF(0));
  }
  puts("");
}

void print_defaults(const char *conf_file, const char **groups)
{
  const char **groups_save= groups;
  my_print_default_files(conf_file);

  fputs("The following groups are read:",stdout);
  for ( ; *groups ; groups++)
  {
    fputc(' ',stdout);
    fputs(*groups,stdout);
  }

  if (my_defaults_group_suffix)
  {
    groups= groups_save;
    for ( ; *groups ; groups++)
    {
      fputc(' ',stdout);
      fputs(*groups,stdout);
      fputs(my_defaults_group_suffix,stdout);
    }
  }
  puts("\nThe following options may be given as the first argument:\n\
--print-defaults	Print the program argument list and exit\n\
--no-defaults		Don't read default options from any options file\n\
--defaults-file=#	Only read default options from the given file #\n\
--defaults-extra-file=# Read this file after the global files are read");
}

#include <help_end.h>


static int add_directory(MEM_ROOT *alloc, const char *dir, const char **dirs)
{
  char buf[FN_REFLEN];
  uint len;
  char *p;
  my_bool err __attribute__((unused));

  /* Normalize directory name */
  len= unpack_dirname(buf, dir);
  if (!(p= strmake_root(alloc, buf, len)))
    return 1;  /* Failure */
  /* Should never fail if DEFAULT_DIRS_SIZE is correct size */
  err= array_append_string_unique(p, dirs, DEFAULT_DIRS_SIZE);
  DBUG_ASSERT(err == FALSE);

  return 0;
}


#ifdef __WIN__
/*
  This wrapper for GetSystemWindowsDirectory() will dynamically bind to the
  function if it is available, emulate it on NT4 Terminal Server by stripping
  the \SYSTEM32 from the end of the results of GetSystemDirectory(), or just
  return GetSystemDirectory().
 */

typedef UINT (WINAPI *GET_SYSTEM_WINDOWS_DIRECTORY)(LPSTR, UINT);

static uint my_get_system_windows_directory(char *buffer, uint size)
{
  uint count;
  GET_SYSTEM_WINDOWS_DIRECTORY
    func_ptr= (GET_SYSTEM_WINDOWS_DIRECTORY)
              GetProcAddress(GetModuleHandle("kernel32.dll"),
                                             "GetSystemWindowsDirectoryA");

  if (func_ptr)
    return func_ptr(buffer, size);

  /*
    Windows NT 4.0 Terminal Server Edition:  
    To retrieve the shared Windows directory, call GetSystemDirectory and
    trim the "System32" element from the end of the returned path.
  */
  count= GetSystemDirectory(buffer, size);
  if (count > 8 && stricmp(buffer+(count-8), "\\System32") == 0)
  {
    count-= 8;
    buffer[count] = '\0';
  }
  return count;
}


static const char *my_get_module_parent(char *buf, size_t size)
{
  char *last= NULL;
  char *end;
<<<<<<< HEAD
  if (!GetModuleFileName(NULL, buf, size))
=======
  if (!GetModuleFileName(NULL, buf, (DWORD) size))
>>>>>>> 28e02b17
    return NULL;
  end= strend(buf);

  /*
    Look for the second-to-last \ in the filename, but hang on
    to a pointer after the last \ in case we're in the root of
    a drive.
  */
  for ( ; end > buf; end--)
  {
    if (*end == FN_LIBCHAR)
    {
      if (last)
      {
        /* Keep the last '\' as this works both with D:\ and a directory */
        end[1]= 0;
        break;
      }
      last= end;
    }
  }

  return buf;
}
#endif /* __WIN__ */


static const char **init_default_directories(MEM_ROOT *alloc)
{
  const char **dirs;
  char *env;
  int errors= 0;

  dirs= (const char **)alloc_root(alloc, DEFAULT_DIRS_SIZE * sizeof(char *));
  if (dirs == NULL)
    return NULL;
  bzero((char *) dirs, DEFAULT_DIRS_SIZE * sizeof(char *));

#ifdef __WIN__

  {
    char fname_buffer[FN_REFLEN];
    if (my_get_system_windows_directory(fname_buffer, sizeof(fname_buffer)))
      errors += add_directory(alloc, fname_buffer, dirs);

    if (GetWindowsDirectory(fname_buffer, sizeof(fname_buffer)))
      errors += add_directory(alloc, fname_buffer, dirs);

    errors += add_directory(alloc, "C:/", dirs);

    if (my_get_module_parent(fname_buffer, sizeof(fname_buffer)) != NULL)
      errors += add_directory(alloc, fname_buffer, dirs);
  }

#elif defined(__NETWARE__)

  errors += add_directory(alloc, "sys:/etc/", dirs);

#else

  errors += add_directory(alloc, "/etc/", dirs);

#if defined(__EMX__) || defined(OS2)
  if ((env= getenv("ETC")))
    errors += add_directory(alloc, env, dirs);
#elif defined(DEFAULT_SYSCONFDIR)
  if (DEFAULT_SYSCONFDIR != "")
    errors += add_directory(alloc, DEFAULT_SYSCONFDIR, dirs);
#endif /* __EMX__ || __OS2__ */

#endif

  if ((env= getenv(STRINGIFY_ARG(DEFAULT_HOME_ENV))))
    errors += add_directory(alloc, env, dirs);

  /* Placeholder for --defaults-extra-file=<path> */
  errors += add_directory(alloc, "", dirs);

#if !defined(__WIN__) && !defined(__NETWARE__) && \
    !defined(__EMX__) && !defined(OS2)
  errors += add_directory(alloc, "~/", dirs);
#endif

  return (errors > 0 ? NULL : dirs);
}<|MERGE_RESOLUTION|>--- conflicted
+++ resolved
@@ -1017,11 +1017,7 @@
 {
   char *last= NULL;
   char *end;
-<<<<<<< HEAD
-  if (!GetModuleFileName(NULL, buf, size))
-=======
   if (!GetModuleFileName(NULL, buf, (DWORD) size))
->>>>>>> 28e02b17
     return NULL;
   end= strend(buf);
 
