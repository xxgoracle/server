/* Copyright (c) 2000, 2011, Oracle and/or its affiliates. All rights reserved.

   This program is free software; you can redistribute it and/or modify
   it under the terms of the GNU General Public License as published by
   the Free Software Foundation; version 2 of the License.

   This program is distributed in the hope that it will be useful,
   but WITHOUT ANY WARRANTY; without even the implied warranty of
   MERCHANTABILITY or FITNESS FOR A PARTICULAR PURPOSE.  See the
   GNU General Public License for more details.

   You should have received a copy of the GNU General Public License
   along with this program; if not, write to the Free Software
   Foundation, Inc., 59 Temple Place, Suite 330, Boston, MA  02111-1307  USA */

#include "mysys_priv.h"
#include <m_string.h>
#ifdef HAVE_PWD_H
#include <pwd.h>
#endif

static char * expand_tilde(char **path);

	/* Pack a dirname ; Changes HOME to ~/ and current dev to ./ */
	/* from is a dirname (from dirname() ?) ending with FN_LIBCHAR */
	/* to may be == from */

void pack_dirname(char * to, const char *from)
{
  int cwd_err;
  size_t d_length,length,UNINIT_VAR(buff_length);
  char * start;
  char buff[FN_REFLEN + 1];
  DBUG_ENTER("pack_dirname");

  (void) intern_filename(to,from);		/* Change to intern name */

#ifdef FN_DEVCHAR
  if ((start=strrchr(to,FN_DEVCHAR)) != 0)	/* Skip device part */
    start++;
  else
#endif
    start=to;

  if (!(cwd_err= my_getwd(buff,FN_REFLEN,MYF(0))))
  {
    buff_length= strlen(buff);
    d_length= (size_t) (start-to);
    if ((start == to ||
	 (buff_length == d_length && !memcmp(buff,start,d_length))) &&
	*start != FN_LIBCHAR && *start)
    {						/* Put current dir before */
      bchange((uchar*) to, d_length, (uchar*) buff, buff_length, strlen(to)+1);
    }
  }

  if ((d_length= cleanup_dirname(to,to)) != 0)
  {
    length=0;
    if (home_dir)
    {
      length= strlen(home_dir);
      if (home_dir[length-1] == FN_LIBCHAR)
	length--;				/* Don't test last '/' */
    }
    if (length > 1 && length < d_length)
    {						/* test if /xx/yy -> ~/yy */
      if (memcmp(to,home_dir,length) == 0 && to[length] == FN_LIBCHAR)
      {
	to[0]=FN_HOMELIB;			/* Filename begins with ~ */
	(void) strmov_overlapp(to+1,to+length);
      }
    }
    if (! cwd_err)
    {						/* Test if cwd is ~/... */
      if (length > 1 && length < buff_length)
      {
	if (memcmp(buff,home_dir,length) == 0 && buff[length] == FN_LIBCHAR)
	{
	  buff[0]=FN_HOMELIB;
	  (void) strmov_overlapp(buff+1,buff+length);
	}
      }
      if (is_prefix(to,buff))
      {
	length= strlen(buff);
	if (to[length])
	  (void) strmov_overlapp(to,to+length);	/* Remove everything before */
	else
	{
	  to[0]= FN_CURLIB;			/* Put ./ instead of cwd */
	  to[1]= FN_LIBCHAR;
	  to[2]= '\0';
	}
      }
    }
  }
  DBUG_PRINT("exit",("to: '%s'",to));
  DBUG_VOID_RETURN;
} /* pack_dirname */


/*
  remove unwanted chars from dirname

  SYNOPSIS
     cleanup_dirname()
     to		Store result here
     from	Dirname to fix.  May be same as to

  IMPLEMENTATION
  "/../" removes prev dir
  "/~/" removes all before ~
  //" is same as "/", except on Win32 at start of a file
  "/./" is removed
  Unpacks home_dir if "~/.." used
  Unpacks current dir if if "./.." used

  RETURN
    #  length of new name   
*/

size_t cleanup_dirname(register char *to, const char *from)
{
  reg5 size_t length;
  reg2 char * pos;
  reg3 char * from_ptr;
  reg4 char * start;
  char parent[5],				/* for "FN_PARENTDIR" */
       buff[FN_REFLEN + 1],*end_parentdir;
#ifdef BACKSLASH_MBTAIL
  CHARSET_INFO *fs= fs_character_set();
#endif
  DBUG_ENTER("cleanup_dirname");
  DBUG_PRINT("enter",("from: '%s'",from));

  start=buff;
  from_ptr=(char *) from;
#ifdef FN_DEVCHAR
  if ((pos=strrchr(from_ptr,FN_DEVCHAR)) != 0)
  {						/* Skip device part */
    length=(size_t) (pos-from_ptr)+1;
    start=strnmov(buff,from_ptr,length); from_ptr+=length;
  }
#endif

  parent[0]=FN_LIBCHAR;
  length=(size_t) (strmov(parent+1,FN_PARENTDIR)-parent);
  for (pos=start ; (*pos= *from_ptr++) != 0 ; pos++)
  {
#ifdef BACKSLASH_MBTAIL
    uint l;
    if (use_mb(fs) && (l= my_ismbchar(fs, from_ptr - 1, from_ptr + 2)))
    {
      for (l-- ; l ; *++pos= *from_ptr++, l--);
      start= pos + 1; /* Don't look inside multi-byte char */
      continue;
    }
#endif
    if (*pos == '/')
      *pos = FN_LIBCHAR;
    if (*pos == FN_LIBCHAR)
    {
      if ((size_t) (pos-start) > length && memcmp(pos-length,parent,length) == 0)
      {						/* If .../../; skip prev */
	pos-=length;
	if (pos != start)
	{					 /* not /../ */
	  pos--;
	  if (*pos == FN_HOMELIB && (pos == start || pos[-1] == FN_LIBCHAR))
	  {
	    if (!home_dir)
	    {
	      pos+=length+1;			/* Don't unpack ~/.. */
	      continue;
	    }
	    pos=strmov(buff,home_dir)-1;	/* Unpacks ~/.. */
	    if (*pos == FN_LIBCHAR)
	      pos--;				/* home ended with '/' */
	  }
	  if (*pos == FN_CURLIB && (pos == start || pos[-1] == FN_LIBCHAR))
	  {
	    if (my_getwd(curr_dir,FN_REFLEN,MYF(0)))
	    {
	      pos+=length+1;			/* Don't unpack ./.. */
	      continue;
	    }
	    pos=strmov(buff,curr_dir)-1;	/* Unpacks ./.. */
	    if (*pos == FN_LIBCHAR)
	      pos--;				/* home ended with '/' */
	  }
	  end_parentdir=pos;
	  while (pos >= start && *pos != FN_LIBCHAR)	/* remove prev dir */
	    pos--;
          if (pos[1] == FN_HOMELIB ||
              (pos >= start && memcmp(pos, parent, length) == 0))
	  {					/* Don't remove ~user/ */
	    pos=strmov(end_parentdir+1,parent);
	    *pos=FN_LIBCHAR;
	    continue;
	  }
	}
      }
      else if ((size_t) (pos-start) == length-1 &&
	       !memcmp(start,parent+1,length-1))
	start=pos;				/* Starts with "../" */
      else if (pos-start > 0 && pos[-1] == FN_LIBCHAR)
      {
#ifdef FN_NETWORK_DRIVES
	if (pos-start != 1)
#endif
	  pos--;			/* Remove dupplicate '/' */
      }
      else if (pos-start > 1 && pos[-1] == FN_CURLIB && pos[-2] == FN_LIBCHAR)
	pos-=2;					/* Skip /./ */
      else if (pos > buff+1 && pos[-1] == FN_HOMELIB && pos[-2] == FN_LIBCHAR)
      {					/* Found ..../~/  */
	buff[0]=FN_HOMELIB;
	buff[1]=FN_LIBCHAR;
	start=buff; pos=buff+1;
      }
    }
  }
  (void) strmov(to,buff);
  DBUG_PRINT("exit",("to: '%s'",to));
  DBUG_RETURN((size_t) (pos-buff));
} /* cleanup_dirname */


/*
  On system where you don't have symbolic links, the following
  code will allow you to create a file: 
  directory-name.sym that should contain the real path
  to the directory.  This will be used if the directory name
  doesn't exists
*/


my_bool my_use_symdir=0;	/* Set this if you want to use symdirs */

#ifdef USE_SYMDIR
void symdirget(char *dir)
{
  char buff[FN_REFLEN + 1];
  char *pos=strend(dir);
  if (dir[0] && pos[-1] != FN_DEVCHAR && my_access(dir, F_OK))
  {
    File file;
    size_t length;
    char temp= *(--pos);            /* May be "/" or "\" */
    strmov(pos,".sym");
    file= my_open(dir, O_RDONLY, MYF(0));
    *pos++=temp; *pos=0;	  /* Restore old filename */
    if (file >= 0)
    {
      if ((length= my_read(file, buff, sizeof(buff) - 1, MYF(0))) > 0)
      {
	for (pos= buff + length ;
	     pos > buff && (iscntrl(pos[-1]) || isspace(pos[-1])) ;
	     pos --);

	/* Ensure that the symlink ends with the directory symbol */
	if (pos == buff || pos[-1] != FN_LIBCHAR)
	  *pos++=FN_LIBCHAR;

	strmake(dir,buff, (size_t) (pos-buff));
      }
      my_close(file, MYF(0));
    }
  }
}
#endif /* USE_SYMDIR */


/**
  Convert a directory name to a format which can be compared as strings

  @param to     result buffer, FN_REFLEN chars in length; may be == from
  @param from   'packed' directory name, in whatever format
  @returns      size of the normalized name

  @details
  - Ensures that last char is FN_LIBCHAR, unless it is FN_DEVCHAR
  - Uses cleanup_dirname

  It does *not* expand ~/ (although, see cleanup_dirname).  Nor does it do
  any case folding.  All case-insensitive normalization should be done by
  the caller.
*/

size_t normalize_dirname(char *to, const char *from)
{
  size_t length;
  char buff[FN_REFLEN + 1];
  DBUG_ENTER("normalize_dirname");

  /*
    Despite the name, this actually converts the name to the system's
    format (TODO: name this properly).
  */
  (void) intern_filename(buff, from);
  length= strlen(buff);			/* Fix that '/' is last */
  if (length &&
#ifdef FN_DEVCHAR
      buff[length - 1] != FN_DEVCHAR &&
#endif
      buff[length - 1] != FN_LIBCHAR && buff[length - 1] != '/')
  {
    /* we need reserve 2 bytes for the trailing slash and the zero */
    if (length >= sizeof (buff) - 1)
      length= sizeof (buff) - 2;
    buff[length]= FN_LIBCHAR;
    buff[length + 1]= '\0';
  }

  length=cleanup_dirname(to, buff);

  DBUG_RETURN(length);
}


/**
  Fixes a directory name so that can be used by open()

  @param to     Result buffer, FN_REFLEN characters. May be == from
  @param from   'Packed' directory name (may contain ~)

  @details
  - Uses normalize_dirname()
  - Expands ~/... to home_dir/...
  - Resolves MySQL's fake "foo.sym" symbolic directory names (if USE_SYMDIR)
  - Changes a UNIX filename to system filename (replaces / with \ on windows)

  @returns
   Length of new directory name (= length of to)
*/

size_t unpack_dirname(char * to, const char *from)
{
  size_t length, h_length;
  char buff[FN_REFLEN+1+4],*suffix,*tilde_expansion;
  DBUG_ENTER("unpack_dirname");

  length= normalize_dirname(buff, from);

  if (buff[0] == FN_HOMELIB)
  {
    suffix=buff+1; tilde_expansion=expand_tilde(&suffix);
    if (tilde_expansion)
    {
      length-= (size_t) (suffix-buff)-1;
      if (length+(h_length= strlen(tilde_expansion)) <= FN_REFLEN)
      {
	if ((h_length > 0) && (tilde_expansion[h_length-1] == FN_LIBCHAR))
	  h_length--;
	if (buff+h_length < suffix)
	  bmove(buff+h_length,suffix,length);
	else
	  bmove_upp((uchar*) buff+h_length+length, (uchar*) suffix+length, length);
	bmove(buff,tilde_expansion,h_length);
      }
    }
  }
#ifdef USE_SYMDIR
  if (my_use_symdir)
    symdirget(buff);
#endif
  DBUG_RETURN(system_filename(to,buff));	/* Fix for open */
} /* unpack_dirname */


	/* Expand tilde to home or user-directory */
	/* Path is reset to point at FN_LIBCHAR after ~xxx */

static char * expand_tilde(char **path)
{
  if (path[0][0] == FN_LIBCHAR)
    return home_dir;			/* ~/ expanded to home */
#ifdef HAVE_GETPWNAM
  {
    char *str,save;
    struct passwd *user_entry;

    if (!(str=strchr(*path,FN_LIBCHAR)))
      str=strend(*path);
    save= *str; *str= '\0';
    user_entry=getpwnam(*path);
    *str=save;
    endpwent();
    if (user_entry)
    {
      *path=str;
      return user_entry->pw_dir;
    }
  }
#endif
  return (char *) 0;
}


/*
  Fix filename so it can be used by open, create

  SYNOPSIS
    unpack_filename()
    to		Store result here. Must be at least of size FN_REFLEN.
    from	Filename in unix format (with ~)

  RETURN
    # length of to

  NOTES
    to may be == from
    ~ will only be expanded if total length < FN_REFLEN
*/


size_t unpack_filename(char * to, const char *from)
{
  size_t length, n_length, buff_length;
  char buff[FN_REFLEN + 1];
  DBUG_ENTER("unpack_filename");

  length=dirname_part(buff, from, &buff_length);/* copy & convert dirname */
  n_length=unpack_dirname(buff,buff);
  if (n_length+strlen(from+length) < FN_REFLEN)
  {
    (void) strmov(buff+n_length,from+length);
    length= system_filename(to,buff);		/* Fix to usably filename */
  }
  else
    length= system_filename(to,from);		/* Fix to usably filename */
  DBUG_RETURN(length);
} /* unpack_filename */


	/* Convert filename (unix standard) to system standard */
	/* Used before system command's like open(), create() .. */
	/* Returns used length of to; total length should be FN_REFLEN */

size_t system_filename(char *to, const char *from)
{
  return (size_t) (strmake(to,from,FN_REFLEN-1)-to);
<<<<<<< HEAD
}
=======
#else	/* VMS */

	/* change 'dev:lib/xxx' to 'dev:[lib]xxx' */
	/* change 'dev:xxx' to 'dev:xxx' */
	/* change './xxx' to 'xxx' */
	/* change './lib/' or lib/ to '[.lib]' */
	/* change '/x/y/z to '[x.y]x' */
	/* change 'dev:/x' to 'dev:[000000]x' */

  int libchar_found;
  size_t length;
  char * to_pos,from_pos,pos;
  char buff[FN_REFLEN + 1];
  DBUG_ENTER("system_filename");

  libchar_found=0;
  (void) strmov(buff,from);			 /* If to == from */
  from_pos= buff;
  if ((pos=strrchr(from_pos,FN_DEVCHAR)))	/* Skip device part */
  {
    pos++;
    to_pos=strnmov(to,from_pos,(size_t) (pos-from_pos));
    from_pos=pos;
  }
  else
    to_pos=to;

  if (from_pos[0] == FN_CURLIB && from_pos[1] == FN_LIBCHAR)
    from_pos+=2;				/* Skip './' */
  if (strchr(from_pos,FN_LIBCHAR))
  {
    *(to_pos++) = FN_C_BEFORE_DIR;
    if (strinstr(from_pos,FN_ROOTDIR) == 1)
    {
      from_pos+=strlen(FN_ROOTDIR);		/* Actually +1 but... */
      if (! strchr(from_pos,FN_LIBCHAR))
      {						/* No dir, use [000000] */
	to_pos=strmov(to_pos,FN_C_ROOT_DIR);
	libchar_found++;
      }
    }
    else
      *(to_pos++)=FN_C_DIR_SEP;			/* '.' gives current dir */

    while ((pos=strchr(from_pos,FN_LIBCHAR)))
    {
      if (libchar_found++)
	*(to_pos++)=FN_C_DIR_SEP;		/* Add '.' between dirs */
      if (strinstr(from_pos,FN_PARENTDIR) == 1 &&
	  from_pos+strlen(FN_PARENTDIR) == pos)
	to_pos=strmov(to_pos,FN_C_PARENT_DIR);	/* Found '../' */
      else
	to_pos=strnmov(to_pos,from_pos,(size_t) (pos-from_pos));
      from_pos=pos+1;
    }
    *(to_pos++)=FN_C_AFTER_DIR;
  }
  length= (size_t) (strmov(to_pos,from_pos)-to);
  DBUG_PRINT("exit",("name: '%s'",to));
  DBUG_RETURN(length);
#endif
} /* system_filename */

>>>>>>> 13ba0dd2

	/* Fix a filename to intern (UNIX format) */

char *intern_filename(char *to, const char *from)
{
  size_t length, to_length;
  char buff[FN_REFLEN + 1];
  if (from == to)
  {						/* Dirname may destroy from */
    strmov(buff,from);
    from=buff;
  }
  length= dirname_part(to, from, &to_length);	/* Copy dirname & fix chars */
  (void) strmov(to + to_length,from+length);
  return (to);
} /* intern_filename */<|MERGE_RESOLUTION|>--- conflicted
+++ resolved
@@ -1,4 +1,5 @@
-/* Copyright (c) 2000, 2011, Oracle and/or its affiliates. All rights reserved.
+/* Copyright (c) 2000, 2011, Oracle and/or its affiliates.
+   Copyright (c) 2012, Monty Program Ab
 
    This program is free software; you can redistribute it and/or modify
    it under the terms of the GNU General Public License as published by
@@ -441,73 +442,7 @@
 size_t system_filename(char *to, const char *from)
 {
   return (size_t) (strmake(to,from,FN_REFLEN-1)-to);
-<<<<<<< HEAD
 }
-=======
-#else	/* VMS */
-
-	/* change 'dev:lib/xxx' to 'dev:[lib]xxx' */
-	/* change 'dev:xxx' to 'dev:xxx' */
-	/* change './xxx' to 'xxx' */
-	/* change './lib/' or lib/ to '[.lib]' */
-	/* change '/x/y/z to '[x.y]x' */
-	/* change 'dev:/x' to 'dev:[000000]x' */
-
-  int libchar_found;
-  size_t length;
-  char * to_pos,from_pos,pos;
-  char buff[FN_REFLEN + 1];
-  DBUG_ENTER("system_filename");
-
-  libchar_found=0;
-  (void) strmov(buff,from);			 /* If to == from */
-  from_pos= buff;
-  if ((pos=strrchr(from_pos,FN_DEVCHAR)))	/* Skip device part */
-  {
-    pos++;
-    to_pos=strnmov(to,from_pos,(size_t) (pos-from_pos));
-    from_pos=pos;
-  }
-  else
-    to_pos=to;
-
-  if (from_pos[0] == FN_CURLIB && from_pos[1] == FN_LIBCHAR)
-    from_pos+=2;				/* Skip './' */
-  if (strchr(from_pos,FN_LIBCHAR))
-  {
-    *(to_pos++) = FN_C_BEFORE_DIR;
-    if (strinstr(from_pos,FN_ROOTDIR) == 1)
-    {
-      from_pos+=strlen(FN_ROOTDIR);		/* Actually +1 but... */
-      if (! strchr(from_pos,FN_LIBCHAR))
-      {						/* No dir, use [000000] */
-	to_pos=strmov(to_pos,FN_C_ROOT_DIR);
-	libchar_found++;
-      }
-    }
-    else
-      *(to_pos++)=FN_C_DIR_SEP;			/* '.' gives current dir */
-
-    while ((pos=strchr(from_pos,FN_LIBCHAR)))
-    {
-      if (libchar_found++)
-	*(to_pos++)=FN_C_DIR_SEP;		/* Add '.' between dirs */
-      if (strinstr(from_pos,FN_PARENTDIR) == 1 &&
-	  from_pos+strlen(FN_PARENTDIR) == pos)
-	to_pos=strmov(to_pos,FN_C_PARENT_DIR);	/* Found '../' */
-      else
-	to_pos=strnmov(to_pos,from_pos,(size_t) (pos-from_pos));
-      from_pos=pos+1;
-    }
-    *(to_pos++)=FN_C_AFTER_DIR;
-  }
-  length= (size_t) (strmov(to_pos,from_pos)-to);
-  DBUG_PRINT("exit",("name: '%s'",to));
-  DBUG_RETURN(length);
-#endif
-} /* system_filename */
-
->>>>>>> 13ba0dd2
 
 	/* Fix a filename to intern (UNIX format) */
 
