--- conflicted
+++ resolved
@@ -1407,11 +1407,7 @@
           if (!json_key_matches(je, &key_name))
             continue;
         }
-<<<<<<< HEAD
-        if ((uint) (cur_step - state->paths[p_c].last_step) == state->cur_depth)
-=======
         if (cur_step == state->paths[p_c].last_step + state->cur_depth)
->>>>>>> cc71e750
           path_found= TRUE;
         else
         {
@@ -1444,11 +1440,7 @@
             cur_step->n_item == state->array_counters[state->cur_depth])
         {
           /* Array item matches. */
-<<<<<<< HEAD
-          if ((uint) (cur_step - state->paths[p_c].last_step) == state->cur_depth)
-=======
           if (cur_step == state->paths[p_c].last_step + state->cur_depth)
->>>>>>> cc71e750
             path_found= TRUE;
           else
           {
@@ -1852,4 +1844,4 @@
 {
   return json_path_parts_compare(a->steps+1, a->last_step,
                                  b->steps+1, b->last_step, vt);
-}
+}