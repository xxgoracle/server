--- conflicted
+++ resolved
@@ -3823,15 +3823,12 @@
 		rbt_free(query->word_freqs);
 	}
 
-<<<<<<< HEAD
 	if (query->wildcard_words != NULL) {
 		rbt_free(query->wildcard_words);
 	}
 
 	ut_a(!query->intersection);
 
-=======
->>>>>>> 2aa51f52
 	if (query->word_map) {
 		rbt_free(query->word_map);
 	}
