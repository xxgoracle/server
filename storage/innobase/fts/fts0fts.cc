/*****************************************************************************

Copyright (c) 2011, 2018, Oracle and/or its affiliates. All Rights Reserved.
Copyright (c) 2016, 2019, MariaDB Corporation.

This program is free software; you can redistribute it and/or modify it under
the terms of the GNU General Public License as published by the Free Software
Foundation; version 2 of the License.

This program is distributed in the hope that it will be useful, but WITHOUT
ANY WARRANTY; without even the implied warranty of MERCHANTABILITY or FITNESS
FOR A PARTICULAR PURPOSE. See the GNU General Public License for more details.

You should have received a copy of the GNU General Public License along with
this program; if not, write to the Free Software Foundation, Inc.,
51 Franklin Street, Suite 500, Boston, MA 02110-1335 USA

*****************************************************************************/

/**************************************************//**
@file fts/fts0fts.cc
Full Text Search interface
***********************************************************************/

#include "trx0roll.h"
#include "row0mysql.h"
#include "row0upd.h"
#include "dict0types.h"
#include "dict0stats_bg.h"
#include "row0sel.h"
#include "fts0fts.h"
#include "fts0priv.h"
#include "fts0types.h"
#include "fts0types.ic"
#include "fts0vlc.ic"
#include "fts0plugin.h"
#include "dict0priv.h"
#include "dict0stats.h"
#include "btr0pcur.h"
#include "sync0sync.h"

static const ulint FTS_MAX_ID_LEN = 32;

/** Column name from the FTS config table */
#define FTS_MAX_CACHE_SIZE_IN_MB	"cache_size_in_mb"

/** Verify if a aux table name is a obsolete table
by looking up the key word in the obsolete table names */
#define FTS_IS_OBSOLETE_AUX_TABLE(table_name)			\
	(strstr((table_name), "DOC_ID") != NULL			\
	 || strstr((table_name), "ADDED") != NULL		\
	 || strstr((table_name), "STOPWORDS") != NULL)

/** This is maximum FTS cache for each table and would be
a configurable variable */
ulong	fts_max_cache_size;

/** Whether the total memory used for FTS cache is exhausted, and we will
need a sync to free some memory */
bool	fts_need_sync = false;

/** Variable specifying the total memory allocated for FTS cache */
ulong	fts_max_total_cache_size;

/** This is FTS result cache limit for each query and would be
a configurable variable */
size_t	fts_result_cache_limit;

/** Variable specifying the maximum FTS max token size */
ulong	fts_max_token_size;

/** Variable specifying the minimum FTS max token size */
ulong	fts_min_token_size;


// FIXME: testing
static ib_time_t elapsed_time = 0;
static ulint n_nodes = 0;

#ifdef FTS_CACHE_SIZE_DEBUG
/** The cache size permissible lower limit (1K) */
static const ulint FTS_CACHE_SIZE_LOWER_LIMIT_IN_MB = 1;

/** The cache size permissible upper limit (1G) */
static const ulint FTS_CACHE_SIZE_UPPER_LIMIT_IN_MB = 1024;
#endif

/** Time to sleep after DEADLOCK error before retrying operation. */
static const ulint FTS_DEADLOCK_RETRY_WAIT = 100000;

/** variable to record innodb_fts_internal_tbl_name for information
schema table INNODB_FTS_INSERTED etc. */
char* fts_internal_tbl_name		= NULL;
char* fts_internal_tbl_name2		= NULL;

/** InnoDB default stopword list:
There are different versions of stopwords, the stop words listed
below comes from "Google Stopword" list. Reference:
http://meta.wikimedia.org/wiki/Stop_word_list/google_stop_word_list.
The final version of InnoDB default stopword list is still pending
for decision */
const char *fts_default_stopword[] =
{
	"a",
	"about",
	"an",
	"are",
	"as",
	"at",
	"be",
	"by",
	"com",
	"de",
	"en",
	"for",
	"from",
	"how",
	"i",
	"in",
	"is",
	"it",
	"la",
	"of",
	"on",
	"or",
	"that",
	"the",
	"this",
	"to",
	"was",
	"what",
	"when",
	"where",
	"who",
	"will",
	"with",
	"und",
	"the",
	"www",
	NULL
};

/** For storing table info when checking for orphaned tables. */
struct fts_aux_table_t {
	table_id_t	id;		/*!< Table id */
	table_id_t	parent_id;	/*!< Parent table id */
	table_id_t	index_id;	/*!< Table FT index id */
	char*		name;		/*!< Name of the table */
};

<<<<<<< HEAD
=======
/** SQL statements for creating the ancillary common FTS tables.
The table name here shall be consistent with fts_common_tables. */
static const char* fts_create_common_tables_sql = {
	"BEGIN\n"
	""
	"CREATE TABLE $DELETED (\n"
	"  doc_id BIGINT UNSIGNED\n"
	") COMPACT;\n"
	"CREATE UNIQUE CLUSTERED INDEX IND ON $DELETED (doc_id);\n"
	""
	"CREATE TABLE $DELETED_CACHE (\n"
	"  doc_id BIGINT UNSIGNED\n"
	") COMPACT;\n"
	"CREATE UNIQUE CLUSTERED INDEX IND "
		"ON $DELETED_CACHE(doc_id);\n"
	""
	"CREATE TABLE $BEING_DELETED (\n"
	"  doc_id BIGINT UNSIGNED\n"
	") COMPACT;\n"
	"CREATE UNIQUE CLUSTERED INDEX IND "
		"ON $BEING_DELETED(doc_id);\n"
	""
	"CREATE TABLE $BEING_DELETED_CACHE (\n"
	"  doc_id BIGINT UNSIGNED\n"
	") COMPACT;\n"
	"CREATE UNIQUE CLUSTERED INDEX IND "
		"ON $BEING_DELETED_CACHE(doc_id);\n"
	""
	"CREATE TABLE $CONFIG (\n"
	"  key CHAR(50),\n"
	"  value CHAR(200) NOT NULL\n"
	") COMPACT;\n"
	"CREATE UNIQUE CLUSTERED INDEX IND ON $CONFIG(key);\n"
};

#ifdef FTS_DOC_STATS_DEBUG
/** Template for creating the FTS auxiliary index specific tables. This is
mainly designed for the statistics work in the future */
static const char* fts_create_index_tables_sql = {
	"BEGIN\n"
	""
	"CREATE TABLE $doc_id_table (\n"
	"   doc_id BIGINT UNSIGNED,\n"
	"   word_count INTEGER UNSIGNED NOT NULL\n"
	") COMPACT;\n"
	"CREATE UNIQUE CLUSTERED INDEX IND ON $doc_id_table(doc_id);\n"
};
#endif

/** Template for creating the ancillary FTS tables word index tables. */
static const char* fts_create_index_sql = {
	"BEGIN\n"
	""
	"CREATE UNIQUE CLUSTERED INDEX FTS_INDEX_TABLE_IND "
		"ON $table (word, first_doc_id);\n"
};

>>>>>>> 3e8cab51
/** FTS auxiliary table suffixes that are common to all FT indexes. */
const char* fts_common_tables[] = {
	"BEING_DELETED",
	"BEING_DELETED_CACHE",
	"CONFIG",
	"DELETED",
	"DELETED_CACHE",
	NULL
};

/** FTS auxiliary INDEX split intervals. */
const  fts_index_selector_t fts_index_selector[] = {
	{ 9, "INDEX_1" },
	{ 65, "INDEX_2" },
	{ 70, "INDEX_3" },
	{ 75, "INDEX_4" },
	{ 80, "INDEX_5" },
	{ 85, "INDEX_6" },
	{  0 , NULL	 }
};

/** Default config values for FTS indexes on a table. */
static const char* fts_config_table_insert_values_sql =
	"BEGIN\n"
	"\n"
	"INSERT INTO $config_table VALUES('"
		FTS_MAX_CACHE_SIZE_IN_MB "', '256');\n"
	""
	"INSERT INTO $config_table VALUES('"
		FTS_OPTIMIZE_LIMIT_IN_SECS  "', '180');\n"
	""
	"INSERT INTO $config_table VALUES ('"
		FTS_SYNCED_DOC_ID "', '0');\n"
	""
	"INSERT INTO $config_table VALUES ('"
		FTS_TOTAL_DELETED_COUNT "', '0');\n"
	"" /* Note: 0 == FTS_TABLE_STATE_RUNNING */
	"INSERT INTO $config_table VALUES ('"
		FTS_TABLE_STATE "', '0');\n";

/** FTS tokenize parmameter for plugin parser */
struct fts_tokenize_param_t {
	fts_doc_t*	result_doc;	/*!< Result doc for tokens */
	ulint		add_pos;	/*!< Added position for tokens */
};

/** Run SYNC on the table, i.e., write out data from the cache to the
FTS auxiliary INDEX table and clear the cache at the end.
@param[in,out]	sync		sync state
@param[in]	unlock_cache	whether unlock cache lock when write node
@param[in]	wait		whether wait when a sync is in progress
@param[in]	has_dict	whether has dict operation lock
@return DB_SUCCESS if all OK */
static
dberr_t
fts_sync(
	fts_sync_t*	sync,
	bool		unlock_cache,
	bool		wait,
	bool		has_dict);

/****************************************************************//**
Release all resources help by the words rb tree e.g., the node ilist. */
static
void
fts_words_free(
/*===========*/
	ib_rbt_t*	words)		/*!< in: rb tree of words */
	MY_ATTRIBUTE((nonnull));
#ifdef FTS_CACHE_SIZE_DEBUG
/****************************************************************//**
Read the max cache size parameter from the config table. */
static
void
fts_update_max_cache_size(
/*======================*/
	fts_sync_t*	sync);		/*!< in: sync state */
#endif

/*********************************************************************//**
This function fetches the document just inserted right before
we commit the transaction, and tokenize the inserted text data
and insert into FTS auxiliary table and its cache.
@return TRUE if successful */
static
ulint
fts_add_doc_by_id(
/*==============*/
	fts_trx_table_t*ftt,		/*!< in: FTS trx table */
	doc_id_t	doc_id,		/*!< in: doc id */
	ib_vector_t*	fts_indexes MY_ATTRIBUTE((unused)));
					/*!< in: affected fts indexes */
/******************************************************************//**
Update the last document id. This function could create a new
transaction to update the last document id.
@return DB_SUCCESS if OK */
static
dberr_t
fts_update_sync_doc_id(
/*===================*/
	const dict_table_t*	table,		/*!< in: table */
	doc_id_t		doc_id,		/*!< in: last document id */
	trx_t*			trx)		/*!< in: update trx, or NULL */
	MY_ATTRIBUTE((nonnull(1)));

/** Tokenize a document.
@param[in,out]	doc	document to tokenize
@param[out]	result	tokenization result
@param[in]	parser	pluggable parser */
static
void
fts_tokenize_document(
	fts_doc_t*		doc,
	fts_doc_t*		result,
	st_mysql_ftparser*	parser);

/** Continue to tokenize a document.
@param[in,out]	doc	document to tokenize
@param[in]	add_pos	add this position to all tokens from this tokenization
@param[out]	result	tokenization result
@param[in]	parser	pluggable parser */
static
void
fts_tokenize_document_next(
	fts_doc_t*		doc,
	ulint			add_pos,
	fts_doc_t*		result,
	st_mysql_ftparser*	parser);

/** Create the vector of fts_get_doc_t instances.
@param[in,out]	cache	fts cache
@return	vector of fts_get_doc_t instances */
static
ib_vector_t*
fts_get_docs_create(
	fts_cache_t*	cache);

/** Free the FTS cache.
@param[in,out]	cache to be freed */
static
void
fts_cache_destroy(fts_cache_t* cache)
{
	rw_lock_free(&cache->lock);
	rw_lock_free(&cache->init_lock);
	mutex_free(&cache->optimize_lock);
	mutex_free(&cache->deleted_lock);
	mutex_free(&cache->doc_id_lock);
	os_event_destroy(cache->sync->event);

	if (cache->stopword_info.cached_stopword) {
		rbt_free(cache->stopword_info.cached_stopword);
	}

	if (cache->sync_heap->arg) {
		mem_heap_free(static_cast<mem_heap_t*>(cache->sync_heap->arg));
	}

	mem_heap_free(cache->cache_heap);
}

/** Get a character set based on precise type.
@param prtype precise type
@return the corresponding character set */
UNIV_INLINE
CHARSET_INFO*
fts_get_charset(ulint prtype)
{
#ifdef UNIV_DEBUG
	switch (prtype & DATA_MYSQL_TYPE_MASK) {
	case MYSQL_TYPE_BIT:
	case MYSQL_TYPE_STRING:
	case MYSQL_TYPE_VAR_STRING:
	case MYSQL_TYPE_TINY_BLOB:
	case MYSQL_TYPE_MEDIUM_BLOB:
	case MYSQL_TYPE_BLOB:
	case MYSQL_TYPE_LONG_BLOB:
	case MYSQL_TYPE_VARCHAR:
		break;
	default:
		ut_error;
	}
#endif /* UNIV_DEBUG */

	uint cs_num = (uint) dtype_get_charset_coll(prtype);

	if (CHARSET_INFO* cs = get_charset(cs_num, MYF(MY_WME))) {
		return(cs);
	}

	ib::fatal() << "Unable to find charset-collation " << cs_num;
	return(NULL);
}

/****************************************************************//**
This function loads the default InnoDB stopword list */
static
void
fts_load_default_stopword(
/*======================*/
	fts_stopword_t*		stopword_info)	/*!< in: stopword info */
{
	fts_string_t		str;
	mem_heap_t*		heap;
	ib_alloc_t*		allocator;
	ib_rbt_t*		stop_words;

	allocator = stopword_info->heap;
	heap = static_cast<mem_heap_t*>(allocator->arg);

	if (!stopword_info->cached_stopword) {
		stopword_info->cached_stopword = rbt_create_arg_cmp(
			sizeof(fts_tokenizer_word_t), innobase_fts_text_cmp,
			&my_charset_latin1);
	}

	stop_words = stopword_info->cached_stopword;

	str.f_n_char = 0;

	for (ulint i = 0; fts_default_stopword[i]; ++i) {
		char*			word;
		fts_tokenizer_word_t	new_word;

		/* We are going to duplicate the value below. */
		word = const_cast<char*>(fts_default_stopword[i]);

		new_word.nodes = ib_vector_create(
			allocator, sizeof(fts_node_t), 4);

		str.f_len = ut_strlen(word);
		str.f_str = reinterpret_cast<byte*>(word);

		fts_string_dup(&new_word.text, &str, heap);

		rbt_insert(stop_words, &new_word, &new_word);
	}

	stopword_info->status = STOPWORD_FROM_DEFAULT;
}

/****************************************************************//**
Callback function to read a single stopword value.
@return Always return TRUE */
static
ibool
fts_read_stopword(
/*==============*/
	void*		row,		/*!< in: sel_node_t* */
	void*		user_arg)	/*!< in: pointer to ib_vector_t */
{
	ib_alloc_t*	allocator;
	fts_stopword_t*	stopword_info;
	sel_node_t*	sel_node;
	que_node_t*	exp;
	ib_rbt_t*	stop_words;
	dfield_t*	dfield;
	fts_string_t	str;
	mem_heap_t*	heap;
	ib_rbt_bound_t	parent;

	sel_node = static_cast<sel_node_t*>(row);
	stopword_info = static_cast<fts_stopword_t*>(user_arg);

	stop_words = stopword_info->cached_stopword;
	allocator =  static_cast<ib_alloc_t*>(stopword_info->heap);
	heap = static_cast<mem_heap_t*>(allocator->arg);

	exp = sel_node->select_list;

	/* We only need to read the first column */
	dfield = que_node_get_val(exp);

	str.f_n_char = 0;
	str.f_str = static_cast<byte*>(dfield_get_data(dfield));
	str.f_len = dfield_get_len(dfield);

	/* Only create new node if it is a value not already existed */
	if (str.f_len != UNIV_SQL_NULL
	    && rbt_search(stop_words, &parent, &str) != 0) {

		fts_tokenizer_word_t	new_word;

		new_word.nodes = ib_vector_create(
			allocator, sizeof(fts_node_t), 4);

		new_word.text.f_str = static_cast<byte*>(
			 mem_heap_alloc(heap, str.f_len + 1));

		memcpy(new_word.text.f_str, str.f_str, str.f_len);

		new_word.text.f_n_char = 0;
		new_word.text.f_len = str.f_len;
		new_word.text.f_str[str.f_len] = 0;

		rbt_insert(stop_words, &new_word, &new_word);
	}

	return(TRUE);
}

/******************************************************************//**
Load user defined stopword from designated user table
@return TRUE if load operation is successful */
static
ibool
fts_load_user_stopword(
/*===================*/
	fts_t*		fts,			/*!< in: FTS struct */
	const char*	stopword_table_name,	/*!< in: Stopword table
						name */
	fts_stopword_t*	stopword_info)		/*!< in: Stopword info */
{
	pars_info_t*	info;
	que_t*		graph;
	dberr_t		error = DB_SUCCESS;
	ibool		ret = TRUE;
	trx_t*		trx;
	ibool		has_lock = fts->fts_status & TABLE_DICT_LOCKED;

	trx = trx_allocate_for_background();
	trx->op_info = "Load user stopword table into FTS cache";

	if (!has_lock) {
		mutex_enter(&dict_sys->mutex);
	}

	/* Validate the user table existence and in the right
	format */
	stopword_info->charset = fts_valid_stopword_table(stopword_table_name);
	if (!stopword_info->charset) {
		ret = FALSE;
		goto cleanup;
	} else if (!stopword_info->cached_stopword) {
		/* Create the stopword RB tree with the stopword column
		charset. All comparison will use this charset */
		stopword_info->cached_stopword = rbt_create_arg_cmp(
			sizeof(fts_tokenizer_word_t), innobase_fts_text_cmp,
			(void*)stopword_info->charset);

	}

	info = pars_info_create();

	pars_info_bind_id(info, TRUE, "table_stopword", stopword_table_name);

	pars_info_bind_function(info, "my_func", fts_read_stopword,
				stopword_info);

	graph = fts_parse_sql_no_dict_lock(
		NULL,
		info,
		"DECLARE FUNCTION my_func;\n"
		"DECLARE CURSOR c IS"
		" SELECT value"
		" FROM $table_stopword;\n"
		"BEGIN\n"
		"\n"
		"OPEN c;\n"
		"WHILE 1 = 1 LOOP\n"
		"  FETCH c INTO my_func();\n"
		"  IF c % NOTFOUND THEN\n"
		"    EXIT;\n"
		"  END IF;\n"
		"END LOOP;\n"
		"CLOSE c;");

	for (;;) {
		error = fts_eval_sql(trx, graph);

		if (error == DB_SUCCESS) {
			fts_sql_commit(trx);
			stopword_info->status = STOPWORD_USER_TABLE;
			break;
		} else {

			fts_sql_rollback(trx);

			if (error == DB_LOCK_WAIT_TIMEOUT) {
				ib::warn() << "Lock wait timeout reading user"
					" stopword table. Retrying!";

				trx->error_state = DB_SUCCESS;
			} else {
				ib::error() << "Error '" << ut_strerr(error)
					<< "' while reading user stopword"
					" table.";
				ret = FALSE;
				break;
			}
		}
	}

	que_graph_free(graph);

cleanup:
	if (!has_lock) {
		mutex_exit(&dict_sys->mutex);
	}

	trx_free_for_background(trx);
	return(ret);
}

/******************************************************************//**
Initialize the index cache. */
static
void
fts_index_cache_init(
/*=================*/
	ib_alloc_t*		allocator,	/*!< in: the allocator to use */
	fts_index_cache_t*	index_cache)	/*!< in: index cache */
{
	ulint			i;

	ut_a(index_cache->words == NULL);

	index_cache->words = rbt_create_arg_cmp(
		sizeof(fts_tokenizer_word_t), innobase_fts_text_cmp,
		(void*) index_cache->charset);

	ut_a(index_cache->doc_stats == NULL);

	index_cache->doc_stats = ib_vector_create(
		allocator, sizeof(fts_doc_stats_t), 4);

	for (i = 0; i < FTS_NUM_AUX_INDEX; ++i) {
		ut_a(index_cache->ins_graph[i] == NULL);
		ut_a(index_cache->sel_graph[i] == NULL);
	}
}

/*********************************************************************//**
Initialize FTS cache. */
void
fts_cache_init(
/*===========*/
	fts_cache_t*	cache)		/*!< in: cache to initialize */
{
	ulint		i;

	/* Just to make sure */
	ut_a(cache->sync_heap->arg == NULL);

	cache->sync_heap->arg = mem_heap_create(1024);

	cache->total_size = 0;

	mutex_enter((ib_mutex_t*) &cache->deleted_lock);
	cache->deleted_doc_ids = ib_vector_create(
		cache->sync_heap, sizeof(fts_update_t), 4);
	mutex_exit((ib_mutex_t*) &cache->deleted_lock);

	/* Reset the cache data for all the FTS indexes. */
	for (i = 0; i < ib_vector_size(cache->indexes); ++i) {
		fts_index_cache_t*	index_cache;

		index_cache = static_cast<fts_index_cache_t*>(
			ib_vector_get(cache->indexes, i));

		fts_index_cache_init(cache->sync_heap, index_cache);
	}
}

/****************************************************************//**
Create a FTS cache. */
fts_cache_t*
fts_cache_create(
/*=============*/
	dict_table_t*	table)	/*!< in: table owns the FTS cache */
{
	mem_heap_t*	heap;
	fts_cache_t*	cache;

	heap = static_cast<mem_heap_t*>(mem_heap_create(512));

	cache = static_cast<fts_cache_t*>(
		mem_heap_zalloc(heap, sizeof(*cache)));

	cache->cache_heap = heap;

	rw_lock_create(fts_cache_rw_lock_key, &cache->lock, SYNC_FTS_CACHE);

	rw_lock_create(
		fts_cache_init_rw_lock_key, &cache->init_lock,
		SYNC_FTS_CACHE_INIT);

	mutex_create(LATCH_ID_FTS_DELETE, &cache->deleted_lock);

	mutex_create(LATCH_ID_FTS_OPTIMIZE, &cache->optimize_lock);

	mutex_create(LATCH_ID_FTS_DOC_ID, &cache->doc_id_lock);

	/* This is the heap used to create the cache itself. */
	cache->self_heap = ib_heap_allocator_create(heap);

	/* This is a transient heap, used for storing sync data. */
	cache->sync_heap = ib_heap_allocator_create(heap);
	cache->sync_heap->arg = NULL;

	cache->sync = static_cast<fts_sync_t*>(
		mem_heap_zalloc(heap, sizeof(fts_sync_t)));

	cache->sync->table = table;
	cache->sync->event = os_event_create(0);

	/* Create the index cache vector that will hold the inverted indexes. */
	cache->indexes = ib_vector_create(
		cache->self_heap, sizeof(fts_index_cache_t), 2);

	fts_cache_init(cache);

	cache->stopword_info.cached_stopword = NULL;
	cache->stopword_info.charset = NULL;

	cache->stopword_info.heap = cache->self_heap;

	cache->stopword_info.status = STOPWORD_NOT_INIT;

	return(cache);
}

/*******************************************************************//**
Add a newly create index into FTS cache */
void
fts_add_index(
/*==========*/
	dict_index_t*	index,		/*!< FTS index to be added */
	dict_table_t*	table)		/*!< table */
{
	fts_t*			fts = table->fts;
	fts_cache_t*		cache;
	fts_index_cache_t*	index_cache;

	ut_ad(fts);
	cache = table->fts->cache;

	rw_lock_x_lock(&cache->init_lock);

	ib_vector_push(fts->indexes, &index);

	index_cache = fts_find_index_cache(cache, index);

	if (!index_cache) {
		/* Add new index cache structure */
		index_cache = fts_cache_index_cache_create(table, index);
	}

	rw_lock_x_unlock(&cache->init_lock);
}

/*******************************************************************//**
recalibrate get_doc structure after index_cache in cache->indexes changed */
static
void
fts_reset_get_doc(
/*==============*/
	fts_cache_t*	cache)	/*!< in: FTS index cache */
{
	fts_get_doc_t*  get_doc;
	ulint		i;

	ut_ad(rw_lock_own(&cache->init_lock, RW_LOCK_X));

	ib_vector_reset(cache->get_docs);

	for (i = 0; i < ib_vector_size(cache->indexes); i++) {
		fts_index_cache_t*	ind_cache;

		ind_cache = static_cast<fts_index_cache_t*>(
			ib_vector_get(cache->indexes, i));

		get_doc = static_cast<fts_get_doc_t*>(
			ib_vector_push(cache->get_docs, NULL));

		memset(get_doc, 0x0, sizeof(*get_doc));

		get_doc->index_cache = ind_cache;
		get_doc->cache = cache;
	}

	ut_ad(ib_vector_size(cache->get_docs)
	      == ib_vector_size(cache->indexes));
}

/*******************************************************************//**
Check an index is in the table->indexes list
@return TRUE if it exists */
static
ibool
fts_in_dict_index(
/*==============*/
	dict_table_t*	table,		/*!< in: Table */
	dict_index_t*	index_check)	/*!< in: index to be checked */
{
	dict_index_t*	index;

	for (index = dict_table_get_first_index(table);
	     index != NULL;
	     index = dict_table_get_next_index(index)) {

		if (index == index_check) {
			return(TRUE);
		}
	}

	return(FALSE);
}

/*******************************************************************//**
Check an index is in the fts->cache->indexes list
@return TRUE if it exists */
static
ibool
fts_in_index_cache(
/*===============*/
	dict_table_t*	table,	/*!< in: Table */
	dict_index_t*	index)	/*!< in: index to be checked */
{
	ulint	i;

	for (i = 0; i < ib_vector_size(table->fts->cache->indexes); i++) {
		fts_index_cache_t*      index_cache;

		index_cache = static_cast<fts_index_cache_t*>(
			ib_vector_get(table->fts->cache->indexes, i));

		if (index_cache->index == index) {
			return(TRUE);
		}
	}

	return(FALSE);
}

/*******************************************************************//**
Check indexes in the fts->indexes is also present in index cache and
table->indexes list
@return TRUE if all indexes match */
ibool
fts_check_cached_index(
/*===================*/
	dict_table_t*	table)	/*!< in: Table where indexes are dropped */
{
	ulint	i;

	if (!table->fts || !table->fts->cache) {
		return(TRUE);
	}

	ut_a(ib_vector_size(table->fts->indexes)
	      == ib_vector_size(table->fts->cache->indexes));

	for (i = 0; i < ib_vector_size(table->fts->indexes); i++) {
		dict_index_t*	index;

		index = static_cast<dict_index_t*>(
			ib_vector_getp(table->fts->indexes, i));

		if (!fts_in_index_cache(table, index)) {
			return(FALSE);
		}

		if (!fts_in_dict_index(table, index)) {
			return(FALSE);
		}
	}

	return(TRUE);
}

/*******************************************************************//**
Drop auxiliary tables related to an FTS index
@return DB_SUCCESS or error number */
dberr_t
fts_drop_index(
/*===========*/
	dict_table_t*	table,	/*!< in: Table where indexes are dropped */
	dict_index_t*	index,	/*!< in: Index to be dropped */
	trx_t*		trx)	/*!< in: Transaction for the drop */
{
	ib_vector_t*	indexes = table->fts->indexes;
	dberr_t		err = DB_SUCCESS;

	ut_a(indexes);

	if ((ib_vector_size(indexes) == 1
	    && (index == static_cast<dict_index_t*>(
			ib_vector_getp(table->fts->indexes, 0))))
	   || ib_vector_is_empty(indexes)) {
		doc_id_t	current_doc_id;
		doc_id_t	first_doc_id;

		/* If we are dropping the only FTS index of the table,
		remove it from optimize thread */
		fts_optimize_remove_table(table);

		DICT_TF2_FLAG_UNSET(table, DICT_TF2_FTS);

		/* If Doc ID column is not added internally by FTS index,
		we can drop all FTS auxiliary tables. Otherwise, we will
		need to keep some common table such as CONFIG table, so
		as to keep track of incrementing Doc IDs */
		if (!DICT_TF2_FLAG_IS_SET(
			table, DICT_TF2_FTS_HAS_DOC_ID)) {

			err = fts_drop_tables(trx, table);

			err = fts_drop_index_tables(trx, index);

			while (index->index_fts_syncing
				&& !trx_is_interrupted(trx)) {
				DICT_BG_YIELD(trx);
			}

			fts_free(table);

			return(err);
		}

		while (index->index_fts_syncing
		       && !trx_is_interrupted(trx)) {
			DICT_BG_YIELD(trx);
		}

		current_doc_id = table->fts->cache->next_doc_id;
		first_doc_id = table->fts->cache->first_doc_id;
		fts_cache_clear(table->fts->cache);
		fts_cache_destroy(table->fts->cache);
		table->fts->cache = fts_cache_create(table);
		table->fts->cache->next_doc_id = current_doc_id;
		table->fts->cache->first_doc_id = first_doc_id;
	} else {
		fts_cache_t*            cache = table->fts->cache;
		fts_index_cache_t*      index_cache;

		rw_lock_x_lock(&cache->init_lock);

		index_cache = fts_find_index_cache(cache, index);

		if (index_cache != NULL) {
			while (index->index_fts_syncing
			       && !trx_is_interrupted(trx)) {
				DICT_BG_YIELD(trx);
			}
			if (index_cache->words) {
				fts_words_free(index_cache->words);
				rbt_free(index_cache->words);
			}

			ib_vector_remove(cache->indexes, *(void**) index_cache);
		}

		if (cache->get_docs) {
			fts_reset_get_doc(cache);
		}

		rw_lock_x_unlock(&cache->init_lock);
	}

	err = fts_drop_index_tables(trx, index);

	ib_vector_remove(indexes, (const void*) index);

	return(err);
}

/****************************************************************//**
Free the query graph but check whether dict_sys->mutex is already
held */
void
fts_que_graph_free_check_lock(
/*==========================*/
	fts_table_t*		fts_table,	/*!< in: FTS table */
	const fts_index_cache_t*index_cache,	/*!< in: FTS index cache */
	que_t*			graph)		/*!< in: query graph */
{
	ibool	has_dict = FALSE;

	if (fts_table && fts_table->table) {
		ut_ad(fts_table->table->fts);

		has_dict = fts_table->table->fts->fts_status
			 & TABLE_DICT_LOCKED;
	} else if (index_cache) {
		ut_ad(index_cache->index->table->fts);

		has_dict = index_cache->index->table->fts->fts_status
			 & TABLE_DICT_LOCKED;
	}

	if (!has_dict) {
		mutex_enter(&dict_sys->mutex);
	}

	ut_ad(mutex_own(&dict_sys->mutex));

	que_graph_free(graph);

	if (!has_dict) {
		mutex_exit(&dict_sys->mutex);
	}
}

/****************************************************************//**
Create an FTS index cache. */
CHARSET_INFO*
fts_index_get_charset(
/*==================*/
	dict_index_t*		index)		/*!< in: FTS index */
{
	CHARSET_INFO*		charset = NULL;
	dict_field_t*		field;
	ulint			prtype;

	field = dict_index_get_nth_field(index, 0);
	prtype = field->col->prtype;

	charset = fts_get_charset(prtype);

#ifdef FTS_DEBUG
	/* Set up charset info for this index. Please note all
	field of the FTS index should have the same charset */
	for (i = 1; i < index->n_fields; i++) {
		CHARSET_INFO*   fld_charset;

		field = dict_index_get_nth_field(index, i);
		prtype = field->col->prtype;

		fld_charset = fts_get_charset(prtype);

		/* All FTS columns should have the same charset */
		if (charset) {
			ut_a(charset == fld_charset);
		} else {
			charset = fld_charset;
		}
	}
#endif

	return(charset);

}
/****************************************************************//**
Create an FTS index cache.
@return Index Cache */
fts_index_cache_t*
fts_cache_index_cache_create(
/*=========================*/
	dict_table_t*		table,		/*!< in: table with FTS index */
	dict_index_t*		index)		/*!< in: FTS index */
{
	ulint			n_bytes;
	fts_index_cache_t*	index_cache;
	fts_cache_t*		cache = table->fts->cache;

	ut_a(cache != NULL);

	ut_ad(rw_lock_own(&cache->init_lock, RW_LOCK_X));

	/* Must not already exist in the cache vector. */
	ut_a(fts_find_index_cache(cache, index) == NULL);

	index_cache = static_cast<fts_index_cache_t*>(
		ib_vector_push(cache->indexes, NULL));

	memset(index_cache, 0x0, sizeof(*index_cache));

	index_cache->index = index;

	index_cache->charset = fts_index_get_charset(index);

	n_bytes = sizeof(que_t*) * FTS_NUM_AUX_INDEX;

	index_cache->ins_graph = static_cast<que_t**>(
		mem_heap_zalloc(static_cast<mem_heap_t*>(
			cache->self_heap->arg), n_bytes));

	index_cache->sel_graph = static_cast<que_t**>(
		mem_heap_zalloc(static_cast<mem_heap_t*>(
			cache->self_heap->arg), n_bytes));

	fts_index_cache_init(cache->sync_heap, index_cache);

	if (cache->get_docs) {
		fts_reset_get_doc(cache);
	}

	return(index_cache);
}

/****************************************************************//**
Release all resources help by the words rb tree e.g., the node ilist. */
static
void
fts_words_free(
/*===========*/
	ib_rbt_t*	words)			/*!< in: rb tree of words */
{
	const ib_rbt_node_t*	rbt_node;

	/* Free the resources held by a word. */
	for (rbt_node = rbt_first(words);
	     rbt_node != NULL;
	     rbt_node = rbt_first(words)) {

		ulint			i;
		fts_tokenizer_word_t*	word;

		word = rbt_value(fts_tokenizer_word_t, rbt_node);

		/* Free the ilists of this word. */
		for (i = 0; i < ib_vector_size(word->nodes); ++i) {

			fts_node_t* fts_node = static_cast<fts_node_t*>(
				ib_vector_get(word->nodes, i));

			ut_free(fts_node->ilist);
			fts_node->ilist = NULL;
		}

		/* NOTE: We are responsible for free'ing the node */
		ut_free(rbt_remove_node(words, rbt_node));
	}
}

/** Clear cache.
@param[in,out]	cache	fts cache */
void
fts_cache_clear(
	fts_cache_t*	cache)
{
	ulint		i;

	for (i = 0; i < ib_vector_size(cache->indexes); ++i) {
		ulint			j;
		fts_index_cache_t*	index_cache;

		index_cache = static_cast<fts_index_cache_t*>(
			ib_vector_get(cache->indexes, i));

		fts_words_free(index_cache->words);

		rbt_free(index_cache->words);

		index_cache->words = NULL;

		for (j = 0; j < FTS_NUM_AUX_INDEX; ++j) {

			if (index_cache->ins_graph[j] != NULL) {

				fts_que_graph_free_check_lock(
					NULL, index_cache,
					index_cache->ins_graph[j]);

				index_cache->ins_graph[j] = NULL;
			}

			if (index_cache->sel_graph[j] != NULL) {

				fts_que_graph_free_check_lock(
					NULL, index_cache,
					index_cache->sel_graph[j]);

				index_cache->sel_graph[j] = NULL;
			}
		}

		index_cache->doc_stats = NULL;
	}

	mem_heap_free(static_cast<mem_heap_t*>(cache->sync_heap->arg));
	cache->sync_heap->arg = NULL;

	fts_need_sync = false;

	cache->total_size = 0;

	mutex_enter((ib_mutex_t*) &cache->deleted_lock);
	cache->deleted_doc_ids = NULL;
	mutex_exit((ib_mutex_t*) &cache->deleted_lock);
}

/*********************************************************************//**
Search the index specific cache for a particular FTS index.
@return the index cache else NULL */
UNIV_INLINE
fts_index_cache_t*
fts_get_index_cache(
/*================*/
	fts_cache_t*		cache,		/*!< in: cache to search */
	const dict_index_t*	index)		/*!< in: index to search for */
{
	ulint			i;

	ut_ad(rw_lock_own((rw_lock_t*) &cache->lock, RW_LOCK_X)
	      || rw_lock_own((rw_lock_t*) &cache->init_lock, RW_LOCK_X));

	for (i = 0; i < ib_vector_size(cache->indexes); ++i) {
		fts_index_cache_t*	index_cache;

		index_cache = static_cast<fts_index_cache_t*>(
			ib_vector_get(cache->indexes, i));

		if (index_cache->index == index) {

			return(index_cache);
		}
	}

	return(NULL);
}

#ifdef FTS_DEBUG
/*********************************************************************//**
Search the index cache for a get_doc structure.
@return the fts_get_doc_t item else NULL */
static
fts_get_doc_t*
fts_get_index_get_doc(
/*==================*/
	fts_cache_t*		cache,		/*!< in: cache to search */
	const dict_index_t*	index)		/*!< in: index to search for */
{
	ulint			i;

	ut_ad(rw_lock_own((rw_lock_t*) &cache->init_lock, RW_LOCK_X));

	for (i = 0; i < ib_vector_size(cache->get_docs); ++i) {
		fts_get_doc_t*	get_doc;

		get_doc = static_cast<fts_get_doc_t*>(
			ib_vector_get(cache->get_docs, i));

		if (get_doc->index_cache->index == index) {

			return(get_doc);
		}
	}

	return(NULL);
}
#endif

/**********************************************************************//**
Find an existing word, or if not found, create one and return it.
@return specified word token */
static
fts_tokenizer_word_t*
fts_tokenizer_word_get(
/*===================*/
	fts_cache_t*	cache,			/*!< in: cache */
	fts_index_cache_t*
			index_cache,		/*!< in: index cache */
	fts_string_t*	text)			/*!< in: node text */
{
	fts_tokenizer_word_t*	word;
	ib_rbt_bound_t		parent;

	ut_ad(rw_lock_own(&cache->lock, RW_LOCK_X));

	/* If it is a stopword, do not index it */
	if (!fts_check_token(text,
		    cache->stopword_info.cached_stopword,
		    index_cache->charset)) {

		return(NULL);
	}

	/* Check if we found a match, if not then add word to tree. */
	if (rbt_search(index_cache->words, &parent, text) != 0) {
		mem_heap_t*		heap;
		fts_tokenizer_word_t	new_word;

		heap = static_cast<mem_heap_t*>(cache->sync_heap->arg);

		new_word.nodes = ib_vector_create(
			cache->sync_heap, sizeof(fts_node_t), 4);

		fts_string_dup(&new_word.text, text, heap);

		parent.last = rbt_add_node(
			index_cache->words, &parent, &new_word);

		/* Take into account the RB tree memory use and the vector. */
		cache->total_size += sizeof(new_word)
			+ sizeof(ib_rbt_node_t)
			+ text->f_len
			+ (sizeof(fts_node_t) * 4)
			+ sizeof(*new_word.nodes);

		ut_ad(rbt_validate(index_cache->words));
	}

	word = rbt_value(fts_tokenizer_word_t, parent.last);

	return(word);
}

/**********************************************************************//**
Add the given doc_id/word positions to the given node's ilist. */
void
fts_cache_node_add_positions(
/*=========================*/
	fts_cache_t*	cache,		/*!< in: cache */
	fts_node_t*	node,		/*!< in: word node */
	doc_id_t	doc_id,		/*!< in: doc id */
	ib_vector_t*	positions)	/*!< in: fts_token_t::positions */
{
	ulint		i;
	byte*		ptr;
	byte*		ilist;
	ulint		enc_len;
	ulint		last_pos;
	byte*		ptr_start;
	ulint		doc_id_delta;

#ifdef UNIV_DEBUG
	if (cache) {
		ut_ad(rw_lock_own(&cache->lock, RW_LOCK_X));
	}
#endif /* UNIV_DEBUG */

	ut_ad(doc_id >= node->last_doc_id);

	/* Calculate the space required to store the ilist. */
	doc_id_delta = (ulint)(doc_id - node->last_doc_id);
	enc_len = fts_get_encoded_len(doc_id_delta);

	last_pos = 0;
	for (i = 0; i < ib_vector_size(positions); i++) {
		ulint	pos = *(static_cast<ulint*>(
			ib_vector_get(positions, i)));

		ut_ad(last_pos == 0 || pos > last_pos);

		enc_len += fts_get_encoded_len(pos - last_pos);
		last_pos = pos;
	}

	/* The 0x00 byte at the end of the token positions list. */
	enc_len++;

	if ((node->ilist_size_alloc - node->ilist_size) >= enc_len) {
		/* No need to allocate more space, we can fit in the new
		data at the end of the old one. */
		ilist = NULL;
		ptr = node->ilist + node->ilist_size;
	} else {
		ulint	new_size = node->ilist_size + enc_len;

		/* Over-reserve space by a fixed size for small lengths and
		by 20% for lengths >= 48 bytes. */
		if (new_size < 16) {
			new_size = 16;
		} else if (new_size < 32) {
			new_size = 32;
		} else if (new_size < 48) {
			new_size = 48;
		} else {
			new_size = (ulint)(1.2 * new_size);
		}

		ilist = static_cast<byte*>(ut_malloc_nokey(new_size));
		ptr = ilist + node->ilist_size;

		node->ilist_size_alloc = new_size;
	}

	ptr_start = ptr;

	/* Encode the new fragment. */
	ptr += fts_encode_int(doc_id_delta, ptr);

	last_pos = 0;
	for (i = 0; i < ib_vector_size(positions); i++) {
		ulint	pos = *(static_cast<ulint*>(
			 ib_vector_get(positions, i)));

		ptr += fts_encode_int(pos - last_pos, ptr);
		last_pos = pos;
	}

	*ptr++ = 0;

	ut_a(enc_len == (ulint)(ptr - ptr_start));

	if (ilist) {
		/* Copy old ilist to the start of the new one and switch the
		new one into place in the node. */
		if (node->ilist_size > 0) {
			memcpy(ilist, node->ilist, node->ilist_size);
			ut_free(node->ilist);
		}

		node->ilist = ilist;
	}

	node->ilist_size += enc_len;

	if (cache) {
		cache->total_size += enc_len;
	}

	if (node->first_doc_id == FTS_NULL_DOC_ID) {
		node->first_doc_id = doc_id;
	}

	node->last_doc_id = doc_id;
	++node->doc_count;
}

/**********************************************************************//**
Add document to the cache. */
static
void
fts_cache_add_doc(
/*==============*/
	fts_cache_t*	cache,			/*!< in: cache */
	fts_index_cache_t*
			index_cache,		/*!< in: index cache */
	doc_id_t	doc_id,			/*!< in: doc id to add */
	ib_rbt_t*	tokens)			/*!< in: document tokens */
{
	const ib_rbt_node_t*	node;
	ulint			n_words;
	fts_doc_stats_t*	doc_stats;

	if (!tokens) {
		return;
	}

	ut_ad(rw_lock_own(&cache->lock, RW_LOCK_X));

	n_words = rbt_size(tokens);

	for (node = rbt_first(tokens); node; node = rbt_first(tokens)) {

		fts_tokenizer_word_t*	word;
		fts_node_t*		fts_node = NULL;
		fts_token_t*		token = rbt_value(fts_token_t, node);

		/* Find and/or add token to the cache. */
		word = fts_tokenizer_word_get(
			cache, index_cache, &token->text);

		if (!word) {
			ut_free(rbt_remove_node(tokens, node));
			continue;
		}

		if (ib_vector_size(word->nodes) > 0) {
			fts_node = static_cast<fts_node_t*>(
				ib_vector_last(word->nodes));
		}

		if (fts_node == NULL || fts_node->synced
		    || fts_node->ilist_size > FTS_ILIST_MAX_SIZE
		    || doc_id < fts_node->last_doc_id) {

			fts_node = static_cast<fts_node_t*>(
				ib_vector_push(word->nodes, NULL));

			memset(fts_node, 0x0, sizeof(*fts_node));

			cache->total_size += sizeof(*fts_node);
		}

		fts_cache_node_add_positions(
			cache, fts_node, doc_id, token->positions);

		ut_free(rbt_remove_node(tokens, node));
	}

	ut_a(rbt_empty(tokens));

	/* Add to doc ids processed so far. */
	doc_stats = static_cast<fts_doc_stats_t*>(
		ib_vector_push(index_cache->doc_stats, NULL));

	doc_stats->doc_id = doc_id;
	doc_stats->word_count = n_words;

	/* Add the doc stats memory usage too. */
	cache->total_size += sizeof(*doc_stats);

	if (doc_id > cache->sync->max_doc_id) {
		cache->sync->max_doc_id = doc_id;
	}
}

/****************************************************************//**
Drops a table. If the table can't be found we return a SUCCESS code.
@return DB_SUCCESS or error code */
static MY_ATTRIBUTE((nonnull, warn_unused_result))
dberr_t
fts_drop_table(
/*===========*/
	trx_t*		trx,			/*!< in: transaction */
	const char*	table_name)		/*!< in: table to drop */
{
	dict_table_t*	table;
	dberr_t		error = DB_SUCCESS;

	/* Check that the table exists in our data dictionary.
	Similar to regular drop table case, we will open table with
	DICT_ERR_IGNORE_INDEX_ROOT and DICT_ERR_IGNORE_CORRUPT option */
	table = dict_table_open_on_name(
		table_name, TRUE, FALSE,
		static_cast<dict_err_ignore_t>(
                        DICT_ERR_IGNORE_INDEX_ROOT | DICT_ERR_IGNORE_CORRUPT));

	if (table != 0) {

		dict_table_close(table, TRUE, FALSE);

		/* Pass nonatomic=false (dont allow data dict unlock),
		because the transaction may hold locks on SYS_* tables from
		previous calls to fts_drop_table(). */
		error = row_drop_table_for_mysql(table_name, trx,
						 SQLCOM_DROP_DB, false, false);

		if (error != DB_SUCCESS) {
			ib::error() << "Unable to drop FTS index aux table "
				<< table_name << ": " << ut_strerr(error);
		}
	} else {
		error = DB_FAIL;
	}

	return(error);
}

/****************************************************************//**
Rename a single auxiliary table due to database name change.
@return DB_SUCCESS or error code */
static MY_ATTRIBUTE((nonnull, warn_unused_result))
dberr_t
fts_rename_one_aux_table(
/*=====================*/
	const char*	new_name,		/*!< in: new parent tbl name */
	const char*	fts_table_old_name,	/*!< in: old aux tbl name */
	trx_t*		trx)			/*!< in: transaction */
{
	char	fts_table_new_name[MAX_TABLE_NAME_LEN];
	ulint	new_db_name_len = dict_get_db_name_len(new_name);
	ulint	old_db_name_len = dict_get_db_name_len(fts_table_old_name);
	ulint	table_new_name_len = strlen(fts_table_old_name)
				     + new_db_name_len - old_db_name_len;

	/* Check if the new and old database names are the same, if so,
	nothing to do */
	ut_ad((new_db_name_len != old_db_name_len)
	      || strncmp(new_name, fts_table_old_name, old_db_name_len) != 0);

	/* Get the database name from "new_name", and table name
	from the fts_table_old_name */
	strncpy(fts_table_new_name, new_name, new_db_name_len);
	strncpy(fts_table_new_name + new_db_name_len,
	       strchr(fts_table_old_name, '/'),
	       table_new_name_len - new_db_name_len);
	fts_table_new_name[table_new_name_len] = 0;

	return row_rename_table_for_mysql(
		fts_table_old_name, fts_table_new_name, trx, false, false);
}

/****************************************************************//**
Rename auxiliary tables for all fts index for a table. This(rename)
is due to database name change
@return DB_SUCCESS or error code */
dberr_t
fts_rename_aux_tables(
/*==================*/
	dict_table_t*	table,		/*!< in: user Table */
	const char*     new_name,       /*!< in: new table name */
	trx_t*		trx)		/*!< in: transaction */
{
	ulint		i;
	fts_table_t	fts_table;

	FTS_INIT_FTS_TABLE(&fts_table, NULL, FTS_COMMON_TABLE, table);

	dberr_t err = DB_SUCCESS;
	char old_table_name[MAX_FULL_NAME_LEN];

	/* Rename common auxiliary tables */
	for (i = 0; fts_common_tables[i] != NULL; ++i) {
<<<<<<< HEAD
		char	old_table_name[MAX_FULL_NAME_LEN];
		dberr_t	err = DB_SUCCESS;

		fts_table.suffix = fts_common_tables[i];

		fts_get_table_name(&fts_table, old_table_name);
=======
		fts_table.suffix = fts_common_tables[i];

		fts_get_table_name(&fts_table, old_table_name, true);
>>>>>>> 3e8cab51

		err = fts_rename_one_aux_table(new_name, old_table_name, trx);

		if (err != DB_SUCCESS) {
			return(err);
		}
	}

	fts_t*	fts = table->fts;

	/* Rename index specific auxiliary tables */
	for (i = 0; fts->indexes != 0 && i < ib_vector_size(fts->indexes);
	     ++i) {
		dict_index_t*	index;

		index = static_cast<dict_index_t*>(
			ib_vector_getp(fts->indexes, i));

		FTS_INIT_INDEX_TABLE(&fts_table, NULL, FTS_INDEX_TABLE, index);

<<<<<<< HEAD
		for (ulint j = 0; j < FTS_NUM_AUX_INDEX; ++j) {
			dberr_t	err;
			char	old_table_name[MAX_FULL_NAME_LEN];

			fts_table.suffix = fts_get_suffix(j);

			fts_get_table_name(&fts_table, old_table_name);
=======
		for (ulint j = 0; fts_index_selector[j].value; ++j) {
			fts_table.suffix = fts_get_suffix(j);
			fts_get_table_name(&fts_table, old_table_name, true);
>>>>>>> 3e8cab51

			err = fts_rename_one_aux_table(
				new_name, old_table_name, trx);

			DBUG_EXECUTE_IF("fts_rename_failure",
					err = DB_DEADLOCK;
					fts_sql_rollback(trx););

			if (err != DB_SUCCESS) {
				return(err);
			}
		}
	}

	return(DB_SUCCESS);
}

/****************************************************************//**
Drops the common ancillary tables needed for supporting an FTS index
on the given table. row_mysql_lock_data_dictionary must have been called
before this.
@return DB_SUCCESS or error code */
static MY_ATTRIBUTE((nonnull, warn_unused_result))
dberr_t
fts_drop_common_tables(
/*===================*/
	trx_t*		trx,			/*!< in: transaction */
	fts_table_t*	fts_table)		/*!< in: table with an FTS
						index */
{
	ulint		i;
	dberr_t		error = DB_SUCCESS;

	for (i = 0; fts_common_tables[i] != NULL; ++i) {
		dberr_t	err;
		char	table_name[MAX_FULL_NAME_LEN];

		fts_table->suffix = fts_common_tables[i];

<<<<<<< HEAD
		fts_get_table_name(fts_table, table_name);
=======
		fts_get_table_name(fts_table, table_name, true);
>>>>>>> 3e8cab51

		err = fts_drop_table(trx, table_name);

		/* We only return the status of the last error. */
		if (err != DB_SUCCESS && err != DB_FAIL) {
			error = err;
		}
	}

	return(error);
}

/****************************************************************//**
Since we do a horizontal split on the index table, we need to drop
all the split tables.
@return DB_SUCCESS or error code */
static
dberr_t
fts_drop_index_split_tables(
/*========================*/
	trx_t*		trx,			/*!< in: transaction */
	dict_index_t*	index)			/*!< in: fts instance */

{
	ulint		i;
	fts_table_t	fts_table;
	dberr_t		error = DB_SUCCESS;

	FTS_INIT_INDEX_TABLE(&fts_table, NULL, FTS_INDEX_TABLE, index);

	for (i = 0; i < FTS_NUM_AUX_INDEX; ++i) {
		dberr_t	err;
		char	table_name[MAX_FULL_NAME_LEN];

		fts_table.suffix = fts_get_suffix(i);

<<<<<<< HEAD
		fts_get_table_name(&fts_table, table_name);
=======
		fts_get_table_name(&fts_table, table_name, true);
>>>>>>> 3e8cab51

		err = fts_drop_table(trx, table_name);

		/* We only return the status of the last error. */
		if (err != DB_SUCCESS && err != DB_FAIL) {
			error = err;
		}
	}

	return(error);
}

/****************************************************************//**
Drops FTS auxiliary tables for an FTS index
@return DB_SUCCESS or error code */
dberr_t
fts_drop_index_tables(
/*==================*/
	trx_t*		trx,		/*!< in: transaction */
	dict_index_t*	index)		/*!< in: Index to drop */
{
<<<<<<< HEAD
	return(fts_drop_index_split_tables(trx, index));
=======
	dberr_t			error = DB_SUCCESS;

#ifdef FTS_DOC_STATS_DEBUG
	fts_table_t		fts_table;
	static const char*	index_tables[] = {
		"DOC_ID",
		NULL
	};
#endif /* FTS_DOC_STATS_DEBUG */

	dberr_t	err = fts_drop_index_split_tables(trx, index);

	/* We only return the status of the last error. */
	if (err != DB_SUCCESS) {
		error = err;
	}

#ifdef FTS_DOC_STATS_DEBUG
	FTS_INIT_INDEX_TABLE(&fts_table, NULL, FTS_INDEX_TABLE, index);

	for (ulint i = 0; index_tables[i] != NULL; ++i) {
		char	table_name[MAX_FULL_NAME_LEN];

		fts_table.suffix = index_tables[i];

		fts_get_table_name(&fts_table, table_name, true);

		err = fts_drop_table(trx, table_name);

		/* We only return the status of the last error. */
		if (err != DB_SUCCESS && err != DB_FAIL) {
			error = err;
		}
	}
#endif /* FTS_DOC_STATS_DEBUG */

	return(error);
>>>>>>> 3e8cab51
}

/****************************************************************//**
Drops FTS ancillary tables needed for supporting an FTS index
on the given table. row_mysql_lock_data_dictionary must have been called
before this.
@return DB_SUCCESS or error code */
static MY_ATTRIBUTE((nonnull, warn_unused_result))
dberr_t
fts_drop_all_index_tables(
/*======================*/
	trx_t*		trx,			/*!< in: transaction */
	fts_t*		fts)			/*!< in: fts instance */
{
	dberr_t		error = DB_SUCCESS;

	for (ulint i = 0;
	     fts->indexes != 0 && i < ib_vector_size(fts->indexes);
	     ++i) {

		dberr_t		err;
		dict_index_t*	index;

		index = static_cast<dict_index_t*>(
			ib_vector_getp(fts->indexes, i));

		err = fts_drop_index_tables(trx, index);

		if (err != DB_SUCCESS) {
			error = err;
		}
	}

	return(error);
}

/*********************************************************************//**
Drops the ancillary tables needed for supporting an FTS index on a
given table. row_mysql_lock_data_dictionary must have been called before
this.
@return DB_SUCCESS or error code */
dberr_t
fts_drop_tables(
/*============*/
	trx_t*		trx,		/*!< in: transaction */
	dict_table_t*	table)		/*!< in: table has the FTS index */
{
	dberr_t		error;
	fts_table_t	fts_table;

	FTS_INIT_FTS_TABLE(&fts_table, NULL, FTS_COMMON_TABLE, table);

	/* TODO: This is not atomic and can cause problems during recovery. */

	error = fts_drop_common_tables(trx, &fts_table);

	if (error == DB_SUCCESS) {
		error = fts_drop_all_index_tables(trx, table->fts);
	}

	return(error);
}

<<<<<<< HEAD
/** Create dict_table_t object for FTS Aux tables.
@param[in]	aux_table_name	FTS Aux table name
@param[in]	table		table object of FTS Index
@param[in]	n_cols		number of columns for FTS Aux table
@return table object for FTS Aux table */
static
dict_table_t*
fts_create_in_mem_aux_table(
	const char*		aux_table_name,
	const dict_table_t*	table,
	ulint			n_cols)
{
	dict_table_t*	new_table = dict_mem_table_create(
		aux_table_name, table->space, n_cols, 0, table->flags,
		table->space == TRX_SYS_SPACE
		? 0 : table->space == SRV_TMP_SPACE_ID
		? DICT_TF2_TEMPORARY : DICT_TF2_USE_FILE_PER_TABLE);

	if (DICT_TF_HAS_DATA_DIR(table->flags)) {
		ut_ad(table->data_dir_path != NULL);
		new_table->data_dir_path = mem_heap_strdup(
			new_table->heap, table->data_dir_path);
	}

	return(new_table);
}

/** Function to create on FTS common table.
@param[in,out]	trx		InnoDB transaction
@param[in]	table		Table that has FTS Index
@param[in]	fts_table_name	FTS AUX table name
@param[in]	fts_suffix	FTS AUX table suffix
@param[in]	heap		heap
@return table object if created, else NULL */
static
dict_table_t*
fts_create_one_common_table(
	trx_t*			trx,
	const dict_table_t*	table,
	const char*		fts_table_name,
	const char*		fts_suffix,
	mem_heap_t*		heap)
{
	dict_table_t*		new_table;
	dberr_t			error;
	bool			is_config = strcmp(fts_suffix, "CONFIG") == 0;

	if (!is_config) {

		new_table = fts_create_in_mem_aux_table(
			fts_table_name, table, FTS_DELETED_TABLE_NUM_COLS);

		dict_mem_table_add_col(
			new_table, heap, "doc_id", DATA_INT, DATA_UNSIGNED,
			FTS_DELETED_TABLE_COL_LEN);
	} else {
		/* Config table has different schema. */
		new_table = fts_create_in_mem_aux_table(
			fts_table_name, table, FTS_CONFIG_TABLE_NUM_COLS);

		dict_mem_table_add_col(
			new_table, heap, "key", DATA_VARCHAR, 0,
			FTS_CONFIG_TABLE_KEY_COL_LEN);

		dict_mem_table_add_col(
			new_table, heap, "value", DATA_VARCHAR, DATA_NOT_NULL,
			FTS_CONFIG_TABLE_VALUE_COL_LEN);
	}

	error = row_create_table_for_mysql(new_table, trx,
		FIL_ENCRYPTION_DEFAULT, FIL_DEFAULT_ENCRYPTION_KEY);

	if (error == DB_SUCCESS) {

		dict_index_t*	index = dict_mem_index_create(
			fts_table_name, "FTS_COMMON_TABLE_IND",
			new_table->space, DICT_UNIQUE|DICT_CLUSTERED, 1);

		if (!is_config) {
			dict_mem_index_add_field(index, "doc_id", 0);
		} else {
			dict_mem_index_add_field(index, "key", 0);
		}

		/* We save and restore trx->dict_operation because
		row_create_index_for_mysql() changes the operation to
		TRX_DICT_OP_TABLE. */
		trx_dict_op_t op = trx_get_dict_operation(trx);

		error =	row_create_index_for_mysql(index, trx, NULL);

		trx->dict_operation = op;
	}

	if (error != DB_SUCCESS) {
		dict_mem_table_free(new_table);
		new_table = NULL;
		ib::warn() << "Failed to create FTS common table "
			<< fts_table_name;
		trx->error_state = DB_SUCCESS;
		row_drop_table_for_mysql(fts_table_name, trx, SQLCOM_DROP_DB);
		trx->error_state = error;
	}
	return(new_table);
}

/** Creates the common auxiliary tables needed for supporting an FTS index
=======
/*********************************************************************//**
Creates the common ancillary tables needed for supporting an FTS index
>>>>>>> 3e8cab51
on the given table. row_mysql_lock_data_dictionary must have been called
before this.
The following tables are created.
CREATE TABLE $FTS_PREFIX_DELETED
	(doc_id BIGINT UNSIGNED, UNIQUE CLUSTERED INDEX on doc_id)
CREATE TABLE $FTS_PREFIX_DELETED_CACHE
	(doc_id BIGINT UNSIGNED, UNIQUE CLUSTERED INDEX on doc_id)
CREATE TABLE $FTS_PREFIX_BEING_DELETED
	(doc_id BIGINT UNSIGNED, UNIQUE CLUSTERED INDEX on doc_id)
CREATE TABLE $FTS_PREFIX_BEING_DELETED_CACHE
	(doc_id BIGINT UNSIGNED, UNIQUE CLUSTERED INDEX on doc_id)
CREATE TABLE $FTS_PREFIX_CONFIG
	(key CHAR(50), value CHAR(200), UNIQUE CLUSTERED INDEX on key)
@param[in,out]	trx			transaction
@param[in]	table			table with FTS index
@param[in]	name			table name normalized
@param[in]	skip_doc_id_index	Skip index on doc id
@return DB_SUCCESS if succeed */
dberr_t
fts_create_common_tables(
	trx_t*			trx,
	const dict_table_t*	table,
	const char*		name,
	bool			skip_doc_id_index)
{
	dberr_t		error;
	que_t*		graph;
	fts_table_t	fts_table;
	mem_heap_t*	heap = mem_heap_create(1024);
	pars_info_t*	info;
	char		fts_name[MAX_FULL_NAME_LEN];
	char		full_name[sizeof(fts_common_tables) / sizeof(char*)]
				[MAX_FULL_NAME_LEN];
<<<<<<< HEAD

	dict_index_t*					index = NULL;
	trx_dict_op_t					op;
	/* common_tables vector is used for dropping FTS common tables
	on error condition. */
	std::vector<dict_table_t*>			common_tables;
	std::vector<dict_table_t*>::const_iterator	it;
=======
	ulint		i;
>>>>>>> 3e8cab51

	FTS_INIT_FTS_TABLE(&fts_table, NULL, FTS_COMMON_TABLE, table);

	error = fts_drop_common_tables(trx, &fts_table);

	if (error != DB_SUCCESS) {

		goto func_exit;
	}

	/* Create the FTS tables that are common to an FTS index. */
<<<<<<< HEAD
	for (ulint i = 0; fts_common_tables[i] != NULL; ++i) {
=======
	info = pars_info_create();

	for (i = 0; fts_common_tables[i] != NULL; ++i) {

		fts_table.suffix = fts_common_tables[i];
		fts_get_table_name(&fts_table, full_name[i], true);

		pars_info_bind_id(info, true,
				  fts_common_tables[i], full_name[i]);
	}

	graph = fts_parse_sql_no_dict_lock(NULL, info,
					   fts_create_common_tables_sql);
>>>>>>> 3e8cab51

		fts_table.suffix = fts_common_tables[i];
		fts_get_table_name(&fts_table, full_name[i]);
		dict_table_t*	common_table = fts_create_one_common_table(
			trx, table, full_name[i], fts_table.suffix, heap);

		 if (common_table == NULL) {
			error = DB_ERROR;
			goto func_exit;
		} else {
			common_tables.push_back(common_table);
		}

		DBUG_EXECUTE_IF("ib_fts_aux_table_error",
			/* Return error after creating FTS_AUX_CONFIG table. */
			if (i == 4) {
				error = DB_ERROR;
				goto func_exit;
			}
		);

	}

	/* Write the default settings to the config table. */
	info = pars_info_create();

	fts_table.suffix = "CONFIG";
<<<<<<< HEAD
	fts_get_table_name(&fts_table, fts_name);
=======
	fts_get_table_name(&fts_table, fts_name, true);
>>>>>>> 3e8cab51
	pars_info_bind_id(info, true, "config_table", fts_name);

	graph = fts_parse_sql_no_dict_lock(
		&fts_table, info, fts_config_table_insert_values_sql);

	error = fts_eval_sql(trx, graph);

	que_graph_free(graph);

	if (error != DB_SUCCESS || skip_doc_id_index) {

		goto func_exit;
	}

	index = dict_mem_index_create(
		name, FTS_DOC_ID_INDEX_NAME, table->space,
		DICT_UNIQUE, 1);
	dict_mem_index_add_field(index, FTS_DOC_ID_COL_NAME, 0);

	op = trx_get_dict_operation(trx);

	error =	row_create_index_for_mysql(index, trx, NULL);

	trx->dict_operation = op;

func_exit:
	if (error != DB_SUCCESS) {
		for (it = common_tables.begin(); it != common_tables.end();
		     ++it) {
			row_drop_table_for_mysql((*it)->name.m_name, trx,
						 SQLCOM_DROP_DB);
		}
	}

	common_tables.clear();
	mem_heap_free(heap);

	return(error);
}

/** Create one FTS auxiliary index table for an FTS index.
@param[in,out]	trx		transaction
@param[in]	index		the index instance
@param[in]	fts_table	fts_table structure
@param[in,out]	heap		memory heap
@see row_merge_create_fts_sort_index()
@return DB_SUCCESS or error code */
static
dict_table_t*
fts_create_one_index_table(
	trx_t*			trx,
	const dict_index_t*	index,
	const fts_table_t*	fts_table,
	mem_heap_t*		heap)
{
	dict_field_t*		field;
<<<<<<< HEAD
	dict_table_t*		new_table;
=======
	dict_table_t*		new_table = NULL;
>>>>>>> 3e8cab51
	char			table_name[MAX_FULL_NAME_LEN];
	dberr_t			error;
	CHARSET_INFO*		charset;

	ut_ad(index->type & DICT_FTS);

<<<<<<< HEAD
	fts_get_table_name(fts_table, table_name);
=======
	fts_get_table_name(fts_table, table_name, true);

	if (srv_file_per_table) {
		flags2 = DICT_TF2_USE_TABLESPACE;
	}
>>>>>>> 3e8cab51

	new_table = fts_create_in_mem_aux_table(
			table_name, fts_table->table,
			FTS_AUX_INDEX_TABLE_NUM_COLS);

	field = dict_index_get_nth_field(index, 0);
	charset = fts_get_charset(field->col->prtype);

	dict_mem_table_add_col(new_table, heap, "word",
			       charset == &my_charset_latin1
			       ? DATA_VARCHAR : DATA_VARMYSQL,
			       field->col->prtype,
			       FTS_MAX_WORD_LEN_IN_CHAR
			       * field->col->mbmaxlen);

	dict_mem_table_add_col(new_table, heap, "first_doc_id", DATA_INT,
			       DATA_NOT_NULL | DATA_UNSIGNED,
			       FTS_INDEX_FIRST_DOC_ID_LEN);

	dict_mem_table_add_col(new_table, heap, "last_doc_id", DATA_INT,
			       DATA_NOT_NULL | DATA_UNSIGNED,
			       FTS_INDEX_LAST_DOC_ID_LEN);

	dict_mem_table_add_col(new_table, heap, "doc_count", DATA_INT,
			       DATA_NOT_NULL | DATA_UNSIGNED,
			       FTS_INDEX_DOC_COUNT_LEN);

	/* The precise type calculation is as follows:
	least signficiant byte: MySQL type code (not applicable for sys cols)
	second least : DATA_NOT_NULL | DATA_BINARY_TYPE
	third least  : the MySQL charset-collation code (DATA_MTYPE_MAX) */

	dict_mem_table_add_col(
		new_table, heap, "ilist", DATA_BLOB,
		(DATA_MTYPE_MAX << 16) | DATA_UNSIGNED | DATA_NOT_NULL,
		FTS_INDEX_ILIST_LEN);

	error = row_create_table_for_mysql(new_table, trx,
		FIL_ENCRYPTION_DEFAULT, FIL_DEFAULT_ENCRYPTION_KEY);

	if (error == DB_SUCCESS) {
		dict_index_t*	index = dict_mem_index_create(
			table_name, "FTS_INDEX_TABLE_IND", new_table->space,
			DICT_UNIQUE|DICT_CLUSTERED, 2);
		dict_mem_index_add_field(index, "word", 0);
		dict_mem_index_add_field(index, "first_doc_id", 0);

		trx_dict_op_t op = trx_get_dict_operation(trx);

		error =	row_create_index_for_mysql(index, trx, NULL);

		trx->dict_operation = op;
	}

	if (error != DB_SUCCESS) {
		dict_mem_table_free(new_table);
		new_table = NULL;
		ib::warn() << "Failed to create FTS index table "
			<< table_name;
		trx->error_state = DB_SUCCESS;
		row_drop_table_for_mysql(table_name, trx, SQLCOM_DROP_DB);
		trx->error_state = error;
	}

	return(new_table);
}

/** Create auxiliary index tables for an FTS index.
@param[in,out]	trx		transaction
@param[in]	index		the index instance
@param[in]	table_name	table name
@param[in]	table_id	the table id
@return DB_SUCCESS or error code */
dberr_t
fts_create_index_tables_low(
	trx_t*			trx,
	const dict_index_t*	index,
	const char*		table_name,
	table_id_t		table_id)
{
	ulint		i;
	fts_table_t	fts_table;
	dberr_t		error = DB_SUCCESS;
	pars_info_t*	info;
	mem_heap_t*	heap = mem_heap_create(1024);
	char		fts_name[MAX_FULL_NAME_LEN];

	fts_table.type = FTS_INDEX_TABLE;
	fts_table.index_id = index->id;
	fts_table.table_id = table_id;
	fts_table.table = index->table;

<<<<<<< HEAD
	/* aux_idx_tables vector is used for dropping FTS AUX INDEX
	tables on error condition. */
	std::vector<dict_table_t*>			aux_idx_tables;
	std::vector<dict_table_t*>::const_iterator	it;
=======
#ifdef FTS_DOC_STATS_DEBUG
	/* Create the FTS auxiliary tables that are specific
	to an FTS index. */
	info = pars_info_create();

	fts_table.suffix = "DOC_ID";
	fts_get_table_name(&fts_table, fts_name, true);

	pars_info_bind_id(info, true, "doc_id_table", fts_name);

	graph = fts_parse_sql_no_dict_lock(NULL, info,
					   fts_create_index_tables_sql);
>>>>>>> 3e8cab51

	for (i = 0; i < FTS_NUM_AUX_INDEX && error == DB_SUCCESS; ++i) {
		dict_table_t*	new_table;

		info = pars_info_create();

		/* Create the FTS auxiliary tables that are specific
		to an FTS index. We need to preserve the table_id %s
		which fts_parse_sql_no_dict_lock() will fill in for us. */
		fts_table.suffix = fts_get_suffix(i);

		new_table = fts_create_one_index_table(
			trx, index, &fts_table, heap);

		if (new_table == NULL) {
			error = DB_FAIL;
			break;
		} else {
			aux_idx_tables.push_back(new_table);
		}

<<<<<<< HEAD
		DBUG_EXECUTE_IF("ib_fts_index_table_error",
			/* Return error after creating FTS_INDEX_5
			aux table. */
			if (i == 4) {
				error = DB_FAIL;
				break;
			}
		);
=======
		fts_get_table_name(&fts_table, fts_name, true);

		pars_info_bind_id(info, true, "table", fts_name);

		graph = fts_parse_sql_no_dict_lock(
			&fts_table, info, fts_create_index_sql);

		error = fts_eval_sql(trx, graph);
		que_graph_free(graph);
>>>>>>> 3e8cab51
	}

	if (error != DB_SUCCESS) {

		for (it = aux_idx_tables.begin(); it != aux_idx_tables.end();
		     ++it) {
			row_drop_table_for_mysql((*it)->name.m_name, trx,
						 SQLCOM_DROP_DB);
		}
	}

	aux_idx_tables.clear();
	mem_heap_free(heap);

	return(error);
}

/** Creates the column specific ancillary tables needed for supporting an
FTS index on the given table. row_mysql_lock_data_dictionary must have
been called before this.

All FTS AUX Index tables have the following schema.
CREAT TABLE $FTS_PREFIX_INDEX_[1-6](
	word		VARCHAR(FTS_MAX_WORD_LEN),
	first_doc_id	INT NOT NULL,
	last_doc_id	UNSIGNED NOT NULL,
	doc_count	UNSIGNED INT NOT NULL,
	ilist		VARBINARY NOT NULL,
	UNIQUE CLUSTERED INDEX ON (word, first_doc_id))
@param[in,out]	trx	transaction
@param[in]	index	index instance
@return DB_SUCCESS or error code */
dberr_t
fts_create_index_tables(
	trx_t*			trx,
	const dict_index_t*	index)
{
	dberr_t		err;
	dict_table_t*	table;

	table = dict_table_get_low(index->table_name);
	ut_a(table != NULL);

	err = fts_create_index_tables_low(
		trx, index, table->name.m_name, table->id);

	if (err == DB_SUCCESS) {
		trx_commit(trx);
	}

	return(err);
}
#if 0
/******************************************************************//**
Return string representation of state. */
static
const char*
fts_get_state_str(
/*==============*/
				/* out: string representation of state */
	fts_row_state	state)	/*!< in: state */
{
	switch (state) {
	case FTS_INSERT:
		return("INSERT");

	case FTS_MODIFY:
		return("MODIFY");

	case FTS_DELETE:
		return("DELETE");

	case FTS_NOTHING:
		return("NOTHING");

	case FTS_INVALID:
		return("INVALID");

	default:
		return("UNKNOWN");
	}
}
#endif

/******************************************************************//**
Calculate the new state of a row given the existing state and a new event.
@return new state of row */
static
fts_row_state
fts_trx_row_get_new_state(
/*======================*/
	fts_row_state	old_state,		/*!< in: existing state of row */
	fts_row_state	event)			/*!< in: new event */
{
	/* The rules for transforming states:

	I = inserted
	M = modified
	D = deleted
	N = nothing

	M+D -> D:

	If the row existed before the transaction started and it is modified
	during the transaction, followed by a deletion of the row, only the
	deletion will be signaled.

	M+ -> M:

	If the row existed before the transaction started and it is modified
	more than once during the transaction, only the last modification
	will be signaled.

	IM*D -> N:

	If a new row is added during the transaction (and possibly modified
	after its initial insertion) but it is deleted before the end of the
	transaction, nothing will be signaled.

	IM* -> I:

	If a new row is added during the transaction and modified after its
	initial insertion, only the addition will be signaled.

	M*DI -> M:

	If the row existed before the transaction started and it is deleted,
	then re-inserted, only a modification will be signaled. Note that
	this case is only possible if the table is using the row's primary
	key for FTS row ids, since those can be re-inserted by the user,
	which is not true for InnoDB generated row ids.

	It is easily seen that the above rules decompose such that we do not
	need to store the row's entire history of events. Instead, we can
	store just one state for the row and update that when new events
	arrive. Then we can implement the above rules as a two-dimensional
	look-up table, and get checking of invalid combinations "for free"
	in the process. */

	/* The lookup table for transforming states. old_state is the
	Y-axis, event is the X-axis. */
	static const fts_row_state table[4][4] = {
			/*    I            M            D            N */
		/* I */	{ FTS_INVALID, FTS_INSERT,  FTS_NOTHING, FTS_INVALID },
		/* M */	{ FTS_INVALID, FTS_MODIFY,  FTS_DELETE,  FTS_INVALID },
		/* D */	{ FTS_MODIFY,  FTS_INVALID, FTS_INVALID, FTS_INVALID },
		/* N */	{ FTS_INVALID, FTS_INVALID, FTS_INVALID, FTS_INVALID }
	};

	fts_row_state result;

	ut_a(old_state < FTS_INVALID);
	ut_a(event < FTS_INVALID);

	result = table[(int) old_state][(int) event];
	ut_a(result != FTS_INVALID);

	return(result);
}

/******************************************************************//**
Create a savepoint instance.
@return savepoint instance */
static
fts_savepoint_t*
fts_savepoint_create(
/*=================*/
	ib_vector_t*	savepoints,		/*!< out: InnoDB transaction */
	const char*	name,			/*!< in: savepoint name */
	mem_heap_t*	heap)			/*!< in: heap */
{
	fts_savepoint_t*	savepoint;

	savepoint = static_cast<fts_savepoint_t*>(
		ib_vector_push(savepoints, NULL));

	memset(savepoint, 0x0, sizeof(*savepoint));

	if (name) {
		savepoint->name = mem_heap_strdup(heap, name);
	}

	savepoint->tables = rbt_create(
		sizeof(fts_trx_table_t*), fts_trx_table_cmp);

	return(savepoint);
}

/******************************************************************//**
Create an FTS trx.
@return FTS trx */
fts_trx_t*
fts_trx_create(
/*===========*/
	trx_t*	trx)				/*!< in/out: InnoDB
						transaction */
{
	fts_trx_t*		ftt;
	ib_alloc_t*		heap_alloc;
	mem_heap_t*		heap = mem_heap_create(1024);
	trx_named_savept_t*	savep;

	ut_a(trx->fts_trx == NULL);

	ftt = static_cast<fts_trx_t*>(mem_heap_alloc(heap, sizeof(fts_trx_t)));
	ftt->trx = trx;
	ftt->heap = heap;

	heap_alloc = ib_heap_allocator_create(heap);

	ftt->savepoints = static_cast<ib_vector_t*>(ib_vector_create(
		heap_alloc, sizeof(fts_savepoint_t), 4));

	ftt->last_stmt = static_cast<ib_vector_t*>(ib_vector_create(
		heap_alloc, sizeof(fts_savepoint_t), 4));

	/* Default instance has no name and no heap. */
	fts_savepoint_create(ftt->savepoints, NULL, NULL);
	fts_savepoint_create(ftt->last_stmt, NULL, NULL);

	/* Copy savepoints that already set before. */
	for (savep = UT_LIST_GET_FIRST(trx->trx_savepoints);
	     savep != NULL;
	     savep = UT_LIST_GET_NEXT(trx_savepoints, savep)) {

		fts_savepoint_take(trx, ftt, savep->name);
	}

	return(ftt);
}

/******************************************************************//**
Create an FTS trx table.
@return FTS trx table */
static
fts_trx_table_t*
fts_trx_table_create(
/*=================*/
	fts_trx_t*	fts_trx,		/*!< in: FTS trx */
	dict_table_t*	table)			/*!< in: table */
{
	fts_trx_table_t*	ftt;

	ftt = static_cast<fts_trx_table_t*>(
		mem_heap_alloc(fts_trx->heap, sizeof(*ftt)));

	memset(ftt, 0x0, sizeof(*ftt));

	ftt->table = table;
	ftt->fts_trx = fts_trx;

	ftt->rows = rbt_create(sizeof(fts_trx_row_t), fts_trx_row_doc_id_cmp);

	return(ftt);
}

/******************************************************************//**
Clone an FTS trx table.
@return FTS trx table */
static
fts_trx_table_t*
fts_trx_table_clone(
/*=================*/
	const fts_trx_table_t*	ftt_src)	/*!< in: FTS trx */
{
	fts_trx_table_t*	ftt;

	ftt = static_cast<fts_trx_table_t*>(
		mem_heap_alloc(ftt_src->fts_trx->heap, sizeof(*ftt)));

	memset(ftt, 0x0, sizeof(*ftt));

	ftt->table = ftt_src->table;
	ftt->fts_trx = ftt_src->fts_trx;

	ftt->rows = rbt_create(sizeof(fts_trx_row_t), fts_trx_row_doc_id_cmp);

	/* Copy the rb tree values to the new savepoint. */
	rbt_merge_uniq(ftt->rows, ftt_src->rows);

	/* These are only added on commit. At this stage we only have
	the updated row state. */
	ut_a(ftt_src->added_doc_ids == NULL);

	return(ftt);
}

/******************************************************************//**
Initialize the FTS trx instance.
@return FTS trx instance */
static
fts_trx_table_t*
fts_trx_init(
/*=========*/
	trx_t*			trx,		/*!< in: transaction */
	dict_table_t*		table,		/*!< in: FTS table instance */
	ib_vector_t*		savepoints)	/*!< in: Savepoints */
{
	fts_trx_table_t*	ftt;
	ib_rbt_bound_t		parent;
	ib_rbt_t*		tables;
	fts_savepoint_t*	savepoint;

	savepoint = static_cast<fts_savepoint_t*>(ib_vector_last(savepoints));

	tables = savepoint->tables;
	rbt_search_cmp(tables, &parent, &table->id, fts_trx_table_id_cmp, NULL);

	if (parent.result == 0) {
		fts_trx_table_t**	fttp;

		fttp = rbt_value(fts_trx_table_t*, parent.last);
		ftt = *fttp;
	} else {
		ftt = fts_trx_table_create(trx->fts_trx, table);
		rbt_add_node(tables, &parent, &ftt);
	}

	ut_a(ftt->table == table);

	return(ftt);
}

/******************************************************************//**
Notify the FTS system about an operation on an FTS-indexed table. */
static
void
fts_trx_table_add_op(
/*=================*/
	fts_trx_table_t*ftt,			/*!< in: FTS trx table */
	doc_id_t	doc_id,			/*!< in: doc id */
	fts_row_state	state,			/*!< in: state of the row */
	ib_vector_t*	fts_indexes)		/*!< in: FTS indexes affected */
{
	ib_rbt_t*	rows;
	ib_rbt_bound_t	parent;

	rows = ftt->rows;
	rbt_search(rows, &parent, &doc_id);

	/* Row id found, update state, and if new state is FTS_NOTHING,
	we delete the row from our tree. */
	if (parent.result == 0) {
		fts_trx_row_t*	row = rbt_value(fts_trx_row_t, parent.last);

		row->state = fts_trx_row_get_new_state(row->state, state);

		if (row->state == FTS_NOTHING) {
			if (row->fts_indexes) {
				ib_vector_free(row->fts_indexes);
			}

			ut_free(rbt_remove_node(rows, parent.last));
			row = NULL;
		} else if (row->fts_indexes != NULL) {
			ib_vector_free(row->fts_indexes);
			row->fts_indexes = fts_indexes;
		}

	} else { /* Row-id not found, create a new one. */
		fts_trx_row_t	row;

		row.doc_id = doc_id;
		row.state = state;
		row.fts_indexes = fts_indexes;

		rbt_add_node(rows, &parent, &row);
	}
}

/******************************************************************//**
Notify the FTS system about an operation on an FTS-indexed table. */
void
fts_trx_add_op(
/*===========*/
	trx_t*		trx,			/*!< in: InnoDB transaction */
	dict_table_t*	table,			/*!< in: table */
	doc_id_t	doc_id,			/*!< in: new doc id */
	fts_row_state	state,			/*!< in: state of the row */
	ib_vector_t*	fts_indexes)		/*!< in: FTS indexes affected
						(NULL=all) */
{
	fts_trx_table_t*	tran_ftt;
	fts_trx_table_t*	stmt_ftt;

	if (!trx->fts_trx) {
		trx->fts_trx = fts_trx_create(trx);
	}

	tran_ftt = fts_trx_init(trx, table, trx->fts_trx->savepoints);
	stmt_ftt = fts_trx_init(trx, table, trx->fts_trx->last_stmt);

	fts_trx_table_add_op(tran_ftt, doc_id, state, fts_indexes);
	fts_trx_table_add_op(stmt_ftt, doc_id, state, fts_indexes);
}

/******************************************************************//**
Fetch callback that converts a textual document id to a binary value and
stores it in the given place.
@return always returns NULL */
static
ibool
fts_fetch_store_doc_id(
/*===================*/
	void*		row,			/*!< in: sel_node_t* */
	void*		user_arg)		/*!< in: doc_id_t* to store
						doc_id in */
{
	int		n_parsed;
	sel_node_t*	node = static_cast<sel_node_t*>(row);
	doc_id_t*	doc_id = static_cast<doc_id_t*>(user_arg);
	dfield_t*	dfield = que_node_get_val(node->select_list);
	dtype_t*	type = dfield_get_type(dfield);
	ulint		len = dfield_get_len(dfield);

	char		buf[32];

	ut_a(dtype_get_mtype(type) == DATA_VARCHAR);
	ut_a(len > 0 && len < sizeof(buf));

	memcpy(buf, dfield_get_data(dfield), len);
	buf[len] = '\0';

	n_parsed = sscanf(buf, FTS_DOC_ID_FORMAT, doc_id);
	ut_a(n_parsed == 1);

	return(FALSE);
}

#ifdef FTS_CACHE_SIZE_DEBUG
/******************************************************************//**
Get the max cache size in bytes. If there is an error reading the
value we simply print an error message here and return the default
value to the caller.
@return max cache size in bytes */
static
ulint
fts_get_max_cache_size(
/*===================*/
	trx_t*		trx,			/*!< in: transaction */
	fts_table_t*	fts_table)		/*!< in: table instance */
{
	dberr_t		error;
	fts_string_t	value;
	ulong		cache_size_in_mb;

	/* Set to the default value. */
	cache_size_in_mb = FTS_CACHE_SIZE_LOWER_LIMIT_IN_MB;

	/* We set the length of value to the max bytes it can hold. This
	information is used by the callback that reads the value. */
	value.f_n_char = 0;
	value.f_len = FTS_MAX_CONFIG_VALUE_LEN;
	value.f_str = ut_malloc_nokey(value.f_len + 1);

	error = fts_config_get_value(
		trx, fts_table, FTS_MAX_CACHE_SIZE_IN_MB, &value);

	if (error == DB_SUCCESS) {

		value.f_str[value.f_len] = 0;
		cache_size_in_mb = strtoul((char*) value.f_str, NULL, 10);

		if (cache_size_in_mb > FTS_CACHE_SIZE_UPPER_LIMIT_IN_MB) {

			ib::warn() << "FTS max cache size ("
				<< cache_size_in_mb << ") out of range."
				" Minimum value is "
				<< FTS_CACHE_SIZE_LOWER_LIMIT_IN_MB
				<< "MB and the maximum value is "
				<< FTS_CACHE_SIZE_UPPER_LIMIT_IN_MB
				<< "MB, setting cache size to upper limit";

			cache_size_in_mb = FTS_CACHE_SIZE_UPPER_LIMIT_IN_MB;

		} else if  (cache_size_in_mb
			    < FTS_CACHE_SIZE_LOWER_LIMIT_IN_MB) {

			ib::warn() << "FTS max cache size ("
				<< cache_size_in_mb << ") out of range."
				" Minimum value is "
				<< FTS_CACHE_SIZE_LOWER_LIMIT_IN_MB
				<< "MB and the maximum value is"
				<< FTS_CACHE_SIZE_UPPER_LIMIT_IN_MB
				<< "MB, setting cache size to lower limit";

			cache_size_in_mb = FTS_CACHE_SIZE_LOWER_LIMIT_IN_MB;
		}
	} else {
		ib::error() << "(" << ut_strerr(error) << ") reading max"
			" cache config value from config table";
	}

	ut_free(value.f_str);

	return(cache_size_in_mb * 1024 * 1024);
}
#endif

/*********************************************************************//**
Update the next and last Doc ID in the CONFIG table to be the input
"doc_id" value (+ 1). We would do so after each FTS index build or
table truncate */
void
fts_update_next_doc_id(
/*===================*/
	trx_t*			trx,		/*!< in/out: transaction */
	const dict_table_t*	table,		/*!< in: table */
	doc_id_t		doc_id)		/*!< in: DOC ID to set */
{
	table->fts->cache->synced_doc_id = doc_id;
	table->fts->cache->next_doc_id = doc_id + 1;

	table->fts->cache->first_doc_id = table->fts->cache->next_doc_id;

	fts_update_sync_doc_id(
		table, table->fts->cache->synced_doc_id, trx);

}

/*********************************************************************//**
Get the next available document id.
@return DB_SUCCESS if OK */
dberr_t
fts_get_next_doc_id(
/*================*/
	const dict_table_t*	table,		/*!< in: table */
	doc_id_t*		doc_id)		/*!< out: new document id */
{
	fts_cache_t*	cache = table->fts->cache;

	/* If the Doc ID system has not yet been initialized, we
	will consult the CONFIG table and user table to re-establish
	the initial value of the Doc ID */
	if (cache->first_doc_id == FTS_NULL_DOC_ID) {
		fts_init_doc_id(table);
	}

	if (!DICT_TF2_FLAG_IS_SET(table, DICT_TF2_FTS_HAS_DOC_ID)) {
		*doc_id = FTS_NULL_DOC_ID;
		return(DB_SUCCESS);
	}

	DEBUG_SYNC_C("get_next_FTS_DOC_ID");
	mutex_enter(&cache->doc_id_lock);
	*doc_id = cache->next_doc_id++;
	mutex_exit(&cache->doc_id_lock);

	return(DB_SUCCESS);
}

/*********************************************************************//**
This function fetch the Doc ID from CONFIG table, and compare with
the Doc ID supplied. And store the larger one to the CONFIG table.
@return DB_SUCCESS if OK */
static MY_ATTRIBUTE((nonnull))
dberr_t
fts_cmp_set_sync_doc_id(
/*====================*/
	const dict_table_t*	table,		/*!< in: table */
	doc_id_t		doc_id_cmp,	/*!< in: Doc ID to compare */
	ibool			read_only,	/*!< in: TRUE if read the
						synced_doc_id only */
	doc_id_t*		doc_id)		/*!< out: larger document id
						after comparing "doc_id_cmp"
						to the one stored in CONFIG
						table */
{
	trx_t*		trx;
	pars_info_t*	info;
	dberr_t		error;
	fts_table_t	fts_table;
	que_t*		graph = NULL;
	fts_cache_t*	cache = table->fts->cache;
	char		table_name[MAX_FULL_NAME_LEN];
retry:
	ut_a(table->fts->doc_col != ULINT_UNDEFINED);

	fts_table.suffix = "CONFIG";
	fts_table.table_id = table->id;
	fts_table.type = FTS_COMMON_TABLE;
	fts_table.table = table;

<<<<<<< HEAD
	fts_table.parent = table->name.m_name;

=======
>>>>>>> 3e8cab51
	trx = trx_allocate_for_background();
	if (srv_read_only_mode) {
		trx_start_internal_read_only(trx);
	} else {
		trx_start_internal(trx);
	}

	trx->op_info = "update the next FTS document id";

	info = pars_info_create();

	pars_info_bind_function(
		info, "my_func", fts_fetch_store_doc_id, doc_id);

	fts_get_table_name(&fts_table, table_name);
	pars_info_bind_id(info, true, "config_table", table_name);

	graph = fts_parse_sql(
		&fts_table, info,
		"DECLARE FUNCTION my_func;\n"
		"DECLARE CURSOR c IS SELECT value FROM $config_table"
		" WHERE key = 'synced_doc_id' FOR UPDATE;\n"
		"BEGIN\n"
		""
		"OPEN c;\n"
		"WHILE 1 = 1 LOOP\n"
		"  FETCH c INTO my_func();\n"
		"  IF c % NOTFOUND THEN\n"
		"    EXIT;\n"
		"  END IF;\n"
		"END LOOP;\n"
		"CLOSE c;");

	*doc_id = 0;

	error = fts_eval_sql(trx, graph);

	fts_que_graph_free_check_lock(&fts_table, NULL, graph);

	// FIXME: We need to retry deadlock errors
	if (error != DB_SUCCESS) {
		goto func_exit;
	}

	if (read_only) {
		goto func_exit;
	}

	if (doc_id_cmp == 0 && *doc_id) {
		cache->synced_doc_id = *doc_id - 1;
	} else {
		cache->synced_doc_id = ut_max(doc_id_cmp, *doc_id);
	}

	mutex_enter(&cache->doc_id_lock);
	/* For each sync operation, we will add next_doc_id by 1,
	so to mark a sync operation */
	if (cache->next_doc_id < cache->synced_doc_id + 1) {
		cache->next_doc_id = cache->synced_doc_id + 1;
	}
	mutex_exit(&cache->doc_id_lock);

	if (doc_id_cmp > *doc_id) {
		error = fts_update_sync_doc_id(
<<<<<<< HEAD
			table, table->name.m_name, cache->synced_doc_id, trx);
=======
			table, cache->synced_doc_id, trx);
>>>>>>> 3e8cab51
	}

	*doc_id = cache->next_doc_id;

func_exit:

	if (error == DB_SUCCESS) {
		fts_sql_commit(trx);
	} else {
		*doc_id = 0;

		ib::error() << "(" << ut_strerr(error) << ") while getting"
			" next doc id.";
		fts_sql_rollback(trx);

		if (error == DB_DEADLOCK) {
			os_thread_sleep(FTS_DEADLOCK_RETRY_WAIT);
			goto retry;
		}
	}

	trx_free_for_background(trx);

	return(error);
}

/*********************************************************************//**
Update the last document id. This function could create a new
transaction to update the last document id.
@return DB_SUCCESS if OK */
static
dberr_t
fts_update_sync_doc_id(
/*===================*/
	const dict_table_t*	table,		/*!< in: table */
	doc_id_t		doc_id,		/*!< in: last document id */
	trx_t*			trx)		/*!< in: update trx, or NULL */
{
	byte		id[FTS_MAX_ID_LEN];
	pars_info_t*	info;
	fts_table_t	fts_table;
	ulint		id_len;
	que_t*		graph = NULL;
	dberr_t		error;
	ibool		local_trx = FALSE;
	fts_cache_t*	cache = table->fts->cache;
	char		fts_name[MAX_FULL_NAME_LEN];
<<<<<<< HEAD

	if (srv_read_only_mode) {
		return DB_READ_ONLY;
	}
=======
>>>>>>> 3e8cab51

	fts_table.suffix = "CONFIG";
	fts_table.table_id = table->id;
	fts_table.type = FTS_COMMON_TABLE;
	fts_table.table = table;
<<<<<<< HEAD
	if (table_name) {
		fts_table.parent = table_name;
	} else {
		fts_table.parent = table->name.m_name;
	}
=======
>>>>>>> 3e8cab51

	if (!trx) {
		trx = trx_allocate_for_background();
		trx_start_internal(trx);

		trx->op_info = "setting last FTS document id";
		local_trx = TRUE;
	}

	info = pars_info_create();

	id_len = snprintf(
		(char*) id, sizeof(id), FTS_DOC_ID_FORMAT, doc_id + 1);

	pars_info_bind_varchar_literal(info, "doc_id", id, id_len);

<<<<<<< HEAD
	fts_get_table_name(&fts_table, fts_name);
=======
	fts_get_table_name(&fts_table, fts_name,
			   table->fts->fts_status & TABLE_DICT_LOCKED);
>>>>>>> 3e8cab51
	pars_info_bind_id(info, true, "table_name", fts_name);

	graph = fts_parse_sql(
		&fts_table, info,
<<<<<<< HEAD
		"BEGIN"
		" UPDATE $table_name SET value = :doc_id"
=======
		"BEGIN "
		"UPDATE $table_name SET value = :doc_id"
>>>>>>> 3e8cab51
		" WHERE key = 'synced_doc_id';");

	error = fts_eval_sql(trx, graph);

	fts_que_graph_free_check_lock(&fts_table, NULL, graph);

	if (local_trx) {
		if (error == DB_SUCCESS) {
			fts_sql_commit(trx);
			cache->synced_doc_id = doc_id;
		} else {

			ib::error() << "(" << ut_strerr(error) << ") while"
				" updating last doc id.";

			fts_sql_rollback(trx);
		}
		trx_free_for_background(trx);
	}

	return(error);
}

/*********************************************************************//**
Create a new fts_doc_ids_t.
@return new fts_doc_ids_t */
fts_doc_ids_t*
fts_doc_ids_create(void)
/*====================*/
{
	fts_doc_ids_t*	fts_doc_ids;
	mem_heap_t*	heap = mem_heap_create(512);

	fts_doc_ids = static_cast<fts_doc_ids_t*>(
		mem_heap_alloc(heap, sizeof(*fts_doc_ids)));

	fts_doc_ids->self_heap = ib_heap_allocator_create(heap);

	fts_doc_ids->doc_ids = static_cast<ib_vector_t*>(ib_vector_create(
		fts_doc_ids->self_heap, sizeof(fts_update_t), 32));

	return(fts_doc_ids);
}

/*********************************************************************//**
Free a fts_doc_ids_t. */
void
fts_doc_ids_free(
/*=============*/
	fts_doc_ids_t*	fts_doc_ids)
{
	mem_heap_t*	heap = static_cast<mem_heap_t*>(
		fts_doc_ids->self_heap->arg);

	memset(fts_doc_ids, 0, sizeof(*fts_doc_ids));

	mem_heap_free(heap);
}

/*********************************************************************//**
Do commit-phase steps necessary for the insertion of a new row. */
void
fts_add(
/*====*/
	fts_trx_table_t*ftt,			/*!< in: FTS trx table */
	fts_trx_row_t*	row)			/*!< in: row */
{
	dict_table_t*	table = ftt->table;
	doc_id_t	doc_id = row->doc_id;

	ut_a(row->state == FTS_INSERT || row->state == FTS_MODIFY);

	fts_add_doc_by_id(ftt, doc_id, row->fts_indexes);

	mutex_enter(&table->fts->cache->deleted_lock);
	++table->fts->cache->added;
	mutex_exit(&table->fts->cache->deleted_lock);

	if (!DICT_TF2_FLAG_IS_SET(table, DICT_TF2_FTS_HAS_DOC_ID)
	    && doc_id >= table->fts->cache->next_doc_id) {
		table->fts->cache->next_doc_id = doc_id + 1;
	}
}

/*********************************************************************//**
Do commit-phase steps necessary for the deletion of a row.
@return DB_SUCCESS or error code */
static MY_ATTRIBUTE((nonnull, warn_unused_result))
dberr_t
fts_delete(
/*=======*/
	fts_trx_table_t*ftt,			/*!< in: FTS trx table */
	fts_trx_row_t*	row)			/*!< in: row */
{
	que_t*		graph;
	fts_table_t	fts_table;
	dberr_t		error = DB_SUCCESS;
	doc_id_t	write_doc_id;
	dict_table_t*	table = ftt->table;
	doc_id_t	doc_id = row->doc_id;
	trx_t*		trx = ftt->fts_trx->trx;
	pars_info_t*	info = pars_info_create();
	fts_cache_t*	cache = table->fts->cache;

	/* we do not index Documents whose Doc ID value is 0 */
	if (doc_id == FTS_NULL_DOC_ID) {
		ut_ad(!DICT_TF2_FLAG_IS_SET(table, DICT_TF2_FTS_HAS_DOC_ID));
		return(error);
	}

	ut_a(row->state == FTS_DELETE || row->state == FTS_MODIFY);

	FTS_INIT_FTS_TABLE(&fts_table, "DELETED", FTS_COMMON_TABLE, table);

	/* Convert to "storage" byte order. */
	fts_write_doc_id((byte*) &write_doc_id, doc_id);
	fts_bind_doc_id(info, "doc_id", &write_doc_id);

	/* It is possible we update a record that has not yet been sync-ed
	into cache from last crash (delete Doc will not initialize the
	sync). Avoid any added counter accounting until the FTS cache
	is re-established and sync-ed */
	if (table->fts->fts_status & ADDED_TABLE_SYNCED
	    && doc_id > cache->synced_doc_id) {
		mutex_enter(&table->fts->cache->deleted_lock);

		/* The Doc ID could belong to those left in
		ADDED table from last crash. So need to check
		if it is less than first_doc_id when we initialize
		the Doc ID system after reboot */
		if (doc_id >= table->fts->cache->first_doc_id
		    && table->fts->cache->added > 0) {
			--table->fts->cache->added;
		}

		mutex_exit(&table->fts->cache->deleted_lock);

		/* Only if the row was really deleted. */
		ut_a(row->state == FTS_DELETE || row->state == FTS_MODIFY);
	}

	/* Note the deleted document for OPTIMIZE to purge. */
	if (error == DB_SUCCESS) {
		char	table_name[MAX_FULL_NAME_LEN];

		trx->op_info = "adding doc id to FTS DELETED";

		info->graph_owns_us = TRUE;

		fts_table.suffix = "DELETED";

		fts_get_table_name(&fts_table, table_name);
		pars_info_bind_id(info, true, "deleted", table_name);

		graph = fts_parse_sql(
			&fts_table,
			info,
			"BEGIN INSERT INTO $deleted VALUES (:doc_id);");

		error = fts_eval_sql(trx, graph);

		fts_que_graph_free(graph);
	} else {
		pars_info_free(info);
	}

	/* Increment the total deleted count, this is used to calculate the
	number of documents indexed. */
	if (error == DB_SUCCESS) {
		mutex_enter(&table->fts->cache->deleted_lock);

		++table->fts->cache->deleted;

		mutex_exit(&table->fts->cache->deleted_lock);
	}

	return(error);
}

/*********************************************************************//**
Do commit-phase steps necessary for the modification of a row.
@return DB_SUCCESS or error code */
static MY_ATTRIBUTE((nonnull, warn_unused_result))
dberr_t
fts_modify(
/*=======*/
	fts_trx_table_t*	ftt,		/*!< in: FTS trx table */
	fts_trx_row_t*		row)		/*!< in: row */
{
	dberr_t	error;

	ut_a(row->state == FTS_MODIFY);

	error = fts_delete(ftt, row);

	if (error == DB_SUCCESS) {
		fts_add(ftt, row);
	}

	return(error);
}

/*********************************************************************//**
The given transaction is about to be committed; do whatever is necessary
from the FTS system's POV.
@return DB_SUCCESS or error code */
static MY_ATTRIBUTE((nonnull, warn_unused_result))
dberr_t
fts_commit_table(
/*=============*/
	fts_trx_table_t*	ftt)		/*!< in: FTS table to commit*/
{
	if (srv_read_only_mode) {
		return DB_READ_ONLY;
	}

	const ib_rbt_node_t*	node;
	ib_rbt_t*		rows;
	dberr_t			error = DB_SUCCESS;
	fts_cache_t*		cache = ftt->table->fts->cache;
	trx_t*			trx = trx_allocate_for_background();

	trx_start_internal(trx);

	rows = ftt->rows;

	ftt->fts_trx->trx = trx;

	if (cache->get_docs == NULL) {
		rw_lock_x_lock(&cache->init_lock);
		if (cache->get_docs == NULL) {
			cache->get_docs = fts_get_docs_create(cache);
		}
		rw_lock_x_unlock(&cache->init_lock);
	}

	for (node = rbt_first(rows);
	     node != NULL && error == DB_SUCCESS;
	     node = rbt_next(rows, node)) {

		fts_trx_row_t*	row = rbt_value(fts_trx_row_t, node);

		switch (row->state) {
		case FTS_INSERT:
			fts_add(ftt, row);
			break;

		case FTS_MODIFY:
			error = fts_modify(ftt, row);
			break;

		case FTS_DELETE:
			error = fts_delete(ftt, row);
			break;

		default:
			ut_error;
		}
	}

	fts_sql_commit(trx);

	trx_free_for_background(trx);

	return(error);
}

/*********************************************************************//**
The given transaction is about to be committed; do whatever is necessary
from the FTS system's POV.
@return DB_SUCCESS or error code */
dberr_t
fts_commit(
/*=======*/
	trx_t*	trx)				/*!< in: transaction */
{
	const ib_rbt_node_t*	node;
	dberr_t			error;
	ib_rbt_t*		tables;
	fts_savepoint_t*	savepoint;

	savepoint = static_cast<fts_savepoint_t*>(
		ib_vector_last(trx->fts_trx->savepoints));
	tables = savepoint->tables;

	for (node = rbt_first(tables), error = DB_SUCCESS;
	     node != NULL && error == DB_SUCCESS;
	     node = rbt_next(tables, node)) {

		fts_trx_table_t**	ftt;

		ftt = rbt_value(fts_trx_table_t*, node);

		error = fts_commit_table(*ftt);
	}

	return(error);
}

/*********************************************************************//**
Initialize a document. */
void
fts_doc_init(
/*=========*/
	fts_doc_t*	doc)			/*!< in: doc to initialize */
{
	mem_heap_t*	heap = mem_heap_create(32);

	memset(doc, 0, sizeof(*doc));

	doc->self_heap = ib_heap_allocator_create(heap);
}

/*********************************************************************//**
Free document. */
void
fts_doc_free(
/*=========*/
	fts_doc_t*	doc)			/*!< in: document */
{
	mem_heap_t*	heap = static_cast<mem_heap_t*>(doc->self_heap->arg);

	if (doc->tokens) {
		rbt_free(doc->tokens);
	}

	ut_d(memset(doc, 0, sizeof(*doc)));

	mem_heap_free(heap);
}

/*********************************************************************//**
Callback function for fetch that stores the text of an FTS document,
converting each column to UTF-16.
@return always FALSE */
ibool
fts_query_expansion_fetch_doc(
/*==========================*/
	void*		row,			/*!< in: sel_node_t* */
	void*		user_arg)		/*!< in: fts_doc_t* */
{
	que_node_t*	exp;
	sel_node_t*	node = static_cast<sel_node_t*>(row);
	fts_doc_t*	result_doc = static_cast<fts_doc_t*>(user_arg);
	dfield_t*	dfield;
	ulint		len;
	ulint		doc_len;
	fts_doc_t	doc;
	CHARSET_INFO*	doc_charset = NULL;
	ulint		field_no = 0;

	len = 0;

	fts_doc_init(&doc);
	doc.found = TRUE;

	exp = node->select_list;
	doc_len = 0;

	doc_charset  = result_doc->charset;

	/* Copy each indexed column content into doc->text.f_str */
	while (exp) {
		dfield = que_node_get_val(exp);
		len = dfield_get_len(dfield);

		/* NULL column */
		if (len == UNIV_SQL_NULL) {
			exp = que_node_get_next(exp);
			continue;
		}

		if (!doc_charset) {
			doc_charset = fts_get_charset(dfield->type.prtype);
		}

		doc.charset = doc_charset;

		if (dfield_is_ext(dfield)) {
			/* We ignore columns that are stored externally, this
			could result in too many words to search */
			exp = que_node_get_next(exp);
			continue;
		} else {
			doc.text.f_n_char = 0;

			doc.text.f_str = static_cast<byte*>(
				dfield_get_data(dfield));

			doc.text.f_len = len;
		}

		if (field_no == 0) {
			fts_tokenize_document(&doc, result_doc,
					      result_doc->parser);
		} else {
			fts_tokenize_document_next(&doc, doc_len, result_doc,
						   result_doc->parser);
		}

		exp = que_node_get_next(exp);

		doc_len += (exp) ? len + 1 : len;

		field_no++;
	}

	ut_ad(doc_charset);

	if (!result_doc->charset) {
		result_doc->charset = doc_charset;
	}

	fts_doc_free(&doc);

	return(FALSE);
}

/*********************************************************************//**
fetch and tokenize the document. */
static
void
fts_fetch_doc_from_rec(
/*===================*/
	fts_get_doc_t*  get_doc,	/*!< in: FTS index's get_doc struct */
	dict_index_t*	clust_index,	/*!< in: cluster index */
	btr_pcur_t*	pcur,		/*!< in: cursor whose position
					has been stored */
	ulint*		offsets,	/*!< in: offsets */
	fts_doc_t*	doc)		/*!< out: fts doc to hold parsed
					documents */
{
	dict_index_t*		index;
	dict_table_t*		table;
	const rec_t*		clust_rec;
	ulint			num_field;
	const dict_field_t*	ifield;
	const dict_col_t*	col;
	ulint			clust_pos;
	ulint			i;
	ulint			doc_len = 0;
	ulint			processed_doc = 0;
	st_mysql_ftparser*	parser;

	if (!get_doc) {
		return;
	}

	index = get_doc->index_cache->index;
	table = get_doc->index_cache->index->table;
	parser = get_doc->index_cache->index->parser;

	clust_rec = btr_pcur_get_rec(pcur);

	num_field = dict_index_get_n_fields(index);

	for (i = 0; i < num_field; i++) {
		ifield = dict_index_get_nth_field(index, i);
		col = dict_field_get_col(ifield);
		clust_pos = dict_col_get_clust_pos(col, clust_index);

		if (!get_doc->index_cache->charset) {
			get_doc->index_cache->charset = fts_get_charset(
				ifield->col->prtype);
		}

		if (rec_offs_nth_extern(offsets, clust_pos)) {
			doc->text.f_str =
				btr_rec_copy_externally_stored_field(
					clust_rec, offsets,
					dict_table_page_size(table),
					clust_pos, &doc->text.f_len,
					static_cast<mem_heap_t*>(
						doc->self_heap->arg));
		} else {
			doc->text.f_str = (byte*) rec_get_nth_field(
				clust_rec, offsets, clust_pos,
				&doc->text.f_len);
		}

		doc->found = TRUE;
		doc->charset = get_doc->index_cache->charset;

		/* Null Field */
		if (doc->text.f_len == UNIV_SQL_NULL || doc->text.f_len == 0) {
			continue;
		}

		if (processed_doc == 0) {
			fts_tokenize_document(doc, NULL, parser);
		} else {
			fts_tokenize_document_next(doc, doc_len, NULL, parser);
		}

		processed_doc++;
		doc_len += doc->text.f_len + 1;
	}
}

/** Fetch the data from tuple and tokenize the document.
@param[in]     get_doc FTS index's get_doc struct
@param[in]     tuple   tuple should be arranged in table schema order
@param[out]    doc     fts doc to hold parsed documents. */
static
void
fts_fetch_doc_from_tuple(
       fts_get_doc_t*  get_doc,
       const dtuple_t* tuple,
       fts_doc_t*      doc)
{
       dict_index_t*           index;
       st_mysql_ftparser*      parser;
       ulint                   doc_len = 0;
       ulint                   processed_doc = 0;
       ulint                   num_field;

       if (get_doc == NULL) {
               return;
       }

       index = get_doc->index_cache->index;
       parser = get_doc->index_cache->index->parser;
       num_field = dict_index_get_n_fields(index);

       for (ulint i = 0; i < num_field; i++) {
               const dict_field_t*     ifield;
               const dict_col_t*       col;
               ulint                   pos;

               ifield = dict_index_get_nth_field(index, i);
               col = dict_field_get_col(ifield);
               pos = dict_col_get_no(col);
		const dfield_t* field = dtuple_get_nth_field(tuple, pos);

               if (!get_doc->index_cache->charset) {
                       get_doc->index_cache->charset = fts_get_charset(
                               ifield->col->prtype);
               }

               ut_ad(!dfield_is_ext(field));

               doc->text.f_str = (byte*) dfield_get_data(field);
               doc->text.f_len = dfield_get_len(field);
               doc->found = TRUE;
               doc->charset = get_doc->index_cache->charset;

               /* field data is NULL. */
               if (doc->text.f_len == UNIV_SQL_NULL || doc->text.f_len == 0) {
                       continue;
               }

               if (processed_doc == 0) {
                       fts_tokenize_document(doc, NULL, parser);
               } else {
                       fts_tokenize_document_next(doc, doc_len, NULL, parser);
               }

               processed_doc++;
               doc_len += doc->text.f_len + 1;
       }
}

/** Fetch the document from tuple, tokenize the text data and
insert the text data into fts auxiliary table and
its cache. Moreover this tuple fields doesn't contain any information
about externally stored field. This tuple contains data directly
converted from mysql.
@param[in]     ftt     FTS transaction table
@param[in]     doc_id  doc id
@param[in]     tuple   tuple from where data can be retrieved
                       and tuple should be arranged in table
                       schema order. */
void
fts_add_doc_from_tuple(
       fts_trx_table_t*ftt,
       doc_id_t        doc_id,
       const dtuple_t* tuple)
{
       mtr_t           mtr;
       fts_cache_t*    cache = ftt->table->fts->cache;

       ut_ad(cache->get_docs);

       if (!(ftt->table->fts->fts_status & ADDED_TABLE_SYNCED)) {
               fts_init_index(ftt->table, FALSE);
       }

       mtr_start(&mtr);

       ulint   num_idx = ib_vector_size(cache->get_docs);

       for (ulint i = 0; i < num_idx; ++i) {
               fts_doc_t       doc;
               dict_table_t*   table;
               fts_get_doc_t*  get_doc;

               get_doc = static_cast<fts_get_doc_t*>(
                       ib_vector_get(cache->get_docs, i));
               table = get_doc->index_cache->index->table;

               fts_doc_init(&doc);
               fts_fetch_doc_from_tuple(
                       get_doc, tuple, &doc);

               if (doc.found) {
                       mtr_commit(&mtr);
                       rw_lock_x_lock(&table->fts->cache->lock);

                       if (table->fts->cache->stopword_info.status
                           & STOPWORD_NOT_INIT) {
                               fts_load_stopword(table, NULL, NULL,
                                                 NULL, TRUE, TRUE);
                       }

                       fts_cache_add_doc(
                               table->fts->cache,
                               get_doc->index_cache,
                               doc_id, doc.tokens);

                       rw_lock_x_unlock(&table->fts->cache->lock);

                       if (cache->total_size > fts_max_cache_size / 5
                           || fts_need_sync) {
                               fts_sync(cache->sync, true, false, false);
                       }

                       mtr_start(&mtr);

               }

               fts_doc_free(&doc);
       }

       mtr_commit(&mtr);
}

/*********************************************************************//**
This function fetches the document inserted during the committing
transaction, and tokenize the inserted text data and insert into
FTS auxiliary table and its cache.
@return TRUE if successful */
static
ulint
fts_add_doc_by_id(
/*==============*/
	fts_trx_table_t*ftt,		/*!< in: FTS trx table */
	doc_id_t	doc_id,		/*!< in: doc id */
	ib_vector_t*	fts_indexes MY_ATTRIBUTE((unused)))
					/*!< in: affected fts indexes */
{
	mtr_t		mtr;
	mem_heap_t*	heap;
	btr_pcur_t	pcur;
	dict_table_t*	table;
	dtuple_t*	tuple;
	dfield_t*       dfield;
	fts_get_doc_t*	get_doc;
	doc_id_t        temp_doc_id;
	dict_index_t*   clust_index;
	dict_index_t*	fts_id_index;
	ibool		is_id_cluster;
	fts_cache_t*   	cache = ftt->table->fts->cache;

	ut_ad(cache->get_docs);

	/* If Doc ID has been supplied by the user, then the table
	might not yet be sync-ed */

	if (!(ftt->table->fts->fts_status & ADDED_TABLE_SYNCED)) {
		fts_init_index(ftt->table, FALSE);
	}

	/* Get the first FTS index's get_doc */
	get_doc = static_cast<fts_get_doc_t*>(
		ib_vector_get(cache->get_docs, 0));
	ut_ad(get_doc);

	table = get_doc->index_cache->index->table;

	heap = mem_heap_create(512);

	clust_index = dict_table_get_first_index(table);
	fts_id_index = table->fts_doc_id_index;

	/* Check whether the index on FTS_DOC_ID is cluster index */
	is_id_cluster = (clust_index == fts_id_index);

	mtr_start(&mtr);
	btr_pcur_init(&pcur);

	/* Search based on Doc ID. Here, we'll need to consider the case
	when there is no primary index on Doc ID */
	tuple = dtuple_create(heap, 1);
	dfield = dtuple_get_nth_field(tuple, 0);
	dfield->type.mtype = DATA_INT;
	dfield->type.prtype = DATA_NOT_NULL | DATA_UNSIGNED | DATA_BINARY_TYPE;

	mach_write_to_8((byte*) &temp_doc_id, doc_id);
	dfield_set_data(dfield, &temp_doc_id, sizeof(temp_doc_id));

	btr_pcur_open_with_no_init(
		fts_id_index, tuple, PAGE_CUR_LE, BTR_SEARCH_LEAF,
		&pcur, 0, &mtr);

	/* If we have a match, add the data to doc structure */
	if (btr_pcur_get_low_match(&pcur) == 1) {
		const rec_t*	rec;
		btr_pcur_t*	doc_pcur;
		const rec_t*	clust_rec;
		btr_pcur_t	clust_pcur;
		ulint*		offsets = NULL;
		ulint		num_idx = ib_vector_size(cache->get_docs);

		rec = btr_pcur_get_rec(&pcur);

		/* Doc could be deleted */
		if (page_rec_is_infimum(rec)
		    || rec_get_deleted_flag(rec, dict_table_is_comp(table))) {

			goto func_exit;
		}

		if (is_id_cluster) {
			clust_rec = rec;
			doc_pcur = &pcur;
		} else {
			dtuple_t*	clust_ref;
			ulint		n_fields;

			btr_pcur_init(&clust_pcur);
			n_fields = dict_index_get_n_unique(clust_index);

			clust_ref = dtuple_create(heap, n_fields);
			dict_index_copy_types(clust_ref, clust_index, n_fields);

			row_build_row_ref_in_tuple(
				clust_ref, rec, fts_id_index, NULL, NULL);

			btr_pcur_open_with_no_init(
				clust_index, clust_ref, PAGE_CUR_LE,
				BTR_SEARCH_LEAF, &clust_pcur, 0, &mtr);

			doc_pcur = &clust_pcur;
			clust_rec = btr_pcur_get_rec(&clust_pcur);

		}

		offsets = rec_get_offsets(clust_rec, clust_index, NULL, true,
					  ULINT_UNDEFINED, &heap);

		for (ulint i = 0; i < num_idx; ++i) {
			fts_doc_t       doc;
			dict_table_t*   table;
			fts_get_doc_t*  get_doc;

			get_doc = static_cast<fts_get_doc_t*>(
				ib_vector_get(cache->get_docs, i));

			table = get_doc->index_cache->index->table;

			fts_doc_init(&doc);

			fts_fetch_doc_from_rec(
				get_doc, clust_index, doc_pcur, offsets, &doc);

			if (doc.found) {
				ibool	success MY_ATTRIBUTE((unused));

				btr_pcur_store_position(doc_pcur, &mtr);
				mtr_commit(&mtr);

				rw_lock_x_lock(&table->fts->cache->lock);

				if (table->fts->cache->stopword_info.status
				    & STOPWORD_NOT_INIT) {
					fts_load_stopword(table, NULL, NULL,
							  NULL, TRUE, TRUE);
				}

				fts_cache_add_doc(
					table->fts->cache,
					get_doc->index_cache,
					doc_id, doc.tokens);

				bool	need_sync = false;
				if ((cache->total_size > fts_max_cache_size / 10
				     || fts_need_sync)
				    && !cache->sync->in_progress) {
					need_sync = true;
				}

				rw_lock_x_unlock(&table->fts->cache->lock);

				DBUG_EXECUTE_IF(
					"fts_instrument_sync",
					fts_optimize_request_sync_table(table);
					os_event_wait(cache->sync->event);
				);

				DBUG_EXECUTE_IF(
					"fts_instrument_sync_debug",
					fts_sync(cache->sync, true, true, false);
				);

				DEBUG_SYNC_C("fts_instrument_sync_request");
				DBUG_EXECUTE_IF(
					"fts_instrument_sync_request",
					fts_optimize_request_sync_table(table);
				);

				if (need_sync) {
					fts_optimize_request_sync_table(table);
				}

				mtr_start(&mtr);

				if (i < num_idx - 1) {

					success = btr_pcur_restore_position(
						BTR_SEARCH_LEAF, doc_pcur,
						&mtr);

					ut_ad(success);
				}
			}

			fts_doc_free(&doc);
		}

		if (!is_id_cluster) {
			btr_pcur_close(doc_pcur);
		}
	}
func_exit:
	mtr_commit(&mtr);

	btr_pcur_close(&pcur);

	mem_heap_free(heap);
	return(TRUE);
}


/*********************************************************************//**
Callback function to read a single ulint column.
return always returns TRUE */
static
ibool
fts_read_ulint(
/*===========*/
	void*		row,		/*!< in: sel_node_t* */
	void*		user_arg)	/*!< in: pointer to ulint */
{
	sel_node_t*	sel_node = static_cast<sel_node_t*>(row);
	ulint*		value = static_cast<ulint*>(user_arg);
	que_node_t*	exp = sel_node->select_list;
	dfield_t*	dfield = que_node_get_val(exp);
	void*		data = dfield_get_data(dfield);

	*value = static_cast<ulint>(mach_read_from_4(
		static_cast<const byte*>(data)));

	return(TRUE);
}

/*********************************************************************//**
Get maximum Doc ID in a table if index "FTS_DOC_ID_INDEX" exists
@return max Doc ID or 0 if index "FTS_DOC_ID_INDEX" does not exist */
doc_id_t
fts_get_max_doc_id(
/*===============*/
	dict_table_t*	table)		/*!< in: user table */
{
	dict_index_t*	index;
	dict_field_t*	dfield MY_ATTRIBUTE((unused)) = NULL;
	doc_id_t	doc_id = 0;
	mtr_t		mtr;
	btr_pcur_t	pcur;

	index = table->fts_doc_id_index;

	if (!index) {
		return(0);
	}

	dfield = dict_index_get_nth_field(index, 0);

#if 0 /* This can fail when renaming a column to FTS_DOC_ID_COL_NAME. */
	ut_ad(innobase_strcasecmp(FTS_DOC_ID_COL_NAME, dfield->name) == 0);
#endif

	mtr_start(&mtr);

	/* fetch the largest indexes value */
	btr_pcur_open_at_index_side(
		false, index, BTR_SEARCH_LEAF, &pcur, true, 0, &mtr);

	if (!page_is_empty(btr_pcur_get_page(&pcur))) {
		const rec_t*    rec = NULL;
		ulint		offsets_[REC_OFFS_NORMAL_SIZE];
		ulint*		offsets = offsets_;
		mem_heap_t*	heap = NULL;
		ulint		len;
		const void*	data;

		rec_offs_init(offsets_);

		do {
			rec = btr_pcur_get_rec(&pcur);

			if (page_rec_is_user_rec(rec)) {
				break;
			}
		} while (btr_pcur_move_to_prev(&pcur, &mtr));

		if (!rec) {
			goto func_exit;
		}

		offsets = rec_get_offsets(
			rec, index, offsets, true, ULINT_UNDEFINED, &heap);

		data = rec_get_nth_field(rec, offsets, 0, &len);

		doc_id = static_cast<doc_id_t>(fts_read_doc_id(
			static_cast<const byte*>(data)));
	}

func_exit:
	btr_pcur_close(&pcur);
	mtr_commit(&mtr);
	return(doc_id);
}

/*********************************************************************//**
Fetch document with the given document id.
@return DB_SUCCESS if OK else error */
dberr_t
fts_doc_fetch_by_doc_id(
/*====================*/
	fts_get_doc_t*	get_doc,	/*!< in: state */
	doc_id_t	doc_id,		/*!< in: id of document to
					fetch */
	dict_index_t*	index_to_use,	/*!< in: caller supplied FTS index,
					or NULL */
	ulint		option,		/*!< in: search option, if it is
					greater than doc_id or equal */
	fts_sql_callback
			callback,	/*!< in: callback to read */
	void*		arg)		/*!< in: callback arg */
{
	pars_info_t*	info;
	dberr_t		error;
	const char*	select_str;
	doc_id_t	write_doc_id;
	dict_index_t*	index;
	trx_t*		trx = trx_allocate_for_background();
	que_t*          graph;

	trx->op_info = "fetching indexed FTS document";

	/* The FTS index can be supplied by caller directly with
	"index_to_use", otherwise, get it from "get_doc" */
	index = (index_to_use) ? index_to_use : get_doc->index_cache->index;

	if (get_doc && get_doc->get_document_graph) {
		info = get_doc->get_document_graph->info;
	} else {
		info = pars_info_create();
	}

	/* Convert to "storage" byte order. */
	fts_write_doc_id((byte*) &write_doc_id, doc_id);
	fts_bind_doc_id(info, "doc_id", &write_doc_id);
	pars_info_bind_function(info, "my_func", callback, arg);

	select_str = fts_get_select_columns_str(index, info, info->heap);
	pars_info_bind_id(info, TRUE, "table_name", index->table_name);

	if (!get_doc || !get_doc->get_document_graph) {
		if (option == FTS_FETCH_DOC_BY_ID_EQUAL) {
			graph = fts_parse_sql(
				NULL,
				info,
				mem_heap_printf(info->heap,
					"DECLARE FUNCTION my_func;\n"
					"DECLARE CURSOR c IS"
					" SELECT %s FROM $table_name"
					" WHERE %s = :doc_id;\n"
					"BEGIN\n"
					""
					"OPEN c;\n"
					"WHILE 1 = 1 LOOP\n"
					"  FETCH c INTO my_func();\n"
					"  IF c %% NOTFOUND THEN\n"
					"    EXIT;\n"
					"  END IF;\n"
					"END LOOP;\n"
					"CLOSE c;",
					select_str, FTS_DOC_ID_COL_NAME));
		} else {
			ut_ad(option == FTS_FETCH_DOC_BY_ID_LARGE);

			/* This is used for crash recovery of table with
			hidden DOC ID or FTS indexes. We will scan the table
			to re-processing user table rows whose DOC ID or
			FTS indexed documents have not been sync-ed to disc
			during recent crash.
			In the case that all fulltext indexes are dropped
			for a table, we will keep the "hidden" FTS_DOC_ID
			column, and this scan is to retreive the largest
			DOC ID being used in the table to determine the
			appropriate next DOC ID.
			In the case of there exists fulltext index(es), this
			operation will re-tokenize any docs that have not
			been sync-ed to the disk, and re-prime the FTS
			cached */
			graph = fts_parse_sql(
				NULL,
				info,
				mem_heap_printf(info->heap,
					"DECLARE FUNCTION my_func;\n"
					"DECLARE CURSOR c IS"
					" SELECT %s, %s FROM $table_name"
					" WHERE %s > :doc_id;\n"
					"BEGIN\n"
					""
					"OPEN c;\n"
					"WHILE 1 = 1 LOOP\n"
					"  FETCH c INTO my_func();\n"
					"  IF c %% NOTFOUND THEN\n"
					"    EXIT;\n"
					"  END IF;\n"
					"END LOOP;\n"
					"CLOSE c;",
					FTS_DOC_ID_COL_NAME,
					select_str, FTS_DOC_ID_COL_NAME));
		}
		if (get_doc) {
			get_doc->get_document_graph = graph;
		}
	} else {
		graph = get_doc->get_document_graph;
	}

	error = fts_eval_sql(trx, graph);
	fts_sql_commit(trx);
	trx_free_for_background(trx);

	if (!get_doc) {
		fts_que_graph_free(graph);
	}

	return(error);
}

/*********************************************************************//**
Write out a single word's data as new entry/entries in the INDEX table.
@return DB_SUCCESS if all OK. */
dberr_t
fts_write_node(
/*===========*/
	trx_t*		trx,			/*!< in: transaction */
	que_t**		graph,			/*!< in: query graph */
	fts_table_t*	fts_table,		/*!< in: aux table */
	fts_string_t*	word,			/*!< in: word in UTF-8 */
	fts_node_t*	node)			/*!< in: node columns */
{
	pars_info_t*	info;
	dberr_t		error;
	ib_uint32_t	doc_count;
	ib_time_t	start_time;
	doc_id_t	last_doc_id;
	doc_id_t	first_doc_id;
	char		table_name[MAX_FULL_NAME_LEN];
<<<<<<< HEAD

	ut_a(node->ilist != NULL);
=======
>>>>>>> 3e8cab51

	if (*graph) {
		info = (*graph)->info;
	} else {
		info = pars_info_create();

		fts_get_table_name(fts_table, table_name);
		pars_info_bind_id(info, true, "index_table_name", table_name);
	}

	pars_info_bind_varchar_literal(info, "token", word->f_str, word->f_len);

	/* Convert to "storage" byte order. */
	fts_write_doc_id((byte*) &first_doc_id, node->first_doc_id);
	fts_bind_doc_id(info, "first_doc_id", &first_doc_id);

	/* Convert to "storage" byte order. */
	fts_write_doc_id((byte*) &last_doc_id, node->last_doc_id);
	fts_bind_doc_id(info, "last_doc_id", &last_doc_id);

	ut_a(node->last_doc_id >= node->first_doc_id);

	/* Convert to "storage" byte order. */
	mach_write_to_4((byte*) &doc_count, node->doc_count);
	pars_info_bind_int4_literal(
		info, "doc_count", (const ib_uint32_t*) &doc_count);

	/* Set copy_name to FALSE since it's a static. */
	pars_info_bind_literal(
		info, "ilist", node->ilist, node->ilist_size,
		DATA_BLOB, DATA_BINARY_TYPE);

	if (!*graph) {

		*graph = fts_parse_sql(
			fts_table,
			info,
			"BEGIN\n"
<<<<<<< HEAD
			"INSERT INTO $index_table_name VALUES"
			" (:token, :first_doc_id,"
			"  :last_doc_id, :doc_count, :ilist);");
=======
			"INSERT INTO $index_table_name VALUES "
			"(:token, :first_doc_id,"
			" :last_doc_id, :doc_count, :ilist);");
>>>>>>> 3e8cab51
	}

	start_time = ut_time();
	error = fts_eval_sql(trx, *graph);
	elapsed_time += ut_time() - start_time;
	++n_nodes;

	return(error);
}

/*********************************************************************//**
Add rows to the DELETED_CACHE table.
@return DB_SUCCESS if all went well else error code*/
static MY_ATTRIBUTE((nonnull, warn_unused_result))
dberr_t
fts_sync_add_deleted_cache(
/*=======================*/
	fts_sync_t*	sync,			/*!< in: sync state */
	ib_vector_t*	doc_ids)		/*!< in: doc ids to add */
{
	ulint		i;
	pars_info_t*	info;
	que_t*		graph;
	fts_table_t	fts_table;
	char		table_name[MAX_FULL_NAME_LEN];
	doc_id_t	dummy = 0;
	dberr_t		error = DB_SUCCESS;
	ulint		n_elems = ib_vector_size(doc_ids);

	ut_a(ib_vector_size(doc_ids) > 0);

	ib_vector_sort(doc_ids, fts_update_doc_id_cmp);

	info = pars_info_create();

	fts_bind_doc_id(info, "doc_id", &dummy);

	FTS_INIT_FTS_TABLE(
		&fts_table, "DELETED_CACHE", FTS_COMMON_TABLE, sync->table);

	fts_get_table_name(&fts_table, table_name);
	pars_info_bind_id(info, true, "table_name", table_name);

	graph = fts_parse_sql(
		&fts_table,
		info,
		"BEGIN INSERT INTO $table_name VALUES (:doc_id);");

	for (i = 0; i < n_elems && error == DB_SUCCESS; ++i) {
		fts_update_t*	update;
		doc_id_t	write_doc_id;

		update = static_cast<fts_update_t*>(ib_vector_get(doc_ids, i));

		/* Convert to "storage" byte order. */
		fts_write_doc_id((byte*) &write_doc_id, update->doc_id);
		fts_bind_doc_id(info, "doc_id", &write_doc_id);

		error = fts_eval_sql(sync->trx, graph);
	}

	fts_que_graph_free(graph);

	return(error);
}

/** Write the words and ilist to disk.
@param[in,out]	trx		transaction
@param[in]	index_cache	index cache
@param[in]	unlock_cache	whether unlock cache when write node
@return DB_SUCCESS if all went well else error code */
static MY_ATTRIBUTE((nonnull, warn_unused_result))
dberr_t
fts_sync_write_words(
	trx_t*			trx,
	fts_index_cache_t*	index_cache,
	bool			unlock_cache)
{
	fts_table_t	fts_table;
	ulint		n_nodes = 0;
	ulint		n_words = 0;
	const ib_rbt_node_t* rbt_node;
	dberr_t		error = DB_SUCCESS;
	ibool		print_error = FALSE;
	dict_table_t*	table = index_cache->index->table;

	FTS_INIT_INDEX_TABLE(
		&fts_table, NULL, FTS_INDEX_TABLE, index_cache->index);

	n_words = rbt_size(index_cache->words);

	/* We iterate over the entire tree, even if there is an error,
	since we want to free the memory used during caching. */
	for (rbt_node = rbt_first(index_cache->words);
	     rbt_node;
	     rbt_node = rbt_next(index_cache->words, rbt_node)) {

		ulint			i;
		ulint			selected;
		fts_tokenizer_word_t*	word;

		word = rbt_value(fts_tokenizer_word_t, rbt_node);

		DBUG_EXECUTE_IF("fts_instrument_write_words_before_select_index",
				os_thread_sleep(300000););

		selected = fts_select_index(
			index_cache->charset, word->text.f_str,
			word->text.f_len);

		fts_table.suffix = fts_get_suffix(selected);

		/* We iterate over all the nodes even if there was an error */
		for (i = 0; i < ib_vector_size(word->nodes); ++i) {

			fts_node_t* fts_node = static_cast<fts_node_t*>(
				ib_vector_get(word->nodes, i));

			if (fts_node->synced) {
				continue;
			} else {
				fts_node->synced = true;
			}

			/*FIXME: we need to handle the error properly. */
			if (error == DB_SUCCESS) {
				if (unlock_cache) {
					rw_lock_x_unlock(
						&table->fts->cache->lock);
				}

				error = fts_write_node(
					trx,
					&index_cache->ins_graph[selected],
					&fts_table, &word->text, fts_node);

				DEBUG_SYNC_C("fts_write_node");
				DBUG_EXECUTE_IF("fts_write_node_crash",
					DBUG_SUICIDE(););

				DBUG_EXECUTE_IF("fts_instrument_sync_sleep",
					os_thread_sleep(1000000);
				);

				if (unlock_cache) {
					rw_lock_x_lock(
						&table->fts->cache->lock);
				}
			}
		}

		n_nodes += ib_vector_size(word->nodes);

		if (error != DB_SUCCESS && !print_error) {
			ib::error() << "(" << ut_strerr(error) << ") writing"
				" word node to FTS auxiliary index table.";
			print_error = TRUE;
		}
	}

	if (fts_enable_diag_print) {
		printf("Avg number of nodes: %lf\n",
		       (double) n_nodes / (double) (n_words > 1 ? n_words : 1));
	}

	return(error);
}

<<<<<<< HEAD
=======
#ifdef FTS_DOC_STATS_DEBUG
/*********************************************************************//**
Write a single documents statistics to disk.
@return DB_SUCCESS if all went well else error code */
static MY_ATTRIBUTE((nonnull, warn_unused_result))
dberr_t
fts_sync_write_doc_stat(
/*====================*/
	trx_t*			trx,		/*!< in: transaction */
	dict_index_t*		index,		/*!< in: index */
	que_t**			graph,		/* out: query graph */
	const fts_doc_stats_t*	doc_stat)	/*!< in: doc stats to write */
{
	pars_info_t*	info;
	doc_id_t	doc_id;
	dberr_t		error = DB_SUCCESS;
	ib_uint32_t	word_count;
	char		table_name[MAX_FULL_NAME_LEN];

	if (*graph) {
		info = (*graph)->info;
	} else {
		info = pars_info_create();
	}

	/* Convert to "storage" byte order. */
	mach_write_to_4((byte*) &word_count, doc_stat->word_count);
	pars_info_bind_int4_literal(
		info, "count", (const ib_uint32_t*) &word_count);

	/* Convert to "storage" byte order. */
	fts_write_doc_id((byte*) &doc_id, doc_stat->doc_id);
	fts_bind_doc_id(info, "doc_id", &doc_id);

	if (!*graph) {
		fts_table_t	fts_table;

		FTS_INIT_INDEX_TABLE(
			&fts_table, "DOC_ID", FTS_INDEX_TABLE, index);

		fts_get_table_name(&fts_table, table_name);

		pars_info_bind_id(info, true, "doc_id_table", table_name);

		*graph = fts_parse_sql(
			&fts_table,
			info,
			"BEGIN "
			"INSERT INTO $doc_id_table VALUES (:doc_id, :count);");
	}

	for (;;) {
		error = fts_eval_sql(trx, *graph);

		if (error == DB_SUCCESS) {

			break;				/* Exit the loop. */
		} else {
			ut_print_timestamp(stderr);

			if (error == DB_LOCK_WAIT_TIMEOUT) {
				fprintf(stderr, "  InnoDB: Warning: lock wait "
					"timeout writing to FTS doc_id. "
					"Retrying!\n");

				trx->error_state = DB_SUCCESS;
			} else {
				fprintf(stderr, "  InnoDB: Error: (%s) "
					"while writing to FTS doc_id.\n",
					ut_strerr(error));

				break;			/* Exit the loop. */
			}
		}
	}

	return(error);
}

/*********************************************************************//**
Write document statistics to disk.
@return DB_SUCCESS if all OK */
static
ulint
fts_sync_write_doc_stats(
/*=====================*/
	trx_t*			trx,		/*!< in: transaction */
	const fts_index_cache_t*index_cache)	/*!< in: index cache */
{
	dberr_t		error = DB_SUCCESS;
	que_t*		graph = NULL;
	fts_doc_stats_t*  doc_stat;

	if (ib_vector_is_empty(index_cache->doc_stats)) {
		return(DB_SUCCESS);
	}

	doc_stat = static_cast<ts_doc_stats_t*>(
		ib_vector_pop(index_cache->doc_stats));

	while (doc_stat) {
		error = fts_sync_write_doc_stat(
			trx, index_cache->index, &graph, doc_stat);

		if (error != DB_SUCCESS) {
			break;
		}

		if (ib_vector_is_empty(index_cache->doc_stats)) {
			break;
		}

		doc_stat = static_cast<ts_doc_stats_t*>(
			ib_vector_pop(index_cache->doc_stats));
	}

	if (graph != NULL) {
		fts_que_graph_free_check_lock(NULL, index_cache, graph);
	}

	return(error);
}

/*********************************************************************//**
Callback to check the existince of a word.
@return always return NULL */
static
ibool
fts_lookup_word(
/*============*/
	void*	row,				/*!< in:  sel_node_t* */
	void*	user_arg)			/*!< in:  fts_doc_t* */
{

	que_node_t*	exp;
	sel_node_t*	node = static_cast<sel_node_t*>(row);
	ibool*		found = static_cast<ibool*>(user_arg);

	exp = node->select_list;

	while (exp) {
		dfield_t*	dfield = que_node_get_val(exp);
		ulint		len = dfield_get_len(dfield);

		if (len != UNIV_SQL_NULL && len != 0) {
			*found = TRUE;
		}

		exp = que_node_get_next(exp);
	}

	return(FALSE);
}

/*********************************************************************//**
Check whether a particular word (term) exists in the FTS index.
@return DB_SUCCESS if all went well else error code */
static
dberr_t
fts_is_word_in_index(
/*=================*/
	trx_t*		trx,			/*!< in: FTS query state */
	que_t**		graph,			/* out: Query graph */
	fts_table_t*	fts_table,		/*!< in: table instance */
	const fts_string_t*
			word,			/*!< in: the word to check */
	ibool*		found)			/* out: TRUE if exists */
{
	pars_info_t*	info;
	dberr_t		error;
	char		table_name[MAX_FULL_NAME_LEN];

	trx->op_info = "looking up word in FTS index";

	if (*graph) {
		info = (*graph)->info;
	} else {
		info = pars_info_create();
	}

	fts_get_table_name(fts_table, table_name);
	pars_info_bind_id(info, true, "table_name", table_name);
	pars_info_bind_function(info, "my_func", fts_lookup_word, found);
	pars_info_bind_varchar_literal(info, "word", word->f_str, word->f_len);

	if (*graph == NULL) {
		*graph = fts_parse_sql(
			fts_table,
			info,
			"DECLARE FUNCTION my_func;\n"
			"DECLARE CURSOR c IS"
			" SELECT doc_count\n"
			" FROM $table_name\n"
			" WHERE word = :word "
			" ORDER BY first_doc_id;\n"
			"BEGIN\n"
			"\n"
			"OPEN c;\n"
			"WHILE 1 = 1 LOOP\n"
			"  FETCH c INTO my_func();\n"
			"  IF c % NOTFOUND THEN\n"
			"    EXIT;\n"
			"  END IF;\n"
			"END LOOP;\n"
			"CLOSE c;");
	}

	for (;;) {
		error = fts_eval_sql(trx, *graph);

		if (error == DB_SUCCESS) {

			break;				/* Exit the loop. */
		} else {
			ut_print_timestamp(stderr);

			if (error == DB_LOCK_WAIT_TIMEOUT) {
				fprintf(stderr, "  InnoDB: Warning: lock wait "
					"timeout reading FTS index. "
					"Retrying!\n");

				trx->error_state = DB_SUCCESS;
			} else {
				fprintf(stderr, "  InnoDB: Error: (%s) "
					"while reading FTS index.\n",
					ut_strerr(error));

				break;			/* Exit the loop. */
			}
		}
	}

	return(error);
}
#endif /* FTS_DOC_STATS_DEBUG */

>>>>>>> 3e8cab51
/*********************************************************************//**
Begin Sync, create transaction, acquire locks, etc. */
static
void
fts_sync_begin(
/*===========*/
	fts_sync_t*	sync)			/*!< in: sync state */
{
	fts_cache_t*	cache = sync->table->fts->cache;

	n_nodes = 0;
	elapsed_time = 0;

	sync->start_time = ut_time();

	sync->trx = trx_allocate_for_background();
	trx_start_internal(sync->trx);

	if (fts_enable_diag_print) {
		ib::info() << "FTS SYNC for table " << sync->table->name
			<< ", deleted count: "
			<< ib_vector_size(cache->deleted_doc_ids)
			<< " size: " << cache->total_size << " bytes";
	}
}

/*********************************************************************//**
Run SYNC on the table, i.e., write out data from the index specific
cache to the FTS aux INDEX table and FTS aux doc id stats table.
@return DB_SUCCESS if all OK */
static MY_ATTRIBUTE((nonnull, warn_unused_result))
dberr_t
fts_sync_index(
/*===========*/
	fts_sync_t*		sync,		/*!< in: sync state */
	fts_index_cache_t*	index_cache)	/*!< in: index cache */
{
	trx_t*		trx = sync->trx;

	trx->op_info = "doing SYNC index";

	if (fts_enable_diag_print) {
		ib::info() << "SYNC words: " << rbt_size(index_cache->words);
	}

	ut_ad(rbt_validate(index_cache->words));

	return(fts_sync_write_words(trx, index_cache, sync->unlock_cache));
}

/** Check if index cache has been synced completely
@param[in,out]	index_cache	index cache
@return true if index is synced, otherwise false. */
static
bool
fts_sync_index_check(
	fts_index_cache_t*	index_cache)
{
	const ib_rbt_node_t*	rbt_node;

	for (rbt_node = rbt_first(index_cache->words);
	     rbt_node != NULL;
	     rbt_node = rbt_next(index_cache->words, rbt_node)) {

		fts_tokenizer_word_t*	word;
		word = rbt_value(fts_tokenizer_word_t, rbt_node);

		fts_node_t*	fts_node;
		fts_node = static_cast<fts_node_t*>(ib_vector_last(word->nodes));

		if (!fts_node->synced) {
			return(false);
		}
	}

	return(true);
}

/** Reset synced flag in index cache when rollback
@param[in,out]	index_cache	index cache */
static
void
fts_sync_index_reset(
	fts_index_cache_t*	index_cache)
{
	const ib_rbt_node_t*	rbt_node;

	for (rbt_node = rbt_first(index_cache->words);
	     rbt_node != NULL;
	     rbt_node = rbt_next(index_cache->words, rbt_node)) {

		fts_tokenizer_word_t*	word;
		word = rbt_value(fts_tokenizer_word_t, rbt_node);

		fts_node_t*	fts_node;
		fts_node = static_cast<fts_node_t*>(ib_vector_last(word->nodes));

		fts_node->synced = false;
	}
}

/** Commit the SYNC, change state of processed doc ids etc.
@param[in,out]	sync	sync state
@return DB_SUCCESS if all OK */
static  MY_ATTRIBUTE((nonnull, warn_unused_result))
dberr_t
fts_sync_commit(
	fts_sync_t*	sync)
{
	dberr_t		error;
	trx_t*		trx = sync->trx;
	fts_cache_t*	cache = sync->table->fts->cache;
	doc_id_t	last_doc_id;

	trx->op_info = "doing SYNC commit";

	/* After each Sync, update the CONFIG table about the max doc id
	we just sync-ed to index table */
	error = fts_cmp_set_sync_doc_id(sync->table, sync->max_doc_id, FALSE,
					&last_doc_id);

	/* Get the list of deleted documents that are either in the
	cache or were headed there but were deleted before the add
	thread got to them. */

	if (error == DB_SUCCESS && ib_vector_size(cache->deleted_doc_ids) > 0) {

		error = fts_sync_add_deleted_cache(
			sync, cache->deleted_doc_ids);
	}

	/* We need to do this within the deleted lock since fts_delete() can
	attempt to add a deleted doc id to the cache deleted id array. */
	fts_cache_clear(cache);
	DEBUG_SYNC_C("fts_deleted_doc_ids_clear");
	fts_cache_init(cache);
	rw_lock_x_unlock(&cache->lock);

	if (error == DB_SUCCESS) {

		fts_sql_commit(trx);

	} else if (error != DB_SUCCESS) {

		fts_sql_rollback(trx);

		ib::error() << "(" << ut_strerr(error) << ") during SYNC.";
	}

	if (fts_enable_diag_print && elapsed_time) {
		ib::info() << "SYNC for table " << sync->table->name
			<< ": SYNC time: "
			<< (ut_time() - sync->start_time)
			<< " secs: elapsed "
			<< (double) n_nodes / elapsed_time
			<< " ins/sec";
	}

	/* Avoid assertion in trx_free(). */
	trx->dict_operation_lock_mode = 0;
	trx_free_for_background(trx);

	return(error);
}

/** Rollback a sync operation
@param[in,out]	sync	sync state */
static
void
fts_sync_rollback(
	fts_sync_t*	sync)
{
	trx_t*		trx = sync->trx;
	fts_cache_t*	cache = sync->table->fts->cache;

	for (ulint i = 0; i < ib_vector_size(cache->indexes); ++i) {
		ulint			j;
		fts_index_cache_t*	index_cache;

		index_cache = static_cast<fts_index_cache_t*>(
			ib_vector_get(cache->indexes, i));

		/* Reset synced flag so nodes will not be skipped
		in the next sync, see fts_sync_write_words(). */
		fts_sync_index_reset(index_cache);

		for (j = 0; fts_index_selector[j].value; ++j) {

			if (index_cache->ins_graph[j] != NULL) {

				fts_que_graph_free_check_lock(
					NULL, index_cache,
					index_cache->ins_graph[j]);

				index_cache->ins_graph[j] = NULL;
			}

			if (index_cache->sel_graph[j] != NULL) {

				fts_que_graph_free_check_lock(
					NULL, index_cache,
					index_cache->sel_graph[j]);

				index_cache->sel_graph[j] = NULL;
			}
		}
	}

	rw_lock_x_unlock(&cache->lock);

	fts_sql_rollback(trx);

	/* Avoid assertion in trx_free(). */
	trx->dict_operation_lock_mode = 0;
	trx_free_for_background(trx);
}

/** Run SYNC on the table, i.e., write out data from the cache to the
FTS auxiliary INDEX table and clear the cache at the end.
@param[in,out]	sync		sync state
@param[in]	unlock_cache	whether unlock cache lock when write node
@param[in]	wait		whether wait when a sync is in progress
@param[in]	has_dict	whether has dict operation lock
@return DB_SUCCESS if all OK */
static
dberr_t
fts_sync(
	fts_sync_t*	sync,
	bool		unlock_cache,
	bool		wait,
	bool		has_dict)
{
	if (srv_read_only_mode) {
		return DB_READ_ONLY;
	}

	ulint		i;
	dberr_t		error = DB_SUCCESS;
	fts_cache_t*	cache = sync->table->fts->cache;

	rw_lock_x_lock(&cache->lock);

	/* Check if cache is being synced.
	Note: we release cache lock in fts_sync_write_words() to
	avoid long wait for the lock by other threads. */
	while (sync->in_progress) {
		rw_lock_x_unlock(&cache->lock);

		if (wait) {
			os_event_wait(sync->event);
		} else {
			return(DB_SUCCESS);
		}

		rw_lock_x_lock(&cache->lock);
	}

	sync->unlock_cache = unlock_cache;
	sync->in_progress = true;

	DEBUG_SYNC_C("fts_sync_begin");
	fts_sync_begin(sync);

	/* When sync in background, we hold dict operation lock
	to prevent DDL like DROP INDEX, etc. */
	if (has_dict) {
		sync->trx->dict_operation_lock_mode = RW_S_LATCH;
	}

begin_sync:
	if (cache->total_size > fts_max_cache_size) {
		/* Avoid the case: sync never finish when
		insert/update keeps comming. */
		ut_ad(sync->unlock_cache);
		sync->unlock_cache = false;
	}

	for (i = 0; i < ib_vector_size(cache->indexes); ++i) {
		fts_index_cache_t*	index_cache;

		index_cache = static_cast<fts_index_cache_t*>(
			ib_vector_get(cache->indexes, i));

		if (index_cache->index->to_be_dropped
		   || index_cache->index->table->to_be_dropped) {
			continue;
		}

		DBUG_EXECUTE_IF("fts_instrument_sync_before_syncing",
				os_thread_sleep(300000););
		index_cache->index->index_fts_syncing = true;

		error = fts_sync_index(sync, index_cache);

		if (error != DB_SUCCESS) {
			goto end_sync;
		}
	}

	DBUG_EXECUTE_IF("fts_instrument_sync_interrupted",
			sync->interrupted = true;
			error = DB_INTERRUPTED;
			goto end_sync;
	);

	/* Make sure all the caches are synced. */
	for (i = 0; i < ib_vector_size(cache->indexes); ++i) {
		fts_index_cache_t*	index_cache;

		index_cache = static_cast<fts_index_cache_t*>(
			ib_vector_get(cache->indexes, i));

		if (index_cache->index->to_be_dropped
		    || index_cache->index->table->to_be_dropped
		    || fts_sync_index_check(index_cache)) {
			continue;
		}

		goto begin_sync;
	}

end_sync:
	if (error == DB_SUCCESS && !sync->interrupted) {
		error = fts_sync_commit(sync);
	} else {
		fts_sync_rollback(sync);
	}

	rw_lock_x_lock(&cache->lock);
	/* Clear fts syncing flags of any indexes in case sync is
	interrupted */
	for (i = 0; i < ib_vector_size(cache->indexes); ++i) {
		static_cast<fts_index_cache_t*>(
			ib_vector_get(cache->indexes, i))
			->index->index_fts_syncing = false;
	}

	sync->interrupted = false;
	sync->in_progress = false;
	os_event_set(sync->event);
	rw_lock_x_unlock(&cache->lock);

	/* We need to check whether an optimize is required, for that
	we make copies of the two variables that control the trigger. These
	variables can change behind our back and we don't want to hold the
	lock for longer than is needed. */
	mutex_enter(&cache->deleted_lock);

	cache->added = 0;
	cache->deleted = 0;

	mutex_exit(&cache->deleted_lock);

	return(error);
}

/** Run SYNC on the table, i.e., write out data from the cache to the
FTS auxiliary INDEX table and clear the cache at the end.
@param[in,out]	table		fts table
@param[in]	unlock_cache	whether unlock cache when write node
@param[in]	wait		whether wait for existing sync to finish
@param[in]	has_dict	whether has dict operation lock
@return DB_SUCCESS on success, error code on failure. */
dberr_t
fts_sync_table(
	dict_table_t*	table,
	bool		unlock_cache,
	bool		wait,
	bool		has_dict)
{
	dberr_t	err = DB_SUCCESS;

	ut_ad(table->fts);

	if (!dict_table_is_discarded(table) && table->fts->cache
	    && !dict_table_is_corrupted(table)) {
		err = fts_sync(table->fts->cache->sync,
			       unlock_cache, wait, has_dict);
	}

	return(err);
}

/** Check if a fts token is a stopword or less than fts_min_token_size
or greater than fts_max_token_size.
@param[in]	token		token string
@param[in]	stopwords	stopwords rb tree
@param[in]	cs		token charset
@retval	true	if it is not stopword and length in range
@retval	false	if it is stopword or lenght not in range */
bool
fts_check_token(
	const fts_string_t*		token,
	const ib_rbt_t*			stopwords,
	const CHARSET_INFO*		cs)
{
	ut_ad(cs != NULL || stopwords == NULL);

	ib_rbt_bound_t  parent;

	return(token->f_n_char >= fts_min_token_size
	       && token->f_n_char <= fts_max_token_size
	       && (stopwords == NULL
		   || rbt_search(stopwords, &parent, token) != 0));
}

/** Add the token and its start position to the token's list of positions.
@param[in,out]	result_doc	result doc rb tree
@param[in]	str		token string
@param[in]	position	token position */
static
void
fts_add_token(
	fts_doc_t*	result_doc,
	fts_string_t	str,
	ulint		position)
{
	/* Ignore string whose character number is less than
	"fts_min_token_size" or more than "fts_max_token_size" */

	if (fts_check_token(&str, NULL, result_doc->charset)) {

		mem_heap_t*	heap;
		fts_string_t	t_str;
		fts_token_t*	token;
		ib_rbt_bound_t	parent;
		ulint		newlen;

		heap = static_cast<mem_heap_t*>(result_doc->self_heap->arg);

		t_str.f_n_char = str.f_n_char;

		t_str.f_len = str.f_len * result_doc->charset->casedn_multiply + 1;

		t_str.f_str = static_cast<byte*>(
			mem_heap_alloc(heap, t_str.f_len));

		/* For binary collations, a case sensitive search is
		performed. Hence don't convert to lower case. */
		if (my_binary_compare(result_doc->charset)) {
			memcpy(t_str.f_str, str.f_str, str.f_len);
			t_str.f_str[str.f_len]= 0;
			newlen= str.f_len;
		} else {
			newlen = innobase_fts_casedn_str(
				result_doc->charset, (char*) str.f_str, str.f_len,
				(char*) t_str.f_str, t_str.f_len);
		}

		t_str.f_len = newlen;
		t_str.f_str[newlen] = 0;

		/* Add the word to the document statistics. If the word
		hasn't been seen before we create a new entry for it. */
		if (rbt_search(result_doc->tokens, &parent, &t_str) != 0) {
			fts_token_t	new_token;

			new_token.text.f_len = newlen;
			new_token.text.f_str = t_str.f_str;
			new_token.text.f_n_char = t_str.f_n_char;

			new_token.positions = ib_vector_create(
				result_doc->self_heap, sizeof(ulint), 32);

			parent.last = rbt_add_node(
				result_doc->tokens, &parent, &new_token);

			ut_ad(rbt_validate(result_doc->tokens));
		}

		token = rbt_value(fts_token_t, parent.last);
		ib_vector_push(token->positions, &position);
	}
}

/********************************************************************
Process next token from document starting at the given position, i.e., add
the token's start position to the token's list of positions.
@return number of characters handled in this call */
static
ulint
fts_process_token(
/*==============*/
	fts_doc_t*	doc,		/* in/out: document to
					tokenize */
	fts_doc_t*	result,		/* out: if provided, save
					result here */
	ulint		start_pos,	/*!< in: start position in text */
	ulint		add_pos)	/*!< in: add this position to all
					tokens from this tokenization */
{
	ulint		ret;
	fts_string_t	str;
	ulint		position;
	fts_doc_t*	result_doc;
	byte		buf[FTS_MAX_WORD_LEN + 1];

	str.f_str = buf;

	/* Determine where to save the result. */
	result_doc = (result != NULL) ? result : doc;

	/* The length of a string in characters is set here only. */

	ret = innobase_mysql_fts_get_token(
		doc->charset, doc->text.f_str + start_pos,
		doc->text.f_str + doc->text.f_len, &str);

	position = start_pos + ret - str.f_len + add_pos;

	fts_add_token(result_doc, str, position);

	return(ret);
}

/*************************************************************//**
Get token char size by charset
@return token size */
ulint
fts_get_token_size(
/*===============*/
	const CHARSET_INFO*	cs,	/*!< in: Character set */
	const char*		token,	/*!< in: token */
	ulint			len)	/*!< in: token length */
{
	char*	start;
	char*	end;
	ulint	size = 0;

	/* const_cast is for reinterpret_cast below, or it will fail. */
	start = const_cast<char*>(token);
	end = start + len;
	while (start < end) {
		int	ctype;
		int	mbl;

		mbl = cs->cset->ctype(
			cs, &ctype,
			reinterpret_cast<uchar*>(start),
			reinterpret_cast<uchar*>(end));

		size++;

		start += mbl > 0 ? mbl : (mbl < 0 ? -mbl : 1);
	}

	return(size);
}

/*************************************************************//**
FTS plugin parser 'myql_parser' callback function for document tokenize.
Refer to 'st_mysql_ftparser_param' for more detail.
@return always returns 0 */
int
fts_tokenize_document_internal(
/*===========================*/
	MYSQL_FTPARSER_PARAM*	param,	/*!< in: parser parameter */
	const char*		doc,/*!< in/out: document */
	int			len)	/*!< in: document length */
{
	fts_string_t	str;
	byte		buf[FTS_MAX_WORD_LEN + 1];
	/* JAN: TODO: MySQL 5.7
	MYSQL_FTPARSER_BOOLEAN_INFO bool_info =
		{ FT_TOKEN_WORD, 0, 0, 0, 0, 0, ' ', 0 };
	*/
	MYSQL_FTPARSER_BOOLEAN_INFO bool_info =
		{ FT_TOKEN_WORD, 0, 0, 0, 0, ' ', 0};

	ut_ad(len >= 0);

	str.f_str = buf;

	for (ulint i = 0, inc = 0; i < static_cast<ulint>(len); i += inc) {
		inc = innobase_mysql_fts_get_token(
			const_cast<CHARSET_INFO*>(param->cs),
			(uchar*)(doc) + i,
			(uchar*)(doc) + len,
			&str);

		if (str.f_len > 0) {
			/* JAN: TODO: MySQL 5.7
			bool_info.position =
				static_cast<int>(i + inc - str.f_len);
			ut_ad(bool_info.position >= 0);
			*/

			/* Stop when add word fails */
			if (param->mysql_add_word(
				param,
				reinterpret_cast<char*>(str.f_str),
				static_cast<int>(str.f_len),
				&bool_info)) {
				break;
			}
		}
	}

	return(0);
}

/******************************************************************//**
FTS plugin parser 'myql_add_word' callback function for document tokenize.
Refer to 'st_mysql_ftparser_param' for more detail.
@return always returns 0 */
static
int
fts_tokenize_add_word_for_parser(
/*=============================*/
	MYSQL_FTPARSER_PARAM*	param,		/* in: parser paramter */
	const char*			word,		/* in: token word */
	int			word_len,	/* in: word len */
	MYSQL_FTPARSER_BOOLEAN_INFO* boolean_info) /* in: word boolean info */
{
	fts_string_t	str;
	fts_tokenize_param_t*	fts_param;
	fts_doc_t*	result_doc;
	ulint		position;

	fts_param = static_cast<fts_tokenize_param_t*>(param->mysql_ftparam);
	result_doc = fts_param->result_doc;
	ut_ad(result_doc != NULL);

	str.f_str = (byte*)(word);
	str.f_len = word_len;
	str.f_n_char = fts_get_token_size(
		const_cast<CHARSET_INFO*>(param->cs), word, word_len);

	/* JAN: TODO: MySQL 5.7 FTS
	ut_ad(boolean_info->position >= 0);
	position = boolean_info->position + fts_param->add_pos;
	*/
	position = fts_param->add_pos;

	fts_add_token(result_doc, str, position);

	return(0);
}

/******************************************************************//**
Parse a document using an external / user supplied parser */
static
void
fts_tokenize_by_parser(
/*===================*/
	fts_doc_t*		doc,	/* in/out: document to tokenize */
	st_mysql_ftparser*	parser, /* in: plugin fts parser */
	fts_tokenize_param_t*	fts_param) /* in: fts tokenize param */
{
	MYSQL_FTPARSER_PARAM	param;

	ut_a(parser);

	/* Set paramters for param */
	param.mysql_parse = fts_tokenize_document_internal;
	param.mysql_add_word = fts_tokenize_add_word_for_parser;
	param.mysql_ftparam = fts_param;
	param.cs = doc->charset;
	param.doc = reinterpret_cast<char*>(doc->text.f_str);
	param.length = static_cast<int>(doc->text.f_len);
	param.mode= MYSQL_FTPARSER_SIMPLE_MODE;

	PARSER_INIT(parser, &param);
	parser->parse(&param);
	PARSER_DEINIT(parser, &param);
}

/** Tokenize a document.
@param[in,out]	doc	document to tokenize
@param[out]	result	tokenization result
@param[in]	parser	pluggable parser */
static
void
fts_tokenize_document(
	fts_doc_t*		doc,
	fts_doc_t*		result,
	st_mysql_ftparser*	parser)
{
	ut_a(!doc->tokens);
	ut_a(doc->charset);

	doc->tokens = rbt_create_arg_cmp(sizeof(fts_token_t),
					 innobase_fts_text_cmp,
					 (void*) doc->charset);

	if (parser != NULL) {
		fts_tokenize_param_t	fts_param;
		fts_param.result_doc = (result != NULL) ? result : doc;
		fts_param.add_pos = 0;

		fts_tokenize_by_parser(doc, parser, &fts_param);
	} else {
		ulint		inc;

		for (ulint i = 0; i < doc->text.f_len; i += inc) {
			inc = fts_process_token(doc, result, i, 0);
			ut_a(inc > 0);
		}
	}
}

/** Continue to tokenize a document.
@param[in,out]	doc	document to tokenize
@param[in]	add_pos	add this position to all tokens from this tokenization
@param[out]	result	tokenization result
@param[in]	parser	pluggable parser */
static
void
fts_tokenize_document_next(
	fts_doc_t*		doc,
	ulint			add_pos,
	fts_doc_t*		result,
	st_mysql_ftparser*	parser)
{
	ut_a(doc->tokens);

	if (parser) {
		fts_tokenize_param_t	fts_param;

		fts_param.result_doc = (result != NULL) ? result : doc;
		fts_param.add_pos = add_pos;

		fts_tokenize_by_parser(doc, parser, &fts_param);
	} else {
		ulint		inc;

		for (ulint i = 0; i < doc->text.f_len; i += inc) {
			inc = fts_process_token(doc, result, i, add_pos);
			ut_a(inc > 0);
		}
	}
}

/** Create the vector of fts_get_doc_t instances.
@param[in,out]	cache	fts cache
@return	vector of fts_get_doc_t instances */
static
ib_vector_t*
fts_get_docs_create(
	fts_cache_t*	cache)
{
	ib_vector_t*	get_docs;

	ut_ad(rw_lock_own(&cache->init_lock, RW_LOCK_X));

	/* We need one instance of fts_get_doc_t per index. */
	get_docs = ib_vector_create(cache->self_heap, sizeof(fts_get_doc_t), 4);

	/* Create the get_doc instance, we need one of these
	per FTS index. */
	for (ulint i = 0; i < ib_vector_size(cache->indexes); ++i) {

		dict_index_t**	index;
		fts_get_doc_t*	get_doc;

		index = static_cast<dict_index_t**>(
			ib_vector_get(cache->indexes, i));

		get_doc = static_cast<fts_get_doc_t*>(
			ib_vector_push(get_docs, NULL));

		memset(get_doc, 0x0, sizeof(*get_doc));

		get_doc->index_cache = fts_get_index_cache(cache, *index);
		get_doc->cache = cache;

		/* Must find the index cache. */
		ut_a(get_doc->index_cache != NULL);
	}

	return(get_docs);
}

/********************************************************************
Release any resources held by the fts_get_doc_t instances. */
static
void
fts_get_docs_clear(
/*===============*/
	ib_vector_t*	get_docs)		/*!< in: Doc retrieval vector */
{
	ulint		i;

	/* Release the get doc graphs if any. */
	for (i = 0; i < ib_vector_size(get_docs); ++i) {

		fts_get_doc_t*	get_doc = static_cast<fts_get_doc_t*>(
			ib_vector_get(get_docs, i));

		if (get_doc->get_document_graph != NULL) {

			ut_a(get_doc->index_cache);

			fts_que_graph_free(get_doc->get_document_graph);
			get_doc->get_document_graph = NULL;
		}
	}
}

/*********************************************************************//**
Get the initial Doc ID by consulting the CONFIG table
@return initial Doc ID */
doc_id_t
fts_init_doc_id(
/*============*/
	const dict_table_t*	table)		/*!< in: table */
{
	doc_id_t	max_doc_id = 0;

	rw_lock_x_lock(&table->fts->cache->lock);

	/* Return if the table is already initialized for DOC ID */
	if (table->fts->cache->first_doc_id != FTS_NULL_DOC_ID) {
		rw_lock_x_unlock(&table->fts->cache->lock);
		return(0);
	}

	DEBUG_SYNC_C("fts_initialize_doc_id");

	/* Then compare this value with the ID value stored in the CONFIG
	table. The larger one will be our new initial Doc ID */
	fts_cmp_set_sync_doc_id(table, 0, FALSE, &max_doc_id);

	/* If DICT_TF2_FTS_ADD_DOC_ID is set, we are in the process of
	creating index (and add doc id column. No need to recovery
	documents */
	if (!DICT_TF2_FLAG_IS_SET(table, DICT_TF2_FTS_ADD_DOC_ID)) {
		fts_init_index((dict_table_t*) table, TRUE);
	}

	table->fts->fts_status |= ADDED_TABLE_SYNCED;

	table->fts->cache->first_doc_id = max_doc_id;

	rw_lock_x_unlock(&table->fts->cache->lock);

	ut_ad(max_doc_id > 0);

	return(max_doc_id);
}

#ifdef FTS_MULT_INDEX
/*********************************************************************//**
Check if the index is in the affected set.
@return TRUE if index is updated */
static
ibool
fts_is_index_updated(
/*=================*/
	const ib_vector_t*	fts_indexes,	/*!< in: affected FTS indexes */
	const fts_get_doc_t*	get_doc)	/*!< in: info for reading
						document */
{
	ulint		i;
	dict_index_t*	index = get_doc->index_cache->index;

	for (i = 0; i < ib_vector_size(fts_indexes); ++i) {
		const dict_index_t*	updated_fts_index;

		updated_fts_index = static_cast<const dict_index_t*>(
			ib_vector_getp_const(fts_indexes, i));

		ut_a(updated_fts_index != NULL);

		if (updated_fts_index == index) {
			return(TRUE);
		}
	}

	return(FALSE);
}
#endif

/*********************************************************************//**
Fetch COUNT(*) from specified table.
@return the number of rows in the table */
ulint
fts_get_rows_count(
/*===============*/
	fts_table_t*	fts_table)	/*!< in: fts table to read */
{
	trx_t*		trx;
	pars_info_t*	info;
	que_t*		graph;
	dberr_t		error;
	ulint		count = 0;
	char		table_name[MAX_FULL_NAME_LEN];

	trx = trx_allocate_for_background();
	trx->op_info = "fetching FT table rows count";

	info = pars_info_create();

	pars_info_bind_function(info, "my_func", fts_read_ulint, &count);

	fts_get_table_name(fts_table, table_name);
	pars_info_bind_id(info, true, "table_name", table_name);

	graph = fts_parse_sql(
		fts_table,
		info,
		"DECLARE FUNCTION my_func;\n"
		"DECLARE CURSOR c IS"
<<<<<<< HEAD
		" SELECT COUNT(*)"
=======
		" SELECT COUNT(*) "
>>>>>>> 3e8cab51
		" FROM $table_name;\n"
		"BEGIN\n"
		"\n"
		"OPEN c;\n"
		"WHILE 1 = 1 LOOP\n"
		"  FETCH c INTO my_func();\n"
		"  IF c % NOTFOUND THEN\n"
		"    EXIT;\n"
		"  END IF;\n"
		"END LOOP;\n"
		"CLOSE c;");

	for (;;) {
		error = fts_eval_sql(trx, graph);

		if (error == DB_SUCCESS) {
			fts_sql_commit(trx);

			break;				/* Exit the loop. */
		} else {
			fts_sql_rollback(trx);

			if (error == DB_LOCK_WAIT_TIMEOUT) {
				ib::warn() << "lock wait timeout reading"
					" FTS table. Retrying!";

				trx->error_state = DB_SUCCESS;
			} else {
				ib::error() << "(" << ut_strerr(error)
					<< ") while reading FTS table.";

				break;			/* Exit the loop. */
			}
		}
	}

	fts_que_graph_free(graph);

	trx_free_for_background(trx);

	return(count);
}

#ifdef FTS_CACHE_SIZE_DEBUG
/*********************************************************************//**
Read the max cache size parameter from the config table. */
static
void
fts_update_max_cache_size(
/*======================*/
	fts_sync_t*	sync)			/*!< in: sync state */
{
	trx_t*		trx;
	fts_table_t	fts_table;

	trx = trx_allocate_for_background();

	FTS_INIT_FTS_TABLE(&fts_table, "CONFIG", FTS_COMMON_TABLE, sync->table);

	/* The size returned is in bytes. */
	sync->max_cache_size = fts_get_max_cache_size(trx, &fts_table);

	fts_sql_commit(trx);

	trx_free_for_background(trx);
}
#endif /* FTS_CACHE_SIZE_DEBUG */

/*********************************************************************//**
Free the modified rows of a table. */
UNIV_INLINE
void
fts_trx_table_rows_free(
/*====================*/
	ib_rbt_t*	rows)			/*!< in: rbt of rows to free */
{
	const ib_rbt_node_t*	node;

	for (node = rbt_first(rows); node; node = rbt_first(rows)) {
		fts_trx_row_t*	row;

		row = rbt_value(fts_trx_row_t, node);

		if (row->fts_indexes != NULL) {
			/* This vector shouldn't be using the
			heap allocator.  */
			ut_a(row->fts_indexes->allocator->arg == NULL);

			ib_vector_free(row->fts_indexes);
			row->fts_indexes = NULL;
		}

		ut_free(rbt_remove_node(rows, node));
	}

	ut_a(rbt_empty(rows));
	rbt_free(rows);
}

/*********************************************************************//**
Free an FTS savepoint instance. */
UNIV_INLINE
void
fts_savepoint_free(
/*===============*/
	fts_savepoint_t*	savepoint)	/*!< in: savepoint instance */
{
	const ib_rbt_node_t*	node;
	ib_rbt_t*		tables = savepoint->tables;

	/* Nothing to free! */
	if (tables == NULL) {
		return;
	}

	for (node = rbt_first(tables); node; node = rbt_first(tables)) {
		fts_trx_table_t*	ftt;
		fts_trx_table_t**	fttp;

		fttp = rbt_value(fts_trx_table_t*, node);
		ftt = *fttp;

		/* This can be NULL if a savepoint was released. */
		if (ftt->rows != NULL) {
			fts_trx_table_rows_free(ftt->rows);
			ftt->rows = NULL;
		}

		/* This can be NULL if a savepoint was released. */
		if (ftt->added_doc_ids != NULL) {
			fts_doc_ids_free(ftt->added_doc_ids);
			ftt->added_doc_ids = NULL;
		}

		/* The default savepoint name must be NULL. */
		if (ftt->docs_added_graph) {
			fts_que_graph_free(ftt->docs_added_graph);
		}

		/* NOTE: We are responsible for free'ing the node */
		ut_free(rbt_remove_node(tables, node));
	}

	ut_a(rbt_empty(tables));
	rbt_free(tables);
	savepoint->tables = NULL;
}

/*********************************************************************//**
Free an FTS trx. */
void
fts_trx_free(
/*=========*/
	fts_trx_t*	fts_trx)		/* in, own: FTS trx */
{
	ulint		i;

	for (i = 0; i < ib_vector_size(fts_trx->savepoints); ++i) {
		fts_savepoint_t*	savepoint;

		savepoint = static_cast<fts_savepoint_t*>(
			ib_vector_get(fts_trx->savepoints, i));

		/* The default savepoint name must be NULL. */
		if (i == 0) {
			ut_a(savepoint->name == NULL);
		}

		fts_savepoint_free(savepoint);
	}

	for (i = 0; i < ib_vector_size(fts_trx->last_stmt); ++i) {
		fts_savepoint_t*	savepoint;

		savepoint = static_cast<fts_savepoint_t*>(
			ib_vector_get(fts_trx->last_stmt, i));

		/* The default savepoint name must be NULL. */
		if (i == 0) {
			ut_a(savepoint->name == NULL);
		}

		fts_savepoint_free(savepoint);
	}

	if (fts_trx->heap) {
		mem_heap_free(fts_trx->heap);
	}
}

/*********************************************************************//**
Extract the doc id from the FTS hidden column.
@return doc id that was extracted from rec */
doc_id_t
fts_get_doc_id_from_row(
/*====================*/
	dict_table_t*	table,			/*!< in: table */
	dtuple_t*	row)			/*!< in: row whose FTS doc id we
						want to extract.*/
{
	dfield_t*	field;
	doc_id_t	doc_id = 0;

	ut_a(table->fts->doc_col != ULINT_UNDEFINED);

	field = dtuple_get_nth_field(row, table->fts->doc_col);

	ut_a(dfield_get_len(field) == sizeof(doc_id));
	ut_a(dfield_get_type(field)->mtype == DATA_INT);

	doc_id = fts_read_doc_id(
		static_cast<const byte*>(dfield_get_data(field)));

	return(doc_id);
}

/** Extract the doc id from the record that belongs to index.
@param[in]	table	table
@param[in]	rec	record contains FTS_DOC_ID
@param[in]	index	index of rec
@param[in]	heap	heap memory
@return doc id that was extracted from rec */
doc_id_t
fts_get_doc_id_from_rec(
	dict_table_t*		table,
	const rec_t*		rec,
	const dict_index_t*	index,
	mem_heap_t*		heap)
{
	ulint		len;
	const byte*	data;
	ulint		col_no;
	doc_id_t	doc_id = 0;
	ulint		offsets_[REC_OFFS_NORMAL_SIZE];
	ulint*		offsets = offsets_;
	mem_heap_t*	my_heap = heap;

	ut_a(table->fts->doc_col != ULINT_UNDEFINED);

	rec_offs_init(offsets_);

	offsets = rec_get_offsets(
		rec, index, offsets, true, ULINT_UNDEFINED, &my_heap);

	col_no = dict_col_get_index_pos(
		&table->cols[table->fts->doc_col], index);

	ut_ad(col_no != ULINT_UNDEFINED);

	data = rec_get_nth_field(rec, offsets, col_no, &len);

	ut_a(len == 8);
	ut_ad(8 == sizeof(doc_id));
	doc_id = static_cast<doc_id_t>(mach_read_from_8(data));

	if (my_heap && !heap) {
		mem_heap_free(my_heap);
	}

	return(doc_id);
}

/*********************************************************************//**
Search the index specific cache for a particular FTS index.
@return the index specific cache else NULL */
fts_index_cache_t*
fts_find_index_cache(
/*=================*/
	const fts_cache_t*	cache,		/*!< in: cache to search */
	const dict_index_t*	index)		/*!< in: index to search for */
{
	/* We cast away the const because our internal function, takes
	non-const cache arg and returns a non-const pointer. */
	return(static_cast<fts_index_cache_t*>(
		fts_get_index_cache((fts_cache_t*) cache, index)));
}

/*********************************************************************//**
Search cache for word.
@return the word node vector if found else NULL */
const ib_vector_t*
fts_cache_find_word(
/*================*/
	const fts_index_cache_t*index_cache,	/*!< in: cache to search */
	const fts_string_t*	text)		/*!< in: word to search for */
{
	ib_rbt_bound_t		parent;
	const ib_vector_t*	nodes = NULL;
#ifdef UNIV_DEBUG
	dict_table_t*		table = index_cache->index->table;
	fts_cache_t*		cache = table->fts->cache;

	ut_ad(rw_lock_own(&cache->lock, RW_LOCK_X));
#endif /* UNIV_DEBUG */

	/* Lookup the word in the rb tree */
	if (rbt_search(index_cache->words, &parent, text) == 0) {
		const fts_tokenizer_word_t*	word;

		word = rbt_value(fts_tokenizer_word_t, parent.last);

		nodes = word->nodes;
	}

	return(nodes);
}

/*********************************************************************//**
Append deleted doc ids to vector. */
void
fts_cache_append_deleted_doc_ids(
/*=============================*/
	const fts_cache_t*	cache,		/*!< in: cache to use */
	ib_vector_t*		vector)		/*!< in: append to this vector */
{
	mutex_enter(const_cast<ib_mutex_t*>(&cache->deleted_lock));

	if (cache->deleted_doc_ids == NULL) {
		mutex_exit((ib_mutex_t*) &cache->deleted_lock);
		return;
	}


	for (ulint i = 0; i < ib_vector_size(cache->deleted_doc_ids); ++i) {
		fts_update_t*	update;

		update = static_cast<fts_update_t*>(
			ib_vector_get(cache->deleted_doc_ids, i));

		ib_vector_push(vector, &update->doc_id);
	}

	mutex_exit((ib_mutex_t*) &cache->deleted_lock);
}

/*********************************************************************//**
Wait for the background thread to start. We poll to detect change
of state, which is acceptable, since the wait should happen only
once during startup.
@return true if the thread started else FALSE (i.e timed out) */
ibool
fts_wait_for_background_thread_to_start(
/*====================================*/
	dict_table_t*		table,		/*!< in: table to which the thread
						is attached */
	ulint			max_wait)	/*!< in: time in microseconds, if
						set to 0 then it disables
						timeout checking */
{
	ulint			count = 0;
	ibool			done = FALSE;

	ut_a(max_wait == 0 || max_wait >= FTS_MAX_BACKGROUND_THREAD_WAIT);

	for (;;) {
		fts_t*		fts = table->fts;

		mutex_enter(&fts->bg_threads_mutex);

		if (fts->fts_status & BG_THREAD_READY) {

			done = TRUE;
		}

		mutex_exit(&fts->bg_threads_mutex);

		if (!done) {
			os_thread_sleep(FTS_MAX_BACKGROUND_THREAD_WAIT);

			if (max_wait > 0) {

				max_wait -= FTS_MAX_BACKGROUND_THREAD_WAIT;

				/* We ignore the residual value. */
				if (max_wait < FTS_MAX_BACKGROUND_THREAD_WAIT) {
					break;
				}
			}

			++count;
		} else {
			break;
		}

		if (count >= FTS_BACKGROUND_THREAD_WAIT_COUNT) {
			ib::error() << "The background thread for the FTS"
				" table " << table->name
				<< " refuses to start";

			count = 0;
		}
	}

	return(done);
}

/*********************************************************************//**
Add the FTS document id hidden column. */
void
fts_add_doc_id_column(
/*==================*/
	dict_table_t*	table,	/*!< in/out: Table with FTS index */
	mem_heap_t*	heap)	/*!< in: temporary memory heap, or NULL */
{
	dict_mem_table_add_col(
		table, heap,
		FTS_DOC_ID_COL_NAME,
		DATA_INT,
		dtype_form_prtype(
			DATA_NOT_NULL | DATA_UNSIGNED
			| DATA_BINARY_TYPE | DATA_FTS_DOC_ID, 0),
		sizeof(doc_id_t));
	DICT_TF2_FLAG_SET(table, DICT_TF2_FTS_HAS_DOC_ID);
}

/** Add new fts doc id to the update vector.
@param[in]	table		the table that contains the FTS index.
@param[in,out]	ufield		the fts doc id field in the update vector.
				No new memory is allocated for this in this
				function.
@param[in,out]	next_doc_id	the fts doc id that has been added to the
				update vector.  If 0, a new fts doc id is
				automatically generated.  The memory provided
				for this argument will be used by the update
				vector. Ensure that the life time of this
				memory matches that of the update vector.
@return the fts doc id used in the update vector */
doc_id_t
fts_update_doc_id(
	dict_table_t*	table,
	upd_field_t*	ufield,
	doc_id_t*	next_doc_id)
{
	doc_id_t	doc_id;
	dberr_t		error = DB_SUCCESS;

	if (*next_doc_id) {
		doc_id = *next_doc_id;
	} else {
		/* Get the new document id that will be added. */
		error = fts_get_next_doc_id(table, &doc_id);
	}

	if (error == DB_SUCCESS) {
		dict_index_t*	clust_index;
		dict_col_t*	col = dict_table_get_nth_col(
			table, table->fts->doc_col);

		ufield->exp = NULL;

		ufield->new_val.len = sizeof(doc_id);

		clust_index = dict_table_get_first_index(table);

		ufield->field_no = dict_col_get_clust_pos(col, clust_index);
		dict_col_copy_type(col, dfield_get_type(&ufield->new_val));

		/* It is possible we update record that has
		not yet be sync-ed from last crash. */

		/* Convert to storage byte order. */
		ut_a(doc_id != FTS_NULL_DOC_ID);
		fts_write_doc_id((byte*) next_doc_id, doc_id);

		ufield->new_val.data = next_doc_id;
                ufield->new_val.ext = 0;
	}

	return(doc_id);
}

/** fts_t constructor.
@param[in]	table	table with FTS indexes
@param[in,out]	heap	memory heap where 'this' is stored */
fts_t::fts_t(
	const dict_table_t*	table,
	mem_heap_t*		heap)
	:
	bg_threads(0),
	fts_status(0),
	add_wq(NULL),
	cache(NULL),
	doc_col(ULINT_UNDEFINED),
	fts_heap(heap)
{
	ut_a(table->fts == NULL);

	mutex_create(LATCH_ID_FTS_BG_THREADS, &bg_threads_mutex);

	ib_alloc_t*	heap_alloc = ib_heap_allocator_create(fts_heap);

	indexes = ib_vector_create(heap_alloc, sizeof(dict_index_t*), 4);

	dict_table_get_all_fts_indexes(table, indexes);
}

/** fts_t destructor. */
fts_t::~fts_t()
{
	mutex_free(&bg_threads_mutex);

	ut_ad(add_wq == NULL);

	if (cache != NULL) {
		fts_cache_clear(cache);
		fts_cache_destroy(cache);
		cache = NULL;
	}

	/* There is no need to call ib_vector_free() on this->indexes
	because it is stored in this->fts_heap. */
}

/*********************************************************************//**
Create an instance of fts_t.
@return instance of fts_t */
fts_t*
fts_create(
/*=======*/
	dict_table_t*	table)		/*!< in/out: table with FTS indexes */
{
	fts_t*		fts;
	mem_heap_t*	heap;

	heap = mem_heap_create(512);

	fts = static_cast<fts_t*>(mem_heap_alloc(heap, sizeof(*fts)));

	new(fts) fts_t(table, heap);

	return(fts);
}

/*********************************************************************//**
Free the FTS resources. */
void
fts_free(
/*=====*/
	dict_table_t*	table)	/*!< in/out: table with FTS indexes */
{
	fts_t*	fts = table->fts;

	fts->~fts_t();

	mem_heap_free(fts->fts_heap);

	table->fts = NULL;
}

#if 0 // TODO: Enable this in WL#6608
/*********************************************************************//**
Signal FTS threads to initiate shutdown. */
void
fts_start_shutdown(
/*===============*/
	dict_table_t*	table,		/*!< in: table with FTS indexes */
	fts_t*		fts)		/*!< in: fts instance that needs
					to be informed about shutdown */
{
	mutex_enter(&fts->bg_threads_mutex);

	fts->fts_status |= BG_THREAD_STOP;

	mutex_exit(&fts->bg_threads_mutex);

}

/*********************************************************************//**
Wait for FTS threads to shutdown. */
void
fts_shutdown(
/*=========*/
	dict_table_t*	table,		/*!< in: table with FTS indexes */
	fts_t*		fts)		/*!< in: fts instance to shutdown */
{
	mutex_enter(&fts->bg_threads_mutex);

	ut_a(fts->fts_status & BG_THREAD_STOP);

	dict_table_wait_for_bg_threads_to_exit(table, 20000);

	mutex_exit(&fts->bg_threads_mutex);
}
#endif

/*********************************************************************//**
Take a FTS savepoint. */
UNIV_INLINE
void
fts_savepoint_copy(
/*===============*/
	const fts_savepoint_t*	src,	/*!< in: source savepoint */
	fts_savepoint_t*	dst)	/*!< out: destination savepoint */
{
	const ib_rbt_node_t*	node;
	const ib_rbt_t*		tables;

	tables = src->tables;

	for (node = rbt_first(tables); node; node = rbt_next(tables, node)) {

		fts_trx_table_t*	ftt_dst;
		const fts_trx_table_t**	ftt_src;

		ftt_src = rbt_value(const fts_trx_table_t*, node);

		ftt_dst = fts_trx_table_clone(*ftt_src);

		rbt_insert(dst->tables, &ftt_dst, &ftt_dst);
	}
}

/*********************************************************************//**
Take a FTS savepoint. */
void
fts_savepoint_take(
/*===============*/
	trx_t*		trx,		/*!< in: transaction */
	fts_trx_t*	fts_trx,	/*!< in: fts transaction */
	const char*	name)		/*!< in: savepoint name */
{
	mem_heap_t*		heap;
	fts_savepoint_t*	savepoint;
	fts_savepoint_t*	last_savepoint;

	ut_a(name != NULL);

	heap = fts_trx->heap;

	/* The implied savepoint must exist. */
	ut_a(ib_vector_size(fts_trx->savepoints) > 0);

	last_savepoint = static_cast<fts_savepoint_t*>(
		ib_vector_last(fts_trx->savepoints));
	savepoint = fts_savepoint_create(fts_trx->savepoints, name, heap);

	if (last_savepoint->tables != NULL) {
		fts_savepoint_copy(last_savepoint, savepoint);
	}
}

/*********************************************************************//**
Lookup a savepoint instance by name.
@return ULINT_UNDEFINED if not found */
UNIV_INLINE
ulint
fts_savepoint_lookup(
/*==================*/
	ib_vector_t*	savepoints,	/*!< in: savepoints */
	const char*	name)		/*!< in: savepoint name */
{
	ulint			i;

	ut_a(ib_vector_size(savepoints) > 0);

	for (i = 1; i < ib_vector_size(savepoints); ++i) {
		fts_savepoint_t*	savepoint;

		savepoint = static_cast<fts_savepoint_t*>(
			ib_vector_get(savepoints, i));

		if (strcmp(name, savepoint->name) == 0) {
			return(i);
		}
	}

	return(ULINT_UNDEFINED);
}

/*********************************************************************//**
Release the savepoint data identified by  name. All savepoints created
after the named savepoint are kept.
@return DB_SUCCESS or error code */
void
fts_savepoint_release(
/*==================*/
	trx_t*		trx,		/*!< in: transaction */
	const char*	name)		/*!< in: savepoint name */
{
	ut_a(name != NULL);

	ib_vector_t*	savepoints = trx->fts_trx->savepoints;

	ut_a(ib_vector_size(savepoints) > 0);

	ulint   i = fts_savepoint_lookup(savepoints, name);
	if (i != ULINT_UNDEFINED) {
		ut_a(i >= 1);

		fts_savepoint_t*        savepoint;
		savepoint = static_cast<fts_savepoint_t*>(
			ib_vector_get(savepoints, i));

		if (i == ib_vector_size(savepoints) - 1) {
			/* If the savepoint is the last, we save its
			tables to the  previous savepoint. */
			fts_savepoint_t*	prev_savepoint;
			prev_savepoint = static_cast<fts_savepoint_t*>(
				ib_vector_get(savepoints, i - 1));

			ib_rbt_t*	tables = savepoint->tables;
			savepoint->tables = prev_savepoint->tables;
			prev_savepoint->tables = tables;
		}

		fts_savepoint_free(savepoint);
		ib_vector_remove(savepoints, *(void**)savepoint);

		/* Make sure we don't delete the implied savepoint. */
		ut_a(ib_vector_size(savepoints) > 0);
	}
}

/**********************************************************************//**
Refresh last statement savepoint. */
void
fts_savepoint_laststmt_refresh(
/*===========================*/
	trx_t*			trx)	/*!< in: transaction */
{

	fts_trx_t*              fts_trx;
	fts_savepoint_t*        savepoint;

	fts_trx = trx->fts_trx;

	savepoint = static_cast<fts_savepoint_t*>(
		ib_vector_pop(fts_trx->last_stmt));
	fts_savepoint_free(savepoint);

	ut_ad(ib_vector_is_empty(fts_trx->last_stmt));
	savepoint = fts_savepoint_create(fts_trx->last_stmt, NULL, NULL);
}

/********************************************************************
Undo the Doc ID add/delete operations in last stmt */
static
void
fts_undo_last_stmt(
/*===============*/
	fts_trx_table_t*	s_ftt,	/*!< in: Transaction FTS table */
	fts_trx_table_t*	l_ftt)	/*!< in: last stmt FTS table */
{
	ib_rbt_t*		s_rows;
	ib_rbt_t*		l_rows;
	const ib_rbt_node_t*	node;

	l_rows = l_ftt->rows;
	s_rows = s_ftt->rows;

	for (node = rbt_first(l_rows);
	     node;
	     node = rbt_next(l_rows, node)) {
		fts_trx_row_t*	l_row = rbt_value(fts_trx_row_t, node);
		ib_rbt_bound_t	parent;

		rbt_search(s_rows, &parent, &(l_row->doc_id));

		if (parent.result == 0) {
			fts_trx_row_t*	s_row = rbt_value(
				fts_trx_row_t, parent.last);

			switch (l_row->state) {
			case FTS_INSERT:
				ut_free(rbt_remove_node(s_rows, parent.last));
				break;

			case FTS_DELETE:
				if (s_row->state == FTS_NOTHING) {
					s_row->state = FTS_INSERT;
				} else if (s_row->state == FTS_DELETE) {
					ut_free(rbt_remove_node(
						s_rows, parent.last));
				}
				break;

			/* FIXME: Check if FTS_MODIFY need to be addressed */
			case FTS_MODIFY:
			case FTS_NOTHING:
				break;
			default:
				ut_error;
			}
		}
	}
}

/**********************************************************************//**
Rollback to savepoint indentified by name.
@return DB_SUCCESS or error code */
void
fts_savepoint_rollback_last_stmt(
/*=============================*/
	trx_t*		trx)		/*!< in: transaction */
{
	ib_vector_t*		savepoints;
	fts_savepoint_t*	savepoint;
	fts_savepoint_t*	last_stmt;
	fts_trx_t*		fts_trx;
	ib_rbt_bound_t		parent;
	const ib_rbt_node_t*    node;
	ib_rbt_t*		l_tables;
	ib_rbt_t*		s_tables;

	fts_trx = trx->fts_trx;
	savepoints = fts_trx->savepoints;

	savepoint = static_cast<fts_savepoint_t*>(ib_vector_last(savepoints));
	last_stmt = static_cast<fts_savepoint_t*>(
		ib_vector_last(fts_trx->last_stmt));

	l_tables = last_stmt->tables;
	s_tables = savepoint->tables;

	for (node = rbt_first(l_tables);
	     node;
	     node = rbt_next(l_tables, node)) {

		fts_trx_table_t**	l_ftt;

		l_ftt = rbt_value(fts_trx_table_t*, node);

		rbt_search_cmp(
			s_tables, &parent, &(*l_ftt)->table->id,
			fts_trx_table_id_cmp, NULL);

		if (parent.result == 0) {
			fts_trx_table_t**	s_ftt;

			s_ftt = rbt_value(fts_trx_table_t*, parent.last);

			fts_undo_last_stmt(*s_ftt, *l_ftt);
		}
	}
}

/**********************************************************************//**
Rollback to savepoint indentified by name.
@return DB_SUCCESS or error code */
void
fts_savepoint_rollback(
/*===================*/
	trx_t*		trx,		/*!< in: transaction */
	const char*	name)		/*!< in: savepoint name */
{
	ulint		i;
	ib_vector_t*	savepoints;

	ut_a(name != NULL);

	savepoints = trx->fts_trx->savepoints;

	/* We pop all savepoints from the the top of the stack up to
	and including the instance that was found. */
	i = fts_savepoint_lookup(savepoints, name);

	if (i != ULINT_UNDEFINED) {
		fts_savepoint_t*	savepoint;

		ut_a(i > 0);

		while (ib_vector_size(savepoints) > i) {
			fts_savepoint_t*	savepoint;

			savepoint = static_cast<fts_savepoint_t*>(
				ib_vector_pop(savepoints));

			if (savepoint->name != NULL) {
				/* Since name was allocated on the heap, the
				memory will be released when the transaction
				completes. */
				savepoint->name = NULL;

				fts_savepoint_free(savepoint);
			}
		}

		/* Pop all a elements from the top of the stack that may
		have been released. We have to be careful that we don't
		delete the implied savepoint. */

		for (savepoint = static_cast<fts_savepoint_t*>(
				ib_vector_last(savepoints));
		     ib_vector_size(savepoints) > 1
		     && savepoint->name == NULL;
		     savepoint = static_cast<fts_savepoint_t*>(
				ib_vector_last(savepoints))) {

			ib_vector_pop(savepoints);
		}

		/* Make sure we don't delete the implied savepoint. */
		ut_a(ib_vector_size(savepoints) > 0);

		/* Restore the savepoint. */
		fts_savepoint_take(trx, trx->fts_trx, name);
	}
}

/** Check if a table is an FTS auxiliary table name.
@param[out]	table	FTS table info
@param[in]	name	Table name
@param[in]	len	Length of table name
@return true if the name matches an auxiliary table name pattern */
static
bool
fts_is_aux_table_name(
	fts_aux_table_t*	table,
	const char*		name,
	ulint			len)
{
	const char*	ptr;
	char*		end;
	char		my_name[MAX_FULL_NAME_LEN + 1];

	ut_ad(len <= MAX_FULL_NAME_LEN);
	ut_memcpy(my_name, name, len);
	my_name[len] = 0;
	end = my_name + len;

	ptr = static_cast<const char*>(memchr(my_name, '/', len));

	if (ptr != NULL) {
		/* We will start the match after the '/' */
		++ptr;
		len = end - ptr;
	}

	/* All auxiliary tables are prefixed with "FTS_" and the name
	length will be at the very least greater than 20 bytes. */
	if (ptr != NULL && len > 20 && strncmp(ptr, "FTS_", 4) == 0) {
		ulint		i;

		/* Skip the prefix. */
		ptr += 4;
		len -= 4;

		/* Try and read the table id. */
		if (!fts_read_object_id(&table->parent_id, ptr)) {
			return(false);
		}

		/* Skip the table id. */
		ptr = static_cast<const char*>(memchr(ptr, '_', len));

		if (ptr == NULL) {
			return(false);
		}

		/* Skip the underscore. */
		++ptr;
		ut_a(end > ptr);
		len = end - ptr;

		/* First search the common table suffix array. */
		for (i = 0; fts_common_tables[i] != NULL; ++i) {

			if (strncmp(ptr, fts_common_tables[i], len) == 0) {
				return(true);
			}
		}

		/* Could be obsolete common tables. */
		if (strncmp(ptr, "ADDED", len) == 0
		    || strncmp(ptr, "STOPWORDS", len) == 0) {
			return(true);
		}

		/* Try and read the index id. */
		if (!fts_read_object_id(&table->index_id, ptr)) {
			return(false);
		}

		/* Skip the table id. */
		ptr = static_cast<const char*>(memchr(ptr, '_', len));

		if (ptr == NULL) {
			return(false);
		}

		/* Skip the underscore. */
		++ptr;
		ut_a(end > ptr);
		len = end - ptr;

		/* Search the FT index specific array. */
		for (i = 0; i < FTS_NUM_AUX_INDEX; ++i) {

			if (strncmp(ptr, fts_get_suffix(i), len) == 0) {
				return(true);
			}
		}

		/* Other FT index specific table(s). */
		if (strncmp(ptr, "DOC_ID", len) == 0) {
			return(true);
		}
	}

	return(false);
}

/**********************************************************************//**
Callback function to read a single table ID column.
@return Always return TRUE */
static
ibool
fts_read_tables(
/*============*/
	void*		row,		/*!< in: sel_node_t* */
	void*		user_arg)	/*!< in: pointer to ib_vector_t */
{
	int		i;
	fts_aux_table_t*table;
	mem_heap_t*	heap;
	ibool		done = FALSE;
	ib_vector_t*	tables = static_cast<ib_vector_t*>(user_arg);
	sel_node_t*	sel_node = static_cast<sel_node_t*>(row);
	que_node_t*	exp = sel_node->select_list;

	/* Must be a heap allocated vector. */
	ut_a(tables->allocator->arg != NULL);

	/* We will use this heap for allocating strings. */
	heap = static_cast<mem_heap_t*>(tables->allocator->arg);
	table = static_cast<fts_aux_table_t*>(ib_vector_push(tables, NULL));

	memset(table, 0x0, sizeof(*table));

	/* Iterate over the columns and read the values. */
	for (i = 0; exp && !done; exp = que_node_get_next(exp), ++i) {

		dfield_t*	dfield = que_node_get_val(exp);
		void*		data = dfield_get_data(dfield);
		ulint		len = dfield_get_len(dfield);

		ut_a(len != UNIV_SQL_NULL);

		/* Note: The column numbers below must match the SELECT */
		switch (i) {
		case 0: /* NAME */

			if (!fts_is_aux_table_name(
				table, static_cast<const char*>(data), len)) {
				ib_vector_pop(tables);
				done = TRUE;
				break;
			}

			table->name = static_cast<char*>(
				mem_heap_alloc(heap, len + 1));
			memcpy(table->name, data, len);
			table->name[len] = 0;
			break;

		case 1: /* ID */
			ut_a(len == 8);
			table->id = mach_read_from_8(
				static_cast<const byte*>(data));
			break;

		default:
			ut_error;
		}
	}

	return(TRUE);
}

/******************************************************************//**
Callback that sets a hex formatted FTS table's flags2 in
SYS_TABLES. The flags is stored in MIX_LEN column.
@return FALSE if all OK */
static
ibool
fts_set_hex_format(
/*===============*/
	void*		row,		/*!< in: sel_node_t* */
	void*		user_arg)	/*!< in: bool set/unset flag */
{
	sel_node_t*	node = static_cast<sel_node_t*>(row);
	dfield_t*	dfield = que_node_get_val(node->select_list);

	ut_ad(dtype_get_mtype(dfield_get_type(dfield)) == DATA_INT);
	ut_ad(dfield_get_len(dfield) == sizeof(ib_uint32_t));
	/* There should be at most one matching record. So the value
	must be the default value. */
	ut_ad(mach_read_from_4(static_cast<byte*>(user_arg))
	      == ULINT32_UNDEFINED);

	ulint		flags2 = mach_read_from_4(
			static_cast<byte*>(dfield_get_data(dfield)));

	flags2 |= DICT_TF2_FTS_AUX_HEX_NAME;

	mach_write_to_4(static_cast<byte*>(user_arg), flags2);

	return(FALSE);
}

/*****************************************************************//**
Update the DICT_TF2_FTS_AUX_HEX_NAME flag in SYS_TABLES.
@return DB_SUCCESS or error code. */
static
dberr_t
fts_update_hex_format_flag(
/*=======================*/
	trx_t*		trx,		/*!< in/out: transaction that
					covers the update */
	table_id_t	table_id,	/*!< in: Table for which we want
					to set the root table->flags2 */
	bool		dict_locked)	/*!< in: set to true if the
					caller already owns the
					dict_sys_t::mutex. */
{
	pars_info_t*		info;
	ib_uint32_t		flags2;

	static const char	sql[] =
		"PROCEDURE UPDATE_HEX_FORMAT_FLAG() IS\n"
		"DECLARE FUNCTION my_func;\n"
		"DECLARE CURSOR c IS\n"
		" SELECT MIX_LEN"
		" FROM SYS_TABLES"
		" WHERE ID = :table_id FOR UPDATE;"
		"\n"
		"BEGIN\n"
		"OPEN c;\n"
		"WHILE 1 = 1 LOOP\n"
		"  FETCH c INTO my_func();\n"
		"  IF c % NOTFOUND THEN\n"
		"    EXIT;\n"
		"  END IF;\n"
		"END LOOP;\n"
		"UPDATE SYS_TABLES"
		" SET MIX_LEN = :flags2"
		" WHERE ID = :table_id;\n"
		"CLOSE c;\n"
		"END;\n";

	flags2 = ULINT32_UNDEFINED;

	info = pars_info_create();

	pars_info_add_ull_literal(info, "table_id", table_id);
	pars_info_bind_int4_literal(info, "flags2", &flags2);

	pars_info_bind_function(
		info, "my_func", fts_set_hex_format, &flags2);

	if (trx_get_dict_operation(trx) == TRX_DICT_OP_NONE) {
		trx_set_dict_operation(trx, TRX_DICT_OP_INDEX);
	}

	dberr_t err = que_eval_sql(info, sql, !dict_locked, trx);

	ut_a(flags2 != ULINT32_UNDEFINED);

	return(err);
}

/*********************************************************************//**
Rename an aux table to HEX format. It's called when "%016llu" is used
to format an object id in table name, which only happens in Windows. */
static MY_ATTRIBUTE((nonnull, warn_unused_result))
dberr_t
fts_rename_one_aux_table_to_hex_format(
/*===================================*/
	trx_t*			trx,		/*!< in: transaction */
	const fts_aux_table_t*	aux_table,	/*!< in: table info */
	const dict_table_t*	parent_table)	/*!< in: parent table name */
{
	const char*     ptr;
	fts_table_t	fts_table;
	char		new_name[MAX_FULL_NAME_LEN];
	dberr_t		error;

	ptr = strchr(aux_table->name, '/');
	ut_a(ptr != NULL);
	++ptr;
	/* Skip "FTS_", table id and underscore */
	for (ulint i = 0; i < 2; ++i) {
		ptr = strchr(ptr, '_');
		ut_a(ptr != NULL);
		++ptr;
	}

	fts_table.suffix = NULL;
	if (aux_table->index_id == 0) {
		fts_table.type = FTS_COMMON_TABLE;

		for (ulint i = 0; fts_common_tables[i] != NULL; ++i) {
			if (strcmp(ptr, fts_common_tables[i]) == 0) {
				fts_table.suffix = fts_common_tables[i];
				break;
			}
		}
	} else {
		fts_table.type = FTS_INDEX_TABLE;

		/* Skip index id and underscore */
		ptr = strchr(ptr, '_');
		ut_a(ptr != NULL);
		++ptr;

		for (ulint i = 0; fts_index_selector[i].value; ++i) {
			if (strcmp(ptr, fts_get_suffix(i)) == 0) {
				fts_table.suffix = fts_get_suffix(i);
				break;
			}
		}
	}

	ut_a(fts_table.suffix != NULL);

<<<<<<< HEAD
	fts_table.parent = parent_table->name.m_name;
=======
>>>>>>> 3e8cab51
	fts_table.table_id = aux_table->parent_id;
	fts_table.index_id = aux_table->index_id;
	fts_table.table = parent_table;

	fts_get_table_name(&fts_table, new_name);
	ut_ad(strcmp(new_name, aux_table->name) != 0);

	if (trx_get_dict_operation(trx) == TRX_DICT_OP_NONE) {
		trx_set_dict_operation(trx, TRX_DICT_OP_INDEX);
	}

	error = row_rename_table_for_mysql(aux_table->name, new_name, trx,
					   false, false);

	if (error != DB_SUCCESS) {
		ib::warn() << "Failed to rename aux table '"
			<< aux_table->name << "' to new format '"
			<< new_name << "'.";
	} else {
		ib::info() << "Renamed aux table '" << aux_table->name
			<< "' to '" << new_name << "'.";
	}

<<<<<<< HEAD
	return(error);
=======
	return (error);
>>>>>>> 3e8cab51
}

/**********************************************************************//**
Rename all aux tables of a parent table to HEX format. Also set aux tables'
flags2 and parent table's flags2 with DICT_TF2_FTS_AUX_HEX_NAME.
It's called when "%016llu" is used to format an object id in table name,
which only happens in Windows.
Note the ids in tables are correct but the names are old ambiguous ones.

This function should make sure that either all the parent table and aux tables
are set DICT_TF2_FTS_AUX_HEX_NAME with flags2 or none of them are set */
static MY_ATTRIBUTE((nonnull, warn_unused_result))
dberr_t
fts_rename_aux_tables_to_hex_format_low(
/*====================================*/
	trx_t*		trx,		/*!< in: transaction */
	dict_table_t*	parent_table,	/*!< in: parent table */
	ib_vector_t*	tables)		/*!< in: aux tables to rename. */
{
	dberr_t		error;
	ulint		count;

	ut_ad(!DICT_TF2_FLAG_IS_SET(parent_table, DICT_TF2_FTS_AUX_HEX_NAME));
	ut_ad(!ib_vector_is_empty(tables));

	error = fts_update_hex_format_flag(trx, parent_table->id, true);

	if (error != DB_SUCCESS) {
		ib::warn() << "Setting parent table " << parent_table->name
			<< " to hex format failed.";
		fts_sql_rollback(trx);
		return(error);
	}

	DICT_TF2_FLAG_SET(parent_table, DICT_TF2_FTS_AUX_HEX_NAME);

	for (count = 0; count < ib_vector_size(tables); ++count) {
		dict_table_t*		table;
		fts_aux_table_t*	aux_table;

		aux_table = static_cast<fts_aux_table_t*>(
			ib_vector_get(tables, count));

		table = dict_table_open_on_id(aux_table->id, TRUE,
					      DICT_TABLE_OP_NORMAL);

		ut_ad(table != NULL);
		ut_ad(!DICT_TF2_FLAG_IS_SET(table, DICT_TF2_FTS_AUX_HEX_NAME));

		/* Set HEX_NAME flag here to make sure we can get correct
		new table name in following function */
		DICT_TF2_FLAG_SET(table, DICT_TF2_FTS_AUX_HEX_NAME);
		error = fts_rename_one_aux_table_to_hex_format(trx,
				aux_table, parent_table);
		/* We will rollback the trx if the error != DB_SUCCESS,
		so setting the flag here is the same with setting it in
		row_rename_table_for_mysql */
		DBUG_EXECUTE_IF("rename_aux_table_fail", error = DB_ERROR;);

		if (error != DB_SUCCESS) {
			dict_table_close(table, TRUE, FALSE);

			ib::warn() << "Failed to rename one aux table "
				<< aux_table->name << ". Will revert"
				" all successful rename operations.";

			fts_sql_rollback(trx);
			break;
		}

		error = fts_update_hex_format_flag(trx, aux_table->id, true);
		dict_table_close(table, TRUE, FALSE);

		if (error != DB_SUCCESS) {
			ib::warn() << "Setting aux table " << aux_table->name
				<< " to hex format failed.";

			fts_sql_rollback(trx);
			break;
		}
	}

	if (error != DB_SUCCESS) {
		ut_ad(count != ib_vector_size(tables));

		/* If rename fails, thr trx would be rolled back, we can't
		use it any more, we'll start a new background trx to do
		the reverting. */

		ut_ad(!trx_is_started(trx));

		bool not_rename = false;

		/* Try to revert those succesful rename operations
		in order to revert the ibd file rename. */
		for (ulint i = 0; i <= count; ++i) {
			dict_table_t*		table;
			fts_aux_table_t*	aux_table;
			trx_t*			trx_bg;
			dberr_t			err;

			aux_table = static_cast<fts_aux_table_t*>(
				ib_vector_get(tables, i));

			table = dict_table_open_on_id(aux_table->id, TRUE,
						      DICT_TABLE_OP_NORMAL);
			ut_ad(table != NULL);

			if (not_rename) {
				DICT_TF2_FLAG_UNSET(table,
						    DICT_TF2_FTS_AUX_HEX_NAME);
			}

			if (!DICT_TF2_FLAG_IS_SET(table,
						  DICT_TF2_FTS_AUX_HEX_NAME)) {
				dict_table_close(table, TRUE, FALSE);
				continue;
			}

			trx_bg = trx_allocate_for_background();
			trx_bg->op_info = "Revert half done rename";
			trx_bg->dict_operation_lock_mode = RW_X_LATCH;
			trx_start_for_ddl(trx_bg, TRX_DICT_OP_TABLE);

			DICT_TF2_FLAG_UNSET(table, DICT_TF2_FTS_AUX_HEX_NAME);
			err = row_rename_table_for_mysql(table->name.m_name,
							 aux_table->name,
							 trx_bg, false, false);

			trx_bg->dict_operation_lock_mode = 0;
			dict_table_close(table, TRUE, FALSE);

			if (err != DB_SUCCESS) {
				ib::warn() << "Failed to revert table "
					<< table->name << ". Please revert"
					" manually.";
				fts_sql_rollback(trx_bg);
				trx_free_for_background(trx_bg);
				/* Continue to clear aux tables' flags2 */
				not_rename = true;
				continue;
			}

			fts_sql_commit(trx_bg);
			trx_free_for_background(trx_bg);
		}

		DICT_TF2_FLAG_UNSET(parent_table, DICT_TF2_FTS_AUX_HEX_NAME);
	}

	return(error);
}

/**********************************************************************//**
Convert an id, which is actually a decimal number but was regard as a HEX
from a string, to its real value. */
static
ib_id_t
fts_fake_hex_to_dec(
/*================*/
	ib_id_t		id)			/*!< in: number to convert */
{
	ib_id_t		dec_id = 0;
	char		tmp_id[FTS_AUX_MIN_TABLE_ID_LENGTH];

#ifdef UNIV_DEBUG
	int		ret =
#endif /* UNIV_DEBUG */
	sprintf(tmp_id, UINT64PFx, id);
	ut_ad(ret == 16);
#ifdef UNIV_DEBUG
	ret =
#endif /* UNIV_DEBUG */
	sscanf(tmp_id, "%016" UINT64scan, &dec_id);
	ut_ad(ret == 1);

	return dec_id;
}

/*********************************************************************//**
Compare two fts_aux_table_t parent_ids.
@return < 0 if n1 < n2, 0 if n1 == n2, > 0 if n1 > n2 */
UNIV_INLINE
int
fts_check_aux_table_parent_id_cmp(
/*==============================*/
	const void*	p1,		/*!< in: id1 */
	const void*	p2)		/*!< in: id2 */
{
	const fts_aux_table_t*	fa1 = static_cast<const fts_aux_table_t*>(p1);
	const fts_aux_table_t*	fa2 = static_cast<const fts_aux_table_t*>(p2);

	return static_cast<int>(fa1->parent_id - fa2->parent_id);
}

/** Mark all the fts index associated with the parent table as corrupted.
@param[in]	trx		transaction
@param[in, out] parent_table	fts index associated with this parent table
				will be marked as corrupted. */
static
void
fts_parent_all_index_set_corrupt(
	trx_t*		trx,
	dict_table_t*	parent_table)
{
	fts_t*	fts = parent_table->fts;

	if (trx_get_dict_operation(trx) == TRX_DICT_OP_NONE) {
		trx_set_dict_operation(trx, TRX_DICT_OP_INDEX);
	}

	for (ulint j = 0; j < ib_vector_size(fts->indexes); j++) {
		dict_index_t*	index = static_cast<dict_index_t*>(
			ib_vector_getp_const(fts->indexes, j));
		dict_set_corrupted(index,
				   trx, "DROP ORPHANED TABLE");
	}
}

/** Mark the fts index which index id matches the id as corrupted.
@param[in]	trx		transaction
@param[in]	id		index id to search
@param[in, out]	parent_table	parent table to check with all
				the index. */
static
void
fts_set_index_corrupt(
	trx_t*		trx,
	index_id_t	id,
	dict_table_t*	table)
{
	fts_t*	fts = table->fts;

	if (trx_get_dict_operation(trx) == TRX_DICT_OP_NONE) {
		trx_set_dict_operation(trx, TRX_DICT_OP_INDEX);
	}

	for (ulint j = 0; j < ib_vector_size(fts->indexes); j++) {
		dict_index_t*	index = static_cast<dict_index_t*>(
			ib_vector_getp_const(fts->indexes, j));
		if (index->id == id) {
			dict_set_corrupted(index, trx,
					   "DROP ORPHANED TABLE");
			break;
		}
	}
}

/** Check the index for the aux table is corrupted.
@param[in]	aux_table	auxiliary table
@retval nonzero if index is corrupted, zero for valid index */
static
ulint
fts_check_corrupt_index(
	fts_aux_table_t*	aux_table)
{
	dict_table_t*	table;
	dict_index_t*	index;
	table = dict_table_open_on_id(
		aux_table->parent_id, TRUE, DICT_TABLE_OP_NORMAL);

	if (table == NULL) {
		return(0);
	}

	for (index = UT_LIST_GET_FIRST(table->indexes);
	     index;
	     index = UT_LIST_GET_NEXT(indexes, index)) {
		if (index->id == aux_table->index_id) {
			ut_ad(index->type & DICT_FTS);
			dict_table_close(table, true, false);
			return index->is_corrupted();
		}
	}

	dict_table_close(table, true, false);
	return(0);
}

/* Get parent table name if it's a fts aux table
@param[in]	aux_table_name	aux table name
@param[in]	aux_table_len	aux table length
@return parent table name, or NULL */
char*
fts_get_parent_table_name(
	const char*	aux_table_name,
	ulint		aux_table_len)
{
	fts_aux_table_t	aux_table;
	char*		parent_table_name = NULL;

	if (fts_is_aux_table_name(&aux_table, aux_table_name, aux_table_len)) {
		dict_table_t*	parent_table;

		parent_table = dict_table_open_on_id(
			aux_table.parent_id, TRUE, DICT_TABLE_OP_NORMAL);

		if (parent_table != NULL) {
			parent_table_name = mem_strdupl(
				parent_table->name.m_name,
				strlen(parent_table->name.m_name));

			dict_table_close(parent_table, TRUE, FALSE);
		}
	}

	return(parent_table_name);
}

/** Check the validity of the parent table.
@param[in]	aux_table	auxiliary table
@return true if it is a valid table or false if it is not */
static
bool
fts_valid_parent_table(
	const fts_aux_table_t*	aux_table)
{
	dict_table_t*	parent_table;
	bool		valid = false;

	parent_table = dict_table_open_on_id(
		aux_table->parent_id, TRUE, DICT_TABLE_OP_NORMAL);

	if (parent_table != NULL && parent_table->fts != NULL) {
		if (aux_table->index_id == 0) {
			valid = true;
		} else {
			index_id_t	id = aux_table->index_id;
			dict_index_t*	index;

			/* Search for the FT index in the table's list. */
			for (index = UT_LIST_GET_FIRST(parent_table->indexes);
			     index;
			     index = UT_LIST_GET_NEXT(indexes, index)) {
				if (index->id == id) {
					valid = true;
					break;
				}

			}
		}
	}

	if (parent_table) {
		dict_table_close(parent_table, TRUE, FALSE);
	}

	return(valid);
}

/** Try to rename all aux tables of the specified parent table.
@param[in]	aux_tables	aux_tables to be renamed
@param[in]	parent_table	parent table of all aux
				tables stored in tables. */
static
void
fts_rename_aux_tables_to_hex_format(
	ib_vector_t*	aux_tables,
	dict_table_t*	parent_table)
{
	dberr_t err;
	trx_t*	trx_rename = trx_allocate_for_background();
	trx_rename->op_info = "Rename aux tables to hex format";
	trx_rename->dict_operation_lock_mode = RW_X_LATCH;
	trx_start_for_ddl(trx_rename, TRX_DICT_OP_TABLE);

	err = fts_rename_aux_tables_to_hex_format_low(trx_rename,
						      parent_table, aux_tables);

	trx_rename->dict_operation_lock_mode = 0;

	if (err != DB_SUCCESS) {

		ib::warn() << "Rollback operations on all aux tables of "
			"table "<< parent_table->name << ". All the fts index "
			"associated with the table are marked as corrupted. "
			"Please rebuild the index again.";

		/* Corrupting the fts index related to parent table. */
		trx_t*	trx_corrupt;
		trx_corrupt = trx_allocate_for_background();
		trx_corrupt->dict_operation_lock_mode = RW_X_LATCH;
		trx_start_for_ddl(trx_corrupt, TRX_DICT_OP_TABLE);
		fts_parent_all_index_set_corrupt(trx_corrupt, parent_table);
		trx_corrupt->dict_operation_lock_mode = 0;
		fts_sql_commit(trx_corrupt);
		trx_free_for_background(trx_corrupt);
	} else {
		fts_sql_commit(trx_rename);
	}

	trx_free_for_background(trx_rename);
	ib_vector_reset(aux_tables);
}

/** Set the hex format flag for the parent table.
@param[in, out]	parent_table	parent table
@param[in]	trx		transaction */
static
void
fts_set_parent_hex_format_flag(
	dict_table_t*	parent_table,
	trx_t*		trx)
{
	if (!DICT_TF2_FLAG_IS_SET(parent_table,
				  DICT_TF2_FTS_AUX_HEX_NAME)) {
		DBUG_EXECUTE_IF("parent_table_flag_fail", DBUG_SUICIDE(););

		dberr_t	err = fts_update_hex_format_flag(
				trx, parent_table->id, true);

		if (err != DB_SUCCESS) {
			ib::fatal() << "Setting parent table "
				<< parent_table->name
				<< "to hex format failed. Please try "
				<< "to restart the server again, if it "
				<< "doesn't work, the system tables "
				<< "might be corrupted.";
		} else {
			DICT_TF2_FLAG_SET(
				parent_table, DICT_TF2_FTS_AUX_HEX_NAME);
		}
	}
}

/** Drop the obsolete auxilary table.
@param[in]	tables	tables to be dropped. */
static
void
fts_drop_obsolete_aux_table_from_vector(
	ib_vector_t*	tables)
{
	dberr_t		err;

	for (ulint count = 0; count < ib_vector_size(tables);
	     ++count) {

		fts_aux_table_t*	aux_drop_table;
		aux_drop_table = static_cast<fts_aux_table_t*>(
			ib_vector_get(tables, count));
		trx_t*	trx_drop = trx_allocate_for_background();
		trx_drop->op_info = "Drop obsolete aux tables";
		trx_drop->dict_operation_lock_mode = RW_X_LATCH;
		trx_start_for_ddl(trx_drop, TRX_DICT_OP_TABLE);

		err = row_drop_table_for_mysql(
			aux_drop_table->name, trx_drop,
			SQLCOM_DROP_TABLE, true);

		trx_drop->dict_operation_lock_mode = 0;

		if (err != DB_SUCCESS) {
			/* We don't need to worry about the
			failure, since server would try to
			drop it on next restart, even if
			the table was broken. */
			ib::warn() << "Failed to drop obsolete aux table "
				<< aux_drop_table->name << ", which is "
				<< "harmless. will try to drop it on next "
				<< "restart.";

			fts_sql_rollback(trx_drop);
		} else {
			ib::info() << "Dropped obsolete aux"
				" table '" << aux_drop_table->name
				<< "'.";

			fts_sql_commit(trx_drop);
		}

		trx_free_for_background(trx_drop);
	}
}

/** Drop all the auxiliary table present in the vector.
@param[in]	trx	transaction
@param[in]	tables	tables to be dropped */
static
void
fts_drop_aux_table_from_vector(
	trx_t*		trx,
	ib_vector_t*	tables)
{
	for (ulint count = 0; count < ib_vector_size(tables);
	    ++count) {
		fts_aux_table_t*	aux_drop_table;
		aux_drop_table = static_cast<fts_aux_table_t*>(
				ib_vector_get(tables, count));

		/* Check for the validity of the parent table */
		if (!fts_valid_parent_table(aux_drop_table)) {

			ib::warn() << "Parent table of FTS auxiliary table "
				<< aux_drop_table->name << " not found.";

			dberr_t err = fts_drop_table(trx, aux_drop_table->name);
			if (err == DB_FAIL) {

				char*	path = fil_make_filepath(
					NULL, aux_drop_table->name, IBD, false);

				if (path != NULL) {
					os_file_delete_if_exists(
							innodb_data_file_key,
							path , NULL);
					ut_free(path);
				}
			}
		}
	}
}

/**********************************************************************//**
Check and drop all orphaned FTS auxiliary tables, those that don't have
a parent table or FTS index defined on them.
@return DB_SUCCESS or error code */
static MY_ATTRIBUTE((nonnull))
void
fts_check_and_drop_orphaned_tables(
/*===============================*/
	trx_t*		trx,			/*!< in: transaction */
	ib_vector_t*	tables)			/*!< in: tables to check */
{
	mem_heap_t*	heap;
	ib_vector_t*	aux_tables_to_rename;
	ib_vector_t*	invalid_aux_tables;
	ib_vector_t*	valid_aux_tables;
	ib_vector_t*	drop_aux_tables;
	ib_vector_t*	obsolete_aux_tables;
	ib_alloc_t*	heap_alloc;

	heap = mem_heap_create(1024);
	heap_alloc = ib_heap_allocator_create(heap);

	/* We store all aux tables belonging to the same parent table here,
	and rename all these tables in a batch mode. */
	aux_tables_to_rename = ib_vector_create(heap_alloc,
						sizeof(fts_aux_table_t), 128);

	/* We store all fake auxiliary table and orphaned table here. */
	invalid_aux_tables = ib_vector_create(heap_alloc,
					      sizeof(fts_aux_table_t), 128);

	/* We store all valid aux tables. We use this to filter the
	fake auxiliary table from invalid auxiliary tables. */
	valid_aux_tables = ib_vector_create(heap_alloc,
					    sizeof(fts_aux_table_t), 128);

	/* We store all auxiliary tables to be dropped. */
	drop_aux_tables = ib_vector_create(heap_alloc,
					   sizeof(fts_aux_table_t), 128);

	/* We store all obsolete auxiliary tables to be dropped. */
	obsolete_aux_tables = ib_vector_create(heap_alloc,
					       sizeof(fts_aux_table_t), 128);

	/* Sort by parent_id first, in case rename will fail */
	ib_vector_sort(tables, fts_check_aux_table_parent_id_cmp);

	for (ulint i = 0; i < ib_vector_size(tables); ++i) {
		dict_table_t*		parent_table;
		fts_aux_table_t*	aux_table;
		bool			drop = false;
		dict_table_t*		table;
		fts_aux_table_t*	next_aux_table = NULL;
		ib_id_t			orig_parent_id = 0;
		ib_id_t			orig_index_id = 0;
		bool			rename = false;

		aux_table = static_cast<fts_aux_table_t*>(
			ib_vector_get(tables, i));

		table = dict_table_open_on_id(
			aux_table->id, TRUE, DICT_TABLE_OP_NORMAL);
		orig_parent_id = aux_table->parent_id;
		orig_index_id = aux_table->index_id;

		if (table == NULL
		    || strcmp(table->name.m_name, aux_table->name)) {

			bool	fake_aux = false;

			if (table != NULL) {
				dict_table_close(table, TRUE, FALSE);
			}

			if (i + 1 < ib_vector_size(tables)) {
				next_aux_table = static_cast<fts_aux_table_t*>(
						ib_vector_get(tables, i + 1));
			}

			/* To know whether aux table is fake fts or
			orphan fts table. */
			for (ulint count = 0;
			     count < ib_vector_size(valid_aux_tables);
			     count++) {
				fts_aux_table_t*	valid_aux;
				valid_aux = static_cast<fts_aux_table_t*>(
					ib_vector_get(valid_aux_tables, count));
				if (strcmp(valid_aux->name,
					   aux_table->name) == 0) {
					fake_aux = true;
					break;
				}
			}

			/* All aux tables of parent table, whose id is
			last_parent_id, have been checked, try to rename
			them if necessary. */
			if ((next_aux_table == NULL
			     || orig_parent_id != next_aux_table->parent_id)
			    && (!ib_vector_is_empty(aux_tables_to_rename))) {

					ib_id_t	parent_id = fts_fake_hex_to_dec(
							aux_table->parent_id);

					parent_table = dict_table_open_on_id(
						parent_id, TRUE,
						DICT_TABLE_OP_NORMAL);

					fts_rename_aux_tables_to_hex_format(
						aux_tables_to_rename, parent_table);

					dict_table_close(parent_table, TRUE,
							 FALSE);
			}

			/* If the aux table is fake aux table. Skip it. */
			if (!fake_aux) {
				ib_vector_push(invalid_aux_tables, aux_table);
			}

			continue;
		} else if (!DICT_TF2_FLAG_IS_SET(table,
						 DICT_TF2_FTS_AUX_HEX_NAME)) {

			aux_table->parent_id = fts_fake_hex_to_dec(
						aux_table->parent_id);

			if (aux_table->index_id != 0) {
				aux_table->index_id = fts_fake_hex_to_dec(
							aux_table->index_id);
			}

			ut_ad(aux_table->id > aux_table->parent_id);

			/* Check whether parent table id and index id
			are stored as decimal format. */
			if (fts_valid_parent_table(aux_table)) {

				parent_table = dict_table_open_on_id(
					aux_table->parent_id, true,
					DICT_TABLE_OP_NORMAL);

				ut_ad(parent_table != NULL);
				ut_ad(parent_table->fts != NULL);

				if (!DICT_TF2_FLAG_IS_SET(
					parent_table,
					DICT_TF2_FTS_AUX_HEX_NAME)) {
					rename = true;
				}

				dict_table_close(parent_table, TRUE, FALSE);
			}

			if (!rename) {
				/* Reassign the original value of
				aux table if it is not in decimal format */
				aux_table->parent_id = orig_parent_id;
				aux_table->index_id = orig_index_id;
			}
		}

		if (table != NULL) {
			dict_table_close(table, TRUE, FALSE);
		}

		if (!rename) {
			/* Check the validity of the parent table. */
			if (!fts_valid_parent_table(aux_table)) {
				drop = true;
			}
		}

		/* Filter out the fake aux table by comparing with the
		current valid auxiliary table name. */
		for (ulint count = 0;
		     count < ib_vector_size(invalid_aux_tables); count++) {
			fts_aux_table_t*	invalid_aux;
			invalid_aux = static_cast<fts_aux_table_t*>(
				ib_vector_get(invalid_aux_tables, count));
			if (strcmp(invalid_aux->name, aux_table->name) == 0) {
				ib_vector_remove(
					invalid_aux_tables,
					*reinterpret_cast<void**>(invalid_aux));
				break;
			}
		}

		ib_vector_push(valid_aux_tables, aux_table);

		/* If the index associated with aux table is corrupted,
		skip it. */
		if (fts_check_corrupt_index(aux_table) > 0) {

			if (i + 1 < ib_vector_size(tables)) {
				next_aux_table = static_cast<fts_aux_table_t*>(
					ib_vector_get(tables, i + 1));
			}

			if (next_aux_table == NULL
			    || orig_parent_id != next_aux_table->parent_id) {

				parent_table = dict_table_open_on_id(
					aux_table->parent_id, TRUE,
					DICT_TABLE_OP_NORMAL);

				if (!ib_vector_is_empty(aux_tables_to_rename)) {
					fts_rename_aux_tables_to_hex_format(
						aux_tables_to_rename, parent_table);
				} else {
					fts_set_parent_hex_format_flag(
						parent_table, trx);
				}

				dict_table_close(parent_table, TRUE, FALSE);
			}

			continue;
		}

		parent_table = dict_table_open_on_id(
			aux_table->parent_id, TRUE, DICT_TABLE_OP_NORMAL);

		if (drop) {
			ib_vector_push(drop_aux_tables, aux_table);
		} else {
			if (FTS_IS_OBSOLETE_AUX_TABLE(aux_table->name)) {
				ib_vector_push(obsolete_aux_tables, aux_table);
				continue;
			}
		}

		/* If the aux table is in decimal format, we should
		rename it, so push it to aux_tables_to_rename */
		if (!drop && rename) {
			bool	rename_table = true;
			for (ulint count = 0;
			     count < ib_vector_size(aux_tables_to_rename);
			     count++) {
				fts_aux_table_t*	rename_aux =
					static_cast<fts_aux_table_t*>(
					ib_vector_get(aux_tables_to_rename,
						      count));
					if (strcmp(rename_aux->name,
						   aux_table->name) == 0) {
						rename_table = false;
						break;
					}
			}

			if (rename_table) {
				ib_vector_push(aux_tables_to_rename,
					       aux_table);
			}
		}

		if (i + 1 < ib_vector_size(tables)) {
			next_aux_table = static_cast<fts_aux_table_t*>(
				ib_vector_get(tables, i + 1));
		}

		if ((next_aux_table == NULL
		     || orig_parent_id != next_aux_table->parent_id)
		    && !ib_vector_is_empty(aux_tables_to_rename)) {

			ut_ad(rename);
			ut_ad(!DICT_TF2_FLAG_IS_SET(
				parent_table, DICT_TF2_FTS_AUX_HEX_NAME));

			fts_rename_aux_tables_to_hex_format(
				aux_tables_to_rename,parent_table);
		}

		/* The IDs are already in correct hex format. */
		if (!drop && !rename) {
			dict_table_t*	table;

			table = dict_table_open_on_id(
				aux_table->id, TRUE, DICT_TABLE_OP_NORMAL);

			if (table != NULL
			    && strcmp(table->name.m_name, aux_table->name)) {
				dict_table_close(table, TRUE, FALSE);
				table = NULL;
			}

			if (table != NULL
			    && !DICT_TF2_FLAG_IS_SET(
					table,
					DICT_TF2_FTS_AUX_HEX_NAME)) {

				DBUG_EXECUTE_IF("aux_table_flag_fail",
					ib::warn() << "Setting aux table "
						<< table->name << " to hex "
						"format failed.";
					fts_set_index_corrupt(
						trx, aux_table->index_id,
						parent_table);
						goto table_exit;);

				dberr_t err = fts_update_hex_format_flag(
						trx, table->id, true);

				if (err != DB_SUCCESS) {
					ib::warn() << "Setting aux table "
						<< table->name << " to hex "
						"format failed.";

					fts_set_index_corrupt(
						trx, aux_table->index_id,
						parent_table);
				} else {
					DICT_TF2_FLAG_SET(table,
						DICT_TF2_FTS_AUX_HEX_NAME);
				}
			}
#ifndef DBUG_OFF
table_exit:
#endif	/* !DBUG_OFF */

			if (table != NULL) {
				dict_table_close(table, TRUE, FALSE);
			}

			ut_ad(parent_table != NULL);

			fts_set_parent_hex_format_flag(
				parent_table, trx);
		}

		if (parent_table != NULL) {
			dict_table_close(parent_table, TRUE, FALSE);
		}
	}

	fts_drop_aux_table_from_vector(trx, invalid_aux_tables);
	fts_drop_aux_table_from_vector(trx, drop_aux_tables);
	fts_sql_commit(trx);

	fts_drop_obsolete_aux_table_from_vector(obsolete_aux_tables);

	/* Free the memory allocated at the beginning */
	if (heap != NULL) {
		mem_heap_free(heap);
	}
}

/**********************************************************************//**
Drop all orphaned FTS auxiliary tables, those that don't have a parent
table or FTS index defined on them. */
void
fts_drop_orphaned_tables(void)
/*==========================*/
{
	trx_t*			trx;
	pars_info_t*		info;
	mem_heap_t*		heap;
	que_t*			graph;
	ib_vector_t*		tables;
	ib_alloc_t*		heap_alloc;
	space_name_list_t	space_name_list;
	dberr_t			error = DB_SUCCESS;

	/* Note: We have to free the memory after we are done with the list. */
	error = fil_get_space_names(space_name_list);

	if (error == DB_OUT_OF_MEMORY) {
		ib::fatal() << "Out of memory";
	}

	heap = mem_heap_create(1024);
	heap_alloc = ib_heap_allocator_create(heap);

	/* We store the table ids of all the FTS indexes that were found. */
	tables = ib_vector_create(heap_alloc, sizeof(fts_aux_table_t), 128);

	/* Get the list of all known .ibd files and check for orphaned
	FTS auxiliary files in that list. We need to remove them because
	users can't map them back to table names and this will create
	unnecessary clutter. */

	for (space_name_list_t::iterator it = space_name_list.begin();
	     it != space_name_list.end();
	     ++it) {

		fts_aux_table_t*	fts_aux_table;

		fts_aux_table = static_cast<fts_aux_table_t*>(
			ib_vector_push(tables, NULL));

		memset(fts_aux_table, 0x0, sizeof(*fts_aux_table));

		if (!fts_is_aux_table_name(fts_aux_table, *it, strlen(*it))) {
			ib_vector_pop(tables);
		} else {
			ulint	len = strlen(*it);

			fts_aux_table->id = fil_space_get_id_by_name(*it);

			/* We got this list from fil0fil.cc. The tablespace
			with this name must exist. */
			ut_a(fts_aux_table->id != ULINT_UNDEFINED);

			fts_aux_table->name = static_cast<char*>(
				mem_heap_dup(heap, *it, len + 1));

			fts_aux_table->name[len] = 0;
		}
	}

	trx = trx_allocate_for_background();
	trx->op_info = "dropping orphaned FTS tables";
	row_mysql_lock_data_dictionary(trx);

	info = pars_info_create();

	pars_info_bind_function(info, "my_func", fts_read_tables, tables);

	graph = fts_parse_sql_no_dict_lock(
		NULL,
		info,
		"DECLARE FUNCTION my_func;\n"
		"DECLARE CURSOR c IS"
		" SELECT NAME, ID"
		" FROM SYS_TABLES;\n"
		"BEGIN\n"
		"\n"
		"OPEN c;\n"
		"WHILE 1 = 1 LOOP\n"
		"  FETCH c INTO my_func();\n"
		"  IF c % NOTFOUND THEN\n"
		"    EXIT;\n"
		"  END IF;\n"
		"END LOOP;\n"
		"CLOSE c;");

	for (;;) {
		error = fts_eval_sql(trx, graph);

		if (error == DB_SUCCESS) {
			fts_check_and_drop_orphaned_tables(trx, tables);
			break;				/* Exit the loop. */
		} else {
			ib_vector_reset(tables);

			fts_sql_rollback(trx);

			if (error == DB_LOCK_WAIT_TIMEOUT) {
				ib::warn() << "lock wait timeout reading"
					" SYS_TABLES. Retrying!";

				trx->error_state = DB_SUCCESS;
			} else {
				ib::error() << "(" << ut_strerr(error)
					<< ") while reading SYS_TABLES.";

				break;			/* Exit the loop. */
			}
		}
	}

	que_graph_free(graph);

	row_mysql_unlock_data_dictionary(trx);

	trx_free_for_background(trx);

	if (heap != NULL) {
		mem_heap_free(heap);
	}

	/** Free the memory allocated to store the .ibd names. */
	for (space_name_list_t::iterator it = space_name_list.begin();
	     it != space_name_list.end();
	     ++it) {

		UT_DELETE_ARRAY(*it);
	}
}

/**********************************************************************//**
Check whether user supplied stopword table is of the right format.
Caller is responsible to hold dictionary locks.
@return the stopword column charset if qualifies */
CHARSET_INFO*
fts_valid_stopword_table(
/*=====================*/
	const char*	stopword_table_name)	/*!< in: Stopword table
						name */
{
	dict_table_t*	table;
	dict_col_t*     col = NULL;

	if (!stopword_table_name) {
		return(NULL);
	}

	table = dict_table_get_low(stopword_table_name);

	if (!table) {
		ib::error() << "User stopword table " << stopword_table_name
			<< " does not exist.";

		return(NULL);
	} else {
		const char*     col_name;

		col_name = dict_table_get_col_name(table, 0);

		if (ut_strcmp(col_name, "value")) {
			ib::error() << "Invalid column name for stopword"
				" table " << stopword_table_name << ". Its"
				" first column must be named as 'value'.";

			return(NULL);
		}

		col = dict_table_get_nth_col(table, 0);

		if (col->mtype != DATA_VARCHAR
		    && col->mtype != DATA_VARMYSQL) {
			ib::error() << "Invalid column type for stopword"
				" table " << stopword_table_name << ". Its"
				" first column must be of varchar type";

			return(NULL);
		}
	}

	ut_ad(col);

	return(fts_get_charset(col->prtype));
}

/**********************************************************************//**
This function loads the stopword into the FTS cache. It also
records/fetches stopword configuration to/from FTS configure
table, depending on whether we are creating or reloading the
FTS.
@return TRUE if load operation is successful */
ibool
fts_load_stopword(
/*==============*/
	const dict_table_t*
			table,			/*!< in: Table with FTS */
	trx_t*		trx,			/*!< in: Transactions */
	const char*	global_stopword_table,	/*!< in: Global stopword table
						name */
	const char*	session_stopword_table,	/*!< in: Session stopword table
						name */
	ibool		stopword_is_on,		/*!< in: Whether stopword
						option is turned on/off */
	ibool		reload)			/*!< in: Whether it is
						for reloading FTS table */
{
	fts_table_t	fts_table;
	fts_string_t	str;
	dberr_t		error = DB_SUCCESS;
	ulint		use_stopword;
	fts_cache_t*	cache;
	const char*	stopword_to_use = NULL;
	ibool		new_trx = FALSE;
	byte		str_buffer[MAX_FULL_NAME_LEN + 1];

	FTS_INIT_FTS_TABLE(&fts_table, "CONFIG", FTS_COMMON_TABLE, table);

	cache = table->fts->cache;

	if (!reload && !(cache->stopword_info.status
			 & STOPWORD_NOT_INIT)) {
		return(TRUE);
	}

	if (!trx) {
		trx = trx_allocate_for_background();
		if (srv_read_only_mode) {
			trx_start_internal_read_only(trx);
		} else {
			trx_start_internal(trx);
		}
		trx->op_info = "upload FTS stopword";
		new_trx = TRUE;
	}

	/* First check whether stopword filtering is turned off */
	if (reload) {
		error = fts_config_get_ulint(
			trx, &fts_table, FTS_USE_STOPWORD, &use_stopword);
	} else {
		use_stopword = (ulint) stopword_is_on;

		error = fts_config_set_ulint(
			trx, &fts_table, FTS_USE_STOPWORD, use_stopword);
	}

	if (error != DB_SUCCESS) {
		goto cleanup;
	}

	/* If stopword is turned off, no need to continue to load the
	stopword into cache, but still need to do initialization */
	if (!use_stopword) {
		cache->stopword_info.status = STOPWORD_OFF;
		goto cleanup;
	}

	if (reload) {
		/* Fetch the stopword table name from FTS config
		table */
		str.f_n_char = 0;
		str.f_str = str_buffer;
		str.f_len = sizeof(str_buffer) - 1;

		error = fts_config_get_value(
			trx, &fts_table, FTS_STOPWORD_TABLE_NAME, &str);

		if (error != DB_SUCCESS) {
			goto cleanup;
		}

		if (strlen((char*) str.f_str) > 0) {
			stopword_to_use = (const char*) str.f_str;
		}
	} else {
		stopword_to_use = (session_stopword_table)
			? session_stopword_table : global_stopword_table;
	}

	if (stopword_to_use
	    && fts_load_user_stopword(table->fts, stopword_to_use,
				      &cache->stopword_info)) {
		/* Save the stopword table name to the configure
		table */
		if (!reload) {
			str.f_n_char = 0;
			str.f_str = (byte*) stopword_to_use;
			str.f_len = ut_strlen(stopword_to_use);

			error = fts_config_set_value(
				trx, &fts_table, FTS_STOPWORD_TABLE_NAME, &str);
		}
	} else {
		/* Load system default stopword list */
		fts_load_default_stopword(&cache->stopword_info);
	}

cleanup:
	if (new_trx) {
		if (error == DB_SUCCESS) {
			fts_sql_commit(trx);
		} else {
			fts_sql_rollback(trx);
		}

		trx_free_for_background(trx);
	}

	if (!cache->stopword_info.cached_stopword) {
		cache->stopword_info.cached_stopword = rbt_create_arg_cmp(
			sizeof(fts_tokenizer_word_t), innobase_fts_text_cmp,
			&my_charset_latin1);
	}

	return(error == DB_SUCCESS);
}

/**********************************************************************//**
Callback function when we initialize the FTS at the start up
time. It recovers the maximum Doc IDs presented in the current table.
@return: always returns TRUE */
static
ibool
fts_init_get_doc_id(
/*================*/
	void*	row,			/*!< in: sel_node_t* */
	void*	user_arg)		/*!< in: fts cache */
{
	doc_id_t	doc_id = FTS_NULL_DOC_ID;
	sel_node_t*	node = static_cast<sel_node_t*>(row);
	que_node_t*	exp = node->select_list;
	fts_cache_t*    cache = static_cast<fts_cache_t*>(user_arg);

	ut_ad(ib_vector_is_empty(cache->get_docs));

	/* Copy each indexed column content into doc->text.f_str */
	if (exp) {
		dfield_t*	dfield = que_node_get_val(exp);
		dtype_t*        type = dfield_get_type(dfield);
		void*           data = dfield_get_data(dfield);

		ut_a(dtype_get_mtype(type) == DATA_INT);

		doc_id = static_cast<doc_id_t>(mach_read_from_8(
			static_cast<const byte*>(data)));

		if (doc_id >= cache->next_doc_id) {
			cache->next_doc_id = doc_id + 1;
		}
	}

	return(TRUE);
}

/**********************************************************************//**
Callback function when we initialize the FTS at the start up
time. It recovers Doc IDs that have not sync-ed to the auxiliary
table, and require to bring them back into FTS index.
@return: always returns TRUE */
static
ibool
fts_init_recover_doc(
/*=================*/
	void*	row,			/*!< in: sel_node_t* */
	void*	user_arg)		/*!< in: fts cache */
{

	fts_doc_t       doc;
	ulint		doc_len = 0;
	ulint		field_no = 0;
	fts_get_doc_t*  get_doc = static_cast<fts_get_doc_t*>(user_arg);
	doc_id_t	doc_id = FTS_NULL_DOC_ID;
	sel_node_t*	node = static_cast<sel_node_t*>(row);
	que_node_t*	exp = node->select_list;
	fts_cache_t*	cache = get_doc->cache;
	st_mysql_ftparser*	parser = get_doc->index_cache->index->parser;

	fts_doc_init(&doc);
	doc.found = TRUE;

	ut_ad(cache);

	/* Copy each indexed column content into doc->text.f_str */
	while (exp) {
		dfield_t*	dfield = que_node_get_val(exp);
		ulint		len = dfield_get_len(dfield);

		if (field_no == 0) {
			dtype_t*        type = dfield_get_type(dfield);
			void*           data = dfield_get_data(dfield);

			ut_a(dtype_get_mtype(type) == DATA_INT);

			doc_id = static_cast<doc_id_t>(mach_read_from_8(
				static_cast<const byte*>(data)));

			field_no++;
			exp = que_node_get_next(exp);
			continue;
		}

		if (len == UNIV_SQL_NULL) {
			exp = que_node_get_next(exp);
			continue;
		}

		ut_ad(get_doc);

		if (!get_doc->index_cache->charset) {
			get_doc->index_cache->charset = fts_get_charset(
				dfield->type.prtype);
		}

		doc.charset = get_doc->index_cache->charset;

		if (dfield_is_ext(dfield)) {
			dict_table_t*	table = cache->sync->table;

			doc.text.f_str = btr_copy_externally_stored_field(
				&doc.text.f_len,
				static_cast<byte*>(dfield_get_data(dfield)),
				dict_table_page_size(table), len,
				static_cast<mem_heap_t*>(doc.self_heap->arg));
		} else {
			doc.text.f_str = static_cast<byte*>(
				dfield_get_data(dfield));

			doc.text.f_len = len;
		}

		if (field_no == 1) {
			fts_tokenize_document(&doc, NULL, parser);
		} else {
			fts_tokenize_document_next(&doc, doc_len, NULL, parser);
		}

		exp = que_node_get_next(exp);

		doc_len += (exp) ? len + 1 : len;

		field_no++;
	}

	fts_cache_add_doc(cache, get_doc->index_cache, doc_id, doc.tokens);

	fts_doc_free(&doc);

	cache->added++;

	if (doc_id >= cache->next_doc_id) {
		cache->next_doc_id = doc_id + 1;
	}

	return(TRUE);
}

/**********************************************************************//**
This function brings FTS index in sync when FTS index is first
used. There are documents that have not yet sync-ed to auxiliary
tables from last server abnormally shutdown, we will need to bring
such document into FTS cache before any further operations
@return TRUE if all OK */
ibool
fts_init_index(
/*===========*/
	dict_table_t*	table,		/*!< in: Table with FTS */
	ibool		has_cache_lock)	/*!< in: Whether we already have
					cache lock */
{
	dict_index_t*   index;
	doc_id_t        start_doc;
	fts_get_doc_t*  get_doc = NULL;
	fts_cache_t*    cache = table->fts->cache;
	bool		need_init = false;

	ut_ad(!mutex_own(&dict_sys->mutex));

	/* First check cache->get_docs is initialized */
	if (!has_cache_lock) {
		rw_lock_x_lock(&cache->lock);
	}

	rw_lock_x_lock(&cache->init_lock);
	if (cache->get_docs == NULL) {
		cache->get_docs = fts_get_docs_create(cache);
	}
	rw_lock_x_unlock(&cache->init_lock);

	if (table->fts->fts_status & ADDED_TABLE_SYNCED) {
		goto func_exit;
	}

	need_init = true;

	start_doc = cache->synced_doc_id;

	if (!start_doc) {
		fts_cmp_set_sync_doc_id(table, 0, TRUE, &start_doc);
		cache->synced_doc_id = start_doc;
	}

	/* No FTS index, this is the case when previous FTS index
	dropped, and we re-initialize the Doc ID system for subsequent
	insertion */
	if (ib_vector_is_empty(cache->get_docs)) {
		index = table->fts_doc_id_index;

		ut_a(index);

		fts_doc_fetch_by_doc_id(NULL, start_doc, index,
					FTS_FETCH_DOC_BY_ID_LARGE,
					fts_init_get_doc_id, cache);
	} else {
		if (table->fts->cache->stopword_info.status
		    & STOPWORD_NOT_INIT) {
			fts_load_stopword(table, NULL, NULL, NULL, TRUE, TRUE);
		}

		for (ulint i = 0; i < ib_vector_size(cache->get_docs); ++i) {
			get_doc = static_cast<fts_get_doc_t*>(
				ib_vector_get(cache->get_docs, i));

			index = get_doc->index_cache->index;

			fts_doc_fetch_by_doc_id(NULL, start_doc, index,
						FTS_FETCH_DOC_BY_ID_LARGE,
						fts_init_recover_doc, get_doc);
		}
	}

	table->fts->fts_status |= ADDED_TABLE_SYNCED;

	fts_get_docs_clear(cache->get_docs);

func_exit:
	if (!has_cache_lock) {
		rw_lock_x_unlock(&cache->lock);
	}

	if (need_init) {
		mutex_enter(&dict_sys->mutex);
		/* Register the table with the optimize thread. */
		fts_optimize_add_table(table);
		mutex_exit(&dict_sys->mutex);
	}

	return(TRUE);
}

/** Check if the all the auxillary tables associated with FTS index are in
consistent state. For now consistency is check only by ensuring
index->page_no != FIL_NULL
@param[out]	base_table	table has host fts index
@param[in,out]	trx		trx handler */
void
fts_check_corrupt(
	dict_table_t*	base_table,
	trx_t*		trx)
{
	bool		sane = true;
	fts_table_t	fts_table;

	/* Iterate over the common table and check for their sanity. */
	FTS_INIT_FTS_TABLE(&fts_table, NULL, FTS_COMMON_TABLE, base_table);

	for (ulint i = 0; fts_common_tables[i] != NULL && sane; ++i) {

		char	table_name[MAX_FULL_NAME_LEN];

		fts_table.suffix = fts_common_tables[i];
		fts_get_table_name(&fts_table, table_name);

		dict_table_t*	aux_table = dict_table_open_on_name(
			table_name, true, FALSE, DICT_ERR_IGNORE_NONE);

		if (aux_table == NULL) {
			dict_set_corrupted(
				dict_table_get_first_index(base_table),
				trx, "FTS_SANITY_CHECK");
			ut_ad(base_table->corrupted == TRUE);
			sane = false;
			continue;
		}

		for (dict_index_t*	aux_table_index =
			UT_LIST_GET_FIRST(aux_table->indexes);
		     aux_table_index != NULL;
		     aux_table_index =
			UT_LIST_GET_NEXT(indexes, aux_table_index)) {

			/* Check if auxillary table needed for FTS is sane. */
			if (aux_table_index->page == FIL_NULL) {
				dict_set_corrupted(
					dict_table_get_first_index(base_table),
					trx, "FTS_SANITY_CHECK");
				ut_ad(base_table->corrupted == TRUE);
				sane = false;
			}
		}

		dict_table_close(aux_table, FALSE, FALSE);
	}
}<|MERGE_RESOLUTION|>--- conflicted
+++ resolved
@@ -148,66 +148,6 @@
 	char*		name;		/*!< Name of the table */
 };
 
-<<<<<<< HEAD
-=======
-/** SQL statements for creating the ancillary common FTS tables.
-The table name here shall be consistent with fts_common_tables. */
-static const char* fts_create_common_tables_sql = {
-	"BEGIN\n"
-	""
-	"CREATE TABLE $DELETED (\n"
-	"  doc_id BIGINT UNSIGNED\n"
-	") COMPACT;\n"
-	"CREATE UNIQUE CLUSTERED INDEX IND ON $DELETED (doc_id);\n"
-	""
-	"CREATE TABLE $DELETED_CACHE (\n"
-	"  doc_id BIGINT UNSIGNED\n"
-	") COMPACT;\n"
-	"CREATE UNIQUE CLUSTERED INDEX IND "
-		"ON $DELETED_CACHE(doc_id);\n"
-	""
-	"CREATE TABLE $BEING_DELETED (\n"
-	"  doc_id BIGINT UNSIGNED\n"
-	") COMPACT;\n"
-	"CREATE UNIQUE CLUSTERED INDEX IND "
-		"ON $BEING_DELETED(doc_id);\n"
-	""
-	"CREATE TABLE $BEING_DELETED_CACHE (\n"
-	"  doc_id BIGINT UNSIGNED\n"
-	") COMPACT;\n"
-	"CREATE UNIQUE CLUSTERED INDEX IND "
-		"ON $BEING_DELETED_CACHE(doc_id);\n"
-	""
-	"CREATE TABLE $CONFIG (\n"
-	"  key CHAR(50),\n"
-	"  value CHAR(200) NOT NULL\n"
-	") COMPACT;\n"
-	"CREATE UNIQUE CLUSTERED INDEX IND ON $CONFIG(key);\n"
-};
-
-#ifdef FTS_DOC_STATS_DEBUG
-/** Template for creating the FTS auxiliary index specific tables. This is
-mainly designed for the statistics work in the future */
-static const char* fts_create_index_tables_sql = {
-	"BEGIN\n"
-	""
-	"CREATE TABLE $doc_id_table (\n"
-	"   doc_id BIGINT UNSIGNED,\n"
-	"   word_count INTEGER UNSIGNED NOT NULL\n"
-	") COMPACT;\n"
-	"CREATE UNIQUE CLUSTERED INDEX IND ON $doc_id_table(doc_id);\n"
-};
-#endif
-
-/** Template for creating the ancillary FTS tables word index tables. */
-static const char* fts_create_index_sql = {
-	"BEGIN\n"
-	""
-	"CREATE UNIQUE CLUSTERED INDEX FTS_INDEX_TABLE_IND "
-		"ON $table (word, first_doc_id);\n"
-};
-
->>>>>>> 3e8cab51
 /** FTS auxiliary table suffixes that are common to all FT indexes. */
 const char* fts_common_tables[] = {
 	"BEING_DELETED",
@@ -1596,18 +1536,8 @@
 
 	/* Rename common auxiliary tables */
 	for (i = 0; fts_common_tables[i] != NULL; ++i) {
-<<<<<<< HEAD
-		char	old_table_name[MAX_FULL_NAME_LEN];
-		dberr_t	err = DB_SUCCESS;
-
 		fts_table.suffix = fts_common_tables[i];
-
-		fts_get_table_name(&fts_table, old_table_name);
-=======
-		fts_table.suffix = fts_common_tables[i];
-
 		fts_get_table_name(&fts_table, old_table_name, true);
->>>>>>> 3e8cab51
 
 		err = fts_rename_one_aux_table(new_name, old_table_name, trx);
 
@@ -1628,19 +1558,9 @@
 
 		FTS_INIT_INDEX_TABLE(&fts_table, NULL, FTS_INDEX_TABLE, index);
 
-<<<<<<< HEAD
 		for (ulint j = 0; j < FTS_NUM_AUX_INDEX; ++j) {
-			dberr_t	err;
-			char	old_table_name[MAX_FULL_NAME_LEN];
-
-			fts_table.suffix = fts_get_suffix(j);
-
-			fts_get_table_name(&fts_table, old_table_name);
-=======
-		for (ulint j = 0; fts_index_selector[j].value; ++j) {
 			fts_table.suffix = fts_get_suffix(j);
 			fts_get_table_name(&fts_table, old_table_name, true);
->>>>>>> 3e8cab51
 
 			err = fts_rename_one_aux_table(
 				new_name, old_table_name, trx);
@@ -1679,12 +1599,7 @@
 		char	table_name[MAX_FULL_NAME_LEN];
 
 		fts_table->suffix = fts_common_tables[i];
-
-<<<<<<< HEAD
-		fts_get_table_name(fts_table, table_name);
-=======
 		fts_get_table_name(fts_table, table_name, true);
->>>>>>> 3e8cab51
 
 		err = fts_drop_table(trx, table_name);
 
@@ -1720,12 +1635,7 @@
 		char	table_name[MAX_FULL_NAME_LEN];
 
 		fts_table.suffix = fts_get_suffix(i);
-
-<<<<<<< HEAD
-		fts_get_table_name(&fts_table, table_name);
-=======
 		fts_get_table_name(&fts_table, table_name, true);
->>>>>>> 3e8cab51
 
 		err = fts_drop_table(trx, table_name);
 
@@ -1747,47 +1657,7 @@
 	trx_t*		trx,		/*!< in: transaction */
 	dict_index_t*	index)		/*!< in: Index to drop */
 {
-<<<<<<< HEAD
 	return(fts_drop_index_split_tables(trx, index));
-=======
-	dberr_t			error = DB_SUCCESS;
-
-#ifdef FTS_DOC_STATS_DEBUG
-	fts_table_t		fts_table;
-	static const char*	index_tables[] = {
-		"DOC_ID",
-		NULL
-	};
-#endif /* FTS_DOC_STATS_DEBUG */
-
-	dberr_t	err = fts_drop_index_split_tables(trx, index);
-
-	/* We only return the status of the last error. */
-	if (err != DB_SUCCESS) {
-		error = err;
-	}
-
-#ifdef FTS_DOC_STATS_DEBUG
-	FTS_INIT_INDEX_TABLE(&fts_table, NULL, FTS_INDEX_TABLE, index);
-
-	for (ulint i = 0; index_tables[i] != NULL; ++i) {
-		char	table_name[MAX_FULL_NAME_LEN];
-
-		fts_table.suffix = index_tables[i];
-
-		fts_get_table_name(&fts_table, table_name, true);
-
-		err = fts_drop_table(trx, table_name);
-
-		/* We only return the status of the last error. */
-		if (err != DB_SUCCESS && err != DB_FAIL) {
-			error = err;
-		}
-	}
-#endif /* FTS_DOC_STATS_DEBUG */
-
-	return(error);
->>>>>>> 3e8cab51
 }
 
 /****************************************************************//**
@@ -1851,7 +1721,6 @@
 	return(error);
 }
 
-<<<<<<< HEAD
 /** Create dict_table_t object for FTS Aux tables.
 @param[in]	aux_table_name	FTS Aux table name
 @param[in]	table		table object of FTS Index
@@ -1959,10 +1828,6 @@
 }
 
 /** Creates the common auxiliary tables needed for supporting an FTS index
-=======
-/*********************************************************************//**
-Creates the common ancillary tables needed for supporting an FTS index
->>>>>>> 3e8cab51
 on the given table. row_mysql_lock_data_dictionary must have been called
 before this.
 The following tables are created.
@@ -1996,7 +1861,6 @@
 	char		fts_name[MAX_FULL_NAME_LEN];
 	char		full_name[sizeof(fts_common_tables) / sizeof(char*)]
 				[MAX_FULL_NAME_LEN];
-<<<<<<< HEAD
 
 	dict_index_t*					index = NULL;
 	trx_dict_op_t					op;
@@ -2004,9 +1868,6 @@
 	on error condition. */
 	std::vector<dict_table_t*>			common_tables;
 	std::vector<dict_table_t*>::const_iterator	it;
-=======
-	ulint		i;
->>>>>>> 3e8cab51
 
 	FTS_INIT_FTS_TABLE(&fts_table, NULL, FTS_COMMON_TABLE, table);
 
@@ -2018,26 +1879,10 @@
 	}
 
 	/* Create the FTS tables that are common to an FTS index. */
-<<<<<<< HEAD
 	for (ulint i = 0; fts_common_tables[i] != NULL; ++i) {
-=======
-	info = pars_info_create();
-
-	for (i = 0; fts_common_tables[i] != NULL; ++i) {
 
 		fts_table.suffix = fts_common_tables[i];
 		fts_get_table_name(&fts_table, full_name[i], true);
-
-		pars_info_bind_id(info, true,
-				  fts_common_tables[i], full_name[i]);
-	}
-
-	graph = fts_parse_sql_no_dict_lock(NULL, info,
-					   fts_create_common_tables_sql);
->>>>>>> 3e8cab51
-
-		fts_table.suffix = fts_common_tables[i];
-		fts_get_table_name(&fts_table, full_name[i]);
 		dict_table_t*	common_table = fts_create_one_common_table(
 			trx, table, full_name[i], fts_table.suffix, heap);
 
@@ -2062,11 +1907,7 @@
 	info = pars_info_create();
 
 	fts_table.suffix = "CONFIG";
-<<<<<<< HEAD
-	fts_get_table_name(&fts_table, fts_name);
-=======
 	fts_get_table_name(&fts_table, fts_name, true);
->>>>>>> 3e8cab51
 	pars_info_bind_id(info, true, "config_table", fts_name);
 
 	graph = fts_parse_sql_no_dict_lock(
@@ -2123,26 +1964,14 @@
 	mem_heap_t*		heap)
 {
 	dict_field_t*		field;
-<<<<<<< HEAD
 	dict_table_t*		new_table;
-=======
-	dict_table_t*		new_table = NULL;
->>>>>>> 3e8cab51
 	char			table_name[MAX_FULL_NAME_LEN];
 	dberr_t			error;
 	CHARSET_INFO*		charset;
 
 	ut_ad(index->type & DICT_FTS);
 
-<<<<<<< HEAD
-	fts_get_table_name(fts_table, table_name);
-=======
 	fts_get_table_name(fts_table, table_name, true);
-
-	if (srv_file_per_table) {
-		flags2 = DICT_TF2_USE_TABLESPACE;
-	}
->>>>>>> 3e8cab51
 
 	new_table = fts_create_in_mem_aux_table(
 			table_name, fts_table->table,
@@ -2226,39 +2055,20 @@
 	ulint		i;
 	fts_table_t	fts_table;
 	dberr_t		error = DB_SUCCESS;
-	pars_info_t*	info;
 	mem_heap_t*	heap = mem_heap_create(1024);
-	char		fts_name[MAX_FULL_NAME_LEN];
 
 	fts_table.type = FTS_INDEX_TABLE;
 	fts_table.index_id = index->id;
 	fts_table.table_id = table_id;
 	fts_table.table = index->table;
 
-<<<<<<< HEAD
 	/* aux_idx_tables vector is used for dropping FTS AUX INDEX
 	tables on error condition. */
 	std::vector<dict_table_t*>			aux_idx_tables;
 	std::vector<dict_table_t*>::const_iterator	it;
-=======
-#ifdef FTS_DOC_STATS_DEBUG
-	/* Create the FTS auxiliary tables that are specific
-	to an FTS index. */
-	info = pars_info_create();
-
-	fts_table.suffix = "DOC_ID";
-	fts_get_table_name(&fts_table, fts_name, true);
-
-	pars_info_bind_id(info, true, "doc_id_table", fts_name);
-
-	graph = fts_parse_sql_no_dict_lock(NULL, info,
-					   fts_create_index_tables_sql);
->>>>>>> 3e8cab51
 
 	for (i = 0; i < FTS_NUM_AUX_INDEX && error == DB_SUCCESS; ++i) {
 		dict_table_t*	new_table;
-
-		info = pars_info_create();
 
 		/* Create the FTS auxiliary tables that are specific
 		to an FTS index. We need to preserve the table_id %s
@@ -2275,7 +2085,6 @@
 			aux_idx_tables.push_back(new_table);
 		}
 
-<<<<<<< HEAD
 		DBUG_EXECUTE_IF("ib_fts_index_table_error",
 			/* Return error after creating FTS_INDEX_5
 			aux table. */
@@ -2284,17 +2093,6 @@
 				break;
 			}
 		);
-=======
-		fts_get_table_name(&fts_table, fts_name, true);
-
-		pars_info_bind_id(info, true, "table", fts_name);
-
-		graph = fts_parse_sql_no_dict_lock(
-			&fts_table, info, fts_create_index_sql);
-
-		error = fts_eval_sql(trx, graph);
-		que_graph_free(graph);
->>>>>>> 3e8cab51
 	}
 
 	if (error != DB_SUCCESS) {
@@ -2878,11 +2676,6 @@
 	fts_table.type = FTS_COMMON_TABLE;
 	fts_table.table = table;
 
-<<<<<<< HEAD
-	fts_table.parent = table->name.m_name;
-
-=======
->>>>>>> 3e8cab51
 	trx = trx_allocate_for_background();
 	if (srv_read_only_mode) {
 		trx_start_internal_read_only(trx);
@@ -2947,11 +2740,7 @@
 
 	if (doc_id_cmp > *doc_id) {
 		error = fts_update_sync_doc_id(
-<<<<<<< HEAD
-			table, table->name.m_name, cache->synced_doc_id, trx);
-=======
 			table, cache->synced_doc_id, trx);
->>>>>>> 3e8cab51
 	}
 
 	*doc_id = cache->next_doc_id;
@@ -2999,26 +2788,15 @@
 	ibool		local_trx = FALSE;
 	fts_cache_t*	cache = table->fts->cache;
 	char		fts_name[MAX_FULL_NAME_LEN];
-<<<<<<< HEAD
 
 	if (srv_read_only_mode) {
 		return DB_READ_ONLY;
 	}
-=======
->>>>>>> 3e8cab51
 
 	fts_table.suffix = "CONFIG";
 	fts_table.table_id = table->id;
 	fts_table.type = FTS_COMMON_TABLE;
 	fts_table.table = table;
-<<<<<<< HEAD
-	if (table_name) {
-		fts_table.parent = table_name;
-	} else {
-		fts_table.parent = table->name.m_name;
-	}
-=======
->>>>>>> 3e8cab51
 
 	if (!trx) {
 		trx = trx_allocate_for_background();
@@ -3035,23 +2813,14 @@
 
 	pars_info_bind_varchar_literal(info, "doc_id", id, id_len);
 
-<<<<<<< HEAD
-	fts_get_table_name(&fts_table, fts_name);
-=======
 	fts_get_table_name(&fts_table, fts_name,
 			   table->fts->fts_status & TABLE_DICT_LOCKED);
->>>>>>> 3e8cab51
 	pars_info_bind_id(info, true, "table_name", fts_name);
 
 	graph = fts_parse_sql(
 		&fts_table, info,
-<<<<<<< HEAD
 		"BEGIN"
 		" UPDATE $table_name SET value = :doc_id"
-=======
-		"BEGIN "
-		"UPDATE $table_name SET value = :doc_id"
->>>>>>> 3e8cab51
 		" WHERE key = 'synced_doc_id';");
 
 	error = fts_eval_sql(trx, graph);
@@ -4127,11 +3896,8 @@
 	doc_id_t	last_doc_id;
 	doc_id_t	first_doc_id;
 	char		table_name[MAX_FULL_NAME_LEN];
-<<<<<<< HEAD
 
 	ut_a(node->ilist != NULL);
-=======
->>>>>>> 3e8cab51
 
 	if (*graph) {
 		info = (*graph)->info;
@@ -4170,15 +3936,9 @@
 			fts_table,
 			info,
 			"BEGIN\n"
-<<<<<<< HEAD
 			"INSERT INTO $index_table_name VALUES"
 			" (:token, :first_doc_id,"
 			"  :last_doc_id, :doc_count, :ilist);");
-=======
-			"INSERT INTO $index_table_name VALUES "
-			"(:token, :first_doc_id,"
-			" :last_doc_id, :doc_count, :ilist);");
->>>>>>> 3e8cab51
 	}
 
 	start_time = ut_time();
@@ -4347,245 +4107,6 @@
 	return(error);
 }
 
-<<<<<<< HEAD
-=======
-#ifdef FTS_DOC_STATS_DEBUG
-/*********************************************************************//**
-Write a single documents statistics to disk.
-@return DB_SUCCESS if all went well else error code */
-static MY_ATTRIBUTE((nonnull, warn_unused_result))
-dberr_t
-fts_sync_write_doc_stat(
-/*====================*/
-	trx_t*			trx,		/*!< in: transaction */
-	dict_index_t*		index,		/*!< in: index */
-	que_t**			graph,		/* out: query graph */
-	const fts_doc_stats_t*	doc_stat)	/*!< in: doc stats to write */
-{
-	pars_info_t*	info;
-	doc_id_t	doc_id;
-	dberr_t		error = DB_SUCCESS;
-	ib_uint32_t	word_count;
-	char		table_name[MAX_FULL_NAME_LEN];
-
-	if (*graph) {
-		info = (*graph)->info;
-	} else {
-		info = pars_info_create();
-	}
-
-	/* Convert to "storage" byte order. */
-	mach_write_to_4((byte*) &word_count, doc_stat->word_count);
-	pars_info_bind_int4_literal(
-		info, "count", (const ib_uint32_t*) &word_count);
-
-	/* Convert to "storage" byte order. */
-	fts_write_doc_id((byte*) &doc_id, doc_stat->doc_id);
-	fts_bind_doc_id(info, "doc_id", &doc_id);
-
-	if (!*graph) {
-		fts_table_t	fts_table;
-
-		FTS_INIT_INDEX_TABLE(
-			&fts_table, "DOC_ID", FTS_INDEX_TABLE, index);
-
-		fts_get_table_name(&fts_table, table_name);
-
-		pars_info_bind_id(info, true, "doc_id_table", table_name);
-
-		*graph = fts_parse_sql(
-			&fts_table,
-			info,
-			"BEGIN "
-			"INSERT INTO $doc_id_table VALUES (:doc_id, :count);");
-	}
-
-	for (;;) {
-		error = fts_eval_sql(trx, *graph);
-
-		if (error == DB_SUCCESS) {
-
-			break;				/* Exit the loop. */
-		} else {
-			ut_print_timestamp(stderr);
-
-			if (error == DB_LOCK_WAIT_TIMEOUT) {
-				fprintf(stderr, "  InnoDB: Warning: lock wait "
-					"timeout writing to FTS doc_id. "
-					"Retrying!\n");
-
-				trx->error_state = DB_SUCCESS;
-			} else {
-				fprintf(stderr, "  InnoDB: Error: (%s) "
-					"while writing to FTS doc_id.\n",
-					ut_strerr(error));
-
-				break;			/* Exit the loop. */
-			}
-		}
-	}
-
-	return(error);
-}
-
-/*********************************************************************//**
-Write document statistics to disk.
-@return DB_SUCCESS if all OK */
-static
-ulint
-fts_sync_write_doc_stats(
-/*=====================*/
-	trx_t*			trx,		/*!< in: transaction */
-	const fts_index_cache_t*index_cache)	/*!< in: index cache */
-{
-	dberr_t		error = DB_SUCCESS;
-	que_t*		graph = NULL;
-	fts_doc_stats_t*  doc_stat;
-
-	if (ib_vector_is_empty(index_cache->doc_stats)) {
-		return(DB_SUCCESS);
-	}
-
-	doc_stat = static_cast<ts_doc_stats_t*>(
-		ib_vector_pop(index_cache->doc_stats));
-
-	while (doc_stat) {
-		error = fts_sync_write_doc_stat(
-			trx, index_cache->index, &graph, doc_stat);
-
-		if (error != DB_SUCCESS) {
-			break;
-		}
-
-		if (ib_vector_is_empty(index_cache->doc_stats)) {
-			break;
-		}
-
-		doc_stat = static_cast<ts_doc_stats_t*>(
-			ib_vector_pop(index_cache->doc_stats));
-	}
-
-	if (graph != NULL) {
-		fts_que_graph_free_check_lock(NULL, index_cache, graph);
-	}
-
-	return(error);
-}
-
-/*********************************************************************//**
-Callback to check the existince of a word.
-@return always return NULL */
-static
-ibool
-fts_lookup_word(
-/*============*/
-	void*	row,				/*!< in:  sel_node_t* */
-	void*	user_arg)			/*!< in:  fts_doc_t* */
-{
-
-	que_node_t*	exp;
-	sel_node_t*	node = static_cast<sel_node_t*>(row);
-	ibool*		found = static_cast<ibool*>(user_arg);
-
-	exp = node->select_list;
-
-	while (exp) {
-		dfield_t*	dfield = que_node_get_val(exp);
-		ulint		len = dfield_get_len(dfield);
-
-		if (len != UNIV_SQL_NULL && len != 0) {
-			*found = TRUE;
-		}
-
-		exp = que_node_get_next(exp);
-	}
-
-	return(FALSE);
-}
-
-/*********************************************************************//**
-Check whether a particular word (term) exists in the FTS index.
-@return DB_SUCCESS if all went well else error code */
-static
-dberr_t
-fts_is_word_in_index(
-/*=================*/
-	trx_t*		trx,			/*!< in: FTS query state */
-	que_t**		graph,			/* out: Query graph */
-	fts_table_t*	fts_table,		/*!< in: table instance */
-	const fts_string_t*
-			word,			/*!< in: the word to check */
-	ibool*		found)			/* out: TRUE if exists */
-{
-	pars_info_t*	info;
-	dberr_t		error;
-	char		table_name[MAX_FULL_NAME_LEN];
-
-	trx->op_info = "looking up word in FTS index";
-
-	if (*graph) {
-		info = (*graph)->info;
-	} else {
-		info = pars_info_create();
-	}
-
-	fts_get_table_name(fts_table, table_name);
-	pars_info_bind_id(info, true, "table_name", table_name);
-	pars_info_bind_function(info, "my_func", fts_lookup_word, found);
-	pars_info_bind_varchar_literal(info, "word", word->f_str, word->f_len);
-
-	if (*graph == NULL) {
-		*graph = fts_parse_sql(
-			fts_table,
-			info,
-			"DECLARE FUNCTION my_func;\n"
-			"DECLARE CURSOR c IS"
-			" SELECT doc_count\n"
-			" FROM $table_name\n"
-			" WHERE word = :word "
-			" ORDER BY first_doc_id;\n"
-			"BEGIN\n"
-			"\n"
-			"OPEN c;\n"
-			"WHILE 1 = 1 LOOP\n"
-			"  FETCH c INTO my_func();\n"
-			"  IF c % NOTFOUND THEN\n"
-			"    EXIT;\n"
-			"  END IF;\n"
-			"END LOOP;\n"
-			"CLOSE c;");
-	}
-
-	for (;;) {
-		error = fts_eval_sql(trx, *graph);
-
-		if (error == DB_SUCCESS) {
-
-			break;				/* Exit the loop. */
-		} else {
-			ut_print_timestamp(stderr);
-
-			if (error == DB_LOCK_WAIT_TIMEOUT) {
-				fprintf(stderr, "  InnoDB: Warning: lock wait "
-					"timeout reading FTS index. "
-					"Retrying!\n");
-
-				trx->error_state = DB_SUCCESS;
-			} else {
-				fprintf(stderr, "  InnoDB: Error: (%s) "
-					"while reading FTS index.\n",
-					ut_strerr(error));
-
-				break;			/* Exit the loop. */
-			}
-		}
-	}
-
-	return(error);
-}
-#endif /* FTS_DOC_STATS_DEBUG */
-
->>>>>>> 3e8cab51
 /*********************************************************************//**
 Begin Sync, create transaction, acquire locks, etc. */
 static
@@ -5489,11 +5010,7 @@
 		info,
 		"DECLARE FUNCTION my_func;\n"
 		"DECLARE CURSOR c IS"
-<<<<<<< HEAD
 		" SELECT COUNT(*)"
-=======
-		" SELECT COUNT(*) "
->>>>>>> 3e8cab51
 		" FROM $table_name;\n"
 		"BEGIN\n"
 		"\n"
@@ -6709,10 +6226,6 @@
 
 	ut_a(fts_table.suffix != NULL);
 
-<<<<<<< HEAD
-	fts_table.parent = parent_table->name.m_name;
-=======
->>>>>>> 3e8cab51
 	fts_table.table_id = aux_table->parent_id;
 	fts_table.index_id = aux_table->index_id;
 	fts_table.table = parent_table;
@@ -6736,11 +6249,7 @@
 			<< "' to '" << new_name << "'.";
 	}
 
-<<<<<<< HEAD
 	return(error);
-=======
-	return (error);
->>>>>>> 3e8cab51
 }
 
 /**********************************************************************//**
