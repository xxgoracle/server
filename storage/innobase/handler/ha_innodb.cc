--- conflicted
+++ resolved
@@ -260,16 +260,10 @@
 static mysql_pfs_key_t	pending_checkpoint_mutex_key;
 
 static PSI_mutex_info	all_pthread_mutexes[] = {
-<<<<<<< HEAD
 	{&commit_threads_m_key, "commit_threads_m", 0},
 	{&commit_cond_mutex_key, "commit_cond_mutex", 0},
-	{&innobase_share_mutex_key, "innobase_share_mutex", 0}
-=======
-        {&commit_threads_m_key, "commit_threads_m", 0},
-        {&commit_cond_mutex_key, "commit_cond_mutex", 0},
-        {&innobase_share_mutex_key, "innobase_share_mutex", 0},
-        {&pending_checkpoint_mutex_key, "pending_checkpoint_mutex", 0}
->>>>>>> 21ae8572
+	{&innobase_share_mutex_key, "innobase_share_mutex", 0},
+	{&pending_checkpoint_mutex_key, "pending_checkpoint_mutex", 0}
 };
 
 static PSI_cond_info	all_innodb_conds[] = {
@@ -3599,7 +3593,6 @@
 Log code calls this whenever log has been written and/or flushed up
 to a new position. We use this to notify upper layer of a new commit
 checkpoint when necessary.*/
-extern "C" UNIV_INTERN
 void
 innobase_mysql_log_notify(
 /*===============*/
@@ -6328,11 +6321,6 @@
 		++trx->will_lock;
 	}
 
-<<<<<<< HEAD
-=======
-	ha_statistic_increment(&SSV::ha_write_count);
-
->>>>>>> 21ae8572
 	sql_command = thd_sql_command(user_thd);
 
 	if ((sql_command == SQLCOM_ALTER_TABLE
@@ -6876,11 +6864,6 @@
 		}
 	}
 
-<<<<<<< HEAD
-=======
-	ha_statistic_increment(&SSV::ha_update_count);
-
->>>>>>> 21ae8572
 	if (prebuilt->upd_node) {
 		uvect = prebuilt->upd_node->update;
 	} else {
@@ -15306,7 +15289,6 @@
 i_s_innodb_cmpmem_reset,
 i_s_innodb_buffer_page,
 i_s_innodb_buffer_page_lru,
-<<<<<<< HEAD
 i_s_innodb_buffer_stats,
 i_s_innodb_metrics,
 i_s_innodb_ft_default_stopword,
@@ -15325,10 +15307,6 @@
 i_s_innodb_sys_foreign_cols
 
 maria_declare_plugin_end;
-=======
-i_s_innodb_buffer_stats
-mysql_declare_plugin_end;
->>>>>>> 21ae8572
 
 /** @brief Initialize the default value of innodb_commit_concurrency.
 
