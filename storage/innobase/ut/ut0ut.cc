/*****************************************************************************

Copyright (c) 1994, 2017, Oracle and/or its affiliates. All Rights Reserved.
<<<<<<< HEAD
Copyright (c) 2017, MariaDB Corporation.
=======
Copyright (c) 2019, MariaDB Corporation.
>>>>>>> 1f498f90

This program is free software; you can redistribute it and/or modify it under
the terms of the GNU General Public License as published by the Free Software
Foundation; version 2 of the License.

This program is distributed in the hope that it will be useful, but WITHOUT
ANY WARRANTY; without even the implied warranty of MERCHANTABILITY or FITNESS
FOR A PARTICULAR PURPOSE. See the GNU General Public License for more details.

You should have received a copy of the GNU General Public License along with
this program; if not, write to the Free Software Foundation, Inc.,
51 Franklin Street, Fifth Floor, Boston, MA 02110-1335 USA

*****************************************************************************/

/***************************************************************//**
@file ut/ut0ut.cc
Various utilities for Innobase.

Created 5/11/1994 Heikki Tuuri
********************************************************************/

#include "ha_prototypes.h"

#if HAVE_SYS_TIME_H
#include <sys/time.h>
#endif

#ifndef UNIV_INNOCHECKSUM
#include <mysql_com.h>
#include "os0thread.h"
#include "ut0ut.h"
#include "trx0trx.h"
#include <string>
#include "log.h"

#ifdef _WIN32
typedef VOID(WINAPI *time_fn)(LPFILETIME);
static time_fn ut_get_system_time_as_file_time = GetSystemTimeAsFileTime;

/*****************************************************************//**
NOTE: The Windows epoch starts from 1601/01/01 whereas the Unix
epoch starts from 1970/1/1. For selection of constant see:
http://support.microsoft.com/kb/167296/ */
#define WIN_TO_UNIX_DELTA_USEC	11644473600000000LL


/*****************************************************************//**
This is the Windows version of gettimeofday(2).
@return 0 if all OK else -1 */
static
int
ut_gettimeofday(
/*============*/
	struct timeval*	tv,	/*!< out: Values are relative to Unix epoch */
	void*		tz)	/*!< in: not used */
{
	FILETIME	ft;
	int64_t		tm;

	if (!tv) {
		errno = EINVAL;
		return(-1);
	}

	ut_get_system_time_as_file_time(&ft);

	tm = (int64_t) ft.dwHighDateTime << 32;
	tm |= ft.dwLowDateTime;

	ut_a(tm >= 0);	/* If tm wraps over to negative, the quotient / 10
			does not work */

	tm /= 10;	/* Convert from 100 nsec periods to usec */

	/* If we don't convert to the Unix epoch the value for
	struct timeval::tv_sec will overflow.*/
	tm -= WIN_TO_UNIX_DELTA_USEC;

	tv->tv_sec  = (long) (tm / 1000000L);
	tv->tv_usec = (long) (tm % 1000000L);

	return(0);
}
#else
/** An alias for gettimeofday(2).  On Microsoft Windows, we have to
reimplement this function. */
#define	ut_gettimeofday		gettimeofday
#endif

/**********************************************************//**
Returns system time. We do not specify the format of the time returned:
the only way to manipulate it is to use the function ut_difftime.
@return system time */
ib_time_t
ut_time(void)
/*=========*/
{
	return(time(NULL));
}


/**********************************************************//**
Returns system time.
Upon successful completion, the value 0 is returned; otherwise the
value -1 is returned and the global variable errno is set to indicate the
error.
@return 0 on success, -1 otherwise */
int
ut_usectime(
/*========*/
	ulint*	sec,	/*!< out: seconds since the Epoch */
	ulint*	ms)	/*!< out: microseconds since the Epoch+*sec */
{
	struct timeval	tv;
	int		ret;
	int		errno_gettimeofday;
	int		i;

	for (i = 0; i < 10; i++) {

		ret = ut_gettimeofday(&tv, NULL);

		if (ret == -1) {
			errno_gettimeofday = errno;
			ib::error() << "gettimeofday(): "
				<< strerror(errno_gettimeofday);
			os_thread_sleep(100000);  /* 0.1 sec */
			errno = errno_gettimeofday;
		} else {
			break;
		}
	}

	if (ret != -1) {
		*sec = (ulint) tv.tv_sec;
		*ms  = (ulint) tv.tv_usec;
	}

	return(ret);
}

/**********************************************************//**
Returns the number of microseconds since epoch. Similar to
time(3), the return value is also stored in *tloc, provided
that tloc is non-NULL.
@return us since epoch */
uintmax_t
ut_time_us(
/*=======*/
	uintmax_t*	tloc)	/*!< out: us since epoch, if non-NULL */
{
<<<<<<< HEAD
	struct timeval	tv;
	uintmax_t	us;

	ut_gettimeofday(&tv, NULL);

	us = static_cast<uintmax_t>(tv.tv_sec) * 1000000 + tv.tv_usec;
=======
	ullint us = my_interval_timer() / 1000;
>>>>>>> 1f498f90

	if (tloc != NULL) {
		*tloc = us;
	}

	return(us);
}

/**********************************************************//**
Returns the number of milliseconds since some epoch.  The
value may wrap around.  It should only be used for heuristic
purposes.
@return ms since epoch */
ulint
ut_time_ms(void)
/*============*/
{
	return static_cast<ulint>(my_interval_timer() / 1000000);
}

/**********************************************************//**
Returns the difference of two times in seconds.
@return time2 - time1 expressed in seconds */
double
ut_difftime(
/*========*/
	ib_time_t	time2,	/*!< in: time */
	ib_time_t	time1)	/*!< in: time */
{
	return(difftime(time2, time1));
}

#endif /* !UNIV_INNOCHECKSUM */

/**********************************************************//**
Prints a timestamp to a file. */
void
ut_print_timestamp(
/*===============*/
	FILE*  file) /*!< in: file where to print */
{
	ulint thread_id = 0;

#ifndef UNIV_INNOCHECKSUM
	thread_id = os_thread_pf(os_thread_get_curr_id());
#endif /* !UNIV_INNOCHECKSUM */

#ifdef _WIN32
	SYSTEMTIME cal_tm;

	GetLocalTime(&cal_tm);

	fprintf(file, "%d-%02d-%02d %02d:%02d:%02d %#zx",
		(int) cal_tm.wYear,
		(int) cal_tm.wMonth,
		(int) cal_tm.wDay,
		(int) cal_tm.wHour,
		(int) cal_tm.wMinute,
		(int) cal_tm.wSecond,
		thread_id);
#else
	struct tm* cal_tm_ptr;
	time_t	   tm;

	struct tm  cal_tm;
	time(&tm);
	localtime_r(&tm, &cal_tm);
	cal_tm_ptr = &cal_tm;
	fprintf(file, "%d-%02d-%02d %02d:%02d:%02d %#zx",
		cal_tm_ptr->tm_year + 1900,
		cal_tm_ptr->tm_mon + 1,
		cal_tm_ptr->tm_mday,
		cal_tm_ptr->tm_hour,
		cal_tm_ptr->tm_min,
		cal_tm_ptr->tm_sec,
		thread_id);
#endif
}

#ifndef UNIV_INNOCHECKSUM

/**********************************************************//**
Sprintfs a timestamp to a buffer, 13..14 chars plus terminating NUL. */
void
ut_sprintf_timestamp(
/*=================*/
	char*	buf) /*!< in: buffer where to sprintf */
{
#ifdef _WIN32
	SYSTEMTIME cal_tm;

	GetLocalTime(&cal_tm);

	sprintf(buf, "%02d%02d%02d %2d:%02d:%02d",
		(int) cal_tm.wYear % 100,
		(int) cal_tm.wMonth,
		(int) cal_tm.wDay,
		(int) cal_tm.wHour,
		(int) cal_tm.wMinute,
		(int) cal_tm.wSecond);
#else
	struct tm* cal_tm_ptr;
	time_t	   tm;

	struct tm  cal_tm;
	time(&tm);
	localtime_r(&tm, &cal_tm);
	cal_tm_ptr = &cal_tm;
	sprintf(buf, "%02d%02d%02d %2d:%02d:%02d",
		cal_tm_ptr->tm_year % 100,
		cal_tm_ptr->tm_mon + 1,
		cal_tm_ptr->tm_mday,
		cal_tm_ptr->tm_hour,
		cal_tm_ptr->tm_min,
		cal_tm_ptr->tm_sec);
#endif
}

/*************************************************************//**
Runs an idle loop on CPU. The argument gives the desired delay
in microseconds on 100 MHz Pentium + Visual C++.
@return dummy value */
void
ut_delay(
/*=====*/
	ulint	delay)	/*!< in: delay in microseconds on 100 MHz Pentium */
{
	ulint	i;

	UT_LOW_PRIORITY_CPU();

	for (i = 0; i < delay * 50; i++) {
		UT_RELAX_CPU();
		UT_COMPILER_BARRIER();
	}

	UT_RESUME_PRIORITY_CPU();
}

/*************************************************************//**
Prints the contents of a memory buffer in hex and ascii. */
void
ut_print_buf(
/*=========*/
	FILE*		file,	/*!< in: file where to print */
	const void*	buf,	/*!< in: memory buffer */
	ulint		len)	/*!< in: length of the buffer */
{
	const byte*	data;
	ulint		i;

	UNIV_MEM_ASSERT_RW(buf, len);

	fprintf(file, " len " ULINTPF "; hex ", len);

	for (data = (const byte*) buf, i = 0; i < len; i++) {
		fprintf(file, "%02x", *data++);
	}

	fputs("; asc ", file);

	data = (const byte*) buf;

	for (i = 0; i < len; i++) {
		int	c = (int) *data++;
		putc(isprint(c) ? c : ' ', file);
	}

	putc(';', file);
}

/*************************************************************//**
Prints the contents of a memory buffer in hex. */
void
ut_print_buf_hex(
/*=============*/
	std::ostream&	o,	/*!< in/out: output stream */
	const void*	buf,	/*!< in: memory buffer */
	ulint		len)	/*!< in: length of the buffer */
{
	const byte*		data;
	ulint			i;

	static const char	hexdigit[16] = {
		'0','1','2','3','4','5','6','7','8','9','A','B','C','D','E','F'
	};

	UNIV_MEM_ASSERT_RW(buf, len);

	o << "(0x";

	for (data = static_cast<const byte*>(buf), i = 0; i < len; i++) {
		byte	b = *data++;
		o << hexdigit[int(b) >> 4] << hexdigit[b & 15];
	}

	o << ")";
}

/*************************************************************//**
Prints the contents of a memory buffer in hex and ascii. */
void
ut_print_buf(
/*=========*/
	std::ostream&	o,	/*!< in/out: output stream */
	const void*	buf,	/*!< in: memory buffer */
	ulint		len)	/*!< in: length of the buffer */
{
	const byte*	data;
	ulint		i;

	UNIV_MEM_ASSERT_RW(buf, len);

	for (data = static_cast<const byte*>(buf), i = 0; i < len; i++) {
		int	c = static_cast<int>(*data++);
		o << (isprint(c) ? static_cast<char>(c) : ' ');
	}

	ut_print_buf_hex(o, buf, len);
}

/*************************************************************//**
Calculates fast the number rounded up to the nearest power of 2.
@return first power of 2 which is >= n */
ulint
ut_2_power_up(
/*==========*/
	ulint	n)	/*!< in: number != 0 */
{
	ulint	res;

	res = 1;

	ut_ad(n > 0);

	while (res < n) {
		res = res * 2;
	}

	return(res);
}

/** Get a fixed-length string, quoted as an SQL identifier.
If the string contains a slash '/', the string will be
output as two identifiers separated by a period (.),
as in SQL database_name.identifier.
 @param		[in]	trx		transaction (NULL=no quotes).
 @param		[in]	name		table name.
 @retval	String quoted as an SQL identifier.
*/
std::string
ut_get_name(
	const trx_t*	trx,
	const char*	name)
{
	/* 2 * NAME_LEN for database and table name,
	and some slack for the #mysql50# prefix and quotes */
	char		buf[3 * NAME_LEN];
	const char*	bufend;

	bufend = innobase_convert_name(buf, sizeof buf,
				       name, strlen(name),
				       trx ? trx->mysql_thd : NULL);
	buf[bufend - buf] = '\0';
	return(std::string(buf, 0, bufend - buf));
}

/**********************************************************************//**
Outputs a fixed-length string, quoted as an SQL identifier.
If the string contains a slash '/', the string will be
output as two identifiers separated by a period (.),
as in SQL database_name.identifier. */
void
ut_print_name(
/*==========*/
	FILE*		f,	/*!< in: output stream */
	const trx_t*	trx,	/*!< in: transaction */
	const char*	name)	/*!< in: name to print */
{
	/* 2 * NAME_LEN for database and table name,
	and some slack for the #mysql50# prefix and quotes */
	char		buf[3 * NAME_LEN];
	const char*	bufend;

	bufend = innobase_convert_name(buf, sizeof buf,
				       name, strlen(name),
				       trx ? trx->mysql_thd : NULL);

	if (fwrite(buf, 1, bufend - buf, f) != (size_t) (bufend - buf)) {
		perror("fwrite");
	}
}

/** Format a table name, quoted as an SQL identifier.
If the name contains a slash '/', the result will contain two
identifiers separated by a period (.), as in SQL
database_name.table_name.
@see table_name_t
@param[in]	name		table or index name
@param[out]	formatted	formatted result, will be NUL-terminated
@param[in]	formatted_size	size of the buffer in bytes
@return pointer to 'formatted' */
char*
ut_format_name(
	const char*	name,
	char*		formatted,
	ulint		formatted_size)
{
	switch (formatted_size) {
	case 1:
		formatted[0] = '\0';
		/* FALL-THROUGH */
	case 0:
		return(formatted);
	}

	char*	end;

	end = innobase_convert_name(formatted, formatted_size,
				    name, strlen(name), NULL);

	/* If the space in 'formatted' was completely used, then sacrifice
	the last character in order to write '\0' at the end. */
	if ((ulint) (end - formatted) == formatted_size) {
		end--;
	}

	ut_a((ulint) (end - formatted) < formatted_size);

	*end = '\0';

	return(formatted);
}

/**********************************************************************//**
Catenate files. */
void
ut_copy_file(
/*=========*/
	FILE*	dest,	/*!< in: output file */
	FILE*	src)	/*!< in: input file to be appended to output */
{
	long	len = ftell(src);
	char	buf[4096];

	rewind(src);
	do {
		size_t	maxs = len < (long) sizeof buf
			? (size_t) len
			: sizeof buf;
		size_t	size = fread(buf, 1, maxs, src);
		if (fwrite(buf, 1, size, dest) != size) {
			perror("fwrite");
		}
		len -= (long) size;
		if (size < maxs) {
			break;
		}
	} while (len > 0);
}

/** Convert an error number to a human readable text message.
The returned string is static and should not be freed or modified.
@param[in]	num	InnoDB internal error number
@return string, describing the error */
std::string
ut_get_name(
/*=========*/
	const trx_t*	trx,	/*!< in: transaction (NULL=no quotes) */
	ibool		table_id,/*!< in: TRUE=print a table name,
				FALSE=print other identifier */
	const char*	name)	/*!< in: name to print */
{
	/* 2 * NAME_LEN for database and table name,
	and some slack for the #mysql50# prefix and quotes */
	char		buf[3 * NAME_LEN];
	const char*	bufend;
	ulint		namelen = strlen(name);

	bufend = innobase_convert_name(buf, sizeof buf,
				       name, namelen,
				       trx ? trx->mysql_thd : NULL);
	buf[bufend-buf]='\0';
	std::string str(buf);
	return str;
}

/** Convert an error number to a human readable text message.
The returned string is static and should not be freed or modified.
@param[in]	num	InnoDB internal error number
@return string, describing the error */
const char*
ut_strerr(
	dberr_t	num)
{
	switch (num) {
	case DB_SUCCESS:
		return("Success");
	case DB_SUCCESS_LOCKED_REC:
		return("Success, record lock created");
	case DB_ERROR:
		return("Generic error");
	case DB_READ_ONLY:
		return("Read only transaction");
	case DB_INTERRUPTED:
		return("Operation interrupted");
	case DB_OUT_OF_MEMORY:
		return("Cannot allocate memory");
	case DB_OUT_OF_FILE_SPACE:
		return("Out of disk space");
	case DB_LOCK_WAIT:
		return("Lock wait");
	case DB_DEADLOCK:
		return("Deadlock");
	case DB_ROLLBACK:
		return("Rollback");
	case DB_DUPLICATE_KEY:
		return("Duplicate key");
	case DB_MISSING_HISTORY:
		return("Required history data has been deleted");
	case DB_CLUSTER_NOT_FOUND:
		return("Cluster not found");
	case DB_TABLE_NOT_FOUND:
		return("Table not found");
	case DB_MUST_GET_MORE_FILE_SPACE:
		return("More file space needed");
	case DB_TABLE_IS_BEING_USED:
		return("Table is being used");
	case DB_TOO_BIG_RECORD:
		return("Record too big");
	case DB_TOO_BIG_INDEX_COL:
		return("Index columns size too big");
	case DB_LOCK_WAIT_TIMEOUT:
		return("Lock wait timeout");
	case DB_NO_REFERENCED_ROW:
		return("Referenced key value not found");
	case DB_ROW_IS_REFERENCED:
		return("Row is referenced");
	case DB_CANNOT_ADD_CONSTRAINT:
		return("Cannot add constraint");
	case DB_CORRUPTION:
		return("Data structure corruption");
	case DB_CANNOT_DROP_CONSTRAINT:
		return("Cannot drop constraint");
	case DB_NO_SAVEPOINT:
		return("No such savepoint");
	case DB_TABLESPACE_EXISTS:
		return("Tablespace already exists");
	case DB_TABLESPACE_DELETED:
		return("Tablespace deleted or being deleted");
	case DB_TABLESPACE_TRUNCATED:
		return("Tablespace was truncated");
	case DB_TABLESPACE_NOT_FOUND:
		return("Tablespace not found");
	case DB_LOCK_TABLE_FULL:
		return("Lock structs have exhausted the buffer pool");
	case DB_FOREIGN_DUPLICATE_KEY:
		return("Foreign key activated with duplicate keys");
	case DB_FOREIGN_EXCEED_MAX_CASCADE:
		return("Foreign key cascade delete/update exceeds max depth");
	case DB_TOO_MANY_CONCURRENT_TRXS:
		return("Too many concurrent transactions");
	case DB_UNSUPPORTED:
		return("Unsupported");
	case DB_INVALID_NULL:
		return("NULL value encountered in NOT NULL column");
	case DB_STATS_DO_NOT_EXIST:
		return("Persistent statistics do not exist");
	case DB_FAIL:
		return("Failed, retry may succeed");
	case DB_OVERFLOW:
		return("Overflow");
	case DB_UNDERFLOW:
		return("Underflow");
	case DB_STRONG_FAIL:
		return("Failed, retry will not succeed");
	case DB_ZIP_OVERFLOW:
		return("Zip overflow");
	case DB_RECORD_NOT_FOUND:
		return("Record not found");
	case DB_CHILD_NO_INDEX:
		return("No index on referencing keys in referencing table");
	case DB_PARENT_NO_INDEX:
		return("No index on referenced keys in referenced table");
	case DB_FTS_INVALID_DOCID:
		return("FTS Doc ID cannot be zero");
	case DB_INDEX_CORRUPT:
		return("Index corrupted");
	case DB_UNDO_RECORD_TOO_BIG:
		return("Undo record too big");
	case DB_END_OF_INDEX:
		return("End of index");
	case DB_IO_ERROR:
		return("I/O error");
	case DB_TABLE_IN_FK_CHECK:
		return("Table is being used in foreign key check");
	case DB_NOT_FOUND:
		return("not found");
	case DB_ONLINE_LOG_TOO_BIG:
		return("Log size exceeded during online index creation");
	case DB_IDENTIFIER_TOO_LONG:
		return("Identifier name is too long");
	case DB_FTS_EXCEED_RESULT_CACHE_LIMIT:
		return("FTS query exceeds result cache limit");
	case DB_TEMP_FILE_WRITE_FAIL:
		return("Temp file write failure");
	case DB_CANT_CREATE_GEOMETRY_OBJECT:
		return("Can't create specificed geometry data object");
	case DB_CANNOT_OPEN_FILE:
		return("Cannot open a file");
	case DB_TABLE_CORRUPT:
		return("Table is corrupted");
	case DB_FTS_TOO_MANY_WORDS_IN_PHRASE:
		return("Too many words in a FTS phrase or proximity search");
	case DB_DECRYPTION_FAILED:
		return("Table is encrypted but decrypt failed.");
	case DB_IO_PARTIAL_FAILED:
		return("Partial IO failed");
	case DB_FORCED_ABORT:
		return("Transaction aborted by another higher priority "
		       "transaction");
	case DB_COMPUTE_VALUE_FAILED:
		return("Compute generated column failed");
	case DB_NO_FK_ON_S_BASE_COL:
		return("Cannot add foreign key on the base column "
		       "of stored column");
	case DB_IO_NO_PUNCH_HOLE:
		return ("File system does not support punch hole (trim) operation.");
	case DB_PAGE_CORRUPTED:
		return("Page read from tablespace is corrupted.");

	/* do not add default: in order to produce a warning if new code
	is added to the enum but not added here */
	}

	/* we abort here because if unknown error code is given, this could
	mean that memory corruption has happened and someone's error-code
	variable has been overwritten with bogus data */
	ut_error;

	/* NOT REACHED */
	return("Unknown error");
}

#ifdef UNIV_PFS_MEMORY

/** Extract the basename of a file without its extension.
For example, extract "foo0bar" out of "/path/to/foo0bar.cc".
@param[in]	file		file path, e.g. "/path/to/foo0bar.cc"
@param[out]	base		result, e.g. "foo0bar"
@param[in]	base_size	size of the output buffer 'base', if there
is not enough space, then the result will be truncated, but always
'\0'-terminated
@return number of characters that would have been printed if the size
were unlimited (not including the final ‘\0’) */
size_t
ut_basename_noext(
	const char*	file,
	char*		base,
	size_t		base_size)
{
	/* Assuming 'file' contains something like the following,
	extract the file name without the extenstion out of it by
	setting 'beg' and 'len'.
	...mysql-trunk/storage/innobase/dict/dict0dict.cc:302
                                             ^-- beg, len=9
	*/

	const char*	beg = strrchr(file, OS_PATH_SEPARATOR);

	if (beg == NULL) {
		beg = file;
	} else {
		beg++;
	}

	size_t		len = strlen(beg);

	const char*	end = strrchr(beg, '.');

	if (end != NULL) {
		len = end - beg;
	}

	const size_t	copy_len = std::min(len, base_size - 1);

	memcpy(base, beg, copy_len);

	base[copy_len] = '\0';

	return(len);
}

#endif /* UNIV_PFS_MEMORY */

namespace ib {

info::~info()
{
	sql_print_information("InnoDB: %s", m_oss.str().c_str());
}

warn::~warn()
{
	sql_print_warning("InnoDB: %s", m_oss.str().c_str());
}

error::~error()
{
	sql_print_error("InnoDB: %s", m_oss.str().c_str());
}

#ifdef _MSC_VER
/* disable warning
  "ib::fatal::~fatal': destructor never returns, potential memory leak"
   on Windows.
*/
#pragma warning (push)
#pragma warning (disable : 4722)
#endif

ATTRIBUTE_NORETURN
fatal::~fatal()
{
	sql_print_error("[FATAL] InnoDB: %s", m_oss.str().c_str());
	abort();
}

#ifdef _MSC_VER
#pragma warning (pop)
#endif

error_or_warn::~error_or_warn()
{
	if (m_error) {
		sql_print_error("InnoDB: %s", m_oss.str().c_str());
	} else {
		sql_print_warning("InnoDB: %s", m_oss.str().c_str());
	}
}

fatal_or_error::~fatal_or_error()
{
	sql_print_error(m_fatal ? "[FATAL] InnoDB: %s" : "InnoDB: %s",
			m_oss.str().c_str());
	if (m_fatal) {
		abort();
	}
}

} // namespace ib

#endif /* !UNIV_INNOCHECKSUM */<|MERGE_RESOLUTION|>--- conflicted
+++ resolved
@@ -1,11 +1,7 @@
 /*****************************************************************************
 
 Copyright (c) 1994, 2017, Oracle and/or its affiliates. All Rights Reserved.
-<<<<<<< HEAD
-Copyright (c) 2017, MariaDB Corporation.
-=======
-Copyright (c) 2019, MariaDB Corporation.
->>>>>>> 1f498f90
+Copyright (c) 2017, 2019, MariaDB Corporation.
 
 This program is free software; you can redistribute it and/or modify it under
 the terms of the GNU General Public License as published by the Free Software
@@ -158,16 +154,7 @@
 /*=======*/
 	uintmax_t*	tloc)	/*!< out: us since epoch, if non-NULL */
 {
-<<<<<<< HEAD
-	struct timeval	tv;
-	uintmax_t	us;
-
-	ut_gettimeofday(&tv, NULL);
-
-	us = static_cast<uintmax_t>(tv.tv_sec) * 1000000 + tv.tv_usec;
-=======
-	ullint us = my_interval_timer() / 1000;
->>>>>>> 1f498f90
+	uintmax_t us = my_interval_timer() / 1000;
 
 	if (tloc != NULL) {
 		*tloc = us;
