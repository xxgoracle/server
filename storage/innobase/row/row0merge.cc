/*****************************************************************************

Copyright (c) 2005, 2017, Oracle and/or its affiliates. All Rights Reserved.
Copyright (c) 2014, 2019, MariaDB Corporation.

This program is free software; you can redistribute it and/or modify it under
the terms of the GNU General Public License as published by the Free Software
Foundation; version 2 of the License.

This program is distributed in the hope that it will be useful, but WITHOUT
ANY WARRANTY; without even the implied warranty of MERCHANTABILITY or FITNESS
FOR A PARTICULAR PURPOSE. See the GNU General Public License for more details.

You should have received a copy of the GNU General Public License along with
this program; if not, write to the Free Software Foundation, Inc.,
51 Franklin Street, Fifth Floor, Boston, MA 02110-1335 USA

*****************************************************************************/

/**************************************************//**
@file row/row0merge.cc
New index creation routines using a merge sort

Created 12/4/2005 Jan Lindstrom
Completed by Sunny Bains and Marko Makela
*******************************************************/
#include <my_global.h>
#include <log.h>
#include <sql_class.h>
#include <math.h>

#include "row0merge.h"
#include "row0ext.h"
#include "row0log.h"
#include "row0ins.h"
#include "row0row.h"
#include "row0sel.h"
#include "log0crypt.h"
#include "dict0crea.h"
#include "trx0purge.h"
#include "lock0lock.h"
#include "pars0pars.h"
#include "ut0sort.h"
#include "row0ftsort.h"
#include "row0import.h"
#include "row0vers.h"
#include "handler0alter.h"
#include "btr0bulk.h"
#include "ut0stage.h"
#include "fil0crypt.h"

/* Ignore posix_fadvise() on those platforms where it does not exist */
#if defined _WIN32
# define posix_fadvise(fd, offset, len, advice) /* nothing */
#endif /* _WIN32 */

/* Whether to disable file system cache */
char	srv_disable_sort_file_cache;

/** Class that caches index row tuples made from a single cluster
index page scan, and then insert into corresponding index tree */
class index_tuple_info_t {
public:
	/** constructor
	@param[in]	heap	memory heap
	@param[in]	index	index to be created */
	index_tuple_info_t(
		mem_heap_t*	heap,
		dict_index_t*	index) UNIV_NOTHROW
	{
		m_heap = heap;
		m_index = index;
		m_dtuple_vec = UT_NEW_NOKEY(idx_tuple_vec());
	}

	/** destructor */
	~index_tuple_info_t()
	{
		UT_DELETE(m_dtuple_vec);
	}

	/** Get the index object
	@return the index object */
	dict_index_t*   get_index() UNIV_NOTHROW
	{
		return(m_index);
	}

	/** Caches an index row into index tuple vector
	@param[in]	row	table row
	@param[in]	ext	externally stored column
	prefixes, or NULL */
	void add(
		const dtuple_t*		row,
		const row_ext_t*	ext) UNIV_NOTHROW
	{
		dtuple_t*	dtuple;

		dtuple = row_build_index_entry(row, ext, m_index, m_heap);

		ut_ad(dtuple);

		m_dtuple_vec->push_back(dtuple);
	}

	/** Insert spatial index rows cached in vector into spatial index
	@param[in]	trx_id		transaction id
	@param[in,out]	row_heap	memory heap
	@param[in]	pcur		cluster index scanning cursor
	@param[in,out]	scan_mtr	mini-transaction for pcur
	@return DB_SUCCESS if successful, else error number */
	inline dberr_t insert(
		trx_id_t		trx_id,
		mem_heap_t*		row_heap,
		btr_pcur_t*		pcur,
		mtr_t*			scan_mtr)
	{
		big_rec_t*      big_rec;
		rec_t*          rec;
		btr_cur_t       ins_cur;
		mtr_t           mtr;
		rtr_info_t      rtr_info;
		offset_t*	ins_offsets = NULL;
		dberr_t		error = DB_SUCCESS;
		dtuple_t*	dtuple;
		ulint		count = 0;
		const ulint	flag = BTR_NO_UNDO_LOG_FLAG
				       | BTR_NO_LOCKING_FLAG
				       | BTR_KEEP_SYS_FLAG | BTR_CREATE_FLAG;

		ut_ad(dict_index_is_spatial(m_index));

		DBUG_EXECUTE_IF("row_merge_instrument_log_check_flush",
			log_sys.check_flush_or_checkpoint = true;
		);

		for (idx_tuple_vec::iterator it = m_dtuple_vec->begin();
		     it != m_dtuple_vec->end();
		     ++it) {
			dtuple = *it;
			ut_ad(dtuple);

			if (log_sys.check_flush_or_checkpoint) {
				if (scan_mtr->is_active()) {
					btr_pcur_move_to_prev_on_page(pcur);
					btr_pcur_store_position(pcur, scan_mtr);
					scan_mtr->commit();
				}

				log_free_check();
			}

			mtr.start();
			m_index->set_modified(mtr);

			ins_cur.index = m_index;
			rtr_init_rtr_info(&rtr_info, false, &ins_cur, m_index,
					  false);
			rtr_info_update_btr(&ins_cur, &rtr_info);

			btr_cur_search_to_nth_level(m_index, 0, dtuple,
						    PAGE_CUR_RTREE_INSERT,
						    BTR_MODIFY_LEAF, &ins_cur,
						    0, __FILE__, __LINE__,
						    &mtr);

			/* It need to update MBR in parent entry,
			so change search mode to BTR_MODIFY_TREE */
			if (rtr_info.mbr_adj) {
				mtr_commit(&mtr);
				rtr_clean_rtr_info(&rtr_info, true);
				rtr_init_rtr_info(&rtr_info, false, &ins_cur,
						  m_index, false);
				rtr_info_update_btr(&ins_cur, &rtr_info);
				mtr_start(&mtr);
				m_index->set_modified(mtr);
				btr_cur_search_to_nth_level(
					m_index, 0, dtuple,
					PAGE_CUR_RTREE_INSERT,
					BTR_MODIFY_TREE, &ins_cur, 0,
					__FILE__, __LINE__, &mtr);
			}

			error = btr_cur_optimistic_insert(
				flag, &ins_cur, &ins_offsets, &row_heap,
				dtuple, &rec, &big_rec, 0, NULL, &mtr);

			if (error == DB_FAIL) {
				ut_ad(!big_rec);
				mtr.commit();
				mtr.start();
				m_index->set_modified(mtr);

				rtr_clean_rtr_info(&rtr_info, true);
				rtr_init_rtr_info(&rtr_info, false,
						  &ins_cur, m_index, false);

				rtr_info_update_btr(&ins_cur, &rtr_info);
				btr_cur_search_to_nth_level(
					m_index, 0, dtuple,
					PAGE_CUR_RTREE_INSERT,
					BTR_MODIFY_TREE,
					&ins_cur, 0,
					__FILE__, __LINE__, &mtr);


				error = btr_cur_pessimistic_insert(
						flag, &ins_cur, &ins_offsets,
						&row_heap, dtuple, &rec,
						&big_rec, 0, NULL, &mtr);
			}

			DBUG_EXECUTE_IF(
				"row_merge_ins_spatial_fail",
				error = DB_FAIL;
			);

			if (error == DB_SUCCESS) {
				if (rtr_info.mbr_adj) {
					error = rtr_ins_enlarge_mbr(
							&ins_cur, &mtr);
				}

				if (error == DB_SUCCESS) {
					page_update_max_trx_id(
						btr_cur_get_block(&ins_cur),
						btr_cur_get_page_zip(&ins_cur),
						trx_id, &mtr);
				}
			}

			mtr_commit(&mtr);

			rtr_clean_rtr_info(&rtr_info, true);
			count++;
		}

		m_dtuple_vec->clear();

		return(error);
	}

private:
	/** Cache index rows made from a cluster index scan. Usually
	for rows on single cluster index page */
	typedef std::vector<dtuple_t*, ut_allocator<dtuple_t*> >
		idx_tuple_vec;

	/** vector used to cache index rows made from cluster index scan */
	idx_tuple_vec*		m_dtuple_vec;

	/** the index being built */
	dict_index_t*		m_index;

	/** memory heap for creating index tuples */
	mem_heap_t*		m_heap;
};

/* Maximum pending doc memory limit in bytes for a fts tokenization thread */
#define FTS_PENDING_DOC_MEMORY_LIMIT	1000000

/** Insert sorted data tuples to the index.
@param[in]	index		index to be inserted
@param[in]	old_table	old table
@param[in]	fd		file descriptor
@param[in,out]	block		file buffer
@param[in]	row_buf		row_buf the sorted data tuples,
or NULL if fd, block will be used instead
@param[in,out]	btr_bulk	btr bulk instance
@param[in,out]	stage		performance schema accounting object, used by
ALTER TABLE. If not NULL stage->begin_phase_insert() will be called initially
and then stage->inc() will be called for each record that is processed.
@return DB_SUCCESS or error number */
static	MY_ATTRIBUTE((warn_unused_result))
dberr_t
row_merge_insert_index_tuples(
	dict_index_t*		index,
	const dict_table_t*	old_table,
	const pfs_os_file_t&	fd,
	row_merge_block_t*	block,
	const row_merge_buf_t*	row_buf,
	BtrBulk*		btr_bulk,
	const ib_uint64_t	table_total_rows, /*!< in: total rows of old table */
	const double		pct_progress,	/*!< in: total progress
						percent until now */
	const double		pct_cost, /*!< in: current progress percent
					  */
	row_merge_block_t*	crypt_block, /*!< in: crypt buf or NULL */
	ulint			space,	   /*!< in: space id */
	ut_stage_alter_t*	stage = NULL);

/******************************************************//**
Encode an index record. */
static MY_ATTRIBUTE((nonnull))
void
row_merge_buf_encode(
/*=================*/
	byte**			b,		/*!< in/out: pointer to
						current end of output buffer */
	const dict_index_t*	index,		/*!< in: index */
	const mtuple_t*		entry,		/*!< in: index fields
						of the record to encode */
	ulint			n_fields)	/*!< in: number of fields
						in the entry */
{
	ulint	size;
	ulint	extra_size;

	size = rec_get_converted_size_temp(
		index, entry->fields, n_fields, &extra_size);
	ut_ad(size >= extra_size);

	/* Encode extra_size + 1 */
	if (extra_size + 1 < 0x80) {
		*(*b)++ = (byte) (extra_size + 1);
	} else {
		ut_ad((extra_size + 1) < 0x8000);
		*(*b)++ = (byte) (0x80 | ((extra_size + 1) >> 8));
		*(*b)++ = (byte) (extra_size + 1);
	}

	rec_convert_dtuple_to_temp(*b + extra_size, index,
				   entry->fields, n_fields);

	*b += size;
}

/******************************************************//**
Allocate a sort buffer.
@return own: sort buffer */
static MY_ATTRIBUTE((malloc, nonnull))
row_merge_buf_t*
row_merge_buf_create_low(
/*=====================*/
	mem_heap_t*	heap,		/*!< in: heap where allocated */
	dict_index_t*	index,		/*!< in: secondary index */
	ulint		max_tuples,	/*!< in: maximum number of
					data tuples */
	ulint		buf_size)	/*!< in: size of the buffer,
					in bytes */
{
	row_merge_buf_t*	buf;

	ut_ad(max_tuples > 0);

	ut_ad(max_tuples <= srv_sort_buf_size);

	buf = static_cast<row_merge_buf_t*>(mem_heap_zalloc(heap, buf_size));
	buf->heap = heap;
	buf->index = index;
	buf->max_tuples = max_tuples;
	buf->tuples = static_cast<mtuple_t*>(
		ut_malloc_nokey(2 * max_tuples * sizeof *buf->tuples));
	buf->tmp_tuples = buf->tuples + max_tuples;

	return(buf);
}

/******************************************************//**
Allocate a sort buffer.
@return own: sort buffer */
row_merge_buf_t*
row_merge_buf_create(
/*=================*/
	dict_index_t*	index)	/*!< in: secondary index */
{
	row_merge_buf_t*	buf;
	ulint			max_tuples;
	ulint			buf_size;
	mem_heap_t*		heap;

	max_tuples = srv_sort_buf_size
		/ ut_max(static_cast<ulint>(1),
			 dict_index_get_min_size(index));

	buf_size = (sizeof *buf);

	heap = mem_heap_create(buf_size);

	buf = row_merge_buf_create_low(heap, index, max_tuples, buf_size);

	return(buf);
}

/******************************************************//**
Empty a sort buffer.
@return sort buffer */
row_merge_buf_t*
row_merge_buf_empty(
/*================*/
	row_merge_buf_t*	buf)	/*!< in,own: sort buffer */
{
	ulint		buf_size	= sizeof *buf;
	ulint		max_tuples	= buf->max_tuples;
	mem_heap_t*	heap		= buf->heap;
	dict_index_t*	index		= buf->index;
	mtuple_t*	tuples		= buf->tuples;

	mem_heap_empty(heap);

	buf = static_cast<row_merge_buf_t*>(mem_heap_zalloc(heap, buf_size));
	buf->heap = heap;
	buf->index = index;
	buf->max_tuples = max_tuples;
	buf->tuples = tuples;
	buf->tmp_tuples = buf->tuples + max_tuples;

	return(buf);
}

/******************************************************//**
Deallocate a sort buffer. */
void
row_merge_buf_free(
/*===============*/
	row_merge_buf_t*	buf)	/*!< in,own: sort buffer to be freed */
{
	ut_free(buf->tuples);
	mem_heap_free(buf->heap);
}

/** Convert the field data from compact to redundant format.
@param[in]	row_field	field to copy from
@param[out]	field		field to copy to
@param[in]	len		length of the field data
@param[in]	zip_size	compressed BLOB page size,
				zero for uncompressed BLOBs
@param[in,out]	heap		memory heap where to allocate data when
				converting to ROW_FORMAT=REDUNDANT, or NULL
				when not to invoke
				row_merge_buf_redundant_convert(). */
static
void
row_merge_buf_redundant_convert(
	const dfield_t*		row_field,
	dfield_t*		field,
	ulint			len,
	ulint			zip_size,
	mem_heap_t*		heap)
{
	ut_ad(field->type.mbminlen == 1);
	ut_ad(field->type.mbmaxlen > 1);

	byte*		buf = (byte*) mem_heap_alloc(heap, len);
	ulint		field_len = row_field->len;
	ut_ad(field_len <= len);

	if (row_field->ext) {
		const byte*	field_data = static_cast<const byte*>(
			dfield_get_data(row_field));
		ulint		ext_len;

		ut_a(field_len >= BTR_EXTERN_FIELD_REF_SIZE);
		ut_a(memcmp(field_data + field_len - BTR_EXTERN_FIELD_REF_SIZE,
			    field_ref_zero, BTR_EXTERN_FIELD_REF_SIZE));

		byte*	data = btr_copy_externally_stored_field(
			&ext_len, field_data, zip_size, field_len, heap);

		ut_ad(ext_len < len);

		memcpy(buf, data, ext_len);
		field_len = ext_len;
	} else {
		memcpy(buf, row_field->data, field_len);
	}

	memset(buf + field_len, 0x20, len - field_len);

	dfield_set_data(field, buf, len);
}

/** Insert a data tuple into a sort buffer.
@param[in,out]	buf		sort buffer
@param[in]	fts_index	fts index to be created
@param[in]	old_table	original table
@param[in]	new_table	new table
@param[in,out]	psort_info	parallel sort info
@param[in,out]	row		table row
@param[in]	ext		cache of externally stored
				column prefixes, or NULL
@param[in,out]	doc_id		Doc ID if we are creating
				FTS index
@param[in,out]	conv_heap	memory heap where to allocate data when
				converting to ROW_FORMAT=REDUNDANT, or NULL
				when not to invoke
				row_merge_buf_redundant_convert()
@param[in,out]	err		set if error occurs
@param[in,out]	v_heap		heap memory to process data for virtual column
@param[in,out]	my_table	mysql table object
@param[in]	trx		transaction object
@return number of rows added, 0 if out of space */
static
ulint
row_merge_buf_add(
	row_merge_buf_t*	buf,
	dict_index_t*		fts_index,
	const dict_table_t*	old_table,
	const dict_table_t*	new_table,
	fts_psort_t*		psort_info,
	dtuple_t*		row,
	const row_ext_t*	ext,
	doc_id_t*		doc_id,
	mem_heap_t*		conv_heap,
	dberr_t*		err,
	mem_heap_t**		v_heap,
	TABLE*			my_table,
	trx_t*			trx)
{
	ulint			i;
	const dict_index_t*	index;
	mtuple_t*		entry;
	dfield_t*		field;
	const dict_field_t*	ifield;
	ulint			n_fields;
	ulint			data_size;
	ulint			extra_size;
	ulint			bucket = 0;
	doc_id_t		write_doc_id;
	ulint			n_row_added = 0;
	VCOL_STORAGE*		vcol_storage= 0;
	byte*			record;
	DBUG_ENTER("row_merge_buf_add");

	if (buf->n_tuples >= buf->max_tuples) {
		DBUG_RETURN(0);
	}

	DBUG_EXECUTE_IF(
		"ib_row_merge_buf_add_two",
		if (buf->n_tuples >= 2) DBUG_RETURN(0););

	UNIV_PREFETCH_R(row->fields);

	/* If we are building FTS index, buf->index points to
	the 'fts_sort_idx', and real FTS index is stored in
	fts_index */
	index = (buf->index->type & DICT_FTS) ? fts_index : buf->index;

	/* create spatial index should not come here */
	ut_ad(!dict_index_is_spatial(index));

	n_fields = dict_index_get_n_fields(index);

	entry = &buf->tuples[buf->n_tuples];
	field = entry->fields = static_cast<dfield_t*>(
		mem_heap_alloc(buf->heap, n_fields * sizeof *entry->fields));

	data_size = 0;
	extra_size = UT_BITS_IN_BYTES(unsigned(index->n_nullable));

	ifield = dict_index_get_nth_field(index, 0);

	for (i = 0; i < n_fields; i++, field++, ifield++) {
		ulint			len;
		const dict_col_t*	col;
		ulint			col_no;
		ulint			fixed_len;
		const dfield_t*		row_field;

		col = ifield->col;
		const dict_v_col_t*	v_col = NULL;
		if (col->is_virtual()) {
			v_col = reinterpret_cast<const dict_v_col_t*>(col);
		}

		col_no = dict_col_get_no(col);

		/* Process the Doc ID column */
		if (*doc_id > 0
		    && col_no == index->table->fts->doc_col
		    && !col->is_virtual()) {
			fts_write_doc_id((byte*) &write_doc_id, *doc_id);

			/* Note: field->data now points to a value on the
			stack: &write_doc_id after dfield_set_data(). Because
			there is only one doc_id per row, it shouldn't matter.
			We allocate a new buffer before we leave the function
			later below. */

			dfield_set_data(
				field, &write_doc_id, sizeof(write_doc_id));

			field->type.mtype = ifield->col->mtype;
			field->type.prtype = ifield->col->prtype;
			field->type.mbminlen = 0;
			field->type.mbmaxlen = 0;
			field->type.len = ifield->col->len;
		} else {
			/* Use callback to get the virtual column value */
			if (col->is_virtual()) {
				dict_index_t*	clust_index
					= dict_table_get_first_index(new_table);

                                if (!vcol_storage &&
                                    innobase_allocate_row_for_vcol(trx->mysql_thd, clust_index, v_heap, &my_table, &record, &vcol_storage)) {
					*err = DB_OUT_OF_MEMORY;
					goto error;
				}

				row_field = innobase_get_computed_value(
					row, v_col, clust_index,
					v_heap, NULL, ifield, trx->mysql_thd,
					my_table, record, old_table, NULL,
					NULL);

				if (row_field == NULL) {
					*err = DB_COMPUTE_VALUE_FAILED;
					goto error;
				}
				dfield_copy(field, row_field);
			} else {
				row_field = dtuple_get_nth_field(row, col_no);
				dfield_copy(field, row_field);
			}


			/* Tokenize and process data for FTS */
			if (index->type & DICT_FTS) {
				fts_doc_item_t*	doc_item;
				byte*		value;
				void*		ptr;
				const ulint	max_trial_count = 10000;
				ulint		trial_count = 0;

				/* fetch Doc ID if it already exists
				in the row, and not supplied by the
				caller. Even if the value column is
				NULL, we still need to get the Doc
				ID so to maintain the correct max
				Doc ID */
				if (*doc_id == 0) {
					const dfield_t*	doc_field;
					doc_field = dtuple_get_nth_field(
						row,
						index->table->fts->doc_col);
					*doc_id = (doc_id_t) mach_read_from_8(
						static_cast<const byte*>(
						dfield_get_data(doc_field)));

					if (*doc_id == 0) {
						ib::warn() << "FTS Doc ID is"
							" zero. Record"
							" skipped";
						goto error;
					}
				}

				if (dfield_is_null(field)) {
					n_row_added = 1;
					continue;
				}

				ptr = ut_malloc_nokey(sizeof(*doc_item)
						      + field->len);

				doc_item = static_cast<fts_doc_item_t*>(ptr);
				value = static_cast<byte*>(ptr)
					+ sizeof(*doc_item);
				memcpy(value, field->data, field->len);
				field->data = value;

				doc_item->field = field;
				doc_item->doc_id = *doc_id;

				bucket = *doc_id % fts_sort_pll_degree;

				/* Add doc item to fts_doc_list */
				mutex_enter(&psort_info[bucket].mutex);

				if (psort_info[bucket].error == DB_SUCCESS) {
					UT_LIST_ADD_LAST(
						psort_info[bucket].fts_doc_list,
						doc_item);
					psort_info[bucket].memory_used +=
						sizeof(*doc_item) + field->len;
				} else {
					ut_free(doc_item);
				}

				mutex_exit(&psort_info[bucket].mutex);

				/* Sleep when memory used exceeds limit*/
				while (psort_info[bucket].memory_used
				       > FTS_PENDING_DOC_MEMORY_LIMIT
				       && trial_count++ < max_trial_count) {
					os_thread_sleep(1000);
				}

				n_row_added = 1;
				continue;
			}

			if (field->len != UNIV_SQL_NULL
			    && col->mtype == DATA_MYSQL
			    && col->len != field->len) {
				if (conv_heap != NULL) {
					row_merge_buf_redundant_convert(
						row_field, field, col->len,
						old_table->space->zip_size(),
						conv_heap);
				} else {
					/* Field length mismatch should not
					happen when rebuilding redundant row
					format table. */
					ut_ad(index->table->not_redundant());
				}
			}
		}

		len = dfield_get_len(field);

		if (dfield_is_null(field)) {
			ut_ad(!(col->prtype & DATA_NOT_NULL));
			continue;
		} else if (!ext) {
		} else if (dict_index_is_clust(index)) {
			/* Flag externally stored fields. */
			const byte*	buf = row_ext_lookup(ext, col_no,
							     &len);
			if (UNIV_LIKELY_NULL(buf)) {
				ut_a(buf != field_ref_zero);
				if (i < dict_index_get_n_unique(index)) {
					dfield_set_data(field, buf, len);
				} else {
					dfield_set_ext(field);
					len = dfield_get_len(field);
				}
			}
		} else if (!col->is_virtual()) {
			/* Only non-virtual column are stored externally */
			const byte*	buf = row_ext_lookup(ext, col_no,
							     &len);
			if (UNIV_LIKELY_NULL(buf)) {
				ut_a(buf != field_ref_zero);
				dfield_set_data(field, buf, len);
			}
		}

		/* If a column prefix index, take only the prefix */

		if (ifield->prefix_len) {
			len = dtype_get_at_most_n_mbchars(
				col->prtype,
				col->mbminlen, col->mbmaxlen,
				ifield->prefix_len,
				len,
				static_cast<char*>(dfield_get_data(field)));
			dfield_set_len(field, len);
		}

		ut_ad(len <= col->len
		      || DATA_LARGE_MTYPE(col->mtype));

		fixed_len = ifield->fixed_len;
		if (fixed_len && !dict_table_is_comp(index->table)
		    && col->mbminlen != col->mbmaxlen) {
			/* CHAR in ROW_FORMAT=REDUNDANT is always
			fixed-length, but in the temporary file it is
			variable-length for variable-length character
			sets. */
			fixed_len = 0;
		}

		if (fixed_len) {
#ifdef UNIV_DEBUG
			/* len should be between size calcualted base on
			mbmaxlen and mbminlen */
			ut_ad(len <= fixed_len);
			ut_ad(!col->mbmaxlen || len >= col->mbminlen
			      * (fixed_len / col->mbmaxlen));

			ut_ad(!dfield_is_ext(field));
#endif /* UNIV_DEBUG */
		} else if (dfield_is_ext(field)) {
			extra_size += 2;
		} else if (len < 128
			   || (!DATA_BIG_COL(col))) {
			extra_size++;
		} else {
			/* For variable-length columns, we look up the
			maximum length from the column itself.  If this
			is a prefix index column shorter than 256 bytes,
			this will waste one byte. */
			extra_size += 2;
		}
		data_size += len;
	}

	/* If this is FTS index, we already populated the sort buffer, return
	here */
	if (index->type & DICT_FTS) {
		goto end;
	}

#ifdef UNIV_DEBUG
	{
		ulint	size;
		ulint	extra;

		size = rec_get_converted_size_temp(
			index, entry->fields, n_fields, &extra);

		ut_ad(data_size + extra_size == size);
		ut_ad(extra_size == extra);
	}
#endif /* UNIV_DEBUG */

	/* Add to the total size of the record in row_merge_block_t
	the encoded length of extra_size and the extra bytes (extra_size).
	See row_merge_buf_write() for the variable-length encoding
	of extra_size. */
	data_size += (extra_size + 1) + ((extra_size + 1) >= 0x80);

	/* Record size can exceed page size while converting to
	redundant row format. But there is assert
	ut_ad(size < srv_page_size) in rec_offs_data_size().
	It may hit the assert before attempting to insert the row. */
	if (conv_heap != NULL && data_size > srv_page_size) {
		*err = DB_TOO_BIG_RECORD;
	}

	ut_ad(data_size < srv_sort_buf_size);

	/* Reserve bytes for the end marker of row_merge_block_t. */
	if (buf->total_size + data_size >= srv_sort_buf_size) {
		goto error;
	}

	buf->total_size += data_size;
	buf->n_tuples++;
	n_row_added++;

	field = entry->fields;

	/* Copy the data fields. */

	do {
		dfield_dup(field++, buf->heap);
	} while (--n_fields);

	if (conv_heap != NULL) {
		mem_heap_empty(conv_heap);
	}

end:
        if (vcol_storage)
		innobase_free_row_for_vcol(vcol_storage);
	DBUG_RETURN(n_row_added);

error:
        if (vcol_storage)
		innobase_free_row_for_vcol(vcol_storage);
        DBUG_RETURN(0);
}

/*************************************************************//**
Report a duplicate key. */
void
row_merge_dup_report(
/*=================*/
	row_merge_dup_t*	dup,	/*!< in/out: for reporting duplicates */
	const dfield_t*		entry)	/*!< in: duplicate index entry */
{
	if (!dup->n_dup++) {
		/* Only report the first duplicate record,
		but count all duplicate records. */
		innobase_fields_to_mysql(dup->table, dup->index, entry);
	}
}

/*************************************************************//**
Compare two tuples.
@return positive, 0, negative if a is greater, equal, less, than b,
respectively */
static MY_ATTRIBUTE((warn_unused_result))
int
row_merge_tuple_cmp(
/*================*/
	ulint			n_uniq,	/*!< in: number of unique fields */
	ulint			n_field,/*!< in: number of fields */
	const mtuple_t&		a,	/*!< in: first tuple to be compared */
	const mtuple_t&		b,	/*!< in: second tuple to be compared */
	row_merge_dup_t*	dup)	/*!< in/out: for reporting duplicates,
					NULL if non-unique index */
{
	int		cmp;
	const dfield_t*	af	= a.fields;
	const dfield_t*	bf	= b.fields;
	ulint		n	= n_uniq;

	ut_ad(n_uniq > 0);
	ut_ad(n_uniq <= n_field);

	/* Compare the fields of the tuples until a difference is
	found or we run out of fields to compare.  If !cmp at the
	end, the tuples are equal. */
	do {
		cmp = cmp_dfield_dfield(af++, bf++);
	} while (!cmp && --n);

	if (cmp) {
		return(cmp);
	}

	if (dup) {
		/* Report a duplicate value error if the tuples are
		logically equal.  NULL columns are logically inequal,
		although they are equal in the sorting order.  Find
		out if any of the fields are NULL. */
		for (const dfield_t* df = a.fields; df != af; df++) {
			if (dfield_is_null(df)) {
				goto no_report;
			}
		}

		row_merge_dup_report(dup, a.fields);
	}

no_report:
	/* The n_uniq fields were equal, but we compare all fields so
	that we will get the same (internal) order as in the B-tree. */
	for (n = n_field - n_uniq + 1; --n; ) {
		cmp = cmp_dfield_dfield(af++, bf++);
		if (cmp) {
			return(cmp);
		}
	}

	/* This should never be reached, except in a secondary index
	when creating a secondary index and a PRIMARY KEY, and there
	is a duplicate in the PRIMARY KEY that has not been detected
	yet. Internally, an index must never contain duplicates. */
	return(cmp);
}

/** Wrapper for row_merge_tuple_sort() to inject some more context to
UT_SORT_FUNCTION_BODY().
@param tuples array of tuples that being sorted
@param aux work area, same size as tuples[]
@param low lower bound of the sorting area, inclusive
@param high upper bound of the sorting area, inclusive */
#define row_merge_tuple_sort_ctx(tuples, aux, low, high)		\
	row_merge_tuple_sort(n_uniq, n_field, dup, tuples, aux, low, high)
/** Wrapper for row_merge_tuple_cmp() to inject some more context to
UT_SORT_FUNCTION_BODY().
@param a first tuple to be compared
@param b second tuple to be compared
@return positive, 0, negative, if a is greater, equal, less, than b,
respectively */
#define row_merge_tuple_cmp_ctx(a,b)			\
	row_merge_tuple_cmp(n_uniq, n_field, a, b, dup)

/**********************************************************************//**
Merge sort the tuple buffer in main memory. */
static
void
row_merge_tuple_sort(
/*=================*/
	ulint			n_uniq,	/*!< in: number of unique fields */
	ulint			n_field,/*!< in: number of fields */
	row_merge_dup_t*	dup,	/*!< in/out: reporter of duplicates
					(NULL if non-unique index) */
	mtuple_t*		tuples,	/*!< in/out: tuples */
	mtuple_t*		aux,	/*!< in/out: work area */
	ulint			low,	/*!< in: lower bound of the
					sorting area, inclusive */
	ulint			high)	/*!< in: upper bound of the
					sorting area, exclusive */
{
	ut_ad(n_field > 0);
	ut_ad(n_uniq <= n_field);

	UT_SORT_FUNCTION_BODY(row_merge_tuple_sort_ctx,
			      tuples, aux, low, high, row_merge_tuple_cmp_ctx);
}

/******************************************************//**
Sort a buffer. */
void
row_merge_buf_sort(
/*===============*/
	row_merge_buf_t*	buf,	/*!< in/out: sort buffer */
	row_merge_dup_t*	dup)	/*!< in/out: reporter of duplicates
					(NULL if non-unique index) */
{
	ut_ad(!dict_index_is_spatial(buf->index));

	row_merge_tuple_sort(dict_index_get_n_unique(buf->index),
			     dict_index_get_n_fields(buf->index),
			     dup,
			     buf->tuples, buf->tmp_tuples, 0, buf->n_tuples);
}

/******************************************************//**
Write a buffer to a block. */
void
row_merge_buf_write(
/*================*/
	const row_merge_buf_t*	buf,	/*!< in: sorted buffer */
	const merge_file_t*	of UNIV_UNUSED,
					/*!< in: output file */
	row_merge_block_t*	block)	/*!< out: buffer for writing to file */
{
	const dict_index_t*	index	= buf->index;
	ulint			n_fields= dict_index_get_n_fields(index);
	byte*			b	= &block[0];

	DBUG_ENTER("row_merge_buf_write");

	for (ulint i = 0; i < buf->n_tuples; i++) {
		const mtuple_t*	entry	= &buf->tuples[i];

		row_merge_buf_encode(&b, index, entry, n_fields);
		ut_ad(b < &block[srv_sort_buf_size]);

		DBUG_LOG("ib_merge_sort",
			 reinterpret_cast<const void*>(b) << ','
			 << of->fd << ',' << of->offset << ' ' <<
			 i << ": " <<
			 rec_printer(entry->fields, n_fields).str());
	}

	/* Write an "end-of-chunk" marker. */
	ut_a(b < &block[srv_sort_buf_size]);
	ut_a(b == &block[0] + buf->total_size);
	*b++ = 0;
#ifdef UNIV_DEBUG_VALGRIND
	/* The rest of the block is uninitialized.  Initialize it
	to avoid bogus warnings. */
	memset(b, 0xff, &block[srv_sort_buf_size] - b);
#endif /* UNIV_DEBUG_VALGRIND */
	DBUG_LOG("ib_merge_sort",
		 "write " << reinterpret_cast<const void*>(b) << ','
		 << of->fd << ',' << of->offset << " EOF");
	DBUG_VOID_RETURN;
}

/******************************************************//**
Create a memory heap and allocate space for row_merge_rec_offsets()
and mrec_buf_t[3].
@return memory heap */
static
mem_heap_t*
row_merge_heap_create(
/*==================*/
	const dict_index_t*	index,		/*!< in: record descriptor */
	mrec_buf_t**		buf,		/*!< out: 3 buffers */
	offset_t**		offsets1,	/*!< out: offsets */
	offset_t**		offsets2)	/*!< out: offsets */
{
	ulint		i	= 1 + REC_OFFS_HEADER_SIZE
		+ dict_index_get_n_fields(index);
	mem_heap_t*	heap	= mem_heap_create(2 * i * sizeof **offsets1
						  + 3 * sizeof **buf);

	*buf = static_cast<mrec_buf_t*>(
		mem_heap_alloc(heap, 3 * sizeof **buf));
	*offsets1 = static_cast<offset_t*>(
		mem_heap_alloc(heap, i * sizeof **offsets1));
	*offsets2 = static_cast<offset_t*>(
		mem_heap_alloc(heap, i * sizeof **offsets2));

	rec_offs_set_n_alloc(*offsets1, i);
	rec_offs_set_n_alloc(*offsets2, i);
	rec_offs_set_n_fields(*offsets1, dict_index_get_n_fields(index));
	rec_offs_set_n_fields(*offsets2, dict_index_get_n_fields(index));

	return(heap);
}

/** Read a merge block from the file system.
@return whether the request was completed successfully */
bool
row_merge_read(
/*===========*/
	const pfs_os_file_t&	fd,	/*!< in: file descriptor */
	ulint			offset,	/*!< in: offset where to read
					in number of row_merge_block_t
					elements */
	row_merge_block_t*	buf,	/*!< out: data */
	row_merge_block_t*	crypt_buf, /*!< in: crypt buf or NULL */
	ulint			space)		/*!< in: space id */
{
	os_offset_t	ofs = ((os_offset_t) offset) * srv_sort_buf_size;

	DBUG_ENTER("row_merge_read");
	DBUG_LOG("ib_merge_sort", "fd=" << fd << " ofs=" << ofs);
	DBUG_EXECUTE_IF("row_merge_read_failure", DBUG_RETURN(FALSE););

	IORequest	request(IORequest::READ);
	const bool	success = DB_SUCCESS == os_file_read_no_error_handling(
		request, fd, buf, ofs, srv_sort_buf_size, 0);

	/* If encryption is enabled decrypt buffer */
	if (success && log_tmp_is_encrypted()) {
		if (!log_tmp_block_decrypt(buf, srv_sort_buf_size,
					   crypt_buf, ofs)) {
			return (FALSE);
		}

		srv_stats.n_merge_blocks_decrypted.inc();
		memcpy(buf, crypt_buf, srv_sort_buf_size);
	}

#ifdef POSIX_FADV_DONTNEED
	/* Each block is read exactly once.  Free up the file cache. */
	posix_fadvise(fd, ofs, srv_sort_buf_size, POSIX_FADV_DONTNEED);
#endif /* POSIX_FADV_DONTNEED */

	if (!success) {
		ib::error() << "Failed to read merge block at " << ofs;
	}

	DBUG_RETURN(success);
}

/********************************************************************//**
Write a merge block to the file system.
@return whether the request was completed successfully
@retval	false	on error
@retval	true	on success */
UNIV_INTERN
bool
row_merge_write(
/*============*/
	const pfs_os_file_t&	fd,			/*!< in: file descriptor */
	ulint		offset,			/*!< in: offset where to write,
						in number of row_merge_block_t elements */
	const void*	buf,			/*!< in: data */
	void*		crypt_buf,		/*!< in: crypt buf or NULL */
	ulint		space)			/*!< in: space id */
{
	size_t		buf_len = srv_sort_buf_size;
	os_offset_t	ofs = buf_len * (os_offset_t) offset;
	void*		out_buf = (void *)buf;

	DBUG_ENTER("row_merge_write");
	DBUG_LOG("ib_merge_sort", "fd=" << fd << " ofs=" << ofs);
	DBUG_EXECUTE_IF("row_merge_write_failure", DBUG_RETURN(FALSE););

	/* For encrypted tables, encrypt data before writing */
	if (log_tmp_is_encrypted()) {
		if (!log_tmp_block_encrypt(static_cast<const byte*>(buf),
					   buf_len,
					   static_cast<byte*>(crypt_buf),
					   ofs)) {
			return false;
		}

		srv_stats.n_merge_blocks_encrypted.inc();
		out_buf = crypt_buf;
	}

	IORequest	request(IORequest::WRITE);
	const bool	success = DB_SUCCESS == os_file_write(
		request, "(merge)", fd, out_buf, ofs, buf_len);

#ifdef POSIX_FADV_DONTNEED
	/* The block will be needed on the next merge pass,
	but it can be evicted from the file cache meanwhile. */
	posix_fadvise(fd, ofs, buf_len, POSIX_FADV_DONTNEED);
#endif /* POSIX_FADV_DONTNEED */

	DBUG_RETURN(success);
}

/********************************************************************//**
Read a merge record.
@return pointer to next record, or NULL on I/O error or end of list */
const byte*
row_merge_read_rec(
/*===============*/
	row_merge_block_t*	block,	/*!< in/out: file buffer */
	mrec_buf_t*		buf,	/*!< in/out: secondary buffer */
	const byte*		b,	/*!< in: pointer to record */
	const dict_index_t*	index,	/*!< in: index of the record */
	const pfs_os_file_t&	fd,	/*!< in: file descriptor */
	ulint*			foffs,	/*!< in/out: file offset */
	const mrec_t**		mrec,	/*!< out: pointer to merge record,
					or NULL on end of list
					(non-NULL on I/O error) */
	offset_t*		offsets,/*!< out: offsets of mrec */
	row_merge_block_t*	crypt_block, /*!< in: crypt buf or NULL */
	ulint			space) /*!< in: space id */
{
	ulint	extra_size;
	ulint	data_size;
	ulint	avail_size;

	ut_ad(b >= &block[0]);
	ut_ad(b < &block[srv_sort_buf_size]);

	ut_ad(rec_offs_get_n_alloc(offsets) == 1 + REC_OFFS_HEADER_SIZE
	      + dict_index_get_n_fields(index));

	DBUG_ENTER("row_merge_read_rec");

	extra_size = *b++;

	if (UNIV_UNLIKELY(!extra_size)) {
		/* End of list */
		*mrec = NULL;
		DBUG_LOG("ib_merge_sort",
			 "read " << reinterpret_cast<const void*>(b) << ',' <<
			 reinterpret_cast<const void*>(block) << ',' <<
			 fd << ',' << *foffs << " EOF");
		DBUG_RETURN(NULL);
	}

	if (extra_size >= 0x80) {
		/* Read another byte of extra_size. */

		if (UNIV_UNLIKELY(b >= &block[srv_sort_buf_size])) {
			if (!row_merge_read(fd, ++(*foffs), block,
					    crypt_block,
					    space)) {
err_exit:
				/* Signal I/O error. */
				*mrec = b;
				DBUG_RETURN(NULL);
			}

			/* Wrap around to the beginning of the buffer. */
			b = &block[0];
		}

		extra_size = (extra_size & 0x7f) << 8;
		extra_size |= *b++;
	}

	/* Normalize extra_size.  Above, value 0 signals "end of list". */
	extra_size--;

	/* Read the extra bytes. */

	if (UNIV_UNLIKELY(b + extra_size >= &block[srv_sort_buf_size])) {
		/* The record spans two blocks.  Copy the entire record
		to the auxiliary buffer and handle this as a special
		case. */

		avail_size = ulint(&block[srv_sort_buf_size] - b);
		ut_ad(avail_size < sizeof *buf);
		memcpy(*buf, b, avail_size);

		if (!row_merge_read(fd, ++(*foffs), block,
				    crypt_block,
				    space)) {

			goto err_exit;
		}

		/* Wrap around to the beginning of the buffer. */
		b = &block[0];

		/* Copy the record. */
		memcpy(*buf + avail_size, b, extra_size - avail_size);
		b += extra_size - avail_size;

		*mrec = *buf + extra_size;

		rec_init_offsets_temp(*mrec, index, offsets);

		data_size = rec_offs_data_size(offsets);

		/* These overflows should be impossible given that
		records are much smaller than either buffer, and
		the record starts near the beginning of each buffer. */
		ut_a(extra_size + data_size < sizeof *buf);
		ut_a(b + data_size < &block[srv_sort_buf_size]);

		/* Copy the data bytes. */
		memcpy(*buf + extra_size, b, data_size);
		b += data_size;

		goto func_exit;
	}

	*mrec = b + extra_size;

	rec_init_offsets_temp(*mrec, index, offsets);

	data_size = rec_offs_data_size(offsets);
	ut_ad(extra_size + data_size < sizeof *buf);

	b += extra_size + data_size;

	if (UNIV_LIKELY(b < &block[srv_sort_buf_size])) {
		/* The record fits entirely in the block.
		This is the normal case. */
		goto func_exit;
	}

	/* The record spans two blocks.  Copy it to buf. */

	b -= extra_size + data_size;
	avail_size = ulint(&block[srv_sort_buf_size] - b);
	memcpy(*buf, b, avail_size);
	*mrec = *buf + extra_size;

	rec_init_offsets_temp(*mrec, index, offsets);

	if (!row_merge_read(fd, ++(*foffs), block,
			    crypt_block,
			    space)) {

		goto err_exit;
	}

	/* Wrap around to the beginning of the buffer. */
	b = &block[0];

	/* Copy the rest of the record. */
	memcpy(*buf + avail_size, b, extra_size + data_size - avail_size);
	b += extra_size + data_size - avail_size;

func_exit:
	DBUG_LOG("ib_merge_sort",
		 reinterpret_cast<const void*>(b) << ',' <<
		 reinterpret_cast<const void*>(block)
		 << ",fd=" << fd << ',' << *foffs << ": "
		 << rec_printer(*mrec, 0, offsets).str());
	DBUG_RETURN(b);
}

/********************************************************************//**
Write a merge record. */
static
void
row_merge_write_rec_low(
/*====================*/
	byte*		b,	/*!< out: buffer */
	ulint		e,	/*!< in: encoded extra_size */
#ifndef DBUG_OFF
	ulint		size,	/*!< in: total size to write */
	const pfs_os_file_t&	fd,	/*!< in: file descriptor */
	ulint		foffs,	/*!< in: file offset */
#endif /* !DBUG_OFF */
	const mrec_t*	mrec,	/*!< in: record to write */
	const offset_t*	offsets)/*!< in: offsets of mrec */
#ifdef DBUG_OFF
# define row_merge_write_rec_low(b, e, size, fd, foffs, mrec, offsets)	\
	row_merge_write_rec_low(b, e, mrec, offsets)
#endif /* DBUG_OFF */
{
	DBUG_ENTER("row_merge_write_rec_low");

#ifndef DBUG_OFF
	const byte* const end = b + size;
#endif /* DBUG_OFF */
	DBUG_ASSERT(e == rec_offs_extra_size(offsets) + 1);

	DBUG_LOG("ib_merge_sort",
		 reinterpret_cast<const void*>(b) << ",fd=" << fd << ','
		 << foffs << ": " << rec_printer(mrec, 0, offsets).str());

	if (e < 0x80) {
		*b++ = (byte) e;
	} else {
		*b++ = (byte) (0x80 | (e >> 8));
		*b++ = (byte) e;
	}

	memcpy(b, mrec - rec_offs_extra_size(offsets), rec_offs_size(offsets));
	DBUG_SLOW_ASSERT(b + rec_offs_size(offsets) == end);
	DBUG_VOID_RETURN;
}

/********************************************************************//**
Write a merge record.
@return pointer to end of block, or NULL on error */
static
byte*
row_merge_write_rec(
/*================*/
	row_merge_block_t*	block,	/*!< in/out: file buffer */
	mrec_buf_t*		buf,	/*!< in/out: secondary buffer */
	byte*			b,	/*!< in: pointer to end of block */
	const pfs_os_file_t&	fd,	/*!< in: file descriptor */
	ulint*			foffs,	/*!< in/out: file offset */
	const mrec_t*		mrec,	/*!< in: record to write */
	const offset_t*         offsets,/*!< in: offsets of mrec */
	row_merge_block_t*	crypt_block, /*!< in: crypt buf or NULL */
	ulint			space)	   /*!< in: space id */
{
	ulint	extra_size;
	ulint	size;
	ulint	avail_size;

	ut_ad(block);
	ut_ad(buf);
	ut_ad(b >= &block[0]);
	ut_ad(b < &block[srv_sort_buf_size]);
	ut_ad(mrec);
	ut_ad(foffs);
	ut_ad(mrec < &block[0] || mrec > &block[srv_sort_buf_size]);
	ut_ad(mrec < buf[0] || mrec > buf[1]);

	/* Normalize extra_size.  Value 0 signals "end of list". */
	extra_size = rec_offs_extra_size(offsets) + 1;

	size = extra_size + (extra_size >= 0x80)
		+ rec_offs_data_size(offsets);

	if (UNIV_UNLIKELY(b + size >= &block[srv_sort_buf_size])) {
		/* The record spans two blocks.
		Copy it to the temporary buffer first. */
		avail_size = ulint(&block[srv_sort_buf_size] - b);

		row_merge_write_rec_low(buf[0],
					extra_size, size, fd, *foffs,
					mrec, offsets);

		/* Copy the head of the temporary buffer, write
		the completed block, and copy the tail of the
		record to the head of the new block. */
		memcpy(b, buf[0], avail_size);

		if (!row_merge_write(fd, (*foffs)++, block,
				     crypt_block,
				     space)) {
			return(NULL);
		}

		UNIV_MEM_INVALID(&block[0], srv_sort_buf_size);

		/* Copy the rest. */
		b = &block[0];
		memcpy(b, buf[0] + avail_size, size - avail_size);
		b += size - avail_size;
	} else {
		row_merge_write_rec_low(b, extra_size, size, fd, *foffs,
					mrec, offsets);
		b += size;
	}

	return(b);
}

/********************************************************************//**
Write an end-of-list marker.
@return pointer to end of block, or NULL on error */
static
byte*
row_merge_write_eof(
/*================*/
	row_merge_block_t*	block,		/*!< in/out: file buffer */
	byte*			b,		/*!< in: pointer to end of block */
	const pfs_os_file_t&	fd,		/*!< in: file descriptor */
	ulint*			foffs,		/*!< in/out: file offset */
	row_merge_block_t*	crypt_block, 	/*!< in: crypt buf or NULL */
	ulint			space)	   	/*!< in: space id */
{
	ut_ad(block);
	ut_ad(b >= &block[0]);
	ut_ad(b < &block[srv_sort_buf_size]);
	ut_ad(foffs);

	DBUG_ENTER("row_merge_write_eof");
	DBUG_LOG("ib_merge_sort",
		 reinterpret_cast<const void*>(b) << ',' <<
		 reinterpret_cast<const void*>(block) <<
		 ",fd=" << fd << ',' << *foffs);

	*b++ = 0;
	UNIV_MEM_ASSERT_RW(&block[0], b - &block[0]);
	UNIV_MEM_ASSERT_W(&block[0], srv_sort_buf_size);

#ifdef UNIV_DEBUG_VALGRIND
	/* The rest of the block is uninitialized.  Initialize it
	to avoid bogus warnings. */
	memset(b, 0xff, ulint(&block[srv_sort_buf_size] - b));
#endif /* UNIV_DEBUG_VALGRIND */

	if (!row_merge_write(fd, (*foffs)++, block, crypt_block, space)) {
		DBUG_RETURN(NULL);
	}

	UNIV_MEM_INVALID(&block[0], srv_sort_buf_size);
	DBUG_RETURN(&block[0]);
}

/** Create a temporary file if it has not been created already.
@param[in,out]	tmpfd	temporary file handle
@param[in]	path	location for creating temporary file
@return true on success, false on error */
static MY_ATTRIBUTE((warn_unused_result))
bool
row_merge_tmpfile_if_needed(
	pfs_os_file_t*		tmpfd,
	const char*	path)
{
	if (*tmpfd == OS_FILE_CLOSED) {
		*tmpfd = row_merge_file_create_low(path);
		if (*tmpfd != OS_FILE_CLOSED) {
			MONITOR_ATOMIC_INC(MONITOR_ALTER_TABLE_SORT_FILES);
		}
	}

	return(*tmpfd != OS_FILE_CLOSED);
}

/** Create a temporary file for merge sort if it was not created already.
@param[in,out]	file	merge file structure
@param[in]	nrec	number of records in the file
@param[in]	path	location for creating temporary file
@return  true on success, false on error */
static MY_ATTRIBUTE((warn_unused_result))
bool
row_merge_file_create_if_needed(
	merge_file_t*	file,
	pfs_os_file_t*	tmpfd,
	ulint		nrec,
	const char*	path)
{
	ut_ad(file->fd == OS_FILE_CLOSED || *tmpfd != OS_FILE_CLOSED);
	if (file->fd == OS_FILE_CLOSED && row_merge_file_create(file, path)!= OS_FILE_CLOSED) {
		MONITOR_ATOMIC_INC(MONITOR_ALTER_TABLE_SORT_FILES);
		if (!row_merge_tmpfile_if_needed(tmpfd, path) ) {
			return(false);
		}

		file->n_rec = nrec;
	}

	ut_ad(file->fd == OS_FILE_CLOSED || *tmpfd != OS_FILE_CLOSED);
	return(file->fd != OS_FILE_CLOSED);
}

/** Copy the merge data tuple from another merge data tuple.
@param[in]	mtuple		source merge data tuple
@param[in,out]	prev_mtuple	destination merge data tuple
@param[in]	n_unique	number of unique fields exist in the mtuple
@param[in,out]	heap		memory heap where last_mtuple allocated */
static
void
row_mtuple_create(
	const mtuple_t*	mtuple,
	mtuple_t*	prev_mtuple,
	ulint		n_unique,
	mem_heap_t*	heap)
{
	memcpy(prev_mtuple->fields, mtuple->fields,
	       n_unique * sizeof *mtuple->fields);

	dfield_t*	field = prev_mtuple->fields;

	for (ulint i = 0; i < n_unique; i++) {
		dfield_dup(field++, heap);
	}
}

/** Compare two merge data tuples.
@param[in]	prev_mtuple	merge data tuple
@param[in]	current_mtuple	merge data tuple
@param[in,out]	dup		reporter of duplicates
@retval positive, 0, negative if current_mtuple is greater, equal, less, than
last_mtuple. */
static
int
row_mtuple_cmp(
	const mtuple_t*		prev_mtuple,
	const mtuple_t*		current_mtuple,
	row_merge_dup_t*	dup)
{
	ut_ad(dict_index_is_clust(dup->index));
	const ulint	n_unique = dict_index_get_n_unique(dup->index);

	return(row_merge_tuple_cmp(
		       n_unique, n_unique, *current_mtuple, *prev_mtuple, dup));
}

/** Insert cached spatial index rows.
@param[in]	trx_id		transaction id
@param[in]	sp_tuples	cached spatial rows
@param[in]	num_spatial	number of spatial indexes
@param[in,out]	row_heap	heap for insert
@param[in,out]	sp_heap		heap for tuples
@param[in,out]	pcur		cluster index cursor
@param[in,out]	mtr		mini transaction
@return DB_SUCCESS or error number */
static
dberr_t
row_merge_spatial_rows(
	trx_id_t		trx_id,
	index_tuple_info_t**	sp_tuples,
	ulint			num_spatial,
	mem_heap_t*		row_heap,
	mem_heap_t*		sp_heap,
	btr_pcur_t*		pcur,
	mtr_t*			mtr)
{
	dberr_t			err = DB_SUCCESS;

	if (sp_tuples == NULL) {
		return(DB_SUCCESS);
	}

	ut_ad(sp_heap != NULL);

	for (ulint j = 0; j < num_spatial; j++) {
		err = sp_tuples[j]->insert(trx_id, row_heap, pcur, mtr);

		if (err != DB_SUCCESS) {
			return(err);
		}
	}

	mem_heap_empty(sp_heap);

	return(err);
}

/** Check if the geometry field is valid.
@param[in]	row		the row
@param[in]	index		spatial index
@return true if it's valid, false if it's invalid. */
static
bool
row_geo_field_is_valid(
	const dtuple_t*		row,
	dict_index_t*		index)
{
	const dict_field_t*	ind_field
		= dict_index_get_nth_field(index, 0);
	const dict_col_t*	col
		= ind_field->col;
	ulint			col_no
		= dict_col_get_no(col);
	const dfield_t*		dfield
		= dtuple_get_nth_field(row, col_no);

	if (dfield_is_null(dfield)
	    || dfield_get_len(dfield) < GEO_DATA_HEADER_SIZE) {
		return(false);
	}

	return(true);
}

/** Reads clustered index of the table and create temporary files
containing the index entries for the indexes to be built.
@param[in]	trx		transaction
@param[in,out]	table		MySQL table object, for reporting erroneous
				records
@param[in]	old_table	table where rows are read from
@param[in]	new_table	table where indexes are created; identical to
				old_table unless creating a PRIMARY KEY
@param[in]	online		true if creating indexes online
@param[in]	index		indexes to be created
@param[in]	fts_sort_idx	full-text index to be created, or NULL
@param[in]	psort_info	parallel sort info for fts_sort_idx creation,
				or NULL
@param[in]	files		temporary files
@param[in]	key_numbers	MySQL key numbers to create
@param[in]	n_index		number of indexes to create
@param[in]	defaults	default values of added, changed columns, or NULL
@param[in]	add_v		newly added virtual columns along with indexes
@param[in]	col_map		mapping of old column numbers to new ones, or
NULL if old_table == new_table
@param[in]	add_autoinc	number of added AUTO_INCREMENT columns, or
ULINT_UNDEFINED if none is added
@param[in,out]	sequence	autoinc sequence
@param[in,out]	block		file buffer
@param[in]	skip_pk_sort	whether the new PRIMARY KEY will follow
existing order
@param[in,out]	tmpfd		temporary file handle
@param[in,out]	stage		performance schema accounting object, used by
ALTER TABLE. stage->n_pk_recs_inc() will be called for each record read and
stage->inc() will be called for each page read.
@param[in]	pct_cost	percent of task weight out of total alter job
@param[in,out]	crypt_block	crypted file buffer
@param[in]	eval_table	mysql table used to evaluate virtual column
				value, see innobase_get_computed_value().
@param[in]	allow_not_null	allow null to not-null conversion
@return DB_SUCCESS or error */
static MY_ATTRIBUTE((warn_unused_result))
dberr_t
row_merge_read_clustered_index(
	trx_t*			trx,
	struct TABLE*		table,
	const dict_table_t*	old_table,
	dict_table_t*		new_table,
	bool			online,
	dict_index_t**		index,
	dict_index_t*		fts_sort_idx,
	fts_psort_t*		psort_info,
	merge_file_t*		files,
	const ulint*		key_numbers,
	ulint			n_index,
	const dtuple_t*		defaults,
	const dict_add_v_col_t*	add_v,
	const ulint*		col_map,
	ulint			add_autoinc,
	ib_sequence_t&		sequence,
	row_merge_block_t*	block,
	bool			skip_pk_sort,
	pfs_os_file_t*			tmpfd,
	ut_stage_alter_t*	stage,
	double 			pct_cost,
	row_merge_block_t*	crypt_block,
	struct TABLE*		eval_table,
	bool			allow_not_null)
{
	dict_index_t*		clust_index;	/* Clustered index */
	mem_heap_t*		row_heap = NULL;/* Heap memory to create
						clustered index tuples */
	row_merge_buf_t**	merge_buf;	/* Temporary list for records*/
	mem_heap_t*		v_heap = NULL;	/* Heap memory to process large
						data for virtual column */
	btr_pcur_t		pcur;		/* Cursor on the clustered
						index */
	mtr_t			mtr;		/* Mini transaction */
	dberr_t			err = DB_SUCCESS;/* Return code */
	ulint			n_nonnull = 0;	/* number of columns
						changed to NOT NULL */
	ulint*			nonnull = NULL;	/* NOT NULL columns */
	dict_index_t*		fts_index = NULL;/* FTS index */
	doc_id_t		doc_id = 0;
	doc_id_t		max_doc_id = 0;
	ibool			add_doc_id = FALSE;
	os_event_t		fts_parallel_sort_event = NULL;
	ibool			fts_pll_sort = FALSE;
	int64_t			sig_count = 0;
	index_tuple_info_t**	sp_tuples = NULL;
	mem_heap_t*		sp_heap = NULL;
	ulint			num_spatial = 0;
	BtrBulk*		clust_btr_bulk = NULL;
	bool			clust_temp_file = false;
	mem_heap_t*		mtuple_heap = NULL;
	mtuple_t		prev_mtuple;
	mem_heap_t*		conv_heap = NULL;
	double 			curr_progress = 0.0;
	ib_uint64_t		read_rows = 0;
	ib_uint64_t		table_total_rows = 0;
	char			new_sys_trx_start[8];
	char			new_sys_trx_end[8];
	byte			any_autoinc_data[8] = {0};
	bool			vers_update_trt = false;

	DBUG_ENTER("row_merge_read_clustered_index");

	ut_ad((old_table == new_table) == !col_map);
	ut_ad(!defaults || col_map);
	ut_ad(trx_state_eq(trx, TRX_STATE_ACTIVE));
	ut_ad(trx->id);

	table_total_rows = dict_table_get_n_rows(old_table);
	if(table_total_rows == 0) {
		/* We don't know total row count */
		table_total_rows = 1;
	}

	trx->op_info = "reading clustered index";

#ifdef FTS_INTERNAL_DIAG_PRINT
	DEBUG_FTS_SORT_PRINT("FTS_SORT: Start Create Index\n");
#endif

	/* Create and initialize memory for record buffers */

	merge_buf = static_cast<row_merge_buf_t**>(
		ut_malloc_nokey(n_index * sizeof *merge_buf));

	row_merge_dup_t	clust_dup = {index[0], table, col_map, 0};
	dfield_t*	prev_fields;
	const ulint	n_uniq = dict_index_get_n_unique(index[0]);

	ut_ad(trx->mysql_thd != NULL);

	const char*	path = thd_innodb_tmpdir(trx->mysql_thd);

	ut_ad(!skip_pk_sort || dict_index_is_clust(index[0]));
	/* There is no previous tuple yet. */
	prev_mtuple.fields = NULL;

	for (ulint i = 0; i < n_index; i++) {
		if (index[i]->type & DICT_FTS) {

			/* We are building a FT index, make sure
			we have the temporary 'fts_sort_idx' */
			ut_a(fts_sort_idx);

			fts_index = index[i];

			merge_buf[i] = row_merge_buf_create(fts_sort_idx);

			add_doc_id = DICT_TF2_FLAG_IS_SET(
				new_table, DICT_TF2_FTS_ADD_DOC_ID);

			/* If Doc ID does not exist in the table itself,
			fetch the first FTS Doc ID */
			if (add_doc_id) {
				fts_get_next_doc_id(
					(dict_table_t*) new_table,
					&doc_id);
				ut_ad(doc_id > 0);
			}

			fts_pll_sort = TRUE;
			row_fts_start_psort(psort_info);
			fts_parallel_sort_event =
				 psort_info[0].psort_common->sort_event;
		} else {
			if (dict_index_is_spatial(index[i])) {
				num_spatial++;
			}

			merge_buf[i] = row_merge_buf_create(index[i]);
		}
	}

	if (num_spatial > 0) {
		ulint	count = 0;

		sp_heap = mem_heap_create(512);

		sp_tuples = static_cast<index_tuple_info_t**>(
			ut_malloc_nokey(num_spatial
					* sizeof(*sp_tuples)));

		for (ulint i = 0; i < n_index; i++) {
			if (dict_index_is_spatial(index[i])) {
				sp_tuples[count]
					= UT_NEW_NOKEY(
						index_tuple_info_t(
							sp_heap,
							index[i]));
				count++;
			}
		}

		ut_ad(count == num_spatial);
	}

	mtr_start(&mtr);

	/* Find the clustered index and create a persistent cursor
	based on that. */

	clust_index = dict_table_get_first_index(old_table);
	const ulint old_trx_id_col = DATA_TRX_ID - DATA_N_SYS_COLS
		+ ulint(old_table->n_cols);
	ut_ad(old_table->cols[old_trx_id_col].mtype == DATA_SYS);
	ut_ad(old_table->cols[old_trx_id_col].prtype
	      == (DATA_TRX_ID | DATA_NOT_NULL));
	ut_ad(old_table->cols[old_trx_id_col + 1].mtype == DATA_SYS);
	ut_ad(old_table->cols[old_trx_id_col + 1].prtype
	      == (DATA_ROLL_PTR | DATA_NOT_NULL));
	const ulint new_trx_id_col = col_map
		? col_map[old_trx_id_col] : old_trx_id_col;

	btr_pcur_open_at_index_side(
		true, clust_index, BTR_SEARCH_LEAF, &pcur, true, 0, &mtr);
	btr_pcur_move_to_next_user_rec(&pcur, &mtr);
	if (rec_is_metadata(btr_pcur_get_rec(&pcur), *clust_index)) {
		ut_ad(btr_pcur_is_on_user_rec(&pcur));
		/* Skip the metadata pseudo-record. */
	} else {
		ut_ad(!clust_index->is_instant());
		btr_pcur_move_to_prev_on_page(&pcur);
	}

	if (old_table != new_table) {
		/* The table is being rebuilt.  Identify the columns
		that were flagged NOT NULL in the new table, so that
		we can quickly check that the records in the old table
		do not violate the added NOT NULL constraints. */

		nonnull = static_cast<ulint*>(
			ut_malloc_nokey(dict_table_get_n_cols(new_table)
				  * sizeof *nonnull));

		for (ulint i = 0; i < dict_table_get_n_cols(old_table); i++) {
			if (dict_table_get_nth_col(old_table, i)->prtype
			    & DATA_NOT_NULL) {
				continue;
			}

			const ulint j = col_map[i];

			if (j == ULINT_UNDEFINED) {
				/* The column was dropped. */
				continue;
			}

			if (dict_table_get_nth_col(new_table, j)->prtype
			    & DATA_NOT_NULL) {
				nonnull[n_nonnull++] = j;
			}
		}

		if (!n_nonnull) {
			ut_free(nonnull);
			nonnull = NULL;
		}
	}

	row_heap = mem_heap_create(sizeof(mrec_buf_t));

	if (dict_table_is_comp(old_table)
	    && !dict_table_is_comp(new_table)) {
		conv_heap = mem_heap_create(sizeof(mrec_buf_t));
	}

	if (skip_pk_sort) {
		prev_fields = static_cast<dfield_t*>(
			ut_malloc_nokey(n_uniq * sizeof *prev_fields));
		mtuple_heap = mem_heap_create(sizeof(mrec_buf_t));
	} else {
		prev_fields = NULL;
	}

	mach_write_to_8(new_sys_trx_start, trx->id);
	mach_write_to_8(new_sys_trx_end, TRX_ID_MAX);
	uint64_t	n_rows = 0;

	/* Scan the clustered index. */
	for (;;) {
		/* Do not continue if table pages are still encrypted */
		if (!old_table->is_readable() || !new_table->is_readable()) {
			err = DB_DECRYPTION_FAILED;
			trx->error_key_num = 0;
			goto func_exit;
		}

		const rec_t*	rec;
		trx_id_t	rec_trx_id;
		offset_t*	offsets;
		dtuple_t*	row;
		row_ext_t*	ext;
		page_cur_t*	cur	= btr_pcur_get_page_cur(&pcur);

		mem_heap_empty(row_heap);

		page_cur_move_to_next(cur);

		stage->n_pk_recs_inc();

		if (page_cur_is_after_last(cur)) {

			stage->inc();

			if (UNIV_UNLIKELY(trx_is_interrupted(trx))) {
				err = DB_INTERRUPTED;
				trx->error_key_num = 0;
				goto func_exit;
			}

			if (online && old_table != new_table) {
				err = row_log_table_get_error(clust_index);
				if (err != DB_SUCCESS) {
					trx->error_key_num = 0;
					goto func_exit;
				}
			}

			/* Insert the cached spatial index rows. */
			err = row_merge_spatial_rows(
				trx->id, sp_tuples, num_spatial,
				row_heap, sp_heap, &pcur, &mtr);

			if (err != DB_SUCCESS) {
				goto func_exit;
			}

			if (!mtr.is_active()) {
				goto scan_next;
			}

			if (clust_index->lock.waiters.load(
						std::memory_order_relaxed)) {
				/* There are waiters on the clustered
				index tree lock, likely the purge
				thread. Store and restore the cursor
				position, and yield so that scanning a
				large table will not starve other
				threads. */

				/* Store the cursor position on the last user
				record on the page. */
				btr_pcur_move_to_prev_on_page(&pcur);
				/* Leaf pages must never be empty, unless
				this is the only page in the index tree. */
				ut_ad(btr_pcur_is_on_user_rec(&pcur)
				      || btr_pcur_get_block(
					      &pcur)->page.id.page_no()
				      == clust_index->page);

				btr_pcur_store_position(&pcur, &mtr);
				mtr_commit(&mtr);

				/* Give the waiters a chance to proceed. */
				os_thread_yield();
scan_next:
				mtr_start(&mtr);
				/* Restore position on the record, or its
				predecessor if the record was purged
				meanwhile. */
				btr_pcur_restore_position(
					BTR_SEARCH_LEAF, &pcur, &mtr);
				/* Move to the successor of the
				original record. */
				if (!btr_pcur_move_to_next_user_rec(
					    &pcur, &mtr)) {
end_of_index:
					row = NULL;
					mtr_commit(&mtr);
					mem_heap_free(row_heap);
					row_heap = NULL;
					ut_free(nonnull);
					nonnull = NULL;
					goto write_buffers;
				}
			} else {
				ulint		next_page_no;
				buf_block_t*	block;

				next_page_no = btr_page_get_next(
					page_cur_get_page(cur));

				if (next_page_no == FIL_NULL) {
					goto end_of_index;
				}

				block = page_cur_get_block(cur);
				block = btr_block_get(
					page_id_t(block->page.id.space(),
						  next_page_no),
					block->zip_size(),
					BTR_SEARCH_LEAF,
					clust_index, &mtr);

				btr_leaf_page_release(page_cur_get_block(cur),
						      BTR_SEARCH_LEAF, &mtr);
				page_cur_set_before_first(block, cur);
				page_cur_move_to_next(cur);

				ut_ad(!page_cur_is_after_last(cur));
			}
		}

		rec = page_cur_get_rec(cur);

		if (online) {
			offsets = rec_get_offsets(rec, clust_index, NULL, true,
						  ULINT_UNDEFINED, &row_heap);
			rec_trx_id = row_get_rec_trx_id(rec, clust_index,
							offsets);

			/* Perform a REPEATABLE READ.

			When rebuilding the table online,
			row_log_table_apply() must not see a newer
			state of the table when applying the log.
			This is mainly to prevent false duplicate key
			errors, because the log will identify records
			by the PRIMARY KEY, and also to prevent unsafe
			BLOB access.

			When creating a secondary index online, this
			table scan must not see records that have only
			been inserted to the clustered index, but have
			not been written to the online_log of
			index[]. If we performed READ UNCOMMITTED, it
			could happen that the ADD INDEX reaches
			ONLINE_INDEX_COMPLETE state between the time
			the DML thread has updated the clustered index
			but has not yet accessed secondary index. */
			ut_ad(trx->read_view.is_open());
			ut_ad(rec_trx_id != trx->id);

			if (!trx->read_view.changes_visible(
				    rec_trx_id, old_table->name)) {
				rec_t*	old_vers;

				row_vers_build_for_consistent_read(
					rec, &mtr, clust_index, &offsets,
					&trx->read_view, &row_heap,
					row_heap, &old_vers, NULL);

				if (!old_vers) {
					continue;
				}

				/* The old version must necessarily be
				in the "prehistory", because the
				exclusive lock in
				ha_innobase::prepare_inplace_alter_table()
				forced the completion of any transactions
				that accessed this table. */
				ut_ad(row_get_rec_trx_id(old_vers, clust_index,
							 offsets) < trx->id);

				rec = old_vers;
				rec_trx_id = 0;
			}

			if (rec_get_deleted_flag(
				    rec,
				    dict_table_is_comp(old_table))) {
				/* In delete-marked records, DB_TRX_ID must
				always refer to an existing undo log record.
				Above, we did reset rec_trx_id = 0
				for rec = old_vers.*/
				ut_ad(rec == page_cur_get_rec(cur)
				      ? rec_trx_id
				      : !rec_trx_id);
				/* This record was deleted in the latest
				committed version, or it was deleted and
				then reinserted-by-update before purge
				kicked in. Skip it. */
				continue;
			}

			ut_ad(!rec_offs_any_null_extern(rec, offsets));
		} else if (rec_get_deleted_flag(
				   rec, dict_table_is_comp(old_table))) {
			/* In delete-marked records, DB_TRX_ID must
			always refer to an existing undo log record. */
			ut_d(rec_trx_id = rec_get_trx_id(rec, clust_index));
			ut_ad(rec_trx_id);
			/* This must be a purgeable delete-marked record,
			and the transaction that delete-marked the record
			must have been committed before this
			!online ALTER TABLE transaction. */
			ut_ad(rec_trx_id < trx->id);
			/* Skip delete-marked records.

			Skipping delete-marked records will make the
			created indexes unuseable for transactions
			whose read views were created before the index
			creation completed, but an attempt to preserve
			the history would make it tricky to detect
			duplicate keys. */
			continue;
		} else {
			offsets = rec_get_offsets(rec, clust_index, NULL, true,
						  ULINT_UNDEFINED, &row_heap);
			/* This is a locking ALTER TABLE.

			If we are not rebuilding the table, the
			DB_TRX_ID does not matter, as it is not being
			written to any secondary indexes; see
			if (old_table == new_table) below.

			If we are rebuilding the table, the
			DB_TRX_ID,DB_ROLL_PTR should be reset, because
			there will be no history available. */
			ut_ad(rec_get_trx_id(rec, clust_index) < trx->id);
			rec_trx_id = 0;
		}

		/* When !online, we are holding a lock on old_table, preventing
		any inserts that could have written a record 'stub' before
		writing out off-page columns. */
		ut_ad(!rec_offs_any_null_extern(rec, offsets));

		/* Build a row based on the clustered index. */

		row = row_build_w_add_vcol(ROW_COPY_POINTERS, clust_index,
					   rec, offsets, new_table,
					   defaults, add_v, col_map, &ext,
					   row_heap);
		ut_ad(row);

		for (ulint i = 0; i < n_nonnull; i++) {
			dfield_t*	field	= &row->fields[nonnull[i]];

			ut_ad(dfield_get_type(field)->prtype & DATA_NOT_NULL);

			if (dfield_is_null(field)) {

				Field* null_field =
					table->field[nonnull[i]];

				null_field->set_warning(
					Sql_condition::WARN_LEVEL_WARN,
					WARN_DATA_TRUNCATED, 1,
					ulong(n_rows + 1));

				if (!allow_not_null) {
					err = DB_INVALID_NULL;
					trx->error_key_num = 0;
					goto func_exit;
				}

				const dfield_t& default_field
					= defaults->fields[nonnull[i]];

				*field = default_field;
			}
		}

		/* Get the next Doc ID */
		if (add_doc_id) {
			doc_id++;
		} else {
			doc_id = 0;
		}

		ut_ad(row->fields[new_trx_id_col].type.mtype == DATA_SYS);
		ut_ad(row->fields[new_trx_id_col].type.prtype
		      == (DATA_TRX_ID | DATA_NOT_NULL));
		ut_ad(row->fields[new_trx_id_col].len == DATA_TRX_ID_LEN);
		ut_ad(row->fields[new_trx_id_col + 1].type.mtype == DATA_SYS);
		ut_ad(row->fields[new_trx_id_col + 1].type.prtype
		      == (DATA_ROLL_PTR | DATA_NOT_NULL));
		ut_ad(row->fields[new_trx_id_col + 1].len == DATA_ROLL_PTR_LEN);

		if (old_table == new_table) {
			/* Do not bother touching DB_TRX_ID,DB_ROLL_PTR
			because they are not going to be written into
			secondary indexes. */
		} else if (rec_trx_id < trx->id) {
			/* Reset the DB_TRX_ID,DB_ROLL_PTR of old rows
			for which history is not going to be
			available after the rebuild operation.
			This essentially mimics row_purge_reset_trx_id(). */
			row->fields[new_trx_id_col].data
				= const_cast<byte*>(reset_trx_id);
			row->fields[new_trx_id_col + 1].data
				= const_cast<byte*>(reset_trx_id
						    + DATA_TRX_ID_LEN);
		}

		if (add_autoinc != ULINT_UNDEFINED) {

			ut_ad(add_autoinc
			      < dict_table_get_n_user_cols(new_table));

			bool history_row = false;
			if (new_table->versioned()) {
				const dfield_t* dfield = dtuple_get_nth_field(
				    row, new_table->vers_end);
				history_row = dfield->vers_history_row();
			}

			dfield_t* dfield = dtuple_get_nth_field(row,
								add_autoinc);

			if (new_table->versioned()) {
				if (history_row) {
					if (dfield_get_type(dfield)->prtype & DATA_NOT_NULL) {
						err = DB_UNSUPPORTED;
						my_error(ER_UNSUPPORTED_EXTENSION, MYF(0),
							 old_table->name.m_name);
						goto func_exit;
					}
					dfield_set_null(dfield);
				} else {
					// set not null
					ulint len = dfield_get_type(dfield)->len;
					dfield_set_data(dfield, any_autoinc_data, len);
				}
			}

			if (dfield_is_null(dfield)) {
				goto write_buffers;
			}

			const dtype_t*  dtype = dfield_get_type(dfield);
			byte*	b = static_cast<byte*>(dfield_get_data(dfield));

			if (sequence.eof()) {
				err = DB_ERROR;
				trx->error_key_num = 0;

				ib_errf(trx->mysql_thd, IB_LOG_LEVEL_ERROR,
					ER_AUTOINC_READ_FAILED, "[NULL]");

				goto func_exit;
			}

			ulonglong	value = sequence++;

			switch (dtype_get_mtype(dtype)) {
			case DATA_INT: {
				ibool	usign;
				ulint	len = dfield_get_len(dfield);

				usign = dtype_get_prtype(dtype) & DATA_UNSIGNED;
				mach_write_ulonglong(b, value, len, usign);

				break;
				}

			case DATA_FLOAT:
				mach_float_write(
					b, static_cast<float>(value));
				break;

			case DATA_DOUBLE:
				mach_double_write(
					b, static_cast<double>(value));
				break;

			default:
				ut_ad(0);
			}
		}

		if (old_table->versioned()) {
			if (!new_table->versioned()
			    && clust_index->vers_history_row(rec, offsets)) {
				continue;
			}
		} else if (new_table->versioned()) {
			dfield_t* start =
			    dtuple_get_nth_field(row, new_table->vers_start);
			dfield_t* end =
			    dtuple_get_nth_field(row, new_table->vers_end);
			dfield_set_data(start, new_sys_trx_start, 8);
			dfield_set_data(end, new_sys_trx_end, 8);
			vers_update_trt = true;
		}

write_buffers:
		/* Build all entries for all the indexes to be created
		in a single scan of the clustered index. */

		n_rows++;
		ulint	s_idx_cnt = 0;
		bool	skip_sort = skip_pk_sort
			&& dict_index_is_clust(merge_buf[0]->index);

		for (ulint k = 0, i = 0; i < n_index; i++, skip_sort = false) {
			row_merge_buf_t*	buf	= merge_buf[i];
			ulint			rows_added = 0;

			if (dict_index_is_spatial(buf->index)) {
				if (!row) {
					continue;
				}

				ut_ad(sp_tuples[s_idx_cnt]->get_index()
				      == buf->index);

				/* If the geometry field is invalid, report
				error. */
				if (!row_geo_field_is_valid(row, buf->index)) {
					err = DB_CANT_CREATE_GEOMETRY_OBJECT;
					break;
				}

				sp_tuples[s_idx_cnt]->add(row, ext);
				s_idx_cnt++;

				continue;
			}

			ut_ad(!row
			      || !dict_index_is_clust(buf->index)
			      || trx_id_check(row->fields[new_trx_id_col].data,
					      trx->id));

			merge_file_t*	file = &files[k++];

			if (UNIV_LIKELY
			    (row && (rows_added = row_merge_buf_add(
					buf, fts_index, old_table, new_table,
					psort_info, row, ext, &doc_id,
					conv_heap, &err,
					&v_heap, eval_table, trx)))) {

				/* Set the page flush observer for the
				transaction when buffering the very first
				record for a non-redo-logged operation. */
				if (file->n_rec == 0 && i == 0
				    && innodb_log_optimize_ddl) {
					trx->set_flush_observer(
						new_table->space, stage);
				}

				/* If we are creating FTS index,
				a single row can generate more
				records for tokenized word */
				file->n_rec += rows_added;

				if (err != DB_SUCCESS) {
					ut_ad(err == DB_TOO_BIG_RECORD);
					break;
				}

				if (doc_id > max_doc_id) {
					max_doc_id = doc_id;
				}

				if (buf->index->type & DICT_FTS) {
					/* Check if error occurs in child thread */
					for (ulint j = 0;
					     j < fts_sort_pll_degree; j++) {
						if (psort_info[j].error
							!= DB_SUCCESS) {
							err = psort_info[j].error;
							trx->error_key_num = i;
							break;
						}
					}

					if (err != DB_SUCCESS) {
						break;
					}
				}

				if (skip_sort) {
					ut_ad(buf->n_tuples > 0);
					const mtuple_t*	curr =
						&buf->tuples[buf->n_tuples - 1];

					ut_ad(i == 0);
					ut_ad(dict_index_is_clust(merge_buf[0]->index));
					/* Detect duplicates by comparing the
					current record with previous record.
					When temp file is not used, records
					should be in sorted order. */
					if (prev_mtuple.fields != NULL
					    && (row_mtuple_cmp(
						&prev_mtuple, curr,
						&clust_dup) == 0)) {

						err = DB_DUPLICATE_KEY;
						trx->error_key_num
							= key_numbers[0];
						goto func_exit;
					}

					prev_mtuple.fields = curr->fields;
				}

				continue;
			}

			if (err == DB_COMPUTE_VALUE_FAILED) {
				trx->error_key_num = i;
				goto func_exit;
			}

			if (buf->index->type & DICT_FTS) {
				if (!row || !doc_id) {
					continue;
				}
			}

			/* The buffer must be sufficiently large
			to hold at least one record. It may only
			be empty when we reach the end of the
			clustered index. row_merge_buf_add()
			must not have been called in this loop. */
			ut_ad(buf->n_tuples || row == NULL);

			/* We have enough data tuples to form a block.
			Sort them and write to disk if temp file is used
			or insert into index if temp file is not used. */
			ut_ad(old_table == new_table
			      ? !dict_index_is_clust(buf->index)
			      : (i == 0) == dict_index_is_clust(buf->index));

			/* We have enough data tuples to form a block.
			Sort them (if !skip_sort) and write to disk. */

			if (buf->n_tuples) {
				if (skip_sort) {
					/* Temporary File is not used.
					so insert sorted block to the index */
					if (row != NULL) {
						/* We have to do insert the
						cached spatial index rows, since
						after the mtr_commit, the cluster
						index page could be updated, then
						the data in cached rows become
						invalid. */
						err = row_merge_spatial_rows(
							trx->id, sp_tuples,
							num_spatial,
							row_heap, sp_heap,
							&pcur, &mtr);

						if (err != DB_SUCCESS) {
							goto func_exit;
						}

						/* We are not at the end of
						the scan yet. We must
						mtr_commit() in order to be
						able to call log_free_check()
						in row_merge_insert_index_tuples().
						Due to mtr_commit(), the
						current row will be invalid, and
						we must reread it on the next
						loop iteration. */
						if (mtr.is_active()) {
							btr_pcur_move_to_prev_on_page(
								&pcur);
							btr_pcur_store_position(
								&pcur, &mtr);

							mtr.commit();
						}
					}

					mem_heap_empty(mtuple_heap);
					prev_mtuple.fields = prev_fields;

					row_mtuple_create(
						&buf->tuples[buf->n_tuples - 1],
						&prev_mtuple, n_uniq,
						mtuple_heap);

					if (clust_btr_bulk == NULL) {
						clust_btr_bulk = UT_NEW_NOKEY(
							BtrBulk(index[i],
								trx,
								trx->get_flush_observer()));
					} else {
						clust_btr_bulk->latch();
					}

					err = row_merge_insert_index_tuples(
						index[i], old_table,
						OS_FILE_CLOSED, NULL, buf,
						clust_btr_bulk,
						table_total_rows,
						curr_progress,
						pct_cost,
						crypt_block,
						new_table->space_id);

					if (row == NULL) {
						err = clust_btr_bulk->finish(
							err);
						UT_DELETE(clust_btr_bulk);
						clust_btr_bulk = NULL;
					} else {
						/* Release latches for possible
						log_free_chck in spatial index
						build. */
						clust_btr_bulk->release();
					}

					if (err != DB_SUCCESS) {
						break;
					}

					if (row != NULL) {
						/* Restore the cursor on the
						previous clustered index record,
						and empty the buffer. The next
						iteration of the outer loop will
						advance the cursor and read the
						next record (the one which we
						had to ignore due to the buffer
						overflow). */
						mtr_start(&mtr);
						btr_pcur_restore_position(
							BTR_SEARCH_LEAF, &pcur,
							&mtr);
						buf = row_merge_buf_empty(buf);
						merge_buf[i] = buf;
						/* Restart the outer loop on the
						record. We did not insert it
						into any index yet. */
						ut_ad(i == 0);
						break;
					}
				} else if (dict_index_is_unique(buf->index)) {
					row_merge_dup_t	dup = {
						buf->index, table, col_map, 0};

					row_merge_buf_sort(buf, &dup);

					if (dup.n_dup) {
						err = DB_DUPLICATE_KEY;
						trx->error_key_num
							= key_numbers[i];
						break;
					}
				} else {
					row_merge_buf_sort(buf, NULL);
				}
			} else if (online && new_table == old_table) {
				/* Note the newest transaction that
				modified this index when the scan was
				completed. We prevent older readers
				from accessing this index, to ensure
				read consistency. */

				trx_id_t	max_trx_id;

				ut_a(row == NULL);
				rw_lock_x_lock(
					dict_index_get_lock(buf->index));
				ut_a(dict_index_get_online_status(buf->index)
				     == ONLINE_INDEX_CREATION);

				max_trx_id = row_log_get_max_trx(buf->index);

				if (max_trx_id > buf->index->trx_id) {
					buf->index->trx_id = max_trx_id;
				}

				rw_lock_x_unlock(
					dict_index_get_lock(buf->index));
			}

			/* Secondary index and clustered index which is
			not in sorted order can use the temporary file.
			Fulltext index should not use the temporary file. */
			if (!skip_sort && !(buf->index->type & DICT_FTS)) {
				/* In case we can have all rows in sort buffer,
				we can insert directly into the index without
				temporary file if clustered index does not uses
				temporary file. */
				if (row == NULL && file->fd == OS_FILE_CLOSED
				    && !clust_temp_file) {
					DBUG_EXECUTE_IF(
						"row_merge_write_failure",
						err = DB_TEMP_FILE_WRITE_FAIL;
						trx->error_key_num = i;
						goto all_done;);

					DBUG_EXECUTE_IF(
						"row_merge_tmpfile_fail",
						err = DB_OUT_OF_MEMORY;
						trx->error_key_num = i;
						goto all_done;);

					BtrBulk	btr_bulk(
						index[i], trx,
						trx->get_flush_observer());

					err = row_merge_insert_index_tuples(
						index[i], old_table,
						OS_FILE_CLOSED, NULL, buf,
						&btr_bulk,
						table_total_rows,
						curr_progress,
						pct_cost,
						crypt_block,
						new_table->space_id);

					err = btr_bulk.finish(err);

					DBUG_EXECUTE_IF(
						"row_merge_insert_big_row",
						err = DB_TOO_BIG_RECORD;);

					if (err != DB_SUCCESS) {
						break;
					}
				} else {
					if (!row_merge_file_create_if_needed(
						file, tmpfd,
						buf->n_tuples, path)) {
						err = DB_OUT_OF_MEMORY;
						trx->error_key_num = i;
						break;
					}

					/* Ensure that duplicates in the
					clustered index will be detected before
					inserting secondary index records. */
					if (dict_index_is_clust(buf->index)) {
						clust_temp_file = true;
					}

					ut_ad(file->n_rec > 0);

					row_merge_buf_write(buf, file, block);

					if (!row_merge_write(
						    file->fd, file->offset++,
						    block, crypt_block,
						    new_table->space_id)) {
						err = DB_TEMP_FILE_WRITE_FAIL;
						trx->error_key_num = i;
						break;
					}

					UNIV_MEM_INVALID(
						&block[0], srv_sort_buf_size);
				}
			}
			merge_buf[i] = row_merge_buf_empty(buf);
			buf = merge_buf[i];

			if (UNIV_LIKELY(row != NULL)) {
				/* Try writing the record again, now
				that the buffer has been written out
				and emptied. */

				if (UNIV_UNLIKELY
				    (!(rows_added = row_merge_buf_add(
						buf, fts_index, old_table,
						new_table, psort_info, row, ext,
						&doc_id, conv_heap,
						&err, &v_heap, eval_table, trx)))) {
					/* An empty buffer should have enough
					room for at least one record. */
					ut_error;
				}

				if (err != DB_SUCCESS) {
					break;
				}

				file->n_rec += rows_added;
			}
		}

		if (row == NULL) {
			if (old_table != new_table) {
				new_table->stat_n_rows = n_rows;
			}

			goto all_done;
		}

		if (err != DB_SUCCESS) {
			goto func_exit;
		}

		if (v_heap) {
			mem_heap_empty(v_heap);
		}

		/* Increment innodb_onlineddl_pct_progress status variable */
		read_rows++;
		if(read_rows % 1000 == 0) {
			/* Update progress for each 1000 rows */
			curr_progress = (read_rows >= table_total_rows) ?
					pct_cost :
				((pct_cost * read_rows) / table_total_rows);
			/* presenting 10.12% as 1012 integer */
			onlineddl_pct_progress = (ulint) (curr_progress * 100);
		}
	}

func_exit:
	if (mtr.is_active()) {
		mtr_commit(&mtr);
	}
	if (row_heap) {
		mem_heap_free(row_heap);
	}
	ut_free(nonnull);

all_done:
	if (clust_btr_bulk != NULL) {
		ut_ad(err != DB_SUCCESS);
		clust_btr_bulk->latch();
		err = clust_btr_bulk->finish(
			err);
		UT_DELETE(clust_btr_bulk);
	}

	if (prev_fields != NULL) {
		ut_free(prev_fields);
		mem_heap_free(mtuple_heap);
	}

	if (v_heap) {
		mem_heap_free(v_heap);
	}

	if (conv_heap != NULL) {
		mem_heap_free(conv_heap);
	}

#ifdef FTS_INTERNAL_DIAG_PRINT
	DEBUG_FTS_SORT_PRINT("FTS_SORT: Complete Scan Table\n");
#endif
	if (fts_pll_sort) {
		bool	all_exit = false;
		ulint	trial_count = 0;
		const ulint max_trial_count = 10000;

wait_again:
                /* Check if error occurs in child thread */
		for (ulint j = 0; j < fts_sort_pll_degree; j++) {
			if (psort_info[j].error != DB_SUCCESS) {
				err = psort_info[j].error;
				trx->error_key_num = j;
				break;
			}
		}

		/* Tell all children that parent has done scanning */
		for (ulint i = 0; i < fts_sort_pll_degree; i++) {
			if (err == DB_SUCCESS) {
				psort_info[i].state = FTS_PARENT_COMPLETE;
			} else {
				psort_info[i].state = FTS_PARENT_EXITING;
			}
		}

		/* Now wait all children to report back to be completed */
		os_event_wait_time_low(fts_parallel_sort_event,
				       1000000, sig_count);

		for (ulint i = 0; i < fts_sort_pll_degree; i++) {
			if (psort_info[i].child_status != FTS_CHILD_COMPLETE
			    && psort_info[i].child_status != FTS_CHILD_EXITING) {
				sig_count = os_event_reset(
					fts_parallel_sort_event);
				goto wait_again;
			}
		}

		/* Now all children should complete, wait a bit until
		they all finish setting the event, before we free everything.
		This has a 10 second timeout */
		do {
			all_exit = true;

			for (ulint j = 0; j < fts_sort_pll_degree; j++) {
				if (psort_info[j].child_status
				    != FTS_CHILD_EXITING) {
					all_exit = false;
					os_thread_sleep(1000);
					break;
				}
			}
			trial_count++;
		} while (!all_exit && trial_count < max_trial_count);

		if (!all_exit) {
			ib::fatal() << "Not all child sort threads exited"
				" when creating FTS index '"
				<< fts_sort_idx->name << "'";
		}
	}

#ifdef FTS_INTERNAL_DIAG_PRINT
	DEBUG_FTS_SORT_PRINT("FTS_SORT: Complete Tokenization\n");
#endif
	for (ulint i = 0; i < n_index; i++) {
		row_merge_buf_free(merge_buf[i]);
	}

	row_fts_free_pll_merge_buf(psort_info);

	ut_free(merge_buf);

	btr_pcur_close(&pcur);

	if (sp_tuples != NULL) {
		for (ulint i = 0; i < num_spatial; i++) {
			UT_DELETE(sp_tuples[i]);
		}
		ut_free(sp_tuples);

		if (sp_heap) {
			mem_heap_free(sp_heap);
		}
	}

	/* Update the next Doc ID we used. Table should be locked, so
	no concurrent DML */
	if (max_doc_id && err == DB_SUCCESS) {
		/* Sync fts cache for other fts indexes to keep all
		fts indexes consistent in sync_doc_id. */
		err = fts_sync_table(const_cast<dict_table_t*>(new_table));

		if (err == DB_SUCCESS) {
			fts_update_next_doc_id(NULL, new_table, max_doc_id);
		}
	}

	if (vers_update_trt) {
		trx_mod_table_time_t& time =
			trx->mod_tables
				.insert(trx_mod_tables_t::value_type(
					const_cast<dict_table_t*>(new_table), 0))
				.first->second;
		time.set_versioned(0);
	}

	trx->op_info = "";

	DBUG_RETURN(err);
}

/** Write a record via buffer 2 and read the next record to buffer N.
@param N number of the buffer (0 or 1)
@param INDEX record descriptor
@param AT_END statement to execute at end of input */
#define ROW_MERGE_WRITE_GET_NEXT_LOW(N, INDEX, AT_END)			\
	do {								\
		b2 = row_merge_write_rec(&block[2 * srv_sort_buf_size], \
					 &buf[2], b2,			\
					 of->fd, &of->offset,		\
					 mrec##N, offsets##N,		\
			crypt_block ? &crypt_block[2 * srv_sort_buf_size] : NULL , \
					space);				\
		if (UNIV_UNLIKELY(!b2 || ++of->n_rec > file->n_rec)) {	\
			goto corrupt;					\
		}							\
		b##N = row_merge_read_rec(&block[N * srv_sort_buf_size],\
					  &buf[N], b##N, INDEX,		\
					  file->fd, foffs##N,		\
					  &mrec##N, offsets##N,		\
			crypt_block ? &crypt_block[N * srv_sort_buf_size] : NULL, \
					  space);			\
									\
		if (UNIV_UNLIKELY(!b##N)) {				\
			if (mrec##N) {					\
				goto corrupt;				\
			}						\
			AT_END;						\
		}							\
	} while (0)

#ifdef HAVE_PSI_STAGE_INTERFACE
#define ROW_MERGE_WRITE_GET_NEXT(N, INDEX, AT_END)			\
	do {								\
		if (stage != NULL) {					\
			stage->inc();					\
		}							\
		ROW_MERGE_WRITE_GET_NEXT_LOW(N, INDEX, AT_END);		\
	} while (0)
#else /* HAVE_PSI_STAGE_INTERFACE */
#define ROW_MERGE_WRITE_GET_NEXT(N, INDEX, AT_END)			\
	ROW_MERGE_WRITE_GET_NEXT_LOW(N, INDEX, AT_END)
#endif /* HAVE_PSI_STAGE_INTERFACE */

/** Merge two blocks of records on disk and write a bigger block.
@param[in]	dup	descriptor of index being created
@param[in]	file	file containing index entries
@param[in,out]	block	3 buffers
@param[in,out]	foffs0	offset of first source list in the file
@param[in,out]	foffs1	offset of second source list in the file
@param[in,out]	of	output file
@param[in,out]	stage	performance schema accounting object, used by
ALTER TABLE. If not NULL stage->inc() will be called for each record
processed.
@param[in,out]	crypt_block	encryption buffer
@param[in]	space	tablespace ID for encryption
@return DB_SUCCESS or error code */
static MY_ATTRIBUTE((warn_unused_result))
dberr_t
row_merge_blocks(
	const row_merge_dup_t*	dup,
	const merge_file_t*	file,
	row_merge_block_t*	block,
	ulint*			foffs0,
	ulint*			foffs1,
	merge_file_t*		of,
	ut_stage_alter_t*	stage MY_ATTRIBUTE((unused)),
	row_merge_block_t*	crypt_block,
	ulint			space)
{
	mem_heap_t*	heap;	/*!< memory heap for offsets0, offsets1 */

	mrec_buf_t*	buf;	/*!< buffer for handling
				split mrec in block[] */
	const byte*	b0;	/*!< pointer to block[0] */
	const byte*	b1;	/*!< pointer to block[srv_sort_buf_size] */
	byte*		b2;	/*!< pointer to block[2 * srv_sort_buf_size] */
	const mrec_t*	mrec0;	/*!< merge rec, points to block[0] or buf[0] */
	const mrec_t*	mrec1;	/*!< merge rec, points to
				block[srv_sort_buf_size] or buf[1] */
	offset_t*	offsets0;/* offsets of mrec0 */
	offset_t*	offsets1;/* offsets of mrec1 */

	DBUG_ENTER("row_merge_blocks");
	DBUG_LOG("ib_merge_sort",
		 "fd=" << file->fd << ',' << *foffs0 << '+' << *foffs1
		 << " to fd=" << of->fd << ',' << of->offset);

	heap = row_merge_heap_create(dup->index, &buf, &offsets0, &offsets1);

	/* Write a record and read the next record.  Split the output
	file in two halves, which can be merged on the following pass. */

	if (!row_merge_read(file->fd, *foffs0, &block[0],
			    crypt_block ? &crypt_block[0] : NULL,
			    space) ||
	    !row_merge_read(file->fd, *foffs1, &block[srv_sort_buf_size],
			    crypt_block ? &crypt_block[srv_sort_buf_size] : NULL,
			    space)) {
corrupt:
		mem_heap_free(heap);
		DBUG_RETURN(DB_CORRUPTION);
	}

	b0 = &block[0];
	b1 = &block[srv_sort_buf_size];
	b2 = &block[2 * srv_sort_buf_size];

	b0 = row_merge_read_rec(
		&block[0], &buf[0], b0, dup->index,
		file->fd, foffs0, &mrec0, offsets0,
		crypt_block ? &crypt_block[0] : NULL,
		space);

	b1 = row_merge_read_rec(
		&block[srv_sort_buf_size],
		&buf[srv_sort_buf_size], b1, dup->index,
		file->fd, foffs1, &mrec1, offsets1,
		crypt_block ? &crypt_block[srv_sort_buf_size] : NULL,
		space);

	if (UNIV_UNLIKELY(!b0 && mrec0)
	    || UNIV_UNLIKELY(!b1 && mrec1)) {

		goto corrupt;
	}

	while (mrec0 && mrec1) {
		int cmp = cmp_rec_rec_simple(
			mrec0, mrec1, offsets0, offsets1,
			dup->index, dup->table);
		if (cmp < 0) {
			ROW_MERGE_WRITE_GET_NEXT(0, dup->index, goto merged);
		} else if (cmp) {
			ROW_MERGE_WRITE_GET_NEXT(1, dup->index, goto merged);
		} else {
			mem_heap_free(heap);
			DBUG_RETURN(DB_DUPLICATE_KEY);
		}
	}

merged:
	if (mrec0) {
		/* append all mrec0 to output */
		for (;;) {
			ROW_MERGE_WRITE_GET_NEXT(0, dup->index, goto done0);
		}
	}
done0:
	if (mrec1) {
		/* append all mrec1 to output */
		for (;;) {
			ROW_MERGE_WRITE_GET_NEXT(1, dup->index, goto done1);
		}
	}
done1:

	mem_heap_free(heap);

	b2 = row_merge_write_eof(
		&block[2 * srv_sort_buf_size],
		b2, of->fd, &of->offset,
		crypt_block ? &crypt_block[2 * srv_sort_buf_size] : NULL,
		space);
	DBUG_RETURN(b2 ? DB_SUCCESS : DB_CORRUPTION);
}

/** Copy a block of index entries.
@param[in]	index	index being created
@param[in]	file	input file
@param[in,out]	block	3 buffers
@param[in,out]	foffs0	input file offset
@param[in,out]	of	output file
@param[in,out]	stage	performance schema accounting object, used by
ALTER TABLE. If not NULL stage->inc() will be called for each record
processed.
@param[in,out]	crypt_block	encryption buffer
@param[in]	space	tablespace ID for encryption
@return TRUE on success, FALSE on failure */
static MY_ATTRIBUTE((warn_unused_result))
ibool
row_merge_blocks_copy(
	const dict_index_t*	index,
	const merge_file_t*	file,
	row_merge_block_t*	block,
	ulint*			foffs0,
	merge_file_t*		of,
	ut_stage_alter_t*	stage MY_ATTRIBUTE((unused)),
	row_merge_block_t*	crypt_block,
	ulint			space)
{
	mem_heap_t*	heap;	/*!< memory heap for offsets0, offsets1 */

	mrec_buf_t*	buf;	/*!< buffer for handling
				split mrec in block[] */
	const byte*	b0;	/*!< pointer to block[0] */
	byte*		b2;	/*!< pointer to block[2 * srv_sort_buf_size] */
	const mrec_t*	mrec0;	/*!< merge rec, points to block[0] */
	offset_t*	offsets0;/* offsets of mrec0 */
	offset_t*	offsets1;/* dummy offsets */

	DBUG_ENTER("row_merge_blocks_copy");
	DBUG_LOG("ib_merge_sort",
		 "fd=" << file->fd << ',' << foffs0
		 << " to fd=" << of->fd << ',' << of->offset);

	heap = row_merge_heap_create(index, &buf, &offsets0, &offsets1);

	/* Write a record and read the next record.  Split the output
	file in two halves, which can be merged on the following pass. */

	if (!row_merge_read(file->fd, *foffs0, &block[0],
			crypt_block ? &crypt_block[0] : NULL,
			space)) {
corrupt:
		mem_heap_free(heap);
		DBUG_RETURN(FALSE);
	}

	b0 = &block[0];

	b2 = &block[2 * srv_sort_buf_size];

	b0 = row_merge_read_rec(&block[0], &buf[0], b0, index,
				file->fd, foffs0, &mrec0, offsets0,
				crypt_block ? &crypt_block[0] : NULL,
				space);

	if (UNIV_UNLIKELY(!b0 && mrec0)) {

		goto corrupt;
	}

	if (mrec0) {
		/* append all mrec0 to output */
		for (;;) {
			ROW_MERGE_WRITE_GET_NEXT(0, index, goto done0);
		}
	}
done0:

	/* The file offset points to the beginning of the last page
	that has been read.  Update it to point to the next block. */
	(*foffs0)++;

	mem_heap_free(heap);

	DBUG_RETURN(row_merge_write_eof(
			    &block[2 * srv_sort_buf_size],
			    b2, of->fd, &of->offset,
			    crypt_block
			    ? &crypt_block[2 * srv_sort_buf_size]
			    : NULL, space)
		    != NULL);
}

/** Merge disk files.
@param[in]	trx		transaction
@param[in]	dup		descriptor of index being created
@param[in,out]	file		file containing index entries
@param[in,out]	block		3 buffers
@param[in,out]	tmpfd		temporary file handle
@param[in,out]	num_run		Number of runs that remain to be merged
@param[in,out]	run_offset	Array that contains the first offset number
for each merge run
@param[in,out]	stage		performance schema accounting object, used by
@param[in,out]	crypt_block	encryption buffer
@param[in]	space		tablespace ID for encryption
ALTER TABLE. If not NULL stage->inc() will be called for each record
processed.
@return DB_SUCCESS or error code */
static
dberr_t
row_merge(
	trx_t*			trx,
	const row_merge_dup_t*	dup,
	merge_file_t*		file,
	row_merge_block_t*	block,
	pfs_os_file_t*		tmpfd,
	ulint*			num_run,
	ulint*			run_offset,
	ut_stage_alter_t*	stage,
	row_merge_block_t*	crypt_block,
	ulint			space)
{
	ulint		foffs0;	/*!< first input offset */
	ulint		foffs1;	/*!< second input offset */
	dberr_t		error;	/*!< error code */
	merge_file_t	of;	/*!< output file */
	const ulint	ihalf	= run_offset[*num_run / 2];
				/*!< half the input file */
	ulint		n_run	= 0;
				/*!< num of runs generated from this merge */

	UNIV_MEM_ASSERT_W(&block[0], 3 * srv_sort_buf_size);

	if (crypt_block) {
		UNIV_MEM_ASSERT_W(&crypt_block[0], 3 * srv_sort_buf_size);
	}

	ut_ad(ihalf < file->offset);

	of.fd = *tmpfd;
	of.offset = 0;
	of.n_rec = 0;

#ifdef POSIX_FADV_SEQUENTIAL
	/* The input file will be read sequentially, starting from the
	beginning and the middle.  In Linux, the POSIX_FADV_SEQUENTIAL
	affects the entire file.  Each block will be read exactly once. */
	posix_fadvise(file->fd, 0, 0,
		      POSIX_FADV_SEQUENTIAL | POSIX_FADV_NOREUSE);
#endif /* POSIX_FADV_SEQUENTIAL */

	/* Merge blocks to the output file. */
	foffs0 = 0;
	foffs1 = ihalf;

	UNIV_MEM_INVALID(run_offset, *num_run * sizeof *run_offset);

	for (; foffs0 < ihalf && foffs1 < file->offset; foffs0++, foffs1++) {

		if (trx_is_interrupted(trx)) {
			return(DB_INTERRUPTED);
		}

		/* Remember the offset number for this run */
		run_offset[n_run++] = of.offset;

		error = row_merge_blocks(dup, file, block,
					 &foffs0, &foffs1, &of, stage,
					 crypt_block, space);

		if (error != DB_SUCCESS) {
			return(error);
		}

	}

	/* Copy the last blocks, if there are any. */

	while (foffs0 < ihalf) {

		if (UNIV_UNLIKELY(trx_is_interrupted(trx))) {
			return(DB_INTERRUPTED);
		}

		/* Remember the offset number for this run */
		run_offset[n_run++] = of.offset;

		if (!row_merge_blocks_copy(dup->index, file, block,
					   &foffs0, &of, stage,
					   crypt_block, space)) {
			return(DB_CORRUPTION);
		}
	}

	ut_ad(foffs0 == ihalf);

	while (foffs1 < file->offset) {

		if (trx_is_interrupted(trx)) {
			return(DB_INTERRUPTED);
		}

		/* Remember the offset number for this run */
		run_offset[n_run++] = of.offset;

		if (!row_merge_blocks_copy(dup->index, file, block,
					   &foffs1, &of, stage,
					   crypt_block, space)) {
			return(DB_CORRUPTION);
		}
	}

	ut_ad(foffs1 == file->offset);

	if (UNIV_UNLIKELY(of.n_rec != file->n_rec)) {
		return(DB_CORRUPTION);
	}

	ut_ad(n_run <= *num_run);

	*num_run = n_run;

	/* Each run can contain one or more offsets. As merge goes on,
	the number of runs (to merge) will reduce until we have one
	single run. So the number of runs will always be smaller than
	the number of offsets in file */
	ut_ad((*num_run) <= file->offset);

	/* The number of offsets in output file is always equal or
	smaller than input file */
	ut_ad(of.offset <= file->offset);

	/* Swap file descriptors for the next pass. */
	*tmpfd = file->fd;
	*file = of;

	UNIV_MEM_INVALID(&block[0], 3 * srv_sort_buf_size);

	return(DB_SUCCESS);
}

/** Merge disk files.
@param[in]	trx	transaction
@param[in]	dup	descriptor of index being created
@param[in,out]	file	file containing index entries
@param[in,out]	block	3 buffers
@param[in,out]	tmpfd	temporary file handle
@param[in,out]	stage	performance schema accounting object, used by
ALTER TABLE. If not NULL, stage->begin_phase_sort() will be called initially
and then stage->inc() will be called for each record processed.
@return DB_SUCCESS or error code */
dberr_t
row_merge_sort(
	trx_t*			trx,
	const row_merge_dup_t*	dup,
	merge_file_t*		file,
	row_merge_block_t*	block,
	pfs_os_file_t*			tmpfd,
	const bool		update_progress,
					/*!< in: update progress
					status variable or not */
	const double 		pct_progress,
					/*!< in: total progress percent
					until now */
	const double		pct_cost, /*!< in: current progress percent */
	row_merge_block_t*	crypt_block, /*!< in: crypt buf or NULL */
	ulint			space,	   /*!< in: space id */
	ut_stage_alter_t* 	stage)
{
	const ulint	half	= file->offset / 2;
	ulint		num_runs;
	ulint*		run_offset;
	dberr_t		error	= DB_SUCCESS;
	ulint		merge_count = 0;
	ulint		total_merge_sort_count;
	double		curr_progress = 0;

	DBUG_ENTER("row_merge_sort");

	/* Record the number of merge runs we need to perform */
	num_runs = file->offset;

	if (stage != NULL) {
		stage->begin_phase_sort(log2(num_runs));
	}

	/* If num_runs are less than 1, nothing to merge */
	if (num_runs <= 1) {
		DBUG_RETURN(error);
	}

	total_merge_sort_count = ulint(ceil(log2(double(num_runs))));

	/* "run_offset" records each run's first offset number */
	run_offset = (ulint*) ut_malloc_nokey(file->offset * sizeof(ulint));

	/* This tells row_merge() where to start for the first round
	of merge. */
	run_offset[half] = half;

	/* The file should always contain at least one byte (the end
	of file marker).  Thus, it must be at least one block. */
	ut_ad(file->offset > 0);

	/* These thd_progress* calls will crash on sol10-64 when innodb_plugin
	is used. MDEV-9356: innodb.innodb_bug53290 fails (crashes) on
	sol10-64 in buildbot.
	*/
#ifndef UNIV_SOLARIS
	/* Progress report only for "normal" indexes. */
	if (!(dup->index->type & DICT_FTS)) {
		thd_progress_init(trx->mysql_thd, 1);
	}
#endif /* UNIV_SOLARIS */

	if (global_system_variables.log_warnings > 2) {
		sql_print_information("InnoDB: Online DDL : merge-sorting"
				      " has estimated " ULINTPF " runs",
				      num_runs);
	}

	/* Merge the runs until we have one big run */
	do {
		/* Report progress of merge sort to MySQL for
		show processlist progress field */
		/* Progress report only for "normal" indexes. */
#ifndef UNIV_SOLARIS
		if (!(dup->index->type & DICT_FTS)) {
			thd_progress_report(trx->mysql_thd, file->offset - num_runs, file->offset);
		}
#endif /* UNIV_SOLARIS */

		error = row_merge(trx, dup, file, block, tmpfd,
				  &num_runs, run_offset, stage,
				  crypt_block, space);

		if(update_progress) {
			merge_count++;
			curr_progress = (merge_count >= total_merge_sort_count) ?
				pct_cost :
				((pct_cost * merge_count) / total_merge_sort_count);
			/* presenting 10.12% as 1012 integer */;
			onlineddl_pct_progress = (ulint) ((pct_progress + curr_progress) * 100);
		}

		if (error != DB_SUCCESS) {
			break;
		}

		UNIV_MEM_ASSERT_RW(run_offset, num_runs * sizeof *run_offset);
	} while (num_runs > 1);

	ut_free(run_offset);

	/* Progress report only for "normal" indexes. */
#ifndef UNIV_SOLARIS
	if (!(dup->index->type & DICT_FTS)) {
		thd_progress_end(trx->mysql_thd);
	}
#endif /* UNIV_SOLARIS */

	DBUG_RETURN(error);
}

/** Copy externally stored columns to the data tuple.
@param[in]	mrec		record containing BLOB pointers,
or NULL to use tuple instead
@param[in]	offsets		offsets of mrec
@param[in]	zip_size	compressed page size in bytes, or 0
@param[in,out]	tuple		data tuple
@param[in,out]	heap		memory heap */
static
void
row_merge_copy_blobs(
	const mrec_t*		mrec,
<<<<<<< HEAD
	const ulint*		offsets,
	ulint			zip_size,
=======
	const offset_t*		offsets,
	const page_size_t&	page_size,
>>>>>>> 3466b47b
	dtuple_t*		tuple,
	mem_heap_t*		heap)
{
	ut_ad(mrec == NULL || rec_offs_any_extern(offsets));

	for (ulint i = 0; i < dtuple_get_n_fields(tuple); i++) {
		ulint		len;
		const void*	data;
		dfield_t*	field = dtuple_get_nth_field(tuple, i);
		ulint		field_len;
		const byte*	field_data;

		if (!dfield_is_ext(field)) {
			continue;
		}

		ut_ad(!dfield_is_null(field));

		/* During the creation of a PRIMARY KEY, the table is
		X-locked, and we skip copying records that have been
		marked for deletion. Therefore, externally stored
		columns cannot possibly be freed between the time the
		BLOB pointers are read (row_merge_read_clustered_index())
		and dereferenced (below). */
		if (mrec == NULL) {
			field_data
				= static_cast<byte*>(dfield_get_data(field));
			field_len = dfield_get_len(field);

			ut_a(field_len >= BTR_EXTERN_FIELD_REF_SIZE);

			ut_a(memcmp(field_data + field_len
				     - BTR_EXTERN_FIELD_REF_SIZE,
				     field_ref_zero,
				     BTR_EXTERN_FIELD_REF_SIZE));

			data = btr_copy_externally_stored_field(
				&len, field_data, zip_size, field_len, heap);
		} else {
			data = btr_rec_copy_externally_stored_field(
				mrec, offsets, zip_size, i, &len, heap);
		}

		/* Because we have locked the table, any records
		written by incomplete transactions must have been
		rolled back already. There must not be any incomplete
		BLOB columns. */
		ut_a(data);

		dfield_set_data(field, data, len);
	}
}

/** Convert a merge record to a typed data tuple. Note that externally
stored fields are not copied to heap.
@param[in,out]	index	index on the table
@param[in]	mtuple	merge record
@param[in]	heap	memory heap from which memory needed is allocated
@return	index entry built. */
static
void
row_merge_mtuple_to_dtuple(
	dict_index_t*	index,
	dtuple_t*	dtuple,
	const mtuple_t* mtuple)
{
	ut_ad(!dict_index_is_ibuf(index));

	memcpy(dtuple->fields, mtuple->fields,
	       dtuple->n_fields * sizeof *mtuple->fields);
}

/** Insert sorted data tuples to the index.
@param[in]	index		index to be inserted
@param[in]	old_table	old table
@param[in]	fd		file descriptor
@param[in,out]	block		file buffer
@param[in]	row_buf		row_buf the sorted data tuples,
or NULL if fd, block will be used instead
@param[in,out]	btr_bulk	btr bulk instance
@param[in,out]	stage		performance schema accounting object, used by
ALTER TABLE. If not NULL stage->begin_phase_insert() will be called initially
and then stage->inc() will be called for each record that is processed.
@return DB_SUCCESS or error number */
static	MY_ATTRIBUTE((warn_unused_result))
dberr_t
row_merge_insert_index_tuples(
	dict_index_t*		index,
	const dict_table_t*	old_table,
	const pfs_os_file_t&	fd,
	row_merge_block_t*	block,
	const row_merge_buf_t*	row_buf,
	BtrBulk*		btr_bulk,
	const ib_uint64_t	table_total_rows, /*!< in: total rows of old table */
	const double		pct_progress,	/*!< in: total progress
						percent until now */
	const double		pct_cost, /*!< in: current progress percent
					  */
	row_merge_block_t*	crypt_block, /*!< in: crypt buf or NULL */
	ulint			space,	   /*!< in: space id */
	ut_stage_alter_t*	stage)
{
	const byte*		b;
	mem_heap_t*		heap;
	mem_heap_t*		tuple_heap;
	dberr_t			error = DB_SUCCESS;
	ulint			foffs = 0;
	offset_t*		offsets;
	mrec_buf_t*		buf;
	ulint			n_rows = 0;
	dtuple_t*		dtuple;
	ib_uint64_t		inserted_rows = 0;
	double			curr_progress = 0;
	dict_index_t*		old_index = NULL;
	const mrec_t*		mrec  = NULL;
	ulint			n_ext = 0;
	mtr_t			mtr;


	DBUG_ENTER("row_merge_insert_index_tuples");

	ut_ad(!srv_read_only_mode);
	ut_ad(!(index->type & DICT_FTS));
	ut_ad(!dict_index_is_spatial(index));

	if (stage != NULL) {
		stage->begin_phase_insert();
	}

	tuple_heap = mem_heap_create(1000);

	{
		ulint i	= 1 + REC_OFFS_HEADER_SIZE
			+ dict_index_get_n_fields(index);
		heap = mem_heap_create(sizeof *buf + i * sizeof *offsets);
		offsets = static_cast<offset_t*>(
			mem_heap_alloc(heap, i * sizeof *offsets));
		rec_offs_set_n_alloc(offsets, i);
		rec_offs_set_n_fields(offsets, dict_index_get_n_fields(index));
	}

	if (row_buf != NULL) {
		ut_ad(fd == OS_FILE_CLOSED);
		ut_ad(block == NULL);
		DBUG_EXECUTE_IF("row_merge_read_failure",
				error = DB_CORRUPTION;
				goto err_exit;);
		buf = NULL;
		b = NULL;
		dtuple = dtuple_create(
			heap, dict_index_get_n_fields(index));
		dtuple_set_n_fields_cmp(
			dtuple, dict_index_get_n_unique_in_tree(index));
	} else {
		b = block;
		dtuple = NULL;

		if (!row_merge_read(fd, foffs, block, crypt_block, space)) {
			error = DB_CORRUPTION;
			goto err_exit;
		} else {
			buf = static_cast<mrec_buf_t*>(
				mem_heap_alloc(heap, sizeof *buf));
		}
	}

	for (;;) {

		if (stage != NULL) {
			stage->inc();
		}

		if (row_buf != NULL) {
			if (n_rows >= row_buf->n_tuples) {
				break;
			}

			/* Convert merge tuple record from
			row buffer to data tuple record */
			row_merge_mtuple_to_dtuple(
				index, dtuple, &row_buf->tuples[n_rows]);

			n_ext = dtuple_get_n_ext(dtuple);
			n_rows++;
			/* BLOB pointers must be copied from dtuple */
			mrec = NULL;
		} else {
			b = row_merge_read_rec(block, buf, b, index,
					       fd, &foffs, &mrec, offsets,
					       crypt_block,
					       space);

			if (UNIV_UNLIKELY(!b)) {
				/* End of list, or I/O error */
				if (mrec) {
					error = DB_CORRUPTION;
				}
				break;
			}

			dtuple = row_rec_to_index_entry_low(
				mrec, index, offsets, &n_ext, tuple_heap);
		}

		old_index	= dict_table_get_first_index(old_table);

		if (dict_index_is_clust(index)
		    && dict_index_is_online_ddl(old_index)) {
			error = row_log_table_get_error(old_index);
			if (error != DB_SUCCESS) {
				break;
			}
		}

		if (!n_ext) {
			/* There are no externally stored columns. */
		} else {
			ut_ad(dict_index_is_clust(index));
			/* Off-page columns can be fetched safely
			when concurrent modifications to the table
			are disabled. (Purge can process delete-marked
			records, but row_merge_read_clustered_index()
			would have skipped them.)

			When concurrent modifications are enabled,
			row_merge_read_clustered_index() will
			only see rows from transactions that were
			committed before the ALTER TABLE started
			(REPEATABLE READ).

			Any modifications after the
			row_merge_read_clustered_index() scan
			will go through row_log_table_apply().
			Any modifications to off-page columns
			will be tracked by
			row_log_table_blob_alloc() and
			row_log_table_blob_free(). */
			row_merge_copy_blobs(
				mrec, offsets, old_table->space->zip_size(),
				dtuple, tuple_heap);
		}

#ifdef UNIV_DEBUG
		static const latch_level_t latches[] = {
			SYNC_INDEX_TREE,	/* index->lock */
			SYNC_LEVEL_VARYING	/* btr_bulk->m_page_bulks */
		};
#endif /* UNIV_DEBUG */

		ut_ad(dtuple_validate(dtuple));
		ut_ad(!sync_check_iterate(sync_allowed_latches(latches,
							       latches + 2)));
		error = btr_bulk->insert(dtuple);

		if (error != DB_SUCCESS) {
			goto err_exit;
		}

		mem_heap_empty(tuple_heap);

		/* Increment innodb_onlineddl_pct_progress status variable */
		inserted_rows++;
		if(inserted_rows % 1000 == 0) {
			/* Update progress for each 1000 rows */
			curr_progress = (inserted_rows >= table_total_rows ||
				table_total_rows <= 0) ?
				pct_cost :
				((pct_cost * inserted_rows) / table_total_rows);

			/* presenting 10.12% as 1012 integer */;
			onlineddl_pct_progress = (ulint) ((pct_progress + curr_progress) * 100);
		}
	}

err_exit:
	mem_heap_free(tuple_heap);
	mem_heap_free(heap);

	DBUG_RETURN(error);
}

/*********************************************************************//**
Sets an exclusive lock on a table, for the duration of creating indexes.
@return error code or DB_SUCCESS */
dberr_t
row_merge_lock_table(
/*=================*/
	trx_t*		trx,		/*!< in/out: transaction */
	dict_table_t*	table,		/*!< in: table to lock */
	enum lock_mode	mode)		/*!< in: LOCK_X or LOCK_S */
{
	ut_ad(!srv_read_only_mode);
	ut_ad(mode == LOCK_X || mode == LOCK_S);

	trx->op_info = "setting table lock for creating or dropping index";
	trx->ddl = true;

	return(lock_table_for_trx(table, trx, mode));
}

/*********************************************************************//**
Drop an index that was created before an error occurred.
The data dictionary must have been locked exclusively by the caller,
because the transaction will not be committed. */
static
void
row_merge_drop_index_dict(
/*======================*/
	trx_t*		trx,	/*!< in/out: dictionary transaction */
	index_id_t	index_id)/*!< in: index identifier */
{
	static const char sql[] =
		"PROCEDURE DROP_INDEX_PROC () IS\n"
		"BEGIN\n"
		"DELETE FROM SYS_FIELDS WHERE INDEX_ID=:indexid;\n"
		"DELETE FROM SYS_INDEXES WHERE ID=:indexid;\n"
		"END;\n";
	dberr_t		error;
	pars_info_t*	info;

	ut_ad(!srv_read_only_mode);
	ut_ad(trx->dict_operation_lock_mode == RW_X_LATCH);
	ut_ad(trx_get_dict_operation(trx) == TRX_DICT_OP_INDEX);
	ut_d(dict_sys.assert_locked());

	info = pars_info_create();
	pars_info_add_ull_literal(info, "indexid", index_id);
	trx->op_info = "dropping index from dictionary";
	error = que_eval_sql(info, sql, FALSE, trx);

	if (error != DB_SUCCESS) {
		/* Even though we ensure that DDL transactions are WAIT
		and DEADLOCK free, we could encounter other errors e.g.,
		DB_TOO_MANY_CONCURRENT_TRXS. */
		trx->error_state = DB_SUCCESS;

		ib::error() << "row_merge_drop_index_dict failed with error "
			<< error;
	}

	trx->op_info = "";
}

/*********************************************************************//**
Drop indexes that were created before an error occurred.
The data dictionary must have been locked exclusively by the caller,
because the transaction will not be committed. */
void
row_merge_drop_indexes_dict(
/*========================*/
	trx_t*		trx,	/*!< in/out: dictionary transaction */
	table_id_t	table_id)/*!< in: table identifier */
{
	static const char sql[] =
		"PROCEDURE DROP_INDEXES_PROC () IS\n"
		"ixid CHAR;\n"
		"found INT;\n"

		"DECLARE CURSOR index_cur IS\n"
		" SELECT ID FROM SYS_INDEXES\n"
		" WHERE TABLE_ID=:tableid AND\n"
		" SUBSTR(NAME,0,1)='" TEMP_INDEX_PREFIX_STR "'\n"
		"FOR UPDATE;\n"

		"BEGIN\n"
		"found := 1;\n"
		"OPEN index_cur;\n"
		"WHILE found = 1 LOOP\n"
		"  FETCH index_cur INTO ixid;\n"
		"  IF (SQL % NOTFOUND) THEN\n"
		"    found := 0;\n"
		"  ELSE\n"
		"    DELETE FROM SYS_FIELDS WHERE INDEX_ID=ixid;\n"
		"    DELETE FROM SYS_INDEXES WHERE CURRENT OF index_cur;\n"
		"  END IF;\n"
		"END LOOP;\n"
		"CLOSE index_cur;\n"

		"END;\n";
	dberr_t		error;
	pars_info_t*	info;

	ut_ad(!srv_read_only_mode);
	ut_ad(trx->dict_operation_lock_mode == RW_X_LATCH);
	ut_ad(trx_get_dict_operation(trx) == TRX_DICT_OP_INDEX);
	ut_d(dict_sys.assert_locked());

	/* It is possible that table->n_ref_count > 1 when
	locked=TRUE. In this case, all code that should have an open
	handle to the table be waiting for the next statement to execute,
	or waiting for a meta-data lock.

	A concurrent purge will be prevented by dict_sys.latch. */

	info = pars_info_create();
	pars_info_add_ull_literal(info, "tableid", table_id);
	trx->op_info = "dropping indexes";
	error = que_eval_sql(info, sql, FALSE, trx);

	switch (error) {
	case DB_SUCCESS:
		break;
	default:
		/* Even though we ensure that DDL transactions are WAIT
		and DEADLOCK free, we could encounter other errors e.g.,
		DB_TOO_MANY_CONCURRENT_TRXS. */
		ib::error() << "row_merge_drop_indexes_dict failed with error "
			<< error;
		/* fall through */
	case DB_TOO_MANY_CONCURRENT_TRXS:
		trx->error_state = DB_SUCCESS;
	}

	trx->op_info = "";
}

/*********************************************************************//**
Drop indexes that were created before an error occurred.
The data dictionary must have been locked exclusively by the caller,
because the transaction will not be committed. */
void
row_merge_drop_indexes(
/*===================*/
	trx_t*		trx,	/*!< in/out: dictionary transaction */
	dict_table_t*	table,	/*!< in/out: table containing the indexes */
	ibool		locked)	/*!< in: TRUE=table locked,
				FALSE=may need to do a lazy drop */
{
	dict_index_t*	index;
	dict_index_t*	next_index;

	ut_ad(!srv_read_only_mode);
	ut_ad(trx->dict_operation_lock_mode == RW_X_LATCH);
	ut_ad(trx_get_dict_operation(trx) == TRX_DICT_OP_INDEX);
	ut_d(dict_sys.assert_locked());

	index = dict_table_get_first_index(table);
	ut_ad(dict_index_is_clust(index));
	ut_ad(dict_index_get_online_status(index) == ONLINE_INDEX_COMPLETE);

	/* the caller should have an open handle to the table */
	ut_ad(table->get_ref_count() >= 1);

	/* It is possible that table->n_ref_count > 1 when
	locked=TRUE. In this case, all code that should have an open
	handle to the table be waiting for the next statement to execute,
	or waiting for a meta-data lock.

	A concurrent purge will be prevented by dict_sys.latch. */

	if (!locked && (table->get_ref_count() > 1
			|| UT_LIST_GET_FIRST(table->locks))) {
		/* We will have to drop the indexes later, when the
		table is guaranteed to be no longer in use.  Mark the
		indexes as incomplete and corrupted, so that other
		threads will stop using them.  Let dict_table_close()
		or crash recovery or the next invocation of
		prepare_inplace_alter_table() take care of dropping
		the indexes. */

		while ((index = dict_table_get_next_index(index)) != NULL) {
			ut_ad(!dict_index_is_clust(index));

			switch (dict_index_get_online_status(index)) {
			case ONLINE_INDEX_ABORTED_DROPPED:
				continue;
			case ONLINE_INDEX_COMPLETE:
				if (index->is_committed()) {
					/* Do nothing to already
					published indexes. */
				} else if (index->type & DICT_FTS) {
					/* Drop a completed FULLTEXT
					index, due to a timeout during
					MDL upgrade for
					commit_inplace_alter_table().
					Because only concurrent reads
					are allowed (and they are not
					seeing this index yet) we
					are safe to drop the index. */
					dict_index_t* prev = UT_LIST_GET_PREV(
						indexes, index);
					/* At least there should be
					the clustered index before
					this one. */
					ut_ad(prev);
					ut_a(table->fts);
					fts_drop_index(table, index, trx);
					/* We can remove a DICT_FTS
					index from the cache, because
					we do not allow ADD FULLTEXT INDEX
					with LOCK=NONE. If we allowed that,
					we should exclude FTS entries from
					prebuilt->ins_node->entry_list
					in ins_node_create_entry_list(). */
					dict_index_remove_from_cache(
						table, index);
					index = prev;
				} else {
					rw_lock_x_lock(
						dict_index_get_lock(index));
					dict_index_set_online_status(
						index, ONLINE_INDEX_ABORTED);
					index->type |= DICT_CORRUPT;
					table->drop_aborted = TRUE;
					goto drop_aborted;
				}
				continue;
			case ONLINE_INDEX_CREATION:
				rw_lock_x_lock(dict_index_get_lock(index));
				ut_ad(!index->is_committed());
				row_log_abort_sec(index);
			drop_aborted:
				rw_lock_x_unlock(dict_index_get_lock(index));

				DEBUG_SYNC_C("merge_drop_index_after_abort");
				/* covered by dict_sys.mutex */
				MONITOR_INC(MONITOR_BACKGROUND_DROP_INDEX);
				/* fall through */
			case ONLINE_INDEX_ABORTED:
				/* Drop the index tree from the
				data dictionary and free it from
				the tablespace, but keep the object
				in the data dictionary cache. */
				row_merge_drop_index_dict(trx, index->id);
				rw_lock_x_lock(dict_index_get_lock(index));
				dict_index_set_online_status(
					index, ONLINE_INDEX_ABORTED_DROPPED);
				rw_lock_x_unlock(dict_index_get_lock(index));
				table->drop_aborted = TRUE;
				continue;
			}
			ut_error;
		}

		return;
	}

	row_merge_drop_indexes_dict(trx, table->id);

	/* Invalidate all row_prebuilt_t::ins_graph that are referring
	to this table. That is, force row_get_prebuilt_insert_row() to
	rebuild prebuilt->ins_node->entry_list). */
	ut_ad(table->def_trx_id <= trx->id);
	table->def_trx_id = trx->id;

	next_index = dict_table_get_next_index(index);

	while ((index = next_index) != NULL) {
		/* read the next pointer before freeing the index */
		next_index = dict_table_get_next_index(index);

		ut_ad(!dict_index_is_clust(index));

		if (!index->is_committed()) {
			/* If it is FTS index, drop from table->fts
			and also drop its auxiliary tables */
			if (index->type & DICT_FTS) {
				ut_a(table->fts);
				fts_drop_index(table, index, trx);
			}

			switch (dict_index_get_online_status(index)) {
			case ONLINE_INDEX_CREATION:
				/* This state should only be possible
				when prepare_inplace_alter_table() fails
				after invoking row_merge_create_index().
				In inplace_alter_table(),
				row_merge_build_indexes()
				should never leave the index in this state.
				It would invoke row_log_abort_sec() on
				failure. */
			case ONLINE_INDEX_COMPLETE:
				/* In these cases, we are able to drop
				the index straight. The DROP INDEX was
				never deferred. */
				break;
			case ONLINE_INDEX_ABORTED:
			case ONLINE_INDEX_ABORTED_DROPPED:
				/* covered by dict_sys.mutex */
				MONITOR_DEC(MONITOR_BACKGROUND_DROP_INDEX);
			}

			dict_index_remove_from_cache(table, index);
		}
	}

	table->drop_aborted = FALSE;
	ut_d(dict_table_check_for_dup_indexes(table, CHECK_ALL_COMPLETE));
}

/*********************************************************************//**
Drop all partially created indexes during crash recovery. */
void
row_merge_drop_temp_indexes(void)
/*=============================*/
{
	static const char sql[] =
		"PROCEDURE DROP_TEMP_INDEXES_PROC () IS\n"
		"ixid CHAR;\n"
		"found INT;\n"

		"DECLARE CURSOR index_cur IS\n"
		" SELECT ID FROM SYS_INDEXES\n"
		" WHERE SUBSTR(NAME,0,1)='" TEMP_INDEX_PREFIX_STR "'\n"
		"FOR UPDATE;\n"

		"BEGIN\n"
		"found := 1;\n"
		"OPEN index_cur;\n"
		"WHILE found = 1 LOOP\n"
		"  FETCH index_cur INTO ixid;\n"
		"  IF (SQL % NOTFOUND) THEN\n"
		"    found := 0;\n"
		"  ELSE\n"
		"    DELETE FROM SYS_FIELDS WHERE INDEX_ID=ixid;\n"
		"    DELETE FROM SYS_INDEXES WHERE CURRENT OF index_cur;\n"
		"  END IF;\n"
		"END LOOP;\n"
		"CLOSE index_cur;\n"
		"END;\n";
	trx_t*	trx;
	dberr_t	error;

	/* Load the table definitions that contain partially defined
	indexes, so that the data dictionary information can be checked
	when accessing the tablename.ibd files. */
	trx = trx_create();
	trx->op_info = "dropping partially created indexes";
	row_mysql_lock_data_dictionary(trx);
	/* Ensure that this transaction will be rolled back and locks
	will be released, if the server gets killed before the commit
	gets written to the redo log. */
	trx_set_dict_operation(trx, TRX_DICT_OP_INDEX);

	trx->op_info = "dropping indexes";
	error = que_eval_sql(NULL, sql, FALSE, trx);

	if (error != DB_SUCCESS) {
		/* Even though we ensure that DDL transactions are WAIT
		and DEADLOCK free, we could encounter other errors e.g.,
		DB_TOO_MANY_CONCURRENT_TRXS. */
		trx->error_state = DB_SUCCESS;

		ib::error() << "row_merge_drop_temp_indexes failed with error"
			<< error;
	}

	trx_commit_for_mysql(trx);
	row_mysql_unlock_data_dictionary(trx);
	trx_free(trx);
}


/** Create temporary merge files in the given paramater path, and if
UNIV_PFS_IO defined, register the file descriptor with Performance Schema.
@param[in]	path	location for creating temporary merge files, or NULL
@return File descriptor */
pfs_os_file_t
row_merge_file_create_low(
	const char*	path)
{
#ifdef UNIV_PFS_IO
	/* This temp file open does not go through normal
	file APIs, add instrumentation to register with
	performance schema */
	struct PSI_file_locker*	locker;
	PSI_file_locker_state	state;
	if (!path) {
		path = mysql_tmpdir;
	}
	static const char label[] = "/Innodb Merge Temp File";
	char* name = static_cast<char*>(
		ut_malloc_nokey(strlen(path) + sizeof label));
	strcpy(name, path);
	strcat(name, label);

	register_pfs_file_open_begin(
		&state, locker, innodb_temp_file_key,
		PSI_FILE_CREATE, path ? name : label, __FILE__, __LINE__);

#endif
	pfs_os_file_t fd = innobase_mysql_tmpfile(path);
#ifdef UNIV_PFS_IO
	register_pfs_file_open_end(locker, fd, 
		(fd == OS_FILE_CLOSED)?NULL:&fd);
	ut_free(name);
#endif

	if (fd == OS_FILE_CLOSED) {
		ib::error() << "Cannot create temporary merge file";
	}
	return(fd);
}


/** Create a merge file in the given location.
@param[out]	merge_file	merge file structure
@param[in]	path		location for creating temporary file, or NULL
@return file descriptor, or OS_FILE_CLOSED on error */
pfs_os_file_t
row_merge_file_create(
	merge_file_t*	merge_file,
	const char*	path)
{
	merge_file->fd = row_merge_file_create_low(path);
	merge_file->offset = 0;
	merge_file->n_rec = 0;

	if (merge_file->fd != OS_FILE_CLOSED) {
		if (srv_disable_sort_file_cache) {
			os_file_set_nocache(merge_file->fd,
				"row0merge.cc", "sort");
		}
	}
	return(merge_file->fd);
}

/*********************************************************************//**
Destroy a merge file. And de-register the file from Performance Schema
if UNIV_PFS_IO is defined. */
void
row_merge_file_destroy_low(
/*=======================*/
	const pfs_os_file_t& fd)	/*!< in: merge file descriptor */
{
	if (fd != OS_FILE_CLOSED) {
		os_file_close(fd);
	}
}
/*********************************************************************//**
Destroy a merge file. */
void
row_merge_file_destroy(
/*===================*/
	merge_file_t*	merge_file)	/*!< in/out: merge file structure */
{
	ut_ad(!srv_read_only_mode);

	if (merge_file->fd != OS_FILE_CLOSED) {
		row_merge_file_destroy_low(merge_file->fd);
		merge_file->fd = OS_FILE_CLOSED;
	}
}

/*********************************************************************//**
Rename an index in the dictionary that was created. The data
dictionary must have been locked exclusively by the caller, because
the transaction will not be committed.
@return DB_SUCCESS if all OK */
dberr_t
row_merge_rename_index_to_add(
/*==========================*/
	trx_t*		trx,		/*!< in/out: transaction */
	table_id_t	table_id,	/*!< in: table identifier */
	index_id_t	index_id)	/*!< in: index identifier */
{
	dberr_t		err = DB_SUCCESS;
	pars_info_t*	info = pars_info_create();

	/* We use the private SQL parser of Innobase to generate the
	query graphs needed in renaming indexes. */

	static const char rename_index[] =
		"PROCEDURE RENAME_INDEX_PROC () IS\n"
		"BEGIN\n"
		"UPDATE SYS_INDEXES SET NAME=SUBSTR(NAME,1,LENGTH(NAME)-1)\n"
		"WHERE TABLE_ID = :tableid AND ID = :indexid;\n"
		"END;\n";

	ut_a(trx->dict_operation_lock_mode == RW_X_LATCH);
	ut_ad(trx_get_dict_operation(trx) == TRX_DICT_OP_INDEX);

	trx->op_info = "renaming index to add";

	pars_info_add_ull_literal(info, "tableid", table_id);
	pars_info_add_ull_literal(info, "indexid", index_id);

	err = que_eval_sql(info, rename_index, FALSE, trx);

	if (err != DB_SUCCESS) {
		/* Even though we ensure that DDL transactions are WAIT
		and DEADLOCK free, we could encounter other errors e.g.,
		DB_TOO_MANY_CONCURRENT_TRXS. */
		trx->error_state = DB_SUCCESS;

		ib::error() << "row_merge_rename_index_to_add failed with"
			" error " << err;
	}

	trx->op_info = "";

	return(err);
}

/*********************************************************************//**
Rename an index in the dictionary that is to be dropped. The data
dictionary must have been locked exclusively by the caller, because
the transaction will not be committed.
@return DB_SUCCESS if all OK */
dberr_t
row_merge_rename_index_to_drop(
/*===========================*/
	trx_t*		trx,		/*!< in/out: transaction */
	table_id_t	table_id,	/*!< in: table identifier */
	index_id_t	index_id)	/*!< in: index identifier */
{
	dberr_t		err;
	pars_info_t*	info = pars_info_create();

	ut_ad(!srv_read_only_mode);

	/* We use the private SQL parser of Innobase to generate the
	query graphs needed in renaming indexes. */

	static const char rename_index[] =
		"PROCEDURE RENAME_INDEX_PROC () IS\n"
		"BEGIN\n"
		"UPDATE SYS_INDEXES SET NAME=CONCAT('"
		TEMP_INDEX_PREFIX_STR "',NAME)\n"
		"WHERE TABLE_ID = :tableid AND ID = :indexid;\n"
		"END;\n";

	ut_a(trx->dict_operation_lock_mode == RW_X_LATCH);
	ut_ad(trx_get_dict_operation(trx) == TRX_DICT_OP_INDEX);

	trx->op_info = "renaming index to drop";

	pars_info_add_ull_literal(info, "tableid", table_id);
	pars_info_add_ull_literal(info, "indexid", index_id);

	err = que_eval_sql(info, rename_index, FALSE, trx);

	if (err != DB_SUCCESS) {
		/* Even though we ensure that DDL transactions are WAIT
		and DEADLOCK free, we could encounter other errors e.g.,
		DB_TOO_MANY_CONCURRENT_TRXS. */
		trx->error_state = DB_SUCCESS;

		ib::error() << "row_merge_rename_index_to_drop failed with"
			" error " << err;
	}

	trx->op_info = "";

	return(err);
}

/*********************************************************************//**
Provide a new pathname for a table that is being renamed if it belongs to
a file-per-table tablespace.  The caller is responsible for freeing the
memory allocated for the return value.
@return new pathname of tablespace file, or NULL if space = 0 */
char*
row_make_new_pathname(
/*==================*/
	dict_table_t*	table,		/*!< in: table to be renamed */
	const char*	new_name)	/*!< in: new name */
{
	ut_ad(!is_system_tablespace(table->space_id));
	return os_file_make_new_pathname(table->space->chain.start->name,
					 new_name);
}

/*********************************************************************//**
Rename the tables in the data dictionary.  The data dictionary must
have been locked exclusively by the caller, because the transaction
will not be committed.
@return error code or DB_SUCCESS */
dberr_t
row_merge_rename_tables_dict(
/*=========================*/
	dict_table_t*	old_table,	/*!< in/out: old table, renamed to
					tmp_name */
	dict_table_t*	new_table,	/*!< in/out: new table, renamed to
					old_table->name */
	const char*	tmp_name,	/*!< in: new name for old_table */
	trx_t*		trx)		/*!< in/out: dictionary transaction */
{
	dberr_t		err	= DB_ERROR;
	pars_info_t*	info;

	ut_ad(!srv_read_only_mode);
	ut_ad(old_table != new_table);
	ut_d(dict_sys.assert_locked());
	ut_a(trx->dict_operation_lock_mode == RW_X_LATCH);
	ut_ad(trx_get_dict_operation(trx) == TRX_DICT_OP_TABLE
	      || trx_get_dict_operation(trx) == TRX_DICT_OP_INDEX);

	trx->op_info = "renaming tables";

	/* We use the private SQL parser of Innobase to generate the query
	graphs needed in updating the dictionary data in system tables. */

	info = pars_info_create();

	pars_info_add_str_literal(info, "new_name", new_table->name.m_name);
	pars_info_add_str_literal(info, "old_name", old_table->name.m_name);
	pars_info_add_str_literal(info, "tmp_name", tmp_name);

	err = que_eval_sql(info,
			   "PROCEDURE RENAME_TABLES () IS\n"
			   "BEGIN\n"
			   "UPDATE SYS_TABLES SET NAME = :tmp_name\n"
			   " WHERE NAME = :old_name;\n"
			   "UPDATE SYS_TABLES SET NAME = :old_name\n"
			   " WHERE NAME = :new_name;\n"
			   "END;\n", FALSE, trx);

	/* Update SYS_TABLESPACES and SYS_DATAFILES if the old table being
	renamed is a single-table tablespace, which must be implicitly
	renamed along with the table. */
	if (err == DB_SUCCESS
	    && old_table->space_id) {
		/* Make pathname to update SYS_DATAFILES. */
		char* tmp_path = row_make_new_pathname(old_table, tmp_name);

		info = pars_info_create();

		pars_info_add_str_literal(info, "tmp_name", tmp_name);
		pars_info_add_str_literal(info, "tmp_path", tmp_path);
		pars_info_add_int4_literal(info, "old_space",
					   old_table->space_id);

		err = que_eval_sql(info,
				   "PROCEDURE RENAME_OLD_SPACE () IS\n"
				   "BEGIN\n"
				   "UPDATE SYS_TABLESPACES"
				   " SET NAME = :tmp_name\n"
				   " WHERE SPACE = :old_space;\n"
				   "UPDATE SYS_DATAFILES"
				   " SET PATH = :tmp_path\n"
				   " WHERE SPACE = :old_space;\n"
				   "END;\n", FALSE, trx);

		ut_free(tmp_path);
	}

	/* Update SYS_TABLESPACES and SYS_DATAFILES if the new table being
	renamed is a single-table tablespace, which must be implicitly
	renamed along with the table. */
	if (err == DB_SUCCESS
	    && dict_table_is_file_per_table(new_table)) {
		/* Make pathname to update SYS_DATAFILES. */
		char* old_path = row_make_new_pathname(
			new_table, old_table->name.m_name);

		info = pars_info_create();

		pars_info_add_str_literal(info, "old_name",
					  old_table->name.m_name);
		pars_info_add_str_literal(info, "old_path", old_path);
		pars_info_add_int4_literal(info, "new_space",
					   new_table->space_id);

		err = que_eval_sql(info,
				   "PROCEDURE RENAME_NEW_SPACE () IS\n"
				   "BEGIN\n"
				   "UPDATE SYS_TABLESPACES"
				   " SET NAME = :old_name\n"
				   " WHERE SPACE = :new_space;\n"
				   "UPDATE SYS_DATAFILES"
				   " SET PATH = :old_path\n"
				   " WHERE SPACE = :new_space;\n"
				   "END;\n", FALSE, trx);

		ut_free(old_path);
	}

	if (err == DB_SUCCESS && (new_table->flags2 & DICT_TF2_DISCARDED)) {
		err = row_import_update_discarded_flag(
			trx, new_table->id, true);
	}

	trx->op_info = "";

	return(err);
}

/** Create the index and load in to the dictionary.
@param[in,out]	table		the index is on this table
@param[in]	index_def	the index definition
@param[in]	add_v		new virtual columns added along with add
				index call
@return index, or NULL on error */
dict_index_t*
row_merge_create_index(
	dict_table_t*		table,
	const index_def_t*	index_def,
	const dict_add_v_col_t*	add_v)
{
	dict_index_t*	index;
	ulint		n_fields = index_def->n_fields;
	ulint		i;

	DBUG_ENTER("row_merge_create_index");

	ut_ad(!srv_read_only_mode);

	/* Create the index prototype, using the passed in def, this is not
	a persistent operation. We pass 0 as the space id, and determine at
	a lower level the space id where to store the table. */

	index = dict_mem_index_create(table, index_def->name,
				      index_def->ind_type, n_fields);
	index->set_committed(index_def->rebuild);

	for (i = 0; i < n_fields; i++) {
		const char*	name;
		index_field_t*	ifield = &index_def->fields[i];

		if (ifield->is_v_col) {
			if (ifield->col_no >= table->n_v_def) {
				ut_ad(ifield->col_no < table->n_v_def
				      + add_v->n_v_col);
				ut_ad(ifield->col_no >= table->n_v_def);
				name = add_v->v_col_name[
					ifield->col_no - table->n_v_def];
				index->has_new_v_col = true;
			} else {
				name = dict_table_get_v_col_name(
					table, ifield->col_no);
			}
		} else {
			name = dict_table_get_col_name(table, ifield->col_no);
		}

		dict_mem_index_add_field(index, name, ifield->prefix_len);
	}

	DBUG_RETURN(index);
}

/*********************************************************************//**
Check if a transaction can use an index. */
bool
row_merge_is_index_usable(
/*======================*/
	const trx_t*		trx,	/*!< in: transaction */
	const dict_index_t*	index)	/*!< in: index to check */
{
	if (!index->is_primary()
	    && dict_index_is_online_ddl(index)) {
		/* Indexes that are being created are not useable. */
		return(false);
	}

	return(!index->is_corrupted()
	       && (index->table->is_temporary()
		   || index->trx_id == 0
		   || !trx->read_view.is_open()
		   || trx->read_view.changes_visible(
			   index->trx_id,
			   index->table->name)));
}

/*********************************************************************//**
Drop a table. The caller must have ensured that the background stats
thread is not processing the table. This can be done by calling
dict_stats_wait_bg_to_stop_using_table() after locking the dictionary and
before calling this function.
@return DB_SUCCESS or error code */
dberr_t
row_merge_drop_table(
/*=================*/
	trx_t*		trx,		/*!< in: transaction */
	dict_table_t*	table)		/*!< in: table to drop */
{
	ut_ad(!srv_read_only_mode);

	/* There must be no open transactions on the table. */
	ut_a(table->get_ref_count() == 0);

	return(row_drop_table_for_mysql(table->name.m_name,
			trx, SQLCOM_DROP_TABLE, false, false));
}

/** Write an MLOG_INDEX_LOAD record to indicate in the redo-log
that redo-logging of individual index pages was disabled, and
the flushing of such pages to the data files was completed.
@param[in]	index	an index tree on which redo logging was disabled */
void row_merge_write_redo(const dict_index_t* index)
{
	ut_ad(!index->table->is_temporary());
	ut_ad(!(index->type & (DICT_SPATIAL | DICT_FTS)));

	mtr_t mtr;
	mtr.start();
	byte* log_ptr = mlog_open(&mtr, 11 + 8);
	log_ptr = mlog_write_initial_log_record_low(
		MLOG_INDEX_LOAD,
		index->table->space_id, index->page, log_ptr, &mtr);
	mach_write_to_8(log_ptr, index->id);
	mlog_close(&mtr, log_ptr + 8);
	mtr.commit();
}

/** Build indexes on a table by reading a clustered index, creating a temporary
file containing index entries, merge sorting these index entries and inserting
sorted index entries to indexes.
@param[in]	trx		transaction
@param[in]	old_table	table where rows are read from
@param[in]	new_table	table where indexes are created; identical to
old_table unless creating a PRIMARY KEY
@param[in]	online		true if creating indexes online
@param[in]	indexes		indexes to be created
@param[in]	key_numbers	MySQL key numbers
@param[in]	n_indexes	size of indexes[]
@param[in,out]	table		MySQL table, for reporting erroneous key value
if applicable
@param[in]	defaults	default values of added, changed columns, or NULL
@param[in]	col_map		mapping of old column numbers to new ones, or
NULL if old_table == new_table
@param[in]	add_autoinc	number of added AUTO_INCREMENT columns, or
ULINT_UNDEFINED if none is added
@param[in,out]	sequence	autoinc sequence
@param[in]	skip_pk_sort	whether the new PRIMARY KEY will follow
existing order
@param[in,out]	stage		performance schema accounting object, used by
ALTER TABLE. stage->begin_phase_read_pk() will be called at the beginning of
this function and it will be passed to other functions for further accounting.
@param[in]	add_v		new virtual columns added along with indexes
@param[in]	eval_table	mysql table used to evaluate virtual column
				value, see innobase_get_computed_value().
@param[in]	allow_not_null	allow the conversion from null to not-null
@return DB_SUCCESS or error code */
dberr_t
row_merge_build_indexes(
	trx_t*			trx,
	dict_table_t*		old_table,
	dict_table_t*		new_table,
	bool			online,
	dict_index_t**		indexes,
	const ulint*		key_numbers,
	ulint			n_indexes,
	struct TABLE*		table,
	const dtuple_t*		defaults,
	const ulint*		col_map,
	ulint			add_autoinc,
	ib_sequence_t&		sequence,
	bool			skip_pk_sort,
	ut_stage_alter_t*	stage,
	const dict_add_v_col_t*	add_v,
	struct TABLE*		eval_table,
	bool			allow_not_null)
{
	merge_file_t*		merge_files;
	row_merge_block_t*	block;
	ut_new_pfx_t		block_pfx;
	size_t			block_size;
	ut_new_pfx_t		crypt_pfx;
	row_merge_block_t*	crypt_block = NULL;
	ulint			i;
	ulint			j;
	dberr_t			error;
	pfs_os_file_t		tmpfd = OS_FILE_CLOSED;
	dict_index_t*		fts_sort_idx = NULL;
	fts_psort_t*		psort_info = NULL;
	fts_psort_t*		merge_info = NULL;
	int64_t			sig_count = 0;
	bool			fts_psort_initiated = false;

	double total_static_cost = 0;
	double total_dynamic_cost = 0;
	ulint total_index_blocks = 0;
	double pct_cost=0;
	double pct_progress=0;

	DBUG_ENTER("row_merge_build_indexes");

	ut_ad(!srv_read_only_mode);
	ut_ad((old_table == new_table) == !col_map);
	ut_ad(!defaults || col_map);

	stage->begin_phase_read_pk(skip_pk_sort && new_table != old_table
				   ? n_indexes - 1
				   : n_indexes);

	/* Allocate memory for merge file data structure and initialize
	fields */

	ut_allocator<row_merge_block_t>	alloc(mem_key_row_merge_sort);

	/* This will allocate "3 * srv_sort_buf_size" elements of type
	row_merge_block_t. The latter is defined as byte. */
	block_size = 3 * srv_sort_buf_size;
	block = alloc.allocate_large(block_size, &block_pfx);

	if (block == NULL) {
		DBUG_RETURN(DB_OUT_OF_MEMORY);
	}

	crypt_pfx.m_size = 0; /* silence bogus -Wmaybe-uninitialized */
	TRASH_ALLOC(&crypt_pfx, sizeof crypt_pfx);

	if (log_tmp_is_encrypted()) {
		crypt_block = static_cast<row_merge_block_t*>(
			alloc.allocate_large(block_size,
					     &crypt_pfx));

		if (crypt_block == NULL) {
			DBUG_RETURN(DB_OUT_OF_MEMORY);
		}
	}

	trx_start_if_not_started_xa(trx, true);
	ulint	n_merge_files = 0;

	for (ulint i = 0; i < n_indexes; i++)
	{
		if (!dict_index_is_spatial(indexes[i])) {
			n_merge_files++;
		}
	}

	merge_files = static_cast<merge_file_t*>(
		ut_malloc_nokey(n_merge_files * sizeof *merge_files));

	/* Initialize all the merge file descriptors, so that we
	don't call row_merge_file_destroy() on uninitialized
	merge file descriptor */

	for (i = 0; i < n_merge_files; i++) {
		merge_files[i].fd = OS_FILE_CLOSED;
		merge_files[i].offset = 0;
		merge_files[i].n_rec = 0;
	}

	total_static_cost = COST_BUILD_INDEX_STATIC * n_indexes + COST_READ_CLUSTERED_INDEX;
	total_dynamic_cost = COST_BUILD_INDEX_DYNAMIC * n_indexes;
	for (i = 0; i < n_indexes; i++) {
		if (indexes[i]->type & DICT_FTS) {
			ibool	opt_doc_id_size = FALSE;

			/* To build FTS index, we would need to extract
			doc's word, Doc ID, and word's position, so
			we need to build a "fts sort index" indexing
			on above three 'fields' */
			fts_sort_idx = row_merge_create_fts_sort_index(
				indexes[i], old_table, &opt_doc_id_size);

			row_merge_dup_t*	dup
				= static_cast<row_merge_dup_t*>(
					ut_malloc_nokey(sizeof *dup));
			dup->index = fts_sort_idx;
			dup->table = table;
			dup->col_map = col_map;
			dup->n_dup = 0;

			/* This can fail e.g. if temporal files can't be
			created */
			if (!row_fts_psort_info_init(
					trx, dup, new_table, opt_doc_id_size,
					old_table->space->zip_size(),
					&psort_info, &merge_info)) {
				error = DB_CORRUPTION;
				goto func_exit;
			}

			/* We need to ensure that we free the resources
			allocated */
			fts_psort_initiated = true;
		}
	}

	if (global_system_variables.log_warnings > 2) {
		sql_print_information("InnoDB: Online DDL : Start reading"
				      " clustered index of the table"
				      " and create temporary files");
	}

	pct_cost = COST_READ_CLUSTERED_INDEX * 100 / (total_static_cost + total_dynamic_cost);

	/* Do not continue if we can't encrypt table pages */
	if (!old_table->is_readable() ||
	    !new_table->is_readable()) {
		error = DB_DECRYPTION_FAILED;
		ib_push_warning(trx->mysql_thd, DB_DECRYPTION_FAILED,
			"Table %s is encrypted but encryption service or"
			" used key_id is not available. "
			" Can't continue reading table.",
			!old_table->is_readable() ? old_table->name.m_name :
				new_table->name.m_name);
		goto func_exit;
	}

	/* Read clustered index of the table and create files for
	secondary index entries for merge sort */
	error = row_merge_read_clustered_index(
		trx, table, old_table, new_table, online, indexes,
		fts_sort_idx, psort_info, merge_files, key_numbers,
		n_indexes, defaults, add_v, col_map, add_autoinc,
		sequence, block, skip_pk_sort, &tmpfd, stage,
		pct_cost, crypt_block, eval_table, allow_not_null);

	stage->end_phase_read_pk();

	pct_progress += pct_cost;

	if (global_system_variables.log_warnings > 2) {
		sql_print_information("InnoDB: Online DDL : End of reading "
				      "clustered index of the table"
				      " and create temporary files");
	}

	for (i = 0; i < n_merge_files; i++) {
		total_index_blocks += merge_files[i].offset;
	}

	if (error != DB_SUCCESS) {
		goto func_exit;
	}

	DEBUG_SYNC_C("row_merge_after_scan");

	/* Now we have files containing index entries ready for
	sorting and inserting. */

	for (ulint k = 0, i = 0; i < n_indexes; i++) {
		dict_index_t*	sort_idx = indexes[i];

		if (dict_index_is_spatial(sort_idx)) {
			continue;
		}

		if (indexes[i]->type & DICT_FTS) {
			os_event_t	fts_parallel_merge_event;

			sort_idx = fts_sort_idx;

			fts_parallel_merge_event
				= merge_info[0].psort_common->merge_event;

			if (FTS_PLL_MERGE) {
				ulint	trial_count = 0;
				bool	all_exit = false;

				os_event_reset(fts_parallel_merge_event);
				row_fts_start_parallel_merge(merge_info);
wait_again:
				os_event_wait_time_low(
					fts_parallel_merge_event, 1000000,
					sig_count);

				for (j = 0; j < FTS_NUM_AUX_INDEX; j++) {
					if (merge_info[j].child_status
					    != FTS_CHILD_COMPLETE
					    && merge_info[j].child_status
					    != FTS_CHILD_EXITING) {
						sig_count = os_event_reset(
						fts_parallel_merge_event);

						goto wait_again;
					}
				}

				/* Now all children should complete, wait
				a bit until they all finish using event */
				while (!all_exit && trial_count < 10000) {
					all_exit = true;

					for (j = 0; j < FTS_NUM_AUX_INDEX;
					     j++) {
						if (merge_info[j].child_status
						    != FTS_CHILD_EXITING) {
							all_exit = false;
							os_thread_sleep(1000);
							break;
						}
					}
					trial_count++;
				}

				if (!all_exit) {
					ib::error() << "Not all child merge"
						" threads exited when creating"
						" FTS index '"
						<< indexes[i]->name << "'";
				} else {
					for (j = 0; j < FTS_NUM_AUX_INDEX;
					     j++) {

						os_thread_join(merge_info[j]
							       .thread_hdl);
					}
				}
			} else {
				/* This cannot report duplicates; an
				assertion would fail in that case. */
				error = row_fts_merge_insert(
					sort_idx, new_table,
					psort_info, 0);
			}

#ifdef FTS_INTERNAL_DIAG_PRINT
			DEBUG_FTS_SORT_PRINT("FTS_SORT: Complete Insert\n");
#endif
		} else if (merge_files[k].fd != OS_FILE_CLOSED) {
			char	buf[NAME_LEN + 1];
			row_merge_dup_t	dup = {
				sort_idx, table, col_map, 0};

			pct_cost = (COST_BUILD_INDEX_STATIC +
				(total_dynamic_cost * merge_files[k].offset /
					total_index_blocks)) /
				(total_static_cost + total_dynamic_cost)
				* PCT_COST_MERGESORT_INDEX * 100;
			char*	bufend = innobase_convert_name(
				buf, sizeof buf,
				indexes[i]->name,
				strlen(indexes[i]->name),
				trx->mysql_thd);
			buf[bufend - buf]='\0';

			if (global_system_variables.log_warnings > 2) {
				sql_print_information("InnoDB: Online DDL :"
						      " Start merge-sorting"
						      " index %s"
						      " (" ULINTPF
						      " / " ULINTPF "),"
						      " estimated cost :"
						      " %2.4f",
						      buf, i + 1, n_indexes,
						      pct_cost);
			}

			error = row_merge_sort(
					trx, &dup, &merge_files[k],
					block, &tmpfd, true,
					pct_progress, pct_cost,
					crypt_block, new_table->space_id,
					stage);

			pct_progress += pct_cost;

			if (global_system_variables.log_warnings > 2) {
				sql_print_information("InnoDB: Online DDL :"
						      " End of "
						      " merge-sorting index %s"
						      " (" ULINTPF
						      " / " ULINTPF ")",
						      buf, i + 1, n_indexes);
			}

			DBUG_EXECUTE_IF(
				"ib_merge_wait_after_sort",
				os_thread_sleep(20000000););  /* 20 sec */

			if (error == DB_SUCCESS) {
				BtrBulk	btr_bulk(sort_idx, trx,
						 trx->get_flush_observer());

				pct_cost = (COST_BUILD_INDEX_STATIC +
					(total_dynamic_cost * merge_files[k].offset /
						total_index_blocks)) /
					(total_static_cost + total_dynamic_cost) *
					PCT_COST_INSERT_INDEX * 100;

				if (global_system_variables.log_warnings > 2) {
					sql_print_information(
						"InnoDB: Online DDL : Start "
						"building index %s"
						" (" ULINTPF
						" / " ULINTPF "), estimated "
						"cost : %2.4f", buf, i + 1,
						n_indexes, pct_cost);
				}

				error = row_merge_insert_index_tuples(
					sort_idx, old_table,
					merge_files[k].fd, block, NULL,
					&btr_bulk,
					merge_files[k].n_rec, pct_progress, pct_cost,
					crypt_block, new_table->space_id,
					stage);

				error = btr_bulk.finish(error);

				pct_progress += pct_cost;

				if (global_system_variables.log_warnings > 2) {
					sql_print_information(
						"InnoDB: Online DDL : "
						"End of building index %s"
						" (" ULINTPF " / " ULINTPF ")",
						buf, i + 1, n_indexes);
				}
			}
		}

		/* Close the temporary file to free up space. */
		row_merge_file_destroy(&merge_files[k++]);

		if (indexes[i]->type & DICT_FTS) {
			row_fts_psort_info_destroy(psort_info, merge_info);
			fts_psort_initiated = false;
		} else if (dict_index_is_spatial(indexes[i])) {
			/* We never disable redo logging for
			creating SPATIAL INDEX. Avoid writing any
			unnecessary MLOG_INDEX_LOAD record. */
		} else if (old_table != new_table) {
			ut_ad(!sort_idx->online_log);
			ut_ad(sort_idx->online_status
			      == ONLINE_INDEX_COMPLETE);
		} else if (FlushObserver* flush_observer =
			   trx->get_flush_observer()) {
			if (error != DB_SUCCESS) {
				flush_observer->interrupted();
			}
			flush_observer->flush();
			row_merge_write_redo(indexes[i]);
		}

		if (old_table != new_table
		    || (indexes[i]->type & (DICT_FTS | DICT_SPATIAL))
		    || error != DB_SUCCESS || !online) {
			/* Do not apply any online log. */
		} else {
			if (global_system_variables.log_warnings > 2) {
				sql_print_information(
					"InnoDB: Online DDL : Applying"
					" log to index");
			}

			DEBUG_SYNC_C("row_log_apply_before");
			error = row_log_apply(trx, sort_idx, table, stage);
			DEBUG_SYNC_C("row_log_apply_after");
		}

		if (error != DB_SUCCESS) {
			trx->error_key_num = key_numbers[i];
			goto func_exit;
		}

		if (indexes[i]->type & DICT_FTS && fts_enable_diag_print) {
			ib::info() << "Finished building full-text index "
				<< indexes[i]->name;
		}
	}

func_exit:

	DBUG_EXECUTE_IF(
		"ib_build_indexes_too_many_concurrent_trxs",
		error = DB_TOO_MANY_CONCURRENT_TRXS;
		trx->error_state = error;);

	if (fts_psort_initiated) {
		/* Clean up FTS psort related resource */
		row_fts_psort_info_destroy(psort_info, merge_info);
		fts_psort_initiated = false;
	}

	row_merge_file_destroy_low(tmpfd);

	for (i = 0; i < n_merge_files; i++) {
		row_merge_file_destroy(&merge_files[i]);
	}

	if (fts_sort_idx) {
		dict_mem_index_free(fts_sort_idx);
	}

	ut_free(merge_files);

	alloc.deallocate_large(block, &block_pfx, block_size);

	if (crypt_block) {
		alloc.deallocate_large(crypt_block, &crypt_pfx,
				       block_size);
	}

	DICT_TF2_FLAG_UNSET(new_table, DICT_TF2_FTS_ADD_DOC_ID);

	if (online && old_table == new_table && error != DB_SUCCESS) {
		/* On error, flag all online secondary index creation
		as aborted. */
		for (i = 0; i < n_indexes; i++) {
			ut_ad(!(indexes[i]->type & DICT_FTS));
			ut_ad(!indexes[i]->is_committed());
			ut_ad(!dict_index_is_clust(indexes[i]));

			/* Completed indexes should be dropped as
			well, and indexes whose creation was aborted
			should be dropped from the persistent
			storage. However, at this point we can only
			set some flags in the not-yet-published
			indexes. These indexes will be dropped later
			in row_merge_drop_indexes(), called by
			rollback_inplace_alter_table(). */

			switch (dict_index_get_online_status(indexes[i])) {
			case ONLINE_INDEX_COMPLETE:
				break;
			case ONLINE_INDEX_CREATION:
				rw_lock_x_lock(
					dict_index_get_lock(indexes[i]));
				row_log_abort_sec(indexes[i]);
				indexes[i]->type |= DICT_CORRUPT;
				rw_lock_x_unlock(
					dict_index_get_lock(indexes[i]));
				new_table->drop_aborted = TRUE;
				/* fall through */
			case ONLINE_INDEX_ABORTED_DROPPED:
			case ONLINE_INDEX_ABORTED:
				MONITOR_ATOMIC_INC(
					MONITOR_BACKGROUND_DROP_INDEX);
			}
		}
	}

	DBUG_EXECUTE_IF("ib_index_crash_after_bulk_load", DBUG_SUICIDE(););

	if (FlushObserver* flush_observer = trx->get_flush_observer()) {

		DBUG_EXECUTE_IF("ib_index_build_fail_before_flush",
			error = DB_INTERRUPTED;
		);

		if (error != DB_SUCCESS) {
			flush_observer->interrupted();
		}

		flush_observer->flush();

		if (old_table != new_table) {
			for (const dict_index_t* index
				     = dict_table_get_first_index(new_table);
			     index != NULL;
			     index = dict_table_get_next_index(index)) {
				if (!(index->type
				      & (DICT_FTS | DICT_SPATIAL))) {
					row_merge_write_redo(index);
				}
			}
		}

		trx->remove_flush_observer();

		if (trx_is_interrupted(trx)) {
			error = DB_INTERRUPTED;
		}
	}

	DBUG_RETURN(error);
}<|MERGE_RESOLUTION|>--- conflicted
+++ resolved
@@ -3418,13 +3418,8 @@
 void
 row_merge_copy_blobs(
 	const mrec_t*		mrec,
-<<<<<<< HEAD
-	const ulint*		offsets,
+	const offset_t*		offsets,
 	ulint			zip_size,
-=======
-	const offset_t*		offsets,
-	const page_size_t&	page_size,
->>>>>>> 3466b47b
 	dtuple_t*		tuple,
 	mem_heap_t*		heap)
 {
