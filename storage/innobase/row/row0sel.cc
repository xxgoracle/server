/*****************************************************************************

Copyright (c) 1997, 2017, Oracle and/or its affiliates. All Rights Reserved.
Copyright (c) 2008, Google Inc.
Copyright (c) 2015, 2018, MariaDB Corporation.

Portions of this file contain modifications contributed and copyrighted by
Google, Inc. Those modifications are gratefully acknowledged and are described
briefly in the InnoDB documentation. The contributions by Google are
incorporated with their permission, and subject to the conditions contained in
the file COPYING.Google.

This program is free software; you can redistribute it and/or modify it under
the terms of the GNU General Public License as published by the Free Software
Foundation; version 2 of the License.

This program is distributed in the hope that it will be useful, but WITHOUT
ANY WARRANTY; without even the implied warranty of MERCHANTABILITY or FITNESS
FOR A PARTICULAR PURPOSE. See the GNU General Public License for more details.

You should have received a copy of the GNU General Public License along with
this program; if not, write to the Free Software Foundation, Inc.,
51 Franklin Street, Suite 500, Boston, MA 02110-1335 USA

*****************************************************************************/

/***************************************************//**
@file row/row0sel.cc
Select

Created 12/19/1997 Heikki Tuuri
*******************************************************/

#include "row0sel.h"
#include "dict0dict.h"
#include "dict0boot.h"
#include "trx0undo.h"
#include "trx0trx.h"
#include "btr0btr.h"
#include "btr0cur.h"
#include "btr0sea.h"
#include "gis0rtree.h"
#include "mach0data.h"
#include "que0que.h"
#include "row0upd.h"
#include "row0row.h"
#include "row0vers.h"
#include "rem0cmp.h"
#include "lock0lock.h"
#include "eval0eval.h"
#include "pars0sym.h"
#include "pars0pars.h"
#include "row0mysql.h"
#include "buf0lru.h"
#include "srv0srv.h"
#include "ha_prototypes.h"
#include "srv0mon.h"
#include "ut0new.h"

/* Maximum number of rows to prefetch; MySQL interface has another parameter */
#define SEL_MAX_N_PREFETCH	16

/* Number of rows fetched, after which to start prefetching; MySQL interface
has another parameter */
#define SEL_PREFETCH_LIMIT	1

/* When a select has accessed about this many pages, it returns control back
to que_run_threads: this is to allow canceling runaway queries */

#define SEL_COST_LIMIT	100

/* Flags for search shortcut */
#define SEL_FOUND	0
#define	SEL_EXHAUSTED	1
#define SEL_RETRY	2

/********************************************************************//**
Returns TRUE if the user-defined column in a secondary index record
is alphabetically the same as the corresponding BLOB column in the clustered
index record.
NOTE: the comparison is NOT done as a binary comparison, but character
fields are compared with collation!
@return TRUE if the columns are equal */
static
ibool
row_sel_sec_rec_is_for_blob(
/*========================*/
	ulint		mtype,		/*!< in: main type */
	ulint		prtype,		/*!< in: precise type */
	ulint		mbminlen,	/*!< in: minimum length of
					a character, in bytes */
	ulint		mbmaxlen,	/*!< in: maximum length of
					a character, in bytes */
	const byte*	clust_field,	/*!< in: the locally stored part of
					the clustered index column, including
					the BLOB pointer; the clustered
					index record must be covered by
					a lock or a page latch to protect it
					against deletion (rollback or purge) */
	ulint		clust_len,	/*!< in: length of clust_field */
	const byte*	sec_field,	/*!< in: column in secondary index */
	ulint		sec_len,	/*!< in: length of sec_field */
	ulint		prefix_len,	/*!< in: index column prefix length
					in bytes */
	dict_table_t*	table)		/*!< in: table */
{
	ulint	len;
	byte	buf[REC_VERSION_56_MAX_INDEX_COL_LEN];

	/* This function should never be invoked on tables in
	ROW_FORMAT=REDUNDANT or ROW_FORMAT=COMPACT, because they
	should always contain enough prefix in the clustered index record. */
	ut_ad(dict_table_has_atomic_blobs(table));
	ut_a(clust_len >= BTR_EXTERN_FIELD_REF_SIZE);
	ut_ad(prefix_len >= sec_len);
	ut_ad(prefix_len > 0);
	ut_a(prefix_len <= sizeof buf);

	if (!memcmp(clust_field + clust_len - BTR_EXTERN_FIELD_REF_SIZE,
		    field_ref_zero, BTR_EXTERN_FIELD_REF_SIZE)) {
		/* The externally stored field was not written yet.
		This record should only be seen by
		recv_recovery_rollback_active() or any
		TRX_ISO_READ_UNCOMMITTED transactions. */
		return(FALSE);
	}

	len = btr_copy_externally_stored_field_prefix(
		buf, prefix_len, page_size_t(table->space->flags),
		clust_field, clust_len);

	if (len == 0) {
		/* The BLOB was being deleted as the server crashed.
		There should not be any secondary index records
		referring to this clustered index record, because
		btr_free_externally_stored_field() is called after all
		secondary index entries of the row have been purged. */
		return(FALSE);
	}

	len = dtype_get_at_most_n_mbchars(prtype, mbminlen, mbmaxlen,
					  prefix_len, len, (const char*) buf);

	return(!cmp_data_data(mtype, prtype, buf, len, sec_field, sec_len));
}

/** Returns TRUE if the user-defined column values in a secondary index record
are alphabetically the same as the corresponding columns in the clustered
index record.
NOTE: the comparison is NOT done as a binary comparison, but character
fields are compared with collation!
@param[in]	sec_rec		secondary index record
@param[in]	sec_index	secondary index
@param[in]	clust_rec	clustered index record;
				must be protected by a page s-latch
@param[in]	clust_index	clustered index
@param[in]	thr		query thread
@return TRUE if the secondary record is equal to the corresponding
fields in the clustered record, when compared with collation;
FALSE if not equal or if the clustered record has been marked for deletion */
static
ibool
row_sel_sec_rec_is_for_clust_rec(
	const rec_t*	sec_rec,
	dict_index_t*	sec_index,
	const rec_t*	clust_rec,
	dict_index_t*	clust_index,
	que_thr_t*	thr)
{
	const byte*	sec_field;
	ulint		sec_len;
	const byte*	clust_field;
	ulint		n;
	ulint		i;
	mem_heap_t*	heap		= NULL;
	ulint		clust_offsets_[REC_OFFS_NORMAL_SIZE];
	ulint		sec_offsets_[REC_OFFS_SMALL_SIZE];
	ulint*		clust_offs	= clust_offsets_;
	ulint*		sec_offs	= sec_offsets_;
	ibool		is_equal	= TRUE;
	VCOL_STORAGE*	vcol_storage= 0;
	byte*		record;

	rec_offs_init(clust_offsets_);
	rec_offs_init(sec_offsets_);

	if (rec_get_deleted_flag(clust_rec,
				 dict_table_is_comp(clust_index->table))) {
		/* In delete-marked records, DB_TRX_ID must
		always refer to an existing undo log record. */
		ut_ad(rec_get_trx_id(clust_rec, clust_index));

		/* The clustered index record is delete-marked;
		it is not visible in the read view.  Besides,
		if there are any externally stored columns,
		some of them may have already been purged. */
		return(FALSE);
	}

	heap = mem_heap_create(256);

	clust_offs = rec_get_offsets(clust_rec, clust_index, clust_offs,
				     true, ULINT_UNDEFINED, &heap);
	sec_offs = rec_get_offsets(sec_rec, sec_index, sec_offs,
				   true, ULINT_UNDEFINED, &heap);

	n = dict_index_get_n_ordering_defined_by_user(sec_index);

	for (i = 0; i < n; i++) {
		const dict_field_t*	ifield;
		const dict_col_t*	col;
		ulint			clust_pos = 0;
		ulint			clust_len = 0;
		ulint			len;
		bool			is_virtual;

		ifield = dict_index_get_nth_field(sec_index, i);
		col = dict_field_get_col(ifield);

		is_virtual = col->is_virtual();

		/* For virtual column, its value will need to be
		reconstructed from base column in cluster index */
		if (is_virtual) {
			const dict_v_col_t*	v_col;
			const dtuple_t*         row;
			dfield_t*		vfield;
			row_ext_t*		ext;

			if (!vcol_storage)
			{
				TABLE *mysql_table= thr->prebuilt->m_mysql_table;
				innobase_allocate_row_for_vcol(thr_get_trx(thr)->mysql_thd,
							       clust_index,
							       &heap,
							       &mysql_table,
							       &record,
							       &vcol_storage);
			}

			v_col = reinterpret_cast<const dict_v_col_t*>(col);

			row = row_build(ROW_COPY_POINTERS,
					clust_index, clust_rec,
					clust_offs,
					NULL, NULL, NULL, &ext, heap);

			vfield = innobase_get_computed_value(
					row, v_col, clust_index,
					&heap, NULL, NULL,
					thr_get_trx(thr)->mysql_thd,
					thr->prebuilt->m_mysql_table,
					record, NULL, NULL, NULL);

			clust_len = vfield->len;
			clust_field = static_cast<byte*>(vfield->data);
		} else {
			clust_pos = dict_col_get_clust_pos(col, clust_index);
			ut_ad(!rec_offs_nth_default(clust_offs, clust_pos));
			clust_field = rec_get_nth_field(
				clust_rec, clust_offs, clust_pos, &clust_len);
		}

		sec_field = rec_get_nth_field(sec_rec, sec_offs, i, &sec_len);

		len = clust_len;

		if (ifield->prefix_len > 0 && len != UNIV_SQL_NULL
		    && sec_len != UNIV_SQL_NULL && !is_virtual) {

			if (rec_offs_nth_extern(clust_offs, clust_pos)) {
				len -= BTR_EXTERN_FIELD_REF_SIZE;
			}

			len = dtype_get_at_most_n_mbchars(
				col->prtype, col->mbminlen, col->mbmaxlen,
				ifield->prefix_len, len, (char*) clust_field);

			if (rec_offs_nth_extern(clust_offs, clust_pos)
			    && len < sec_len) {
				if (!row_sel_sec_rec_is_for_blob(
					    col->mtype, col->prtype,
					    col->mbminlen, col->mbmaxlen,
					    clust_field, clust_len,
					    sec_field, sec_len,
					    ifield->prefix_len,
					    clust_index->table)) {
					goto inequal;
				}

				continue;
			}
		}

		/* For spatial index, the first field is MBR, we check
		if the MBR is equal or not. */
		if (dict_index_is_spatial(sec_index) && i == 0) {
			rtr_mbr_t	tmp_mbr;
			rtr_mbr_t	sec_mbr;
			byte*		dptr =
				const_cast<byte*>(clust_field);

			ut_ad(clust_len != UNIV_SQL_NULL);

			/* For externally stored field, we need to get full
			geo data to generate the MBR for comparing. */
			if (rec_offs_nth_extern(clust_offs, clust_pos)) {
				dptr = btr_copy_externally_stored_field(
					&clust_len, dptr,
					page_size_t(clust_index->table->space
						    ->flags),
					len, heap);
			}

			rtree_mbr_from_wkb(dptr + GEO_DATA_HEADER_SIZE,
					   static_cast<uint>(clust_len
					   - GEO_DATA_HEADER_SIZE),
					   SPDIMS,
					   reinterpret_cast<double*>(
						&tmp_mbr));
			rtr_read_mbr(sec_field, &sec_mbr);

			if (!MBR_EQUAL_CMP(&sec_mbr, &tmp_mbr)) {
				is_equal = FALSE;
				goto func_exit;
			}
		} else {

			if (0 != cmp_data_data(col->mtype, col->prtype,
					       clust_field, len,
					       sec_field, sec_len)) {
inequal:
				is_equal = FALSE;
				goto func_exit;
			}
		}
	}

func_exit:
	if (UNIV_LIKELY_NULL(heap)) {
		if (UNIV_LIKELY_NULL(vcol_storage))
			innobase_free_row_for_vcol(vcol_storage);
		mem_heap_free(heap);
	}
	return(is_equal);
}

/*********************************************************************//**
Creates a select node struct.
@return own: select node struct */
sel_node_t*
sel_node_create(
/*============*/
	mem_heap_t*	heap)	/*!< in: memory heap where created */
{
	sel_node_t*	node;

	node = static_cast<sel_node_t*>(
		mem_heap_alloc(heap, sizeof(sel_node_t)));

	node->common.type = QUE_NODE_SELECT;
	node->state = SEL_NODE_OPEN;

	node->plans = NULL;

	return(node);
}

/*********************************************************************//**
Frees the memory private to a select node when a query graph is freed,
does not free the heap where the node was originally created. */
void
sel_node_free_private(
/*==================*/
	sel_node_t*	node)	/*!< in: select node struct */
{
	ulint	i;
	plan_t*	plan;

	if (node->plans != NULL) {
		for (i = 0; i < node->n_tables; i++) {
			plan = sel_node_get_nth_plan(node, i);

			btr_pcur_close(&(plan->pcur));
			btr_pcur_close(&(plan->clust_pcur));

			if (plan->old_vers_heap) {
				mem_heap_free(plan->old_vers_heap);
			}
		}
	}
}

/*********************************************************************//**
Evaluates the values in a select list. If there are aggregate functions,
their argument value is added to the aggregate total. */
UNIV_INLINE
void
sel_eval_select_list(
/*=================*/
	sel_node_t*	node)	/*!< in: select node */
{
	que_node_t*	exp;

	exp = node->select_list;

	while (exp) {
		eval_exp(exp);

		exp = que_node_get_next(exp);
	}
}

/*********************************************************************//**
Assigns the values in the select list to the possible into-variables in
SELECT ... INTO ... */
UNIV_INLINE
void
sel_assign_into_var_values(
/*=======================*/
	sym_node_t*	var,	/*!< in: first variable in a list of
				variables */
	sel_node_t*	node)	/*!< in: select node */
{
	que_node_t*	exp;

	if (var == NULL) {

		return;
	}

	for (exp = node->select_list;
	     var != 0;
	     var = static_cast<sym_node_t*>(que_node_get_next(var))) {

		ut_ad(exp);

		eval_node_copy_val(var->alias, exp);

		exp = que_node_get_next(exp);
	}
}

/*********************************************************************//**
Resets the aggregate value totals in the select list of an aggregate type
query. */
UNIV_INLINE
void
sel_reset_aggregate_vals(
/*=====================*/
	sel_node_t*	node)	/*!< in: select node */
{
	func_node_t*	func_node;

	ut_ad(node->is_aggregate);

	for (func_node = static_cast<func_node_t*>(node->select_list);
	     func_node != 0;
	     func_node = static_cast<func_node_t*>(
		     	que_node_get_next(func_node))) {

		eval_node_set_int_val(func_node, 0);
	}

	node->aggregate_already_fetched = FALSE;
}

/*********************************************************************//**
Copies the input variable values when an explicit cursor is opened. */
UNIV_INLINE
void
row_sel_copy_input_variable_vals(
/*=============================*/
	sel_node_t*	node)	/*!< in: select node */
{
	sym_node_t*	var;

	var = UT_LIST_GET_FIRST(node->copy_variables);

	while (var) {
		eval_node_copy_val(var, var->alias);

		var->indirection = NULL;

		var = UT_LIST_GET_NEXT(col_var_list, var);
	}
}

/*********************************************************************//**
Fetches the column values from a record. */
static
void
row_sel_fetch_columns(
/*==================*/
	dict_index_t*	index,	/*!< in: record index */
	const rec_t*	rec,	/*!< in: record in a clustered or non-clustered
				index; must be protected by a page latch */
	const ulint*	offsets,/*!< in: rec_get_offsets(rec, index) */
	sym_node_t*	column)	/*!< in: first column in a column list, or
				NULL */
{
	dfield_t*	val;
	ulint		index_type;
	ulint		field_no;
	const byte*	data;
	ulint		len;

	ut_ad(rec_offs_validate(rec, index, offsets));

	if (dict_index_is_clust(index)) {
		index_type = SYM_CLUST_FIELD_NO;
	} else {
		index_type = SYM_SEC_FIELD_NO;
	}

	while (column) {
		mem_heap_t*	heap = NULL;
		ibool		needs_copy;

		field_no = column->field_nos[index_type];

		if (field_no != ULINT_UNDEFINED) {

			if (UNIV_UNLIKELY(rec_offs_nth_extern(
						  offsets, field_no) != 0)) {

				/* Copy an externally stored field to the
				temporary heap, if possible. */

				heap = mem_heap_create(1);

				data = btr_rec_copy_externally_stored_field(
					rec, offsets,
					dict_table_page_size(index->table),
					field_no, &len, heap);

				/* data == NULL means that the
				externally stored field was not
				written yet. This record
				should only be seen by
				recv_recovery_rollback_active() or any
				TRX_ISO_READ_UNCOMMITTED
				transactions. The InnoDB SQL parser
				(the sole caller of this function)
				does not implement READ UNCOMMITTED,
				and it is not involved during rollback. */
				ut_a(data);
				ut_a(len != UNIV_SQL_NULL);

				needs_copy = TRUE;
			} else {
				data = rec_get_nth_cfield(rec, index, offsets,
							  field_no, &len);
				needs_copy = column->copy_val;
			}

			if (needs_copy) {
				eval_node_copy_and_alloc_val(column, data,
							     len);
			} else {
				val = que_node_get_val(column);
				dfield_set_data(val, data, len);
			}

			if (UNIV_LIKELY_NULL(heap)) {
				mem_heap_free(heap);
			}
		}

		column = UT_LIST_GET_NEXT(col_var_list, column);
	}
}

/*********************************************************************//**
Allocates a prefetch buffer for a column when prefetch is first time done. */
static
void
sel_col_prefetch_buf_alloc(
/*=======================*/
	sym_node_t*	column)	/*!< in: symbol table node for a column */
{
	sel_buf_t*	sel_buf;
	ulint		i;

	ut_ad(que_node_get_type(column) == QUE_NODE_SYMBOL);

	column->prefetch_buf = static_cast<sel_buf_t*>(
		ut_malloc_nokey(SEL_MAX_N_PREFETCH * sizeof(sel_buf_t)));

	for (i = 0; i < SEL_MAX_N_PREFETCH; i++) {
		sel_buf = column->prefetch_buf + i;

		sel_buf->data = NULL;
		sel_buf->len = 0;
		sel_buf->val_buf_size = 0;
	}
}

/*********************************************************************//**
Frees a prefetch buffer for a column, including the dynamically allocated
memory for data stored there. */
void
sel_col_prefetch_buf_free(
/*======================*/
	sel_buf_t*	prefetch_buf)	/*!< in, own: prefetch buffer */
{
	sel_buf_t*	sel_buf;
	ulint		i;

	for (i = 0; i < SEL_MAX_N_PREFETCH; i++) {
		sel_buf = prefetch_buf + i;

		if (sel_buf->val_buf_size > 0) {

			ut_free(sel_buf->data);
		}
	}

	ut_free(prefetch_buf);
}

/*********************************************************************//**
Pops the column values for a prefetched, cached row from the column prefetch
buffers and places them to the val fields in the column nodes. */
static
void
sel_dequeue_prefetched_row(
/*=======================*/
	plan_t*	plan)	/*!< in: plan node for a table */
{
	sym_node_t*	column;
	sel_buf_t*	sel_buf;
	dfield_t*	val;
	byte*		data;
	ulint		len;
	ulint		val_buf_size;

	ut_ad(plan->n_rows_prefetched > 0);

	column = UT_LIST_GET_FIRST(plan->columns);

	while (column) {
		val = que_node_get_val(column);

		if (!column->copy_val) {
			/* We did not really push any value for the
			column */

			ut_ad(!column->prefetch_buf);
			ut_ad(que_node_get_val_buf_size(column) == 0);
			ut_d(dfield_set_null(val));

			goto next_col;
		}

		ut_ad(column->prefetch_buf);
		ut_ad(!dfield_is_ext(val));

		sel_buf = column->prefetch_buf + plan->first_prefetched;

		data = sel_buf->data;
		len = sel_buf->len;
		val_buf_size = sel_buf->val_buf_size;

		/* We must keep track of the allocated memory for
		column values to be able to free it later: therefore
		we swap the values for sel_buf and val */

		sel_buf->data = static_cast<byte*>(dfield_get_data(val));
		sel_buf->len = dfield_get_len(val);
		sel_buf->val_buf_size = que_node_get_val_buf_size(column);

		dfield_set_data(val, data, len);
		que_node_set_val_buf_size(column, val_buf_size);
next_col:
		column = UT_LIST_GET_NEXT(col_var_list, column);
	}

	plan->n_rows_prefetched--;

	plan->first_prefetched++;
}

/*********************************************************************//**
Pushes the column values for a prefetched, cached row to the column prefetch
buffers from the val fields in the column nodes. */
UNIV_INLINE
void
sel_enqueue_prefetched_row(
/*=======================*/
	plan_t*	plan)	/*!< in: plan node for a table */
{
	sym_node_t*	column;
	sel_buf_t*	sel_buf;
	dfield_t*	val;
	byte*		data;
	ulint		len;
	ulint		pos;
	ulint		val_buf_size;

	if (plan->n_rows_prefetched == 0) {
		pos = 0;
		plan->first_prefetched = 0;
	} else {
		pos = plan->n_rows_prefetched;

		/* We have the convention that pushing new rows starts only
		after the prefetch stack has been emptied: */

		ut_ad(plan->first_prefetched == 0);
	}

	plan->n_rows_prefetched++;

	ut_ad(pos < SEL_MAX_N_PREFETCH);

	for (column = UT_LIST_GET_FIRST(plan->columns);
	     column != 0;
	     column = UT_LIST_GET_NEXT(col_var_list, column)) {

		if (!column->copy_val) {
			/* There is no sense to push pointers to database
			page fields when we do not keep latch on the page! */
			continue;
		}

		if (!column->prefetch_buf) {
			/* Allocate a new prefetch buffer */

			sel_col_prefetch_buf_alloc(column);
		}

		sel_buf = column->prefetch_buf + pos;

		val = que_node_get_val(column);

		data = static_cast<byte*>(dfield_get_data(val));
		len = dfield_get_len(val);
		val_buf_size = que_node_get_val_buf_size(column);

		/* We must keep track of the allocated memory for
		column values to be able to free it later: therefore
		we swap the values for sel_buf and val */

		dfield_set_data(val, sel_buf->data, sel_buf->len);
		que_node_set_val_buf_size(column, sel_buf->val_buf_size);

		sel_buf->data = data;
		sel_buf->len = len;
		sel_buf->val_buf_size = val_buf_size;
	}
}

/*********************************************************************//**
Builds a previous version of a clustered index record for a consistent read
@return DB_SUCCESS or error code */
static MY_ATTRIBUTE((nonnull, warn_unused_result))
dberr_t
row_sel_build_prev_vers(
/*====================*/
	ReadView*	read_view,	/*!< in: read view */
	dict_index_t*	index,		/*!< in: plan node for table */
	rec_t*		rec,		/*!< in: record in a clustered index */
	ulint**		offsets,	/*!< in/out: offsets returned by
					rec_get_offsets(rec, plan->index) */
	mem_heap_t**	offset_heap,	/*!< in/out: memory heap from which
					the offsets are allocated */
	mem_heap_t**    old_vers_heap,  /*!< out: old version heap to use */
	rec_t**		old_vers,	/*!< out: old version, or NULL if the
					record does not exist in the view:
					i.e., it was freshly inserted
					afterwards */
	mtr_t*		mtr)		/*!< in: mtr */
{
	dberr_t	err;

	if (*old_vers_heap) {
		mem_heap_empty(*old_vers_heap);
	} else {
		*old_vers_heap = mem_heap_create(512);
	}

	err = row_vers_build_for_consistent_read(
		rec, mtr, index, offsets, read_view, offset_heap,
		*old_vers_heap, old_vers, NULL);
	return(err);
}

/*********************************************************************//**
Builds the last committed version of a clustered index record for a
semi-consistent read. */
static
void
row_sel_build_committed_vers_for_mysql(
/*===================================*/
	dict_index_t*	clust_index,	/*!< in: clustered index */
	row_prebuilt_t*	prebuilt,	/*!< in: prebuilt struct */
	const rec_t*	rec,		/*!< in: record in a clustered index */
	ulint**		offsets,	/*!< in/out: offsets returned by
					rec_get_offsets(rec, clust_index) */
	mem_heap_t**	offset_heap,	/*!< in/out: memory heap from which
					the offsets are allocated */
	const rec_t**	old_vers,	/*!< out: old version, or NULL if the
					record does not exist in the view:
					i.e., it was freshly inserted
					afterwards */
	const dtuple_t**vrow,		/*!< out: to be filled with old virtual
					column version if any */
	mtr_t*		mtr)		/*!< in: mtr */
{
	if (prebuilt->old_vers_heap) {
		mem_heap_empty(prebuilt->old_vers_heap);
	} else {
		prebuilt->old_vers_heap = mem_heap_create(
			rec_offs_size(*offsets));
	}

	row_vers_build_for_semi_consistent_read(prebuilt->trx,
		rec, mtr, clust_index, offsets, offset_heap,
		prebuilt->old_vers_heap, old_vers, vrow);
}

/*********************************************************************//**
Tests the conditions which determine when the index segment we are searching
through has been exhausted.
@return TRUE if row passed the tests */
UNIV_INLINE
ibool
row_sel_test_end_conds(
/*===================*/
	plan_t*	plan)	/*!< in: plan for the table; the column values must
			already have been retrieved and the right sides of
			comparisons evaluated */
{
	func_node_t*	cond;

	/* All conditions in end_conds are comparisons of a column to an
	expression */

	for (cond = UT_LIST_GET_FIRST(plan->end_conds);
	     cond != 0;
	     cond = UT_LIST_GET_NEXT(cond_list, cond)) {

		/* Evaluate the left side of the comparison, i.e., get the
		column value if there is an indirection */

		eval_sym(static_cast<sym_node_t*>(cond->args));

		/* Do the comparison */

		if (!eval_cmp(cond)) {

			return(FALSE);
		}
	}

	return(TRUE);
}

/*********************************************************************//**
Tests the other conditions.
@return TRUE if row passed the tests */
UNIV_INLINE
ibool
row_sel_test_other_conds(
/*=====================*/
	plan_t*	plan)	/*!< in: plan for the table; the column values must
			already have been retrieved */
{
	func_node_t*	cond;

	cond = UT_LIST_GET_FIRST(plan->other_conds);

	while (cond) {
		eval_exp(cond);

		if (!eval_node_get_ibool_val(cond)) {

			return(FALSE);
		}

		cond = UT_LIST_GET_NEXT(cond_list, cond);
	}

	return(TRUE);
}

/*********************************************************************//**
Retrieves the clustered index record corresponding to a record in a
non-clustered index. Does the necessary locking.
@return DB_SUCCESS or error code */
static MY_ATTRIBUTE((nonnull, warn_unused_result))
dberr_t
row_sel_get_clust_rec(
/*==================*/
	sel_node_t*	node,	/*!< in: select_node */
	plan_t*		plan,	/*!< in: plan node for table */
	rec_t*		rec,	/*!< in: record in a non-clustered index */
	que_thr_t*	thr,	/*!< in: query thread */
	rec_t**		out_rec,/*!< out: clustered record or an old version of
				it, NULL if the old version did not exist
				in the read view, i.e., it was a fresh
				inserted version */
	mtr_t*		mtr)	/*!< in: mtr used to get access to the
				non-clustered record; the same mtr is used to
				access the clustered index */
{
	dict_index_t*	index;
	rec_t*		clust_rec;
	rec_t*		old_vers;
	dberr_t		err;
	mem_heap_t*	heap		= NULL;
	ulint		offsets_[REC_OFFS_NORMAL_SIZE];
	ulint*		offsets		= offsets_;
	rec_offs_init(offsets_);

	*out_rec = NULL;

	offsets = rec_get_offsets(rec,
				  btr_pcur_get_btr_cur(&plan->pcur)->index,
				  offsets, true, ULINT_UNDEFINED, &heap);

	row_build_row_ref_fast(plan->clust_ref, plan->clust_map, rec, offsets);

	index = dict_table_get_first_index(plan->table);

	btr_pcur_open_with_no_init(index, plan->clust_ref, PAGE_CUR_LE,
				   BTR_SEARCH_LEAF, &plan->clust_pcur,
				   0, mtr);

	clust_rec = btr_pcur_get_rec(&(plan->clust_pcur));

	/* Note: only if the search ends up on a non-infimum record is the
	low_match value the real match to the search tuple */

	if (!page_rec_is_user_rec(clust_rec)
	    || btr_pcur_get_low_match(&(plan->clust_pcur))
	    < dict_index_get_n_unique(index)) {

		ut_a(rec_get_deleted_flag(rec,
					  dict_table_is_comp(plan->table)));
		ut_a(node->read_view);

		/* In a rare case it is possible that no clust rec is found
		for a delete-marked secondary index record: if in row0umod.cc
		in row_undo_mod_remove_clust_low() we have already removed
		the clust rec, while purge is still cleaning and removing
		secondary index records associated with earlier versions of
		the clustered index record. In that case we know that the
		clustered index record did not exist in the read view of
		trx. */

		goto func_exit;
	}

	offsets = rec_get_offsets(clust_rec, index, offsets, true,
				  ULINT_UNDEFINED, &heap);

	if (!node->read_view) {
		/* Try to place a lock on the index record */
		ulint	lock_type;
		trx_t*	trx;

		trx = thr_get_trx(thr);

		/* If innodb_locks_unsafe_for_binlog option is used
		or this session is using READ COMMITTED or lower isolation level
		we lock only the record, i.e., next-key locking is
		not used. */
		if (srv_locks_unsafe_for_binlog
		    || trx->isolation_level <= TRX_ISO_READ_COMMITTED) {
			lock_type = LOCK_REC_NOT_GAP;
		} else {
			lock_type = LOCK_ORDINARY;
		}

		err = lock_clust_rec_read_check_and_lock(
			0, btr_pcur_get_block(&plan->clust_pcur),
			clust_rec, index, offsets,
			static_cast<lock_mode>(node->row_lock_mode),
			lock_type,
			thr);

		switch (err) {
		case DB_SUCCESS:
		case DB_SUCCESS_LOCKED_REC:
			/* Declare the variable uninitialized in Valgrind.
			It should be set to DB_SUCCESS at func_exit. */
			UNIV_MEM_INVALID(&err, sizeof err);
			break;
		default:
			goto err_exit;
		}
	} else {
		/* This is a non-locking consistent read: if necessary, fetch
		a previous version of the record */

		old_vers = NULL;

		if (!lock_clust_rec_cons_read_sees(clust_rec, index, offsets,
						   node->read_view)) {

			err = row_sel_build_prev_vers(
				node->read_view, index, clust_rec,
				&offsets, &heap, &plan->old_vers_heap,
				&old_vers, mtr);

			if (err != DB_SUCCESS) {

				goto err_exit;
			}

			clust_rec = old_vers;

			if (clust_rec == NULL) {
				goto func_exit;
			}
		}

		/* If we had to go to an earlier version of row or the
		secondary index record is delete marked, then it may be that
		the secondary index record corresponding to clust_rec
		(or old_vers) is not rec; in that case we must ignore
		such row because in our snapshot rec would not have existed.
		Remember that from rec we cannot see directly which transaction
		id corresponds to it: we have to go to the clustered index
		record. A query where we want to fetch all rows where
		the secondary index value is in some interval would return
		a wrong result if we would not drop rows which we come to
		visit through secondary index records that would not really
		exist in our snapshot. */

		if ((old_vers
		     || rec_get_deleted_flag(rec, dict_table_is_comp(
						     plan->table)))
		    && !row_sel_sec_rec_is_for_clust_rec(rec, plan->index,
							 clust_rec, index,
							 thr)) {
			goto func_exit;
		}
	}

	/* Fetch the columns needed in test conditions.  The clustered
	index record is protected by a page latch that was acquired
	when plan->clust_pcur was positioned.  The latch will not be
	released until mtr->commit(). */

	ut_ad(!rec_get_deleted_flag(clust_rec, rec_offs_comp(offsets)));
	row_sel_fetch_columns(index, clust_rec, offsets,
			      UT_LIST_GET_FIRST(plan->columns));
	*out_rec = clust_rec;
func_exit:
	err = DB_SUCCESS;
err_exit:
	if (UNIV_LIKELY_NULL(heap)) {
		mem_heap_free(heap);
	}
	return(err);
}

/*********************************************************************//**
Sets a lock on a page of R-Tree record. This is all or none action,
mostly due to we cannot reposition a record in R-Tree (with the
nature of splitting)
@return DB_SUCCESS, DB_SUCCESS_LOCKED_REC, or error code */
UNIV_INLINE
dberr_t
sel_set_rtr_rec_lock(
/*=================*/
	btr_pcur_t*		pcur,	/*!< in: cursor */
	const rec_t*		first_rec,/*!< in: record */
	dict_index_t*		index,	/*!< in: index */
	const ulint*		offsets,/*!< in: rec_get_offsets(rec, index) */
	ulint			mode,	/*!< in: lock mode */
	ulint			type,	/*!< in: LOCK_ORDINARY, LOCK_GAP, or
					LOC_REC_NOT_GAP */
	que_thr_t*		thr,	/*!< in: query thread */
	mtr_t*			mtr)	/*!< in: mtr */
{
	matched_rec_t*  match = pcur->btr_cur.rtr_info->matches;
	mem_heap_t*     heap = NULL;
	dberr_t		err = DB_SUCCESS;
	trx_t*		trx = thr_get_trx(thr);
	buf_block_t*	cur_block = btr_pcur_get_block(pcur);
	ulint           offsets_[REC_OFFS_NORMAL_SIZE];
	ulint*          my_offsets = const_cast<ulint*>(offsets);
	rec_t*		rec = const_cast<rec_t*>(first_rec);
	rtr_rec_vector*	match_rec;
	rtr_rec_vector::iterator end;

	rec_offs_init(offsets_);

	if (match->locked || page_rec_is_supremum(first_rec)) {
		return(DB_SUCCESS_LOCKED_REC);
	}

	ut_ad(page_align(first_rec) == cur_block->frame);
	ut_ad(match->valid);

	rw_lock_x_lock(&(match->block.lock));
retry:
	cur_block = btr_pcur_get_block(pcur);
	ut_ad(rw_lock_own_flagged(&match->block.lock,
				  RW_LOCK_FLAG_X | RW_LOCK_FLAG_S));
	ut_ad(page_is_leaf(buf_block_get_frame(cur_block)));

	err = lock_sec_rec_read_check_and_lock(
		0, cur_block, rec, index, my_offsets,
		static_cast<lock_mode>(mode), type, thr);

	if (err == DB_LOCK_WAIT) {
re_scan:
		mtr->commit();
		trx->error_state = err;
		que_thr_stop_for_mysql(thr);
		thr->lock_state = QUE_THR_LOCK_ROW;
		if (row_mysql_handle_errors(
			&err, trx, thr, NULL)) {
			thr->lock_state = QUE_THR_LOCK_NOLOCK;
			mtr->start();

			mutex_enter(&match->rtr_match_mutex);
			if (!match->valid && match->matched_recs->empty()) {
				mutex_exit(&match->rtr_match_mutex);
				err = DB_RECORD_NOT_FOUND;
				goto func_end;
			}
			mutex_exit(&match->rtr_match_mutex);

			/* MDEV-14059 FIXME: why re-latch the block?
			pcur is already positioned on it! */
			ulint		page_no = page_get_page_no(
				btr_pcur_get_page(pcur));

			cur_block = buf_page_get_gen(
				page_id_t(index->table->space->id, page_no),
				page_size_t(index->table->space->flags),
				RW_X_LATCH, NULL, BUF_GET,
				__FILE__, __LINE__, mtr, &err);
		} else {
			mtr->start();
			goto func_end;
		}

		DEBUG_SYNC_C("rtr_set_lock_wait");

		if (!match->valid) {
			/* Page got deleted */
			mtr->commit();
			mtr->start();
			err = DB_RECORD_NOT_FOUND;
			goto func_end;
		}

		match->matched_recs->clear();

		rtr_cur_search_with_match(
			cur_block, index,
			pcur->btr_cur.rtr_info->search_tuple,
			pcur->btr_cur.rtr_info->search_mode,
			&pcur->btr_cur.page_cur,
			pcur->btr_cur.rtr_info);

		if (!page_is_leaf(buf_block_get_frame(cur_block))) {
			/* Page got splitted and promoted (only for
			root page it is possible).  Release the
			page and ask for a re-search */
			mtr->commit();
			mtr->start();
			err = DB_RECORD_NOT_FOUND;
			goto func_end;
		}

		rec = btr_pcur_get_rec(pcur);
		my_offsets = offsets_;
		my_offsets = rec_get_offsets(rec, index, my_offsets, true,
					     ULINT_UNDEFINED, &heap);

		/* No match record */
		if (page_rec_is_supremum(rec) || !match->valid) {
			mtr->commit();
			mtr->start();
			err = DB_RECORD_NOT_FOUND;
			goto func_end;
		}

		goto retry;
	}

	my_offsets = offsets_;
	match_rec = match->matched_recs;
	end = match_rec->end();

	for (rtr_rec_vector::iterator it = match_rec->begin();
	     it != end; ++it) {
		rtr_rec_t*	rtr_rec = &(*it);

		my_offsets = rec_get_offsets(
			rtr_rec->r_rec, index, my_offsets, true,
			ULINT_UNDEFINED, &heap);

		err = lock_sec_rec_read_check_and_lock(
			0, &match->block, rtr_rec->r_rec, index,
			my_offsets, static_cast<lock_mode>(mode),
			type, thr);

		if (err == DB_SUCCESS || err == DB_SUCCESS_LOCKED_REC) {
			rtr_rec->locked = true;
		} else if (err == DB_LOCK_WAIT) {
			goto re_scan;
		} else {
			goto func_end;
		}
	}

	match->locked = true;

func_end:
	rw_lock_x_unlock(&(match->block.lock));
	if (heap != NULL) {
		mem_heap_free(heap);
	}

	ut_ad(err != DB_LOCK_WAIT);

	return(err);
}

/*********************************************************************//**
Sets a lock on a record.
@return DB_SUCCESS, DB_SUCCESS_LOCKED_REC, or error code */
UNIV_INLINE
dberr_t
sel_set_rec_lock(
/*=============*/
	btr_pcur_t*		pcur,	/*!< in: cursor */
	const rec_t*		rec,	/*!< in: record */
	dict_index_t*		index,	/*!< in: index */
	const ulint*		offsets,/*!< in: rec_get_offsets(rec, index) */
	ulint			mode,	/*!< in: lock mode */
	ulint			type,	/*!< in: LOCK_ORDINARY, LOCK_GAP, or
					LOC_REC_NOT_GAP */
	que_thr_t*		thr,	/*!< in: query thread */
	mtr_t*			mtr)	/*!< in: mtr */
{
	trx_t*			trx;
	dberr_t			err = DB_SUCCESS;
	const buf_block_t*	block;

	block = btr_pcur_get_block(pcur);

	trx = thr_get_trx(thr);

	if (UT_LIST_GET_LEN(trx->lock.trx_locks) > 10000) {
		if (buf_LRU_buf_pool_running_out()) {

			return(DB_LOCK_TABLE_FULL);
		}
	}

	if (dict_index_is_clust(index)) {
		err = lock_clust_rec_read_check_and_lock(
			0, block, rec, index, offsets,
			static_cast<lock_mode>(mode), type, thr);
	} else {

		if (dict_index_is_spatial(index)) {
			if (type == LOCK_GAP || type == LOCK_ORDINARY) {
				ut_ad(0);
				ib::error() << "Incorrectly request GAP lock "
					"on RTree";
				return(DB_SUCCESS);
			}
			err = sel_set_rtr_rec_lock(pcur, rec, index, offsets,
						   mode, type, thr, mtr);
		} else {
			err = lock_sec_rec_read_check_and_lock(
				0, block, rec, index, offsets,
				static_cast<lock_mode>(mode), type, thr);
		}
	}

	return(err);
}

/*********************************************************************//**
Opens a pcur to a table index. */
static
void
row_sel_open_pcur(
/*==============*/
	plan_t*		plan,	/*!< in: table plan */
#ifdef BTR_CUR_HASH_ADAPT
	rw_lock_t*	ahi_latch,
				/*!< in: the adaptive hash index latch */
#endif /* BTR_CUR_HASH_ADAPT */
	mtr_t*		mtr)	/*!< in/out: mini-transaction */
{
	dict_index_t*	index;
	func_node_t*	cond;
	que_node_t*	exp;
	ulint		n_fields;
	ulint		i;

	index = plan->index;

	/* Calculate the value of the search tuple: the exact match columns
	get their expressions evaluated when we evaluate the right sides of
	end_conds */

	cond = UT_LIST_GET_FIRST(plan->end_conds);

	while (cond) {
		eval_exp(que_node_get_next(cond->args));

		cond = UT_LIST_GET_NEXT(cond_list, cond);
	}

	if (plan->tuple) {
		n_fields = dtuple_get_n_fields(plan->tuple);

		if (plan->n_exact_match < n_fields) {
			/* There is a non-exact match field which must be
			evaluated separately */

			eval_exp(plan->tuple_exps[n_fields - 1]);
		}

		for (i = 0; i < n_fields; i++) {
			exp = plan->tuple_exps[i];

			dfield_copy_data(dtuple_get_nth_field(plan->tuple, i),
					 que_node_get_val(exp));
		}

		/* Open pcur to the index */

		btr_pcur_open_with_no_init(index, plan->tuple, plan->mode,
					   BTR_SEARCH_LEAF, &plan->pcur,
					   ahi_latch, mtr);
	} else {
		/* Open the cursor to the start or the end of the index
		(FALSE: no init) */

		btr_pcur_open_at_index_side(plan->asc, index, BTR_SEARCH_LEAF,
					    &(plan->pcur), false, 0, mtr);
	}

	ut_ad(plan->n_rows_prefetched == 0);
	ut_ad(plan->n_rows_fetched == 0);
	ut_ad(plan->cursor_at_end == FALSE);

	plan->pcur_is_open = TRUE;
}

/*********************************************************************//**
Restores a stored pcur position to a table index.
@return TRUE if the cursor should be moved to the next record after we
return from this function (moved to the previous, in the case of a
descending cursor) without processing again the current cursor
record */
static
ibool
row_sel_restore_pcur_pos(
/*=====================*/
	plan_t*		plan,	/*!< in: table plan */
	mtr_t*		mtr)	/*!< in: mtr */
{
	ibool	equal_position;
	ulint	relative_position;

	ut_ad(!plan->cursor_at_end);

	relative_position = btr_pcur_get_rel_pos(&(plan->pcur));

	equal_position = btr_pcur_restore_position(BTR_SEARCH_LEAF,
						   &(plan->pcur), mtr);

	/* If the cursor is traveling upwards, and relative_position is

	(1) BTR_PCUR_BEFORE: this is not allowed, as we did not have a lock
	yet on the successor of the page infimum;
	(2) BTR_PCUR_AFTER: btr_pcur_restore_position placed the cursor on the
	first record GREATER than the predecessor of a page supremum; we have
	not yet processed the cursor record: no need to move the cursor to the
	next record;
	(3) BTR_PCUR_ON: btr_pcur_restore_position placed the cursor on the
	last record LESS or EQUAL to the old stored user record; (a) if
	equal_position is FALSE, this means that the cursor is now on a record
	less than the old user record, and we must move to the next record;
	(b) if equal_position is TRUE, then if
	plan->stored_cursor_rec_processed is TRUE, we must move to the next
	record, else there is no need to move the cursor. */

	if (plan->asc) {
		if (relative_position == BTR_PCUR_ON) {

			if (equal_position) {

				return(plan->stored_cursor_rec_processed);
			}

			return(TRUE);
		}

		ut_ad(relative_position == BTR_PCUR_AFTER
		      || relative_position == BTR_PCUR_AFTER_LAST_IN_TREE);

		return(FALSE);
	}

	/* If the cursor is traveling downwards, and relative_position is

	(1) BTR_PCUR_BEFORE: btr_pcur_restore_position placed the cursor on
	the last record LESS than the successor of a page infimum; we have not
	processed the cursor record: no need to move the cursor;
	(2) BTR_PCUR_AFTER: btr_pcur_restore_position placed the cursor on the
	first record GREATER than the predecessor of a page supremum; we have
	processed the cursor record: we should move the cursor to the previous
	record;
	(3) BTR_PCUR_ON: btr_pcur_restore_position placed the cursor on the
	last record LESS or EQUAL to the old stored user record; (a) if
	equal_position is FALSE, this means that the cursor is now on a record
	less than the old user record, and we need not move to the previous
	record; (b) if equal_position is TRUE, then if
	plan->stored_cursor_rec_processed is TRUE, we must move to the previous
	record, else there is no need to move the cursor. */

	if (relative_position == BTR_PCUR_BEFORE
	    || relative_position == BTR_PCUR_BEFORE_FIRST_IN_TREE) {

		return(FALSE);
	}

	if (relative_position == BTR_PCUR_ON) {

		if (equal_position) {

			return(plan->stored_cursor_rec_processed);
		}

		return(FALSE);
	}

	ut_ad(relative_position == BTR_PCUR_AFTER
	      || relative_position == BTR_PCUR_AFTER_LAST_IN_TREE);

	return(TRUE);
}

/*********************************************************************//**
Resets a plan cursor to a closed state. */
UNIV_INLINE
void
plan_reset_cursor(
/*==============*/
	plan_t*	plan)	/*!< in: plan */
{
	plan->pcur_is_open = FALSE;
	plan->cursor_at_end = FALSE;
	plan->n_rows_fetched = 0;
	plan->n_rows_prefetched = 0;
}

#ifdef BTR_CUR_HASH_ADAPT
/*********************************************************************//**
Tries to do a shortcut to fetch a clustered index record with a unique key,
using the hash index if possible (not always).
@return SEL_FOUND, SEL_EXHAUSTED, SEL_RETRY */
static
ulint
row_sel_try_search_shortcut(
/*========================*/
	sel_node_t*	node,	/*!< in: select node for a consistent read */
	plan_t*		plan,	/*!< in: plan for a unique search in clustered
				index */
	mtr_t*		mtr)	/*!< in: mtr */
{
	dict_index_t*	index = plan->index;

	ut_ad(node->read_view);
	ut_ad(plan->unique_search);
	ut_ad(!plan->must_get_clust);

	rw_lock_t* ahi_latch = btr_get_search_latch(index);
	rw_lock_s_lock(ahi_latch);

	row_sel_open_pcur(plan, ahi_latch, mtr);

	const rec_t* rec = btr_pcur_get_rec(&(plan->pcur));

	if (!page_rec_is_user_rec(rec) || rec_is_metadata(rec, index)) {
retry:
		rw_lock_s_unlock(ahi_latch);
		return(SEL_RETRY);
	}

	ut_ad(plan->mode == PAGE_CUR_GE);

	/* As the cursor is now placed on a user record after a search with
	the mode PAGE_CUR_GE, the up_match field in the cursor tells how many
	fields in the user record matched to the search tuple */

	if (btr_pcur_get_up_match(&(plan->pcur)) < plan->n_exact_match) {
exhausted:
		rw_lock_s_unlock(ahi_latch);
		return(SEL_EXHAUSTED);
	}

	/* This is a non-locking consistent read: if necessary, fetch
	a previous version of the record */

	mem_heap_t*	heap		= NULL;
	ulint		offsets_[REC_OFFS_NORMAL_SIZE];
	ulint*		offsets		= offsets_;
	rec_offs_init(offsets_);
	offsets = rec_get_offsets(rec, index, offsets, true,
				  ULINT_UNDEFINED, &heap);

	if (dict_index_is_clust(index)) {
		if (!lock_clust_rec_cons_read_sees(rec, index, offsets,
						   node->read_view)) {
			goto retry;
		}
	} else if (!srv_read_only_mode
		   && !lock_sec_rec_cons_read_sees(
			rec, index, node->read_view)) {
		goto retry;
	}

	if (rec_get_deleted_flag(rec, dict_table_is_comp(plan->table))) {
		goto exhausted;
	}

	/* Fetch the columns needed in test conditions.  The index
	record is protected by a page latch that was acquired when
	plan->pcur was positioned.  The latch will not be released
	until mtr->commit(). */

	row_sel_fetch_columns(index, rec, offsets,
			      UT_LIST_GET_FIRST(plan->columns));

	/* Test the rest of search conditions */

	if (!row_sel_test_other_conds(plan)) {
		goto exhausted;
	}

	ut_ad(plan->pcur.latch_mode == BTR_SEARCH_LEAF);

	plan->n_rows_fetched++;
	rw_lock_s_unlock(ahi_latch);

	if (UNIV_LIKELY_NULL(heap)) {
		mem_heap_free(heap);
	}
	return(SEL_FOUND);
}
#endif /* BTR_CUR_HASH_ADAPT */

/*********************************************************************//**
Performs a select step.
@return DB_SUCCESS or error code */
static MY_ATTRIBUTE((warn_unused_result))
dberr_t
row_sel(
/*====*/
	sel_node_t*	node,	/*!< in: select node */
	que_thr_t*	thr)	/*!< in: query thread */
{
	dict_index_t*	index;
	plan_t*		plan;
	mtr_t		mtr;
	ibool		moved;
	rec_t*		rec;
	rec_t*		old_vers;
	rec_t*		clust_rec;
	ibool		consistent_read;

	/* The following flag becomes TRUE when we are doing a
	consistent read from a non-clustered index and we must look
	at the clustered index to find out the previous delete mark
	state of the non-clustered record: */

	ibool		cons_read_requires_clust_rec	= FALSE;
	ulint		cost_counter			= 0;
	ibool		cursor_just_opened;
	ibool		must_go_to_next;
	ibool		mtr_has_extra_clust_latch	= FALSE;
	/* TRUE if the search was made using
	a non-clustered index, and we had to
	access the clustered record: now &mtr
	contains a clustered index latch, and
	&mtr must be committed before we move
	to the next non-clustered record */
	dberr_t		err;
	mem_heap_t*	heap				= NULL;
	ulint		offsets_[REC_OFFS_NORMAL_SIZE];
	ulint*		offsets				= offsets_;
	rec_offs_init(offsets_);

	ut_ad(thr->run_node == node);

	if (node->read_view) {
		/* In consistent reads, we try to do with the hash index and
		not to use the buffer page get. This is to reduce memory bus
		load resulting from semaphore operations. The search latch
		will be s-locked when we access an index with a unique search
		condition, but not locked when we access an index with a
		less selective search condition. */

		consistent_read = TRUE;
	} else {
		consistent_read = FALSE;
	}

table_loop:
	/* TABLE LOOP
	----------
	This is the outer major loop in calculating a join. We come here when
	node->fetch_table changes, and after adding a row to aggregate totals
	and, of course, when this function is called. */

	ut_ad(mtr_has_extra_clust_latch == FALSE);

	plan = sel_node_get_nth_plan(node, node->fetch_table);
	index = plan->index;

	if (plan->n_rows_prefetched > 0) {
		sel_dequeue_prefetched_row(plan);

		goto next_table_no_mtr;
	}

	if (plan->cursor_at_end) {
		/* The cursor has already reached the result set end: no more
		rows to process for this table cursor, as also the prefetch
		stack was empty */

		ut_ad(plan->pcur_is_open);

		goto table_exhausted_no_mtr;
	}

	/* Open a cursor to index, or restore an open cursor position */

	mtr.start();

#ifdef BTR_CUR_HASH_ADAPT
	if (consistent_read && plan->unique_search && !plan->pcur_is_open
	    && !plan->must_get_clust) {
		switch (row_sel_try_search_shortcut(node, plan, &mtr)) {
		case SEL_FOUND:
			goto next_table;
		case SEL_EXHAUSTED:
			goto table_exhausted;
		default:
			ut_ad(0);
			/* fall through */
		case SEL_RETRY:
			break;
		}

		plan_reset_cursor(plan);

		mtr.commit();
		mtr.start();
	}
#endif /* BTR_CUR_HASH_ADAPT */

	if (!plan->pcur_is_open) {
		/* Evaluate the expressions to build the search tuple and
		open the cursor */
		row_sel_open_pcur(plan,
#ifdef BTR_CUR_HASH_ADAPT
				  NULL,
#endif /* BTR_CUR_HASH_ADAPT */
				  &mtr);

		cursor_just_opened = TRUE;

		/* A new search was made: increment the cost counter */
		cost_counter++;
	} else {
		/* Restore pcur position to the index */

		must_go_to_next = row_sel_restore_pcur_pos(plan, &mtr);

		cursor_just_opened = FALSE;

		if (must_go_to_next) {
			/* We have already processed the cursor record: move
			to the next */

			goto next_rec;
		}
	}

rec_loop:
	/* RECORD LOOP
	-----------
	In this loop we use pcur and try to fetch a qualifying row, and
	also fill the prefetch buffer for this table if n_rows_fetched has
	exceeded a threshold. While we are inside this loop, the following
	holds:
	(1) &mtr is started,
	(2) pcur is positioned and open.

	NOTE that if cursor_just_opened is TRUE here, it means that we came
	to this point right after row_sel_open_pcur. */

	ut_ad(mtr_has_extra_clust_latch == FALSE);

	rec = btr_pcur_get_rec(&(plan->pcur));

	/* PHASE 1: Set a lock if specified */

	if (!node->asc && cursor_just_opened
	    && !page_rec_is_supremum(rec)) {

		/* Do not support "descending search" for Spatial index */
		ut_ad(!dict_index_is_spatial(index));

		/* When we open a cursor for a descending search, we must set
		a next-key lock on the successor record: otherwise it would
		be possible to insert new records next to the cursor position,
		and it might be that these new records should appear in the
		search result set, resulting in the phantom problem. */

		if (!consistent_read) {
			rec_t*	next_rec = page_rec_get_next(rec);
			ulint	lock_type;
			trx_t*	trx;

			trx = thr_get_trx(thr);

			offsets = rec_get_offsets(next_rec, index, offsets,
						  true,
						  ULINT_UNDEFINED, &heap);

			/* If innodb_locks_unsafe_for_binlog option is used
			or this session is using READ COMMITTED or lower isolation
			level, we lock only the record, i.e., next-key
			locking is not used. */
			if (srv_locks_unsafe_for_binlog
			    || trx->isolation_level
			    <= TRX_ISO_READ_COMMITTED) {

				if (page_rec_is_supremum(next_rec)) {

					goto skip_lock;
				}

				lock_type = LOCK_REC_NOT_GAP;
			} else {
				lock_type = LOCK_ORDINARY;
			}

			err = sel_set_rec_lock(&plan->pcur,
					       next_rec, index, offsets,
					       node->row_lock_mode,
					       lock_type, thr, &mtr);

			switch (err) {
			case DB_SUCCESS_LOCKED_REC:
				err = DB_SUCCESS;
				/* fall through */
			case DB_SUCCESS:
				break;
			default:
				/* Note that in this case we will store in pcur
				the PREDECESSOR of the record we are waiting
				the lock for */
				goto lock_wait_or_error;
			}
		}
	}

skip_lock:
	if (page_rec_is_infimum(rec)) {

		/* The infimum record on a page cannot be in the result set,
		and neither can a record lock be placed on it: we skip such
		a record. We also increment the cost counter as we may have
		processed yet another page of index. */

		cost_counter++;

		goto next_rec;
	}

<<<<<<< HEAD
	if (rec_is_default_row(rec, index)) {
=======
	if (rec_is_metadata(rec, index)) {
>>>>>>> 4a246fec
		/* Skip the metadata pseudo-record. */
		cost_counter++;
		goto next_rec;
	}

	if (!consistent_read) {
		/* Try to place a lock on the index record */
		ulint	lock_type;
		trx_t*	trx;

		offsets = rec_get_offsets(rec, index, offsets, true,
					  ULINT_UNDEFINED, &heap);

		trx = thr_get_trx(thr);

		/* If innodb_locks_unsafe_for_binlog option is used
		or this session is using READ COMMITTED or lower isolation level,
		we lock only the record, i.e., next-key locking is
		not used. */
		if (srv_locks_unsafe_for_binlog
		    || trx->isolation_level <= TRX_ISO_READ_COMMITTED
		    || dict_index_is_spatial(index)) {

			if (page_rec_is_supremum(rec)) {

				goto next_rec;
			}

			lock_type = LOCK_REC_NOT_GAP;
		} else {
			lock_type = LOCK_ORDINARY;
		}

		err = sel_set_rec_lock(&plan->pcur,
				       rec, index, offsets,
				       node->row_lock_mode, lock_type,
				       thr, &mtr);

		switch (err) {
		case DB_SUCCESS_LOCKED_REC:
			err = DB_SUCCESS;
			/* fall through */
		case DB_SUCCESS:
			break;
		default:
			goto lock_wait_or_error;
		}
	}

	if (page_rec_is_supremum(rec)) {

		/* A page supremum record cannot be in the result set: skip
		it now when we have placed a possible lock on it */

		goto next_rec;
	}

	ut_ad(page_rec_is_user_rec(rec));

	if (cost_counter > SEL_COST_LIMIT) {

		/* Now that we have placed the necessary locks, we can stop
		for a while and store the cursor position; NOTE that if we
		would store the cursor position BEFORE placing a record lock,
		it might happen that the cursor would jump over some records
		that another transaction could meanwhile insert adjacent to
		the cursor: this would result in the phantom problem. */

		goto stop_for_a_while;
	}

	/* PHASE 2: Check a mixed index mix id if needed */

	if (plan->unique_search && cursor_just_opened) {

		ut_ad(plan->mode == PAGE_CUR_GE);

		/* As the cursor is now placed on a user record after a search
		with the mode PAGE_CUR_GE, the up_match field in the cursor
		tells how many fields in the user record matched to the search
		tuple */

		if (btr_pcur_get_up_match(&(plan->pcur))
		    < plan->n_exact_match) {
			goto table_exhausted;
		}

		/* Ok, no need to test end_conds or mix id */

	}

	/* We are ready to look at a possible new index entry in the result
	set: the cursor is now placed on a user record */

	/* PHASE 3: Get previous version in a consistent read */

	cons_read_requires_clust_rec = FALSE;
	offsets = rec_get_offsets(rec, index, offsets, true,
				  ULINT_UNDEFINED, &heap);

	if (consistent_read) {
		/* This is a non-locking consistent read: if necessary, fetch
		a previous version of the record */

		if (dict_index_is_clust(index)) {

			if (!lock_clust_rec_cons_read_sees(
					rec, index, offsets, node->read_view)) {

				err = row_sel_build_prev_vers(
					node->read_view, index, rec,
					&offsets, &heap, &plan->old_vers_heap,
					&old_vers, &mtr);

				if (err != DB_SUCCESS) {

					goto lock_wait_or_error;
				}

				if (old_vers == NULL) {
					/* The record does not exist
					in our read view. Skip it, but
					first attempt to determine
					whether the index segment we
					are searching through has been
					exhausted. */

					offsets = rec_get_offsets(
						rec, index, offsets, true,
						ULINT_UNDEFINED, &heap);

					/* Fetch the columns needed in
					test conditions. The clustered
					index record is protected by a
					page latch that was acquired
					by row_sel_open_pcur() or
					row_sel_restore_pcur_pos().
					The latch will not be released
					until mtr.commit(). */

					row_sel_fetch_columns(
						index, rec, offsets,
						UT_LIST_GET_FIRST(
							plan->columns));

					if (!row_sel_test_end_conds(plan)) {

						goto table_exhausted;
					}

					goto next_rec;
				}

				rec = old_vers;
			}
		} else if (!srv_read_only_mode
			   && !lock_sec_rec_cons_read_sees(
				   rec, index, node->read_view)) {

			cons_read_requires_clust_rec = TRUE;
		}
	}

	/* PHASE 4: Test search end conditions and deleted flag */

	/* Fetch the columns needed in test conditions.  The record is
	protected by a page latch that was acquired by
	row_sel_open_pcur() or row_sel_restore_pcur_pos().  The latch
	will not be released until mtr.commit(). */

	row_sel_fetch_columns(index, rec, offsets,
			      UT_LIST_GET_FIRST(plan->columns));

	/* Test the selection end conditions: these can only contain columns
	which already are found in the index, even though the index might be
	non-clustered */

	if (plan->unique_search && cursor_just_opened) {

		/* No test necessary: the test was already made above */

	} else if (!row_sel_test_end_conds(plan)) {

		goto table_exhausted;
	}

	if (rec_get_deleted_flag(rec, dict_table_is_comp(plan->table))
	    && !cons_read_requires_clust_rec) {

		/* The record is delete marked: we can skip it if this is
		not a consistent read which might see an earlier version
		of a non-clustered index record */

		if (plan->unique_search) {

			goto table_exhausted;
		}

		goto next_rec;
	}

	/* PHASE 5: Get the clustered index record, if needed and if we did
	not do the search using the clustered index */

	if (plan->must_get_clust || cons_read_requires_clust_rec) {

		/* It was a non-clustered index and we must fetch also the
		clustered index record */

		err = row_sel_get_clust_rec(node, plan, rec, thr, &clust_rec,
					    &mtr);
		mtr_has_extra_clust_latch = TRUE;

		if (err != DB_SUCCESS) {

			goto lock_wait_or_error;
		}

		/* Retrieving the clustered record required a search:
		increment the cost counter */

		cost_counter++;

		if (clust_rec == NULL) {
			/* The record did not exist in the read view */
			ut_ad(consistent_read);

			goto next_rec;
		}

		if (rec_get_deleted_flag(clust_rec,
					 dict_table_is_comp(plan->table))) {
			/* In delete-marked records, DB_TRX_ID must
			always refer to an existing update_undo log record. */
			ut_ad(rec_get_trx_id(clust_rec,
					     dict_table_get_first_index(
						     plan->table)));

			/* The record is delete marked: we can skip it */

			goto next_rec;
		}

		if (node->can_get_updated) {

			btr_pcur_store_position(&(plan->clust_pcur), &mtr);
		}
	}

	/* PHASE 6: Test the rest of search conditions */

	if (!row_sel_test_other_conds(plan)) {

		if (plan->unique_search) {

			goto table_exhausted;
		}

		goto next_rec;
	}

	/* PHASE 7: We found a new qualifying row for the current table; push
	the row if prefetch is on, or move to the next table in the join */

	plan->n_rows_fetched++;

	ut_ad(plan->pcur.latch_mode == BTR_SEARCH_LEAF);

	if ((plan->n_rows_fetched <= SEL_PREFETCH_LIMIT)
	    || plan->unique_search || plan->no_prefetch) {

		/* No prefetch in operation: go to the next table */

		goto next_table;
	}

	sel_enqueue_prefetched_row(plan);

	if (plan->n_rows_prefetched == SEL_MAX_N_PREFETCH) {

		/* The prefetch buffer is now full */

		sel_dequeue_prefetched_row(plan);

		goto next_table;
	}

next_rec:
	if (mtr_has_extra_clust_latch) {

		/* We must commit &mtr if we are moving to the next
		non-clustered index record, because we could break the
		latching order if we would access a different clustered
		index page right away without releasing the previous. */

		goto commit_mtr_for_a_while;
	}

	if (node->asc) {
		moved = btr_pcur_move_to_next(&(plan->pcur), &mtr);
	} else {
		moved = btr_pcur_move_to_prev(&(plan->pcur), &mtr);
	}

	if (!moved) {

		goto table_exhausted;
	}

	cursor_just_opened = FALSE;

	/* END OF RECORD LOOP
	------------------ */
	goto rec_loop;

next_table:
	/* We found a record which satisfies the conditions: we can move to
	the next table or return a row in the result set */

	ut_ad(btr_pcur_is_on_user_rec(&plan->pcur));

	if (plan->unique_search && !node->can_get_updated) {

		plan->cursor_at_end = TRUE;
	} else {
		plan->stored_cursor_rec_processed = TRUE;

		btr_pcur_store_position(&(plan->pcur), &mtr);
	}

	mtr.commit();

	mtr_has_extra_clust_latch = FALSE;

next_table_no_mtr:
	/* If we use 'goto' to this label, it means that the row was popped
	from the prefetched rows stack, and &mtr is already committed */

	if (node->fetch_table + 1 == node->n_tables) {

		sel_eval_select_list(node);

		if (node->is_aggregate) {

			goto table_loop;
		}

		sel_assign_into_var_values(node->into_list, node);

		thr->run_node = que_node_get_parent(node);

		err = DB_SUCCESS;
		goto func_exit;
	}

	node->fetch_table++;

	/* When we move to the next table, we first reset the plan cursor:
	we do not care about resetting it when we backtrack from a table */

	plan_reset_cursor(sel_node_get_nth_plan(node, node->fetch_table));

	goto table_loop;

table_exhausted:
	/* The table cursor pcur reached the result set end: backtrack to the
	previous table in the join if we do not have cached prefetched rows */

	plan->cursor_at_end = TRUE;

	mtr.commit();

	mtr_has_extra_clust_latch = FALSE;

	if (plan->n_rows_prefetched > 0) {
		/* The table became exhausted during a prefetch */

		sel_dequeue_prefetched_row(plan);

		goto next_table_no_mtr;
	}

table_exhausted_no_mtr:
	if (node->fetch_table == 0) {
		err = DB_SUCCESS;

		if (node->is_aggregate && !node->aggregate_already_fetched) {

			node->aggregate_already_fetched = TRUE;

			sel_assign_into_var_values(node->into_list, node);

			thr->run_node = que_node_get_parent(node);
		} else {
			node->state = SEL_NODE_NO_MORE_ROWS;

			thr->run_node = que_node_get_parent(node);
		}

		goto func_exit;
	}

	node->fetch_table--;

	goto table_loop;

stop_for_a_while:
	/* Return control for a while to que_run_threads, so that runaway
	queries can be canceled. NOTE that when we come here, we must, in a
	locking read, have placed the necessary (possibly waiting request)
	record lock on the cursor record or its successor: when we reposition
	the cursor, this record lock guarantees that nobody can meanwhile have
	inserted new records which should have appeared in the result set,
	which would result in the phantom problem. */

	plan->stored_cursor_rec_processed = FALSE;
	btr_pcur_store_position(&(plan->pcur), &mtr);

	mtr.commit();
	ut_ad(!sync_check_iterate(sync_check()));

	err = DB_SUCCESS;
	goto func_exit;

commit_mtr_for_a_while:
	/* Stores the cursor position and commits &mtr; this is used if
	&mtr may contain latches which would break the latching order if
	&mtr would not be committed and the latches released. */

	plan->stored_cursor_rec_processed = TRUE;

	btr_pcur_store_position(&(plan->pcur), &mtr);

	mtr.commit();

	mtr_has_extra_clust_latch = FALSE;
	ut_ad(!sync_check_iterate(dict_sync_check()));

	goto table_loop;

lock_wait_or_error:
	/* See the note at stop_for_a_while: the same holds for this case */

	ut_ad(!btr_pcur_is_before_first_on_page(&plan->pcur) || !node->asc);

	plan->stored_cursor_rec_processed = FALSE;
	btr_pcur_store_position(&(plan->pcur), &mtr);

	mtr.commit();

func_exit:
	ut_ad(!sync_check_iterate(dict_sync_check()));

	if (heap != NULL) {
		mem_heap_free(heap);
	}
	return(err);
}

/**********************************************************************//**
Performs a select step. This is a high-level function used in SQL execution
graphs.
@return query thread to run next or NULL */
que_thr_t*
row_sel_step(
/*=========*/
	que_thr_t*	thr)	/*!< in: query thread */
{
	sel_node_t*	node;

	ut_ad(thr);

	node = static_cast<sel_node_t*>(thr->run_node);

	ut_ad(que_node_get_type(node) == QUE_NODE_SELECT);

	/* If this is a new time this node is executed (or when execution
	resumes after wait for a table intention lock), set intention locks
	on the tables, or assign a read view */

	if (node->into_list && (thr->prev_node == que_node_get_parent(node))) {

		node->state = SEL_NODE_OPEN;
	}

	if (node->state == SEL_NODE_OPEN) {

		/* It may be that the current session has not yet started
		its transaction, or it has been committed: */

		trx_start_if_not_started_xa(thr_get_trx(thr), false);

		plan_reset_cursor(sel_node_get_nth_plan(node, 0));

		if (node->consistent_read) {
			trx_t *trx = thr_get_trx(thr);
			/* Assign a read view for the query */
			trx->read_view.open(trx);
			node->read_view = trx->read_view.is_open() ?
					  &trx->read_view : NULL;
		} else {
			sym_node_t*	table_node;
			lock_mode	i_lock_mode;

			if (node->set_x_locks) {
				i_lock_mode = LOCK_IX;
			} else {
				i_lock_mode = LOCK_IS;
			}

			for (table_node = node->table_list;
			     table_node != 0;
			     table_node = static_cast<sym_node_t*>(
					que_node_get_next(table_node))) {

				dberr_t	err = lock_table(
					0, table_node->table, i_lock_mode,
					thr);

				if (err != DB_SUCCESS) {
					trx_t*	trx;

					trx = thr_get_trx(thr);
					trx->error_state = err;

					return(NULL);
				}
			}
		}

		/* If this is an explicit cursor, copy stored procedure
		variable values, so that the values cannot change between
		fetches (currently, we copy them also for non-explicit
		cursors) */

		if (node->explicit_cursor
		    && UT_LIST_GET_FIRST(node->copy_variables)) {

			row_sel_copy_input_variable_vals(node);
		}

		node->state = SEL_NODE_FETCH;
		node->fetch_table = 0;

		if (node->is_aggregate) {
			/* Reset the aggregate total values */
			sel_reset_aggregate_vals(node);
		}
	}

	dberr_t	err = row_sel(node, thr);

	/* NOTE! if queries are parallelized, the following assignment may
	have problems; the assignment should be made only if thr is the
	only top-level thr in the graph: */

	thr->graph->last_sel_node = node;

	if (err != DB_SUCCESS) {
		thr_get_trx(thr)->error_state = err;

		return(NULL);
	}

	return(thr);
}

/**********************************************************************//**
Performs a fetch for a cursor.
@return query thread to run next or NULL */
que_thr_t*
fetch_step(
/*=======*/
	que_thr_t*	thr)	/*!< in: query thread */
{
	sel_node_t*	sel_node;
	fetch_node_t*	node;

	ut_ad(thr);

	node = static_cast<fetch_node_t*>(thr->run_node);
	sel_node = node->cursor_def;

	ut_ad(que_node_get_type(node) == QUE_NODE_FETCH);

	if (thr->prev_node != que_node_get_parent(node)) {

		if (sel_node->state != SEL_NODE_NO_MORE_ROWS) {

			if (node->into_list) {
				sel_assign_into_var_values(node->into_list,
							   sel_node);
			} else {
				ibool ret = (*node->func->func)(
					sel_node, node->func->arg);

				if (!ret) {
					sel_node->state
						 = SEL_NODE_NO_MORE_ROWS;
				}
			}
		}

		thr->run_node = que_node_get_parent(node);

		return(thr);
	}

	/* Make the fetch node the parent of the cursor definition for
	the time of the fetch, so that execution knows to return to this
	fetch node after a row has been selected or we know that there is
	no row left */

	sel_node->common.parent = node;

	if (sel_node->state == SEL_NODE_CLOSED) {
		ib::error() << "fetch called on a closed cursor";

		thr_get_trx(thr)->error_state = DB_ERROR;

		return(NULL);
	}

	thr->run_node = sel_node;

	return(thr);
}

/***********************************************************//**
Prints a row in a select result.
@return query thread to run next or NULL */
que_thr_t*
row_printf_step(
/*============*/
	que_thr_t*	thr)	/*!< in: query thread */
{
	row_printf_node_t*	node;
	sel_node_t*		sel_node;
	que_node_t*		arg;

	ut_ad(thr);

	node = static_cast<row_printf_node_t*>(thr->run_node);

	sel_node = node->sel_node;

	ut_ad(que_node_get_type(node) == QUE_NODE_ROW_PRINTF);

	if (thr->prev_node == que_node_get_parent(node)) {

		/* Reset the cursor */
		sel_node->state = SEL_NODE_OPEN;

		/* Fetch next row to print */

		thr->run_node = sel_node;

		return(thr);
	}

	if (sel_node->state != SEL_NODE_FETCH) {

		ut_ad(sel_node->state == SEL_NODE_NO_MORE_ROWS);

		/* No more rows to print */

		thr->run_node = que_node_get_parent(node);

		return(thr);
	}

	arg = sel_node->select_list;

	while (arg) {
		dfield_print_also_hex(que_node_get_val(arg));

		fputs(" ::: ", stderr);

		arg = que_node_get_next(arg);
	}

	putc('\n', stderr);

	/* Fetch next row to print */

	thr->run_node = sel_node;

	return(thr);
}

/****************************************************************//**
Converts a key value stored in MySQL format to an Innobase dtuple. The last
field of the key value may be just a prefix of a fixed length field: hence
the parameter key_len. But currently we do not allow search keys where the
last field is only a prefix of the full key field len and print a warning if
such appears. A counterpart of this function is
ha_innobase::store_key_val_for_row() in ha_innodb.cc. */
void
row_sel_convert_mysql_key_to_innobase(
/*==================================*/
	dtuple_t*	tuple,		/*!< in/out: tuple where to build;
					NOTE: we assume that the type info
					in the tuple is already according
					to index! */
	byte*		buf,		/*!< in: buffer to use in field
					conversions; NOTE that dtuple->data
					may end up pointing inside buf so
					do not discard that buffer while
					the tuple is being used. See
					row_mysql_store_col_in_innobase_format()
					in the case of DATA_INT */
	ulint		buf_len,	/*!< in: buffer length */
	dict_index_t*	index,		/*!< in: index of the key value */
	const byte*	key_ptr,	/*!< in: MySQL key value */
	ulint		key_len)	/*!< in: MySQL key value length */
{
	byte*		original_buf	= buf;
	const byte*	original_key_ptr = key_ptr;
	dict_field_t*	field;
	dfield_t*	dfield;
	ulint		data_offset;
	ulint		data_len;
	ulint		data_field_len;
	ibool		is_null;
	const byte*	key_end;
	ulint		n_fields = 0;

	/* For documentation of the key value storage format in MySQL, see
	ha_innobase::store_key_val_for_row() in ha_innodb.cc. */

	key_end = key_ptr + key_len;

	/* Permit us to access any field in the tuple (ULINT_MAX): */

	dtuple_set_n_fields(tuple, ULINT_MAX);

	dfield = dtuple_get_nth_field(tuple, 0);
	field = dict_index_get_nth_field(index, 0);

	if (UNIV_UNLIKELY(dfield_get_type(dfield)->mtype == DATA_SYS)) {
		/* A special case: we are looking for a position in the
		generated clustered index which InnoDB automatically added
		to a table with no primary key: the first and the only
		ordering column is ROW_ID which InnoDB stored to the key_ptr
		buffer. */

		ut_a(key_len == DATA_ROW_ID_LEN);

		dfield_set_data(dfield, key_ptr, DATA_ROW_ID_LEN);

		dtuple_set_n_fields(tuple, 1);

		return;
	}

	while (key_ptr < key_end) {

		ulint	type = dfield_get_type(dfield)->mtype;
		ut_a(field->col->mtype == type);

		data_offset = 0;
		is_null = FALSE;

		if (!(dfield_get_type(dfield)->prtype & DATA_NOT_NULL)) {
			/* The first byte in the field tells if this is
			an SQL NULL value */

			data_offset = 1;

			if (*key_ptr != 0) {
				dfield_set_null(dfield);

				is_null = TRUE;
			}
		}

		/* Calculate data length and data field total length */
		if (DATA_LARGE_MTYPE(type) || DATA_GEOMETRY_MTYPE(type)) {

			/* For R-tree index, data length should be the
			total size of the wkb data.*/
			if (dict_index_is_spatial(index)) {
				ut_ad(DATA_GEOMETRY_MTYPE(type));
				data_len = key_len;
				data_field_len = data_offset + data_len;
			} else {
				/* The key field is a column prefix of a BLOB
				or TEXT. */

				ut_a(field->prefix_len > 0);

				/* MySQL stores the actual data length to the
				first 2 bytes after the optional SQL NULL
				marker byte. The storage format is
				little-endian, that is, the most significant
				byte at a higher address. In UTF-8, MySQL
				seems to reserve field->prefix_len bytes for
				storing this field in the key value buffer,
				even though the actual value only takes data
				len bytes from the start. */

				data_len = ulint(key_ptr[data_offset])
					| ulint(key_ptr[data_offset + 1]) << 8;
				data_field_len = data_offset + 2
					+ field->prefix_len;

				data_offset += 2;

				/* Now that we know the length, we store the
				column value like it would be a fixed char
				field */
			}


		} else if (field->prefix_len > 0) {
			/* Looks like MySQL pads unused end bytes in the
			prefix with space. Therefore, also in UTF-8, it is ok
			to compare with a prefix containing full prefix_len
			bytes, and no need to take at most prefix_len / 3
			UTF-8 characters from the start.
			If the prefix is used as the upper end of a LIKE
			'abc%' query, then MySQL pads the end with chars
			0xff. TODO: in that case does it any harm to compare
			with the full prefix_len bytes. How do characters
			0xff in UTF-8 behave? */

			data_len = field->prefix_len;
			data_field_len = data_offset + data_len;
		} else {
			data_len = dfield_get_type(dfield)->len;
			data_field_len = data_offset + data_len;
		}

		if ((dtype_get_mysql_type(dfield_get_type(dfield))
		     == DATA_MYSQL_TRUE_VARCHAR)
		    && (type != DATA_INT)) {
			/* In a MySQL key value format, a true VARCHAR is
			always preceded by 2 bytes of a length field.
			dfield_get_type(dfield)->len returns the maximum
			'payload' len in bytes. That does not include the
			2 bytes that tell the actual data length.

			We added the check != DATA_INT to make sure we do
			not treat MySQL ENUM or SET as a true VARCHAR! */

			data_len += 2;
			data_field_len += 2;
		}

		/* Storing may use at most data_len bytes of buf */

		if (UNIV_LIKELY(!is_null)) {
			buf = row_mysql_store_col_in_innobase_format(
					dfield, buf,
					FALSE, /* MySQL key value format col */
					key_ptr + data_offset, data_len,
					dict_table_is_comp(index->table));
			ut_a(buf <= original_buf + buf_len);
		}

		key_ptr += data_field_len;

		if (UNIV_UNLIKELY(key_ptr > key_end)) {
			/* The last field in key was not a complete key field
			but a prefix of it.

			Print a warning about this! HA_READ_PREFIX_LAST does
			not currently work in InnoDB with partial-field key
			value prefixes. Since MySQL currently uses a padding
			trick to calculate LIKE 'abc%' type queries there
			should never be partial-field prefixes in searches. */

			ib::warn() << "Using a partial-field key prefix in"
				" search, index " << index->name
				<< " of table " << index->table->name
				<< ". Last data field length "
				<< data_field_len << " bytes, key ptr now"
				" exceeds key end by " << (key_ptr - key_end)
				<< " bytes. Key value in the MySQL format:";

			ut_print_buf(stderr, original_key_ptr, key_len);
			putc('\n', stderr);

			if (!is_null) {
				ulint	len = dfield_get_len(dfield);
				dfield_set_len(dfield, len
					       - (ulint) (key_ptr - key_end));
			}
			ut_ad(0);
		}

		n_fields++;
		field++;
		dfield++;
	}

	ut_a(buf <= original_buf + buf_len);

	/* We set the length of tuple to n_fields: we assume that the memory
	area allocated for it is big enough (usually bigger than n_fields). */

	dtuple_set_n_fields(tuple, n_fields);
}

/**************************************************************//**
Stores the row id to the prebuilt struct. */
static
void
row_sel_store_row_id_to_prebuilt(
/*=============================*/
	row_prebuilt_t*		prebuilt,	/*!< in/out: prebuilt */
	const rec_t*		index_rec,	/*!< in: record */
	const dict_index_t*	index,		/*!< in: index of the record */
	const ulint*		offsets)	/*!< in: rec_get_offsets
						(index_rec, index) */
{
	const byte*	data;
	ulint		len;

	ut_ad(rec_offs_validate(index_rec, index, offsets));

	data = rec_get_nth_field(
		index_rec, offsets,
		dict_index_get_sys_col_pos(index, DATA_ROW_ID), &len);

	if (UNIV_UNLIKELY(len != DATA_ROW_ID_LEN)) {

		ib::error() << "Row id field is wrong length " << len << " in"
			" index " << index->name
			<< " of table " << index->table->name
			<< ", Field number "
			<< dict_index_get_sys_col_pos(index, DATA_ROW_ID)
			<< ", record:";

		rec_print_new(stderr, index_rec, offsets);
		putc('\n', stderr);
		ut_error;
	}

	ut_memcpy(prebuilt->row_id, data, len);
}

/**************************************************************//**
Stores a non-SQL-NULL field in the MySQL format. The counterpart of this
function is row_mysql_store_col_in_innobase_format() in row0mysql.cc. */
void
row_sel_field_store_in_mysql_format_func(
	byte*		dest,
	const mysql_row_templ_t* templ,
#ifdef UNIV_DEBUG
	const dict_index_t* index,
	ulint		field_no,
#endif /* UNIV_DEBUG */
	const byte*	data,
	ulint		len)
{
	byte*			ptr;
#ifdef UNIV_DEBUG
	const dict_field_t*	field
		= templ->is_virtual
			 ? NULL : dict_index_get_nth_field(index, field_no);
#endif /* UNIV_DEBUG */

	ut_ad(len != UNIV_SQL_NULL);
	UNIV_MEM_ASSERT_RW(data, len);
	UNIV_MEM_ASSERT_W(dest, templ->mysql_col_len);
	UNIV_MEM_INVALID(dest, templ->mysql_col_len);

	switch (templ->type) {
		const byte*	field_end;
		byte*		pad;
	case DATA_INT:
		/* Convert integer data from Innobase to a little-endian
		format, sign bit restored to normal */

		ptr = dest + len;

		for (;;) {
			ptr--;
			*ptr = *data;
			if (ptr == dest) {
				break;
			}
			data++;
		}

		if (!templ->is_unsigned) {
			dest[len - 1] = (byte) (dest[len - 1] ^ 128);
		}

		ut_ad(templ->mysql_col_len == len);
		break;

	case DATA_VARCHAR:
	case DATA_VARMYSQL:
	case DATA_BINARY:
		field_end = dest + templ->mysql_col_len;

		if (templ->mysql_type == DATA_MYSQL_TRUE_VARCHAR) {
			/* This is a >= 5.0.3 type true VARCHAR. Store the
			length of the data to the first byte or the first
			two bytes of dest. */

			dest = row_mysql_store_true_var_len(
				dest, len, templ->mysql_length_bytes);
			/* Copy the actual data. Leave the rest of the
			buffer uninitialized. */
			memcpy(dest, data, len);
			break;
		}

		/* Copy the actual data */
		ut_memcpy(dest, data, len);

		/* Pad with trailing spaces. */

		pad = dest + len;

		ut_ad(templ->mbminlen <= templ->mbmaxlen);

		/* We treat some Unicode charset strings specially. */
		switch (templ->mbminlen) {
		case 4:
			/* InnoDB should never have stripped partial
			UTF-32 characters. */
			ut_a(!(len & 3));
			break;
		case 2:
			/* A space char is two bytes,
			0x0020 in UCS2 and UTF-16 */

			if (UNIV_UNLIKELY(len & 1)) {
				/* A 0x20 has been stripped from the column.
				Pad it back. */

				if (pad < field_end) {
					*pad++ = 0x20;
				}
			}
		}

		row_mysql_pad_col(templ->mbminlen, pad,
				  ulint(field_end - pad));
		break;

	case DATA_BLOB:
		/* Store a pointer to the BLOB buffer to dest: the BLOB was
		already copied to the buffer in row_sel_store_mysql_rec */

		row_mysql_store_blob_ref(dest, templ->mysql_col_len, data,
					 len);
		break;

	case DATA_GEOMETRY:
		/* We store all geometry data as BLOB data at server layer. */
		row_mysql_store_geometry(dest, templ->mysql_col_len, data, len);
		break;

	case DATA_MYSQL:
		memcpy(dest, data, len);

		ut_ad(templ->mysql_col_len >= len);
		ut_ad(templ->mbmaxlen >= templ->mbminlen);

		/* If field_no equals to templ->icp_rec_field_no,
		we are examining a row pointed by "icp_rec_field_no".
		There is possibility that icp_rec_field_no refers to
		a field in a secondary index while templ->rec_field_no
		points to field in a primary index. The length
		should still be equal, unless the field pointed
		by icp_rec_field_no has a prefix */
		ut_ad(templ->mbmaxlen > templ->mbminlen
		      || templ->mysql_col_len == len
		      || (field_no == templ->icp_rec_field_no
			  && field->prefix_len > 0));

		/* The following assertion would fail for old tables
		containing UTF-8 ENUM columns due to Bug #9526. */
		ut_ad(!templ->mbmaxlen
		      || !(templ->mysql_col_len % templ->mbmaxlen));
		ut_ad(len * templ->mbmaxlen >= templ->mysql_col_len
		      || (field_no == templ->icp_rec_field_no
			  && field->prefix_len > 0)
		      || templ->rec_field_is_prefix);

		ut_ad(templ->is_virtual
		      || !(field->prefix_len % templ->mbmaxlen));

		if (templ->mbminlen == 1 && templ->mbmaxlen != 1) {
			/* Pad with spaces. This undoes the stripping
			done in row0mysql.cc, function
			row_mysql_store_col_in_innobase_format(). */

			memset(dest + len, 0x20, templ->mysql_col_len - len);
		}
		break;

	default:
#ifdef UNIV_DEBUG
	case DATA_SYS_CHILD:
	case DATA_SYS:
		/* These column types should never be shipped to MySQL. */
		ut_ad(0);
		/* fall through */

	case DATA_CHAR:
	case DATA_FIXBINARY:
	case DATA_FLOAT:
	case DATA_DOUBLE:
	case DATA_DECIMAL:
		/* Above are the valid column types for MySQL data. */
#endif /* UNIV_DEBUG */
		ut_ad((templ->is_virtual && !field)
		      || (field && field->prefix_len
				? field->prefix_len == len
				: templ->mysql_col_len == len));
		memcpy(dest, data, len);
	}
}

#ifdef UNIV_DEBUG
/** Convert a field from Innobase format to MySQL format. */
# define row_sel_store_mysql_field(m,p,r,i,o,f,t) \
	row_sel_store_mysql_field_func(m,p,r,i,o,f,t)
#else /* UNIV_DEBUG */
/** Convert a field from Innobase format to MySQL format. */
# define row_sel_store_mysql_field(m,p,r,i,o,f,t) \
	row_sel_store_mysql_field_func(m,p,r,o,f,t)
#endif /* UNIV_DEBUG */
/** Convert a field in the Innobase format to a field in the MySQL format.
@param[out]	mysql_rec		record in the MySQL format
@param[in,out]	prebuilt		prebuilt struct
@param[in]	rec			InnoDB record; must be protected
					by a page latch
@param[in]	index			index of rec
@param[in]	offsets			array returned by rec_get_offsets()
@param[in]	field_no		templ->rec_field_no or
					templ->clust_rec_field_no
					or templ->icp_rec_field_no
@param[in]	templ			row template
*/
static MY_ATTRIBUTE((warn_unused_result))
ibool
row_sel_store_mysql_field_func(
	byte*			mysql_rec,
	row_prebuilt_t*		prebuilt,
	const rec_t*		rec,
#ifdef UNIV_DEBUG
	const dict_index_t*	index,
#endif
	const ulint*		offsets,
	ulint			field_no,
	const mysql_row_templ_t*templ)
{
	DBUG_ENTER("row_sel_store_mysql_field_func");

	const byte*	data;
	ulint		len;

	ut_ad(prebuilt->default_rec);
	ut_ad(templ);
	ut_ad(templ >= prebuilt->mysql_template);
	ut_ad(templ < &prebuilt->mysql_template[prebuilt->n_template]);
	ut_ad(field_no == templ->clust_rec_field_no
	      || field_no == templ->rec_field_no
	      || field_no == templ->icp_rec_field_no);
	ut_ad(rec_offs_validate(rec, index, offsets));

	if (UNIV_UNLIKELY(rec_offs_nth_extern(offsets, field_no) != 0)) {

		mem_heap_t*	heap;
		/* Copy an externally stored field to a temporary heap */

		ut_ad(field_no == templ->clust_rec_field_no);

		if (DATA_LARGE_MTYPE(templ->type)) {
			if (prebuilt->blob_heap == NULL) {
				prebuilt->blob_heap = mem_heap_create(
					srv_page_size);
			}

			heap = prebuilt->blob_heap;
		} else {
			heap = mem_heap_create(srv_page_size);
		}

		/* NOTE: if we are retrieving a big BLOB, we may
		already run out of memory in the next call, which
		causes an assert */

		data = btr_rec_copy_externally_stored_field(
			rec, offsets,
			dict_table_page_size(prebuilt->table),
			field_no, &len, heap);

		if (UNIV_UNLIKELY(!data)) {
			/* The externally stored field was not written
			yet. This record should only be seen by
			recv_recovery_rollback_active() or any
			TRX_ISO_READ_UNCOMMITTED transactions. */

			if (heap != prebuilt->blob_heap) {
				mem_heap_free(heap);
			}

			ut_a(prebuilt->trx->isolation_level
			     == TRX_ISO_READ_UNCOMMITTED);
			DBUG_RETURN(FALSE);
		}

		ut_a(len != UNIV_SQL_NULL);

		row_sel_field_store_in_mysql_format(
			mysql_rec + templ->mysql_col_offset,
			templ, index, field_no, data, len);

		if (heap != prebuilt->blob_heap) {
			mem_heap_free(heap);
		}
	} else {
		/* The field is stored in the index record, or
		in the metadata for instant ADD COLUMN. */

		if (rec_offs_nth_default(offsets, field_no)) {
			ut_ad(dict_index_is_clust(index));
			ut_ad(index->is_instant());
			const dict_index_t* clust_index
				= dict_table_get_first_index(prebuilt->table);
			ut_ad(index == clust_index);
			data = clust_index->instant_field_value(field_no,&len);
		} else {
			data = rec_get_nth_field(rec, offsets, field_no, &len);
		}

		if (len == UNIV_SQL_NULL) {
			/* MySQL assumes that the field for an SQL
			NULL value is set to the default value. */
			ut_ad(templ->mysql_null_bit_mask);

			UNIV_MEM_ASSERT_RW(prebuilt->default_rec
					   + templ->mysql_col_offset,
					   templ->mysql_col_len);
			mysql_rec[templ->mysql_null_byte_offset]
				|= (byte) templ->mysql_null_bit_mask;
			memcpy(mysql_rec + templ->mysql_col_offset,
			       (const byte*) prebuilt->default_rec
			       + templ->mysql_col_offset,
			       templ->mysql_col_len);
			DBUG_RETURN(TRUE);
		}

		if (DATA_LARGE_MTYPE(templ->type)
		    || DATA_GEOMETRY_MTYPE(templ->type)) {

			/* It is a BLOB field locally stored in the
			InnoDB record: we MUST copy its contents to
			prebuilt->blob_heap here because
			row_sel_field_store_in_mysql_format() stores a
			pointer to the data, and the data passed to us
			will be invalid as soon as the
			mini-transaction is committed and the page
			latch on the clustered index page is
			released. */

			if (prebuilt->blob_heap == NULL) {
				prebuilt->blob_heap = mem_heap_create(
					srv_page_size);
				DBUG_PRINT("anna", ("blob_heap allocated: %p",
						    prebuilt->blob_heap));
			}

			data = static_cast<byte*>(
				mem_heap_dup(prebuilt->blob_heap, data, len));
		}

		row_sel_field_store_in_mysql_format(
			mysql_rec + templ->mysql_col_offset,
			templ, index, field_no, data, len);
	}

	ut_ad(len != UNIV_SQL_NULL);

	if (templ->mysql_null_bit_mask) {
		/* It is a nullable column with a non-NULL
		value */
		mysql_rec[templ->mysql_null_byte_offset]
			&= ~(byte) templ->mysql_null_bit_mask;
	}

	DBUG_RETURN(TRUE);
}

/** Convert a row in the Innobase format to a row in the MySQL format.
Note that the template in prebuilt may advise us to copy only a few
columns to mysql_rec, other columns are left blank. All columns may not
be needed in the query.
@param[out]	mysql_rec		row in the MySQL format
@param[in]	prebuilt		prebuilt structure
@param[in]	rec			Innobase record in the index
					which was described in prebuilt's
					template, or in the clustered index;
					must be protected by a page latch
@param[in]	vrow			virtual columns
@param[in]	rec_clust		whether the rec in the clustered index
@param[in]	index			index of rec
@param[in]	offsets			array returned by rec_get_offsets(rec)
@return TRUE on success, FALSE if not all columns could be retrieved */
static MY_ATTRIBUTE((warn_unused_result))
ibool
row_sel_store_mysql_rec(
	byte*		mysql_rec,
	row_prebuilt_t*	prebuilt,
	const rec_t*	rec,
	const dtuple_t*	vrow,
	bool		rec_clust,
	const dict_index_t* index,
	const ulint*	offsets)
{
	DBUG_ENTER("row_sel_store_mysql_rec");

	ut_ad(rec_clust || index == prebuilt->index);
	ut_ad(!rec_clust || dict_index_is_clust(index));

	if (UNIV_LIKELY_NULL(prebuilt->blob_heap)) {
		row_mysql_prebuilt_free_blob_heap(prebuilt);
	}

	for (ulint i = 0; i < prebuilt->n_template; i++) {
		const mysql_row_templ_t*templ = &prebuilt->mysql_template[i];

		if (templ->is_virtual && dict_index_is_clust(index)) {

			/* Skip virtual columns if it is not a covered
			search or virtual key read is not requested. */
			if (!dict_index_has_virtual(prebuilt->index)
			    || (!prebuilt->read_just_key
				&& !prebuilt->m_read_virtual_key)
			    || !rec_clust) {
				continue;
			}

			dict_v_col_t*   col;
			col = dict_table_get_nth_v_col(
				index->table, templ->clust_rec_field_no);

			ut_ad(vrow);

			const dfield_t* dfield = dtuple_get_nth_v_field(
				vrow, col->v_pos);

			/* If this is a partitioned table, it might request
			InnoDB to fill out virtual column data for serach
			index key values while other non key columns are also
			getting selected. The non-key virtual columns may
			not be materialized and we should skip them. */
			if (dfield_get_type(dfield)->mtype == DATA_MISSING) {
#ifdef UNIV_DEBUG
				ulint prefix;
#endif /* UNIV_DEBUG */
				ut_ad(prebuilt->m_read_virtual_key);

				/* If it is part of index key the data should
				have been materialized. */
				ut_ad(dict_index_get_nth_col_or_prefix_pos(
					prebuilt->index, col->v_pos, false,
					true, &prefix) == ULINT_UNDEFINED);

				continue;
			}

			if (dfield->len == UNIV_SQL_NULL) {
				mysql_rec[templ->mysql_null_byte_offset]
				|= (byte) templ->mysql_null_bit_mask;
				memcpy(mysql_rec
				+ templ->mysql_col_offset,
				(const byte*) prebuilt->default_rec
				+ templ->mysql_col_offset,
				templ->mysql_col_len);
			} else {
				row_sel_field_store_in_mysql_format(
				mysql_rec + templ->mysql_col_offset,
				templ, index, templ->clust_rec_field_no,
				(const byte*)dfield->data, dfield->len);
				if (templ->mysql_null_bit_mask) {
					mysql_rec[
					templ->mysql_null_byte_offset]
					&= ~(byte) templ->mysql_null_bit_mask;
				}
			}

			continue;
		}

		const ulint		field_no
			= rec_clust
			? templ->clust_rec_field_no
			: templ->rec_field_no;
		/* We should never deliver column prefixes to MySQL,
		except for evaluating innobase_index_cond(). */
		/* ...actually, we do want to do this in order to
		support the prefix query optimization.

		ut_ad(dict_index_get_nth_field(index, field_no)->prefix_len
		      == 0);

		...so we disable this assert. */

		if (!row_sel_store_mysql_field(mysql_rec, prebuilt,
					       rec, index, offsets,
					       field_no, templ)) {

			DBUG_RETURN(FALSE);
		}
	}

	/* FIXME: We only need to read the doc_id if an FTS indexed
	column is being updated.
	NOTE, the record can be cluster or secondary index record.
	if secondary index is used then FTS_DOC_ID column should be part
	of this index. */
	if (dict_table_has_fts_index(prebuilt->table)) {
		if (dict_index_is_clust(index)
		    || prebuilt->fts_doc_id_in_read_set) {
			prebuilt->fts_doc_id = fts_get_doc_id_from_rec(
				prebuilt->table, rec, index, NULL);
		}
	}

	DBUG_RETURN(TRUE);
}

/*********************************************************************//**
Builds a previous version of a clustered index record for a consistent read
@return DB_SUCCESS or error code */
static MY_ATTRIBUTE((warn_unused_result))
dberr_t
row_sel_build_prev_vers_for_mysql(
/*==============================*/
	ReadView*	read_view,	/*!< in: read view */
	dict_index_t*	clust_index,	/*!< in: clustered index */
	row_prebuilt_t*	prebuilt,	/*!< in: prebuilt struct */
	const rec_t*	rec,		/*!< in: record in a clustered index */
	ulint**		offsets,	/*!< in/out: offsets returned by
					rec_get_offsets(rec, clust_index) */
	mem_heap_t**	offset_heap,	/*!< in/out: memory heap from which
					the offsets are allocated */
	rec_t**		old_vers,	/*!< out: old version, or NULL if the
					record does not exist in the view:
					i.e., it was freshly inserted
					afterwards */
	const dtuple_t**vrow,		/*!< out: dtuple to hold old virtual
					column data */
	mtr_t*		mtr)		/*!< in: mtr */
{
	dberr_t	err;

	if (prebuilt->old_vers_heap) {
		mem_heap_empty(prebuilt->old_vers_heap);
	} else {
		prebuilt->old_vers_heap = mem_heap_create(200);
	}

	err = row_vers_build_for_consistent_read(
		rec, mtr, clust_index, offsets, read_view, offset_heap,
		prebuilt->old_vers_heap, old_vers, vrow);
	return(err);
}

/*********************************************************************//**
Retrieves the clustered index record corresponding to a record in a
non-clustered index. Does the necessary locking. Used in the MySQL
interface.
@return DB_SUCCESS, DB_SUCCESS_LOCKED_REC, or error code */
static MY_ATTRIBUTE((warn_unused_result))
dberr_t
row_sel_get_clust_rec_for_mysql(
/*============================*/
	row_prebuilt_t*	prebuilt,/*!< in: prebuilt struct in the handle */
	dict_index_t*	sec_index,/*!< in: secondary index where rec resides */
	const rec_t*	rec,	/*!< in: record in a non-clustered index; if
				this is a locking read, then rec is not
				allowed to be delete-marked, and that would
				not make sense either */
	que_thr_t*	thr,	/*!< in: query thread */
	const rec_t**	out_rec,/*!< out: clustered record or an old version of
				it, NULL if the old version did not exist
				in the read view, i.e., it was a fresh
				inserted version */
	ulint**		offsets,/*!< in: offsets returned by
				rec_get_offsets(rec, sec_index);
				out: offsets returned by
				rec_get_offsets(out_rec, clust_index) */
	mem_heap_t**	offset_heap,/*!< in/out: memory heap from which
				the offsets are allocated */
	const dtuple_t**vrow,	/*!< out: virtual column to fill */
	mtr_t*		mtr)	/*!< in: mtr used to get access to the
				non-clustered record; the same mtr is used to
				access the clustered index */
{
	dict_index_t*	clust_index;
	const rec_t*	clust_rec;
	rec_t*		old_vers;
	dberr_t		err;
	trx_t*		trx;

	*out_rec = NULL;
	trx = thr_get_trx(thr);

	srv_stats.n_sec_rec_cluster_reads.inc(
		thd_get_thread_id(trx->mysql_thd));

	row_build_row_ref_in_tuple(prebuilt->clust_ref, rec,
				   sec_index, *offsets);

	clust_index = dict_table_get_first_index(sec_index->table);

	btr_pcur_open_with_no_init(clust_index, prebuilt->clust_ref,
				   PAGE_CUR_LE, BTR_SEARCH_LEAF,
				   prebuilt->clust_pcur, 0, mtr);

	clust_rec = btr_pcur_get_rec(prebuilt->clust_pcur);

	prebuilt->clust_pcur->trx_if_known = trx;

	/* Note: only if the search ends up on a non-infimum record is the
	low_match value the real match to the search tuple */

	if (!page_rec_is_user_rec(clust_rec)
	    || btr_pcur_get_low_match(prebuilt->clust_pcur)
	    < dict_index_get_n_unique(clust_index)) {
		btr_cur_t*	btr_cur = btr_pcur_get_btr_cur(prebuilt->pcur);

		/* If this is a spatial index scan, and we are reading
		from a shadow buffer, the record could be already
		deleted (due to rollback etc.). So get the original
		page and verify that */
		if  (dict_index_is_spatial(sec_index)
		     && btr_cur->rtr_info->matches
		     && (page_align(rec)
			== btr_cur->rtr_info->matches->block.frame
			|| rec != btr_pcur_get_rec(prebuilt->pcur))) {
#ifdef UNIV_DEBUG
			rtr_info_t*	rtr_info = btr_cur->rtr_info;
			mutex_enter(&rtr_info->matches->rtr_match_mutex);
			/* The page could be deallocated (by rollback etc.) */
			if (!rtr_info->matches->valid) {
				mutex_exit(&rtr_info->matches->rtr_match_mutex);
				clust_rec = NULL;

                                err = DB_SUCCESS;
                                goto func_exit;
			}
			mutex_exit(&rtr_info->matches->rtr_match_mutex);

			if (rec_get_deleted_flag(rec,
                                          dict_table_is_comp(sec_index->table))
                                  && prebuilt->select_lock_type == LOCK_NONE) {

				clust_rec = NULL;

				err = DB_SUCCESS;
				goto func_exit;
			}

			if (rec != btr_pcur_get_rec(prebuilt->pcur)) {
				clust_rec = NULL;

                                err = DB_SUCCESS;
                                goto func_exit;
			}

			/* FIXME: Why is this block not the
			same as btr_pcur_get_block(prebuilt->pcur),
			and is it not unsafe to use RW_NO_LATCH here? */
			buf_block_t*	block = buf_page_get_gen(
				btr_pcur_get_block(prebuilt->pcur)->page.id,
				dict_table_page_size(sec_index->table),
				RW_NO_LATCH, NULL, BUF_GET,
				__FILE__, __LINE__, mtr, &err);
			mem_heap_t*	heap = mem_heap_create(256);
			dtuple_t*       tuple = dict_index_build_data_tuple(
				rec, sec_index, true,
				sec_index->n_fields, heap);
			page_cur_t     page_cursor;

		        ulint		low_match = page_cur_search(
						block, sec_index, tuple,
						PAGE_CUR_LE, &page_cursor);

			ut_ad(low_match < dtuple_get_n_fields_cmp(tuple));
			mem_heap_free(heap);
			clust_rec = NULL;

			err = DB_SUCCESS;
			goto func_exit;
#endif /* UNIV_DEBUG */
		} else if (!rec_get_deleted_flag(rec,
					  dict_table_is_comp(sec_index->table))
		    || prebuilt->select_lock_type != LOCK_NONE) {
			/* In a rare case it is possible that no clust
			rec is found for a delete-marked secondary index
			record: if in row0umod.cc in
			row_undo_mod_remove_clust_low() we have already removed
			the clust rec, while purge is still cleaning and
			removing secondary index records associated with
			earlier versions of the clustered index record.
			In that case we know that the clustered index
			record did not exist in the read view of trx. */
			ib::error() << "Clustered record for sec rec not found"
				" index " << sec_index->name
				<< " of table " << sec_index->table->name;

			fputs("InnoDB: sec index record ", stderr);
			rec_print(stderr, rec, sec_index);
			fputs("\n"
			      "InnoDB: clust index record ", stderr);
			rec_print(stderr, clust_rec, clust_index);
			putc('\n', stderr);
			trx_print(stderr, trx, 600);
			fputs("\n"
			      "InnoDB: Submit a detailed bug report"
			      " to https://jira.mariadb.org/\n", stderr);
			ut_ad(0);
		}

		clust_rec = NULL;

		err = DB_SUCCESS;
		goto func_exit;
	}

	*offsets = rec_get_offsets(clust_rec, clust_index, *offsets, true,
				   ULINT_UNDEFINED, offset_heap);

	if (prebuilt->select_lock_type != LOCK_NONE) {
		/* Try to place a lock on the index record; we are searching
		the clust rec with a unique condition, hence
		we set a LOCK_REC_NOT_GAP type lock */

		err = lock_clust_rec_read_check_and_lock(
			0, btr_pcur_get_block(prebuilt->clust_pcur),
			clust_rec, clust_index, *offsets,
			static_cast<lock_mode>(prebuilt->select_lock_type),
			LOCK_REC_NOT_GAP,
			thr);

		switch (err) {
		case DB_SUCCESS:
		case DB_SUCCESS_LOCKED_REC:
			break;
		default:
			goto err_exit;
		}
	} else {
		/* This is a non-locking consistent read: if necessary, fetch
		a previous version of the record */

		old_vers = NULL;

		/* If the isolation level allows reading of uncommitted data,
		then we never look for an earlier version */

		if (trx->isolation_level > TRX_ISO_READ_UNCOMMITTED
		    && !lock_clust_rec_cons_read_sees(
			    clust_rec, clust_index, *offsets,
			    &trx->read_view)) {

			/* The following call returns 'offsets' associated with
			'old_vers' */
			err = row_sel_build_prev_vers_for_mysql(
				&trx->read_view, clust_index, prebuilt,
				clust_rec, offsets, offset_heap, &old_vers,
				vrow, mtr);

			if (err != DB_SUCCESS || old_vers == NULL) {

				goto err_exit;
			}

			clust_rec = old_vers;
		}

		/* If we had to go to an earlier version of row or the
		secondary index record is delete marked, then it may be that
		the secondary index record corresponding to clust_rec
		(or old_vers) is not rec; in that case we must ignore
		such row because in our snapshot rec would not have existed.
		Remember that from rec we cannot see directly which transaction
		id corresponds to it: we have to go to the clustered index
		record. A query where we want to fetch all rows where
		the secondary index value is in some interval would return
		a wrong result if we would not drop rows which we come to
		visit through secondary index records that would not really
		exist in our snapshot. */

		/* And for spatial index, since the rec is from shadow buffer,
		so we need to check if it's exactly match the clust_rec. */
		if (clust_rec
		    && (old_vers
			|| trx->isolation_level <= TRX_ISO_READ_UNCOMMITTED
			|| dict_index_is_spatial(sec_index)
			|| rec_get_deleted_flag(rec, dict_table_is_comp(
							sec_index->table)))
		    && !row_sel_sec_rec_is_for_clust_rec(
			    rec, sec_index, clust_rec, clust_index, thr)) {
			clust_rec = NULL;
		}

		err = DB_SUCCESS;
	}

func_exit:
	*out_rec = clust_rec;

	if (prebuilt->select_lock_type != LOCK_NONE) {
		/* We may use the cursor in update or in unlock_row():
		store its position */

		btr_pcur_store_position(prebuilt->clust_pcur, mtr);
	}

err_exit:
	return(err);
}

/********************************************************************//**
Restores cursor position after it has been stored. We have to take into
account that the record cursor was positioned on may have been deleted.
Then we may have to move the cursor one step up or down.
@return true if we may need to process the record the cursor is now
positioned on (i.e. we should not go to the next record yet) */
static
bool
sel_restore_position_for_mysql(
/*===========================*/
	ibool*		same_user_rec,	/*!< out: TRUE if we were able to restore
					the cursor on a user record with the
					same ordering prefix in in the
					B-tree index */
	ulint		latch_mode,	/*!< in: latch mode wished in
					restoration */
	btr_pcur_t*	pcur,		/*!< in: cursor whose position
					has been stored */
	ibool		moves_up,	/*!< in: TRUE if the cursor moves up
					in the index */
	mtr_t*		mtr)		/*!< in: mtr; CAUTION: may commit
					mtr temporarily! */
{
	ibool		success;

	success = btr_pcur_restore_position(latch_mode, pcur, mtr);

	*same_user_rec = success;

	ut_ad(!success || pcur->rel_pos == BTR_PCUR_ON);
#ifdef UNIV_DEBUG
	if (pcur->pos_state == BTR_PCUR_IS_POSITIONED_OPTIMISTIC) {
		ut_ad(pcur->rel_pos == BTR_PCUR_BEFORE
		      || pcur->rel_pos == BTR_PCUR_AFTER);
	} else {
		ut_ad(pcur->pos_state == BTR_PCUR_IS_POSITIONED);
		ut_ad((pcur->rel_pos == BTR_PCUR_ON)
		      == btr_pcur_is_on_user_rec(pcur));
	}
#endif /* UNIV_DEBUG */

	/* The position may need be adjusted for rel_pos and moves_up. */

	switch (pcur->rel_pos) {
	case BTR_PCUR_ON:
		if (!success && moves_up) {
next:
			if (btr_pcur_move_to_next(pcur, mtr)
			    && rec_is_metadata(btr_pcur_get_rec(pcur),
					       pcur->btr_cur.index)) {
				btr_pcur_move_to_next(pcur, mtr);
			}

			return true;
		}
		return(!success);
	case BTR_PCUR_AFTER_LAST_IN_TREE:
	case BTR_PCUR_BEFORE_FIRST_IN_TREE:
		return true;
	case BTR_PCUR_AFTER:
		/* positioned to record after pcur->old_rec. */
		pcur->pos_state = BTR_PCUR_IS_POSITIONED;
prev:
		if (btr_pcur_is_on_user_rec(pcur) && !moves_up
		    && !rec_is_metadata(btr_pcur_get_rec(pcur),
					pcur->btr_cur.index)) {
			btr_pcur_move_to_prev(pcur, mtr);
		}
		return true;
	case BTR_PCUR_BEFORE:
		/* For non optimistic restoration:
		The position is now set to the record before pcur->old_rec.

		For optimistic restoration:
		The position also needs to take the previous search_mode into
		consideration. */

		switch (pcur->pos_state) {
		case BTR_PCUR_IS_POSITIONED_OPTIMISTIC:
			pcur->pos_state = BTR_PCUR_IS_POSITIONED;
			if (pcur->search_mode == PAGE_CUR_GE) {
				/* Positioned during Greater or Equal search
				with BTR_PCUR_BEFORE. Optimistic restore to
				the same record. If scanning for lower then
				we must move to previous record.
				This can happen with:
				HANDLER READ idx a = (const);
				HANDLER READ idx PREV; */
				goto prev;
			}
			return true;
		case BTR_PCUR_IS_POSITIONED:
			if (moves_up && btr_pcur_is_on_user_rec(pcur)) {
				goto next;
			}
			return true;
		case BTR_PCUR_WAS_POSITIONED:
		case BTR_PCUR_NOT_POSITIONED:
			break;
		}
	}
	ut_ad(0);
	return true;
}

/********************************************************************//**
Copies a cached field for MySQL from the fetch cache. */
static
void
row_sel_copy_cached_field_for_mysql(
/*================================*/
	byte*			buf,	/*!< in/out: row buffer */
	const byte*		cache,	/*!< in: cached row */
	const mysql_row_templ_t*templ)	/*!< in: column template */
{
	ulint	len;

	buf += templ->mysql_col_offset;
	cache += templ->mysql_col_offset;

	UNIV_MEM_ASSERT_W(buf, templ->mysql_col_len);

	if (templ->mysql_type == DATA_MYSQL_TRUE_VARCHAR
	    && (templ->type != DATA_INT)) {
		/* Check for != DATA_INT to make sure we do
		not treat MySQL ENUM or SET as a true VARCHAR!
		Find the actual length of the true VARCHAR field. */
		row_mysql_read_true_varchar(
			&len, cache, templ->mysql_length_bytes);
		len += templ->mysql_length_bytes;
		UNIV_MEM_INVALID(buf, templ->mysql_col_len);
	} else {
		len = templ->mysql_col_len;
	}

	ut_memcpy(buf, cache, len);
}

/** Copy used fields from cached row.
Copy cache record field by field, don't touch fields that
are not covered by current key.
@param[out]	buf		Where to copy the MySQL row.
@param[in]	cached_rec	What to copy (in MySQL row format).
@param[in]	prebuilt	prebuilt struct. */
void
row_sel_copy_cached_fields_for_mysql(
	byte*		buf,
	const byte*	cached_rec,
	row_prebuilt_t*	prebuilt)
{
	const mysql_row_templ_t*templ;
	ulint			i;
	for (i = 0; i < prebuilt->n_template; i++) {
		templ = prebuilt->mysql_template + i;

		/* Skip virtual columns */
		if (templ->is_virtual) {
			continue;
		}

		row_sel_copy_cached_field_for_mysql(
			buf, cached_rec, templ);
		/* Copy NULL bit of the current field from cached_rec
		to buf */
		if (templ->mysql_null_bit_mask) {
			buf[templ->mysql_null_byte_offset]
				^= (buf[templ->mysql_null_byte_offset]
				    ^ cached_rec[templ->mysql_null_byte_offset])
				& (byte) templ->mysql_null_bit_mask;
		}
	}
}

/********************************************************************//**
Pops a cached row for MySQL from the fetch cache. */
UNIV_INLINE
void
row_sel_dequeue_cached_row_for_mysql(
/*=================================*/
	byte*		buf,		/*!< in/out: buffer where to copy the
					row */
	row_prebuilt_t*	prebuilt)	/*!< in: prebuilt struct */
{
	ulint			i;
	const mysql_row_templ_t*templ;
	const byte*		cached_rec;
	ut_ad(prebuilt->n_fetch_cached > 0);
	ut_ad(prebuilt->mysql_prefix_len <= prebuilt->mysql_row_len);

	UNIV_MEM_ASSERT_W(buf, prebuilt->mysql_row_len);

	cached_rec = prebuilt->fetch_cache[prebuilt->fetch_cache_first];

	if (UNIV_UNLIKELY(prebuilt->keep_other_fields_on_keyread)) {
		row_sel_copy_cached_fields_for_mysql(buf, cached_rec, prebuilt);
	} else if (prebuilt->mysql_prefix_len > 63) {
		/* The record is long. Copy it field by field, in case
		there are some long VARCHAR column of which only a
		small length is being used. */
		UNIV_MEM_INVALID(buf, prebuilt->mysql_prefix_len);

		/* First copy the NULL bits. */
		ut_memcpy(buf, cached_rec, prebuilt->null_bitmap_len);
		/* Then copy the requested fields. */

		for (i = 0; i < prebuilt->n_template; i++) {
			templ = prebuilt->mysql_template + i;

			/* Skip virtual columns */
			if (templ->is_virtual
			    && !(dict_index_has_virtual(prebuilt->index)
				 && prebuilt->read_just_key)) {
				continue;
			}

			row_sel_copy_cached_field_for_mysql(
				buf, cached_rec, templ);
		}
	} else {
		ut_memcpy(buf, cached_rec, prebuilt->mysql_prefix_len);
	}

	prebuilt->n_fetch_cached--;
	prebuilt->fetch_cache_first++;

	if (prebuilt->n_fetch_cached == 0) {
		prebuilt->fetch_cache_first = 0;
	}
}

/********************************************************************//**
Initialise the prefetch cache. */
UNIV_INLINE
void
row_sel_prefetch_cache_init(
/*========================*/
	row_prebuilt_t*	prebuilt)	/*!< in/out: prebuilt struct */
{
	ulint	i;
	ulint	sz;
	byte*	ptr;

	/* Reserve space for the magic number. */
	sz = UT_ARR_SIZE(prebuilt->fetch_cache) * (prebuilt->mysql_row_len + 8);
	ptr = static_cast<byte*>(ut_malloc_nokey(sz));

	for (i = 0; i < UT_ARR_SIZE(prebuilt->fetch_cache); i++) {

		/* A user has reported memory corruption in these
		buffers in Linux. Put magic numbers there to help
		to track a possible bug. */

		mach_write_to_4(ptr, ROW_PREBUILT_FETCH_MAGIC_N);
		ptr += 4;

		prebuilt->fetch_cache[i] = ptr;
		ptr += prebuilt->mysql_row_len;

		mach_write_to_4(ptr, ROW_PREBUILT_FETCH_MAGIC_N);
		ptr += 4;
	}
}

/********************************************************************//**
Get the last fetch cache buffer from the queue.
@return pointer to buffer. */
UNIV_INLINE
byte*
row_sel_fetch_last_buf(
/*===================*/
	row_prebuilt_t*	prebuilt)	/*!< in/out: prebuilt struct */
{
	ut_ad(!prebuilt->templ_contains_blob);
	ut_ad(prebuilt->n_fetch_cached < MYSQL_FETCH_CACHE_SIZE);

	if (prebuilt->fetch_cache[0] == NULL) {
		/* Allocate memory for the fetch cache */
		ut_ad(prebuilt->n_fetch_cached == 0);

		row_sel_prefetch_cache_init(prebuilt);
	}

	ut_ad(prebuilt->fetch_cache_first == 0);
	UNIV_MEM_INVALID(prebuilt->fetch_cache[prebuilt->n_fetch_cached],
			 prebuilt->mysql_row_len);

	return(prebuilt->fetch_cache[prebuilt->n_fetch_cached]);
}

/********************************************************************//**
Pushes a row for MySQL to the fetch cache. */
UNIV_INLINE
void
row_sel_enqueue_cache_row_for_mysql(
/*================================*/
	byte*		mysql_rec,	/*!< in/out: MySQL record */
	row_prebuilt_t*	prebuilt)	/*!< in/out: prebuilt struct */
{
	/* For non ICP code path the row should already exist in the
	next fetch cache slot. */

	if (prebuilt->idx_cond != NULL) {
		byte*	dest = row_sel_fetch_last_buf(prebuilt);

		ut_memcpy(dest, mysql_rec, prebuilt->mysql_row_len);
	}

	++prebuilt->n_fetch_cached;
}

#ifdef BTR_CUR_HASH_ADAPT
/*********************************************************************//**
Tries to do a shortcut to fetch a clustered index record with a unique key,
using the hash index if possible (not always). We assume that the search
mode is PAGE_CUR_GE, it is a consistent read, there is a read view in trx,
btr search latch has been locked in S-mode if AHI is enabled.
@return SEL_FOUND, SEL_EXHAUSTED, SEL_RETRY */
static
ulint
row_sel_try_search_shortcut_for_mysql(
/*==================================*/
	const rec_t**	out_rec,/*!< out: record if found */
	row_prebuilt_t*	prebuilt,/*!< in: prebuilt struct */
	ulint**		offsets,/*!< in/out: for rec_get_offsets(*out_rec) */
	mem_heap_t**	heap,	/*!< in/out: heap for rec_get_offsets() */
	mtr_t*		mtr)	/*!< in: started mtr */
{
	dict_index_t*	index		= prebuilt->index;
	const dtuple_t*	search_tuple	= prebuilt->search_tuple;
	btr_pcur_t*	pcur		= prebuilt->pcur;
	trx_t*		trx		= prebuilt->trx;
	const rec_t*	rec;

	ut_ad(dict_index_is_clust(index));
	ut_ad(!prebuilt->templ_contains_blob);

	rw_lock_t* ahi_latch = btr_get_search_latch(index);
	rw_lock_s_lock(ahi_latch);
	btr_pcur_open_with_no_init(index, search_tuple, PAGE_CUR_GE,
				   BTR_SEARCH_LEAF, pcur, ahi_latch, mtr);
	rec = btr_pcur_get_rec(pcur);

	if (!page_rec_is_user_rec(rec) || rec_is_metadata(rec, index)) {
retry:
		rw_lock_s_unlock(ahi_latch);
		return(SEL_RETRY);
	}

	/* As the cursor is now placed on a user record after a search with
	the mode PAGE_CUR_GE, the up_match field in the cursor tells how many
	fields in the user record matched to the search tuple */

	if (btr_pcur_get_up_match(pcur) < dtuple_get_n_fields(search_tuple)) {
exhausted:
		rw_lock_s_unlock(ahi_latch);
		return(SEL_EXHAUSTED);
	}

	/* This is a non-locking consistent read: if necessary, fetch
	a previous version of the record */

	*offsets = rec_get_offsets(rec, index, *offsets, true,
				   ULINT_UNDEFINED, heap);

	if (!lock_clust_rec_cons_read_sees(rec, index, *offsets,
					   &trx->read_view)) {
		goto retry;
	}

	if (rec_get_deleted_flag(rec, dict_table_is_comp(index->table))) {
		/* In delete-marked records, DB_TRX_ID must
		always refer to an existing undo log record. */
		ut_ad(row_get_rec_trx_id(rec, index, *offsets));
		goto exhausted;
	}

	*out_rec = rec;

	rw_lock_s_unlock(ahi_latch);
	return(SEL_FOUND);
}
#endif /* BTR_CUR_HASH_ADAPT */

/*********************************************************************//**
Check a pushed-down index condition.
@return ICP_NO_MATCH, ICP_MATCH, or ICP_OUT_OF_RANGE */
static
ICP_RESULT
row_search_idx_cond_check(
/*======================*/
	byte*			mysql_rec,	/*!< out: record
						in MySQL format (invalid unless
						prebuilt->idx_cond!=NULL and
						we return ICP_MATCH) */
	row_prebuilt_t*		prebuilt,	/*!< in/out: prebuilt struct
						for the table handle */
	const rec_t*		rec,		/*!< in: InnoDB record */
	const ulint*		offsets)	/*!< in: rec_get_offsets() */
{
	ICP_RESULT	result;
	ulint		i;

	ut_ad(rec_offs_validate(rec, prebuilt->index, offsets));

	if (!prebuilt->idx_cond) {
		return(ICP_MATCH);
	}

	MONITOR_INC(MONITOR_ICP_ATTEMPTS);

	/* Convert to MySQL format those fields that are needed for
	evaluating the index condition. */

	if (UNIV_LIKELY_NULL(prebuilt->blob_heap)) {
		mem_heap_empty(prebuilt->blob_heap);
	}

	for (i = 0; i < prebuilt->idx_cond_n_cols; i++) {
		const mysql_row_templ_t*templ = &prebuilt->mysql_template[i];

		/* Skip virtual columns */
		if (templ->is_virtual) {
			continue;
		}

		if (!row_sel_store_mysql_field(mysql_rec, prebuilt,
					       rec, prebuilt->index, offsets,
					       templ->icp_rec_field_no,
					       templ)) {
			return(ICP_NO_MATCH);
		}
	}

	/* We assume that the index conditions on
	case-insensitive columns are case-insensitive. The
	case of such columns may be wrong in a secondary
	index, if the case of the column has been updated in
	the past, or a record has been deleted and a record
	inserted in a different case. */
	result = innobase_index_cond(prebuilt->idx_cond);
	switch (result) {
	case ICP_MATCH:
		/* Convert the remaining fields to MySQL format.
		If this is a secondary index record, we must defer
		this until we have fetched the clustered index record. */
		if (!prebuilt->need_to_access_clustered
		    || dict_index_is_clust(prebuilt->index)) {
			if (!row_sel_store_mysql_rec(
				    mysql_rec, prebuilt, rec, NULL, false,
				    prebuilt->index, offsets)) {
				ut_ad(dict_index_is_clust(prebuilt->index));
				return(ICP_NO_MATCH);
			}
		}
		MONITOR_INC(MONITOR_ICP_MATCH);
		return(result);
	case ICP_NO_MATCH:
		MONITOR_INC(MONITOR_ICP_NO_MATCH);
		return(result);
	case ICP_OUT_OF_RANGE:
		MONITOR_INC(MONITOR_ICP_OUT_OF_RANGE);
		return(result);
        case ICP_ERROR:
        case ICP_ABORTED_BY_USER:
		return(result);
	}

	ut_error;
	return(result);
}

/** Extract virtual column data from a virtual index record and fill a dtuple
@param[in]	rec		the virtual (secondary) index record
@param[in]	index		the virtual index
@param[in,out]	vrow		the dtuple where data extract to
@param[in]	heap		memory heap to allocate memory
*/
static
void
row_sel_fill_vrow(
	const rec_t*		rec,
	dict_index_t*		index,
	const dtuple_t**	vrow,
	mem_heap_t*		heap)
{
	ulint           offsets_[REC_OFFS_NORMAL_SIZE];
	ulint*		offsets	= offsets_;
	rec_offs_init(offsets_);

	ut_ad(!(*vrow));
	ut_ad(heap);
	ut_ad(!dict_index_is_clust(index));
	ut_ad(!index->is_instant());
	ut_ad(page_rec_is_leaf(rec));

	offsets = rec_get_offsets(rec, index, offsets, true,
				  ULINT_UNDEFINED, &heap);

	*vrow = dtuple_create_with_vcol(
		heap, 0, dict_table_get_n_v_cols(index->table));

	/* Initialize all virtual row's mtype to DATA_MISSING */
	dtuple_init_v_fld(*vrow);

	for (ulint i = 0; i < dict_index_get_n_fields(index); i++) {
		const dict_field_t*     field;
		const dict_col_t*       col;

		field = dict_index_get_nth_field(index, i);
		col = dict_field_get_col(field);

		if (col->is_virtual()) {
			const byte*     data;
			ulint           len;

			data = rec_get_nth_field(rec, offsets, i, &len);

			const dict_v_col_t*     vcol = reinterpret_cast<
				const dict_v_col_t*>(col);

			dfield_t* dfield = dtuple_get_nth_v_field(
				*vrow, vcol->v_pos);
			dfield_set_data(dfield, data, len);
			dict_col_copy_type(col, dfield_get_type(dfield));
		}
	}
}

/** Return the record field length in characters.
@param[in]	col		table column of the field
@param[in]	field_no	field number
@param[in]	rec		physical record
@param[in]	offsets		field offsets in the physical record
@return field length in characters. */
static
size_t
rec_field_len_in_chars(
	const dict_col_t*	col,
	const ulint		field_no,
	const rec_t*		rec,
	const ulint*		offsets)
{
	const ulint cset = dtype_get_charset_coll(col->prtype);
	const CHARSET_INFO* cs = all_charsets[cset];
	ulint rec_field_len;
	const char* rec_field = reinterpret_cast<const char *>(
		rec_get_nth_field(
			rec, offsets, field_no, &rec_field_len));

	if (UNIV_UNLIKELY(!cs)) {
		ib::warn() << "Missing collation " << cset;
		return SIZE_T_MAX;
	}

	return(cs->cset->numchars(cs, rec_field, rec_field + rec_field_len));
}

/** Avoid the clustered index lookup if all the following conditions
are true:
1) all columns are in secondary index
2) all values for columns that are prefix-only indexes are shorter
than the prefix size. This optimization can avoid many IOs for certain schemas.
@return true, to avoid clustered index lookup. */
static
bool row_search_with_covering_prefix(
	row_prebuilt_t*	prebuilt,
	const rec_t*	rec,
	const ulint*	offsets)
{
	const dict_index_t*	index = prebuilt->index;
	ut_ad(!dict_index_is_clust(index));

	if (!srv_prefix_index_cluster_optimization) {
		return false;
	}

	/** Optimization only applicable if there the number of secondary index
	fields are greater than or equal to number of clustered index fields. */
	if (prebuilt->n_template > index->n_fields) {
		return false;
	}

	for (ulint i = 0; i < prebuilt->n_template; i++) {
		mysql_row_templ_t* templ = prebuilt->mysql_template + i;
		ulint j = templ->rec_prefix_field_no;

		/** Condition (1) : is the field in the index. */
		if (j == ULINT_UNDEFINED) {
			return false;
		}

		/** Condition (2): If this is a prefix index then
		row's value size shorter than prefix length. */

		if (!templ->rec_field_is_prefix) {
			continue;
		}

		ulint rec_size = rec_offs_nth_size(offsets, j);
		const dict_field_t* field = dict_index_get_nth_field(index, j);
		ulint max_chars = field->prefix_len / templ->mbmaxlen;

		ut_a(field->prefix_len > 0);

		if (rec_size < max_chars) {
			/* Record in bytes shorter than the index
			prefix length in char. */
			continue;
		}

		if (rec_size * templ->mbminlen >= field->prefix_len) {
			/* Shortest representation string by the
			byte length of the record is longer than the
			maximum possible index prefix. */
			return false;
		}

		size_t num_chars = rec_field_len_in_chars(
			field->col, j, rec, offsets);

		if (num_chars >= max_chars) {
			/* No of chars to store the record exceeds
			the index prefix character length. */
			return false;
		}
	}

	/* If prefix index optimization condition satisfied then
	for all columns above, use rec_prefix_field_no instead of
	rec_field_no, and skip the clustered lookup below. */
	for (ulint i = 0; i < prebuilt->n_template; i++) {
		mysql_row_templ_t* templ = prebuilt->mysql_template + i;
		templ->rec_field_no = templ->rec_prefix_field_no;
		ut_a(templ->rec_field_no != ULINT_UNDEFINED);
	}

	srv_stats.n_sec_rec_cluster_reads_avoided.inc();
	return true;
}

/** Searches for rows in the database using cursor.
Function is mainly used for tables that are shared across connections and
so it employs technique that can help re-construct the rows that
transaction is suppose to see.
It also has optimization such as pre-caching the rows, using AHI, etc.

@param[out]	buf		buffer for the fetched row in MySQL format
@param[in]	mode		search mode PAGE_CUR_L
@param[in,out]	prebuilt	prebuilt struct for the table handler;
				this contains the info to search_tuple,
				index; if search tuple contains 0 field then
				we position the cursor at start or the end of
				index, depending on 'mode'
@param[in]	match_mode	0 or ROW_SEL_EXACT or ROW_SEL_EXACT_PREFIX
@param[in]	direction	0 or ROW_SEL_NEXT or ROW_SEL_PREV;
				Note: if this is != 0, then prebuilt must has a
				pcur with stored position! In opening of a
				cursor 'direction' should be 0.
@return DB_SUCCESS or error code */
dberr_t
row_search_mvcc(
	byte*		buf,
	page_cur_mode_t	mode,
	row_prebuilt_t*	prebuilt,
	ulint		match_mode,
	ulint		direction)
{
	DBUG_ENTER("row_search_mvcc");
	DBUG_ASSERT(prebuilt->index->table == prebuilt->table);

	dict_index_t*	index		= prebuilt->index;
	ibool		comp		= dict_table_is_comp(prebuilt->table);
	const dtuple_t*	search_tuple	= prebuilt->search_tuple;
	btr_pcur_t*	pcur		= prebuilt->pcur;
	trx_t*		trx		= prebuilt->trx;
	dict_index_t*	clust_index;
	que_thr_t*	thr;
	const rec_t*	UNINIT_VAR(rec);
	const dtuple_t*	vrow = NULL;
	const rec_t*	result_rec = NULL;
	const rec_t*	clust_rec;
	dberr_t		err				= DB_SUCCESS;
	ibool		unique_search			= FALSE;
	ibool		mtr_has_extra_clust_latch	= FALSE;
	ibool		moves_up			= FALSE;
	ibool		set_also_gap_locks		= TRUE;
	/* if the query is a plain locking SELECT, and the isolation level
	is <= TRX_ISO_READ_COMMITTED, then this is set to FALSE */
	ibool		did_semi_consistent_read	= FALSE;
	/* if the returned record was locked and we did a semi-consistent
	read (fetch the newest committed version), then this is set to
	TRUE */
	ulint		next_offs;
	ibool		same_user_rec;
	mtr_t		mtr;
	mem_heap_t*	heap				= NULL;
	ulint		offsets_[REC_OFFS_NORMAL_SIZE];
	ulint*		offsets				= offsets_;
	ibool		table_lock_waited		= FALSE;
	byte*		next_buf			= 0;
	bool		spatial_search			= false;

	rec_offs_init(offsets_);

	ut_ad(index && pcur && search_tuple);
	ut_a(prebuilt->magic_n == ROW_PREBUILT_ALLOCATED);
	ut_a(prebuilt->magic_n2 == ROW_PREBUILT_ALLOCATED);

	/* We don't support FTS queries from the HANDLER interfaces, because
	we implemented FTS as reversed inverted index with auxiliary tables.
	So anything related to traditional index query would not apply to
	it. */
	if (prebuilt->index->type & DICT_FTS) {
		DBUG_RETURN(DB_END_OF_INDEX);
	}

	ut_ad(!sync_check_iterate(sync_check()));

	if (!prebuilt->table->space) {
		DBUG_RETURN(DB_TABLESPACE_DELETED);
	} else if (!prebuilt->table->is_readable()) {
		DBUG_RETURN(prebuilt->table->space
			    ? DB_DECRYPTION_FAILED
			    : DB_TABLESPACE_NOT_FOUND);
	} else if (!prebuilt->index_usable) {
		DBUG_RETURN(DB_MISSING_HISTORY);
	} else if (prebuilt->index->is_corrupted()) {
		DBUG_RETURN(DB_CORRUPTION);
	}

	/* We need to get the virtual column values stored in secondary
	index key, if this is covered index scan or virtual key read is
	requested. */
	bool    need_vrow = dict_index_has_virtual(prebuilt->index)
		&& (prebuilt->read_just_key
		    || prebuilt->m_read_virtual_key);

	/* Reset the new record lock info if srv_locks_unsafe_for_binlog
	is set or session is using a READ COMMITED isolation level. Then
	we are able to remove the record locks set here on an individual
	row. */
	prebuilt->new_rec_locks = 0;

	/*-------------------------------------------------------------*/
	/* PHASE 1: Try to pop the row from the prefetch cache */

	if (UNIV_UNLIKELY(direction == 0)) {
		trx->op_info = "starting index read";

		prebuilt->n_rows_fetched = 0;
		prebuilt->n_fetch_cached = 0;
		prebuilt->fetch_cache_first = 0;

		if (prebuilt->sel_graph == NULL) {
			/* Build a dummy select query graph */
			row_prebuild_sel_graph(prebuilt);
		}
	} else {
		trx->op_info = "fetching rows";

		if (prebuilt->n_rows_fetched == 0) {
			prebuilt->fetch_direction = direction;
		}

		if (UNIV_UNLIKELY(direction != prebuilt->fetch_direction)) {
			if (UNIV_UNLIKELY(prebuilt->n_fetch_cached > 0)) {
				ut_error;
				/* TODO: scrollable cursor: restore cursor to
				the place of the latest returned row,
				or better: prevent caching for a scroll
				cursor! */
			}

			prebuilt->n_rows_fetched = 0;
			prebuilt->n_fetch_cached = 0;
			prebuilt->fetch_cache_first = 0;

		} else if (UNIV_LIKELY(prebuilt->n_fetch_cached > 0)) {
			row_sel_dequeue_cached_row_for_mysql(buf, prebuilt);

			prebuilt->n_rows_fetched++;

			err = DB_SUCCESS;
			goto func_exit;
		}

		if (prebuilt->fetch_cache_first > 0
		    && prebuilt->fetch_cache_first < MYSQL_FETCH_CACHE_SIZE) {

			/* The previous returned row was popped from the fetch
			cache, but the cache was not full at the time of the
			popping: no more rows can exist in the result set */

			err = DB_RECORD_NOT_FOUND;
			goto func_exit;
		}

		prebuilt->n_rows_fetched++;

		if (prebuilt->n_rows_fetched > 1000000000) {
			/* Prevent wrap-over */
			prebuilt->n_rows_fetched = 500000000;
		}

		mode = pcur->search_mode;
	}

	/* In a search where at most one record in the index may match, we
	can use a LOCK_REC_NOT_GAP type record lock when locking a
	non-delete-marked matching record.

	Note that in a unique secondary index there may be different
	delete-marked versions of a record where only the primary key
	values differ: thus in a secondary index we must use next-key
	locks when locking delete-marked records. */

	if (match_mode == ROW_SEL_EXACT
	    && dict_index_is_unique(index)
	    && dtuple_get_n_fields(search_tuple)
	    == dict_index_get_n_unique(index)
	    && (dict_index_is_clust(index)
		|| !dtuple_contains_null(search_tuple))) {

		/* Note above that a UNIQUE secondary index can contain many
		rows with the same key value if one of the columns is the SQL
		null. A clustered index under MySQL can never contain null
		columns because we demand that all the columns in primary key
		are non-null. */

		unique_search = TRUE;

		/* Even if the condition is unique, MySQL seems to try to
		retrieve also a second row if a primary key contains more than
		1 column. Return immediately if this is not a HANDLER
		command. */

		if (UNIV_UNLIKELY(direction != 0
				  && !prebuilt->used_in_HANDLER)) {

			err = DB_RECORD_NOT_FOUND;
			goto func_exit;
		}
	}

	/* We don't support sequencial scan for Rtree index, because it
	is no meaning to do so. */
	if (dict_index_is_spatial(index)
		&& !RTREE_SEARCH_MODE(mode)) {
		err = DB_END_OF_INDEX;
		goto func_exit;
	}

	mtr.start();

#ifdef BTR_CUR_HASH_ADAPT
	/*-------------------------------------------------------------*/
	/* PHASE 2: Try fast adaptive hash index search if possible */

	/* Next test if this is the special case where we can use the fast
	adaptive hash index to try the search. Since we must release the
	search system latch when we retrieve an externally stored field, we
	cannot use the adaptive hash index in a search in the case the row
	may be long and there may be externally stored fields */

	if (UNIV_UNLIKELY(direction == 0)
	    && unique_search
	    && btr_search_enabled
	    && dict_index_is_clust(index)
	    && !prebuilt->templ_contains_blob
	    && !prebuilt->used_in_HANDLER
	    && (prebuilt->mysql_row_len < srv_page_size / 8)) {

		mode = PAGE_CUR_GE;

		if (prebuilt->select_lock_type == LOCK_NONE
		    && trx->isolation_level > TRX_ISO_READ_UNCOMMITTED
		    && trx->read_view.is_open()) {

			/* This is a SELECT query done as a consistent read,
			and the read view has already been allocated:
			let us try a search shortcut through the hash
			index. */

			switch (row_sel_try_search_shortcut_for_mysql(
					&rec, prebuilt, &offsets, &heap,
					&mtr)) {
			case SEL_FOUND:
				/* At this point, rec is protected by
				a page latch that was acquired by
				row_sel_try_search_shortcut_for_mysql().
				The latch will not be released until
				mtr.commit(). */
				ut_ad(!rec_get_deleted_flag(rec, comp));

				if (prebuilt->idx_cond) {
					switch (row_search_idx_cond_check(
							buf, prebuilt,
							rec, offsets)) {
					case ICP_NO_MATCH:
					case ICP_OUT_OF_RANGE:
                                        case ICP_ABORTED_BY_USER:
                                        case ICP_ERROR:
						goto shortcut_mismatch;
					case ICP_MATCH:
						goto shortcut_match;
					}
				}

				if (!row_sel_store_mysql_rec(
					    buf, prebuilt,
					    rec, NULL, false, index,
					    offsets)) {
					/* Only fresh inserts may contain
					incomplete externally stored
					columns. Pretend that such
					records do not exist. Such
					records may only be accessed
					at the READ UNCOMMITTED
					isolation level or when
					rolling back a recovered
					transaction. Rollback happens
					at a lower level, not here. */

					/* Proceed as in case SEL_RETRY. */
					break;
				}

			shortcut_match:
				mtr.commit();

				/* NOTE that we do NOT store the cursor
				position */
				err = DB_SUCCESS;
				goto func_exit;

			case SEL_EXHAUSTED:
			shortcut_mismatch:
				mtr.commit();
				/* NOTE that we do NOT store the cursor
				position */
				err = DB_RECORD_NOT_FOUND;
				goto func_exit;

			case SEL_RETRY:
				break;

			default:
				ut_ad(0);
			}

			mtr.commit();
			mtr.start();
		}
	}
#endif /* BTR_CUR_HASH_ADAPT */

	/*-------------------------------------------------------------*/
	/* PHASE 3: Open or restore index cursor position */

	spatial_search = dict_index_is_spatial(index)
			 && mode >= PAGE_CUR_CONTAIN;

	/* The state of a running trx can only be changed by the
	thread that is currently serving the transaction. Because we
	are that thread, we can read trx->state without holding any
	mutex. */
	ut_ad(prebuilt->sql_stat_start
	      || trx->state == TRX_STATE_ACTIVE
	      || (prebuilt->table->no_rollback()
		  && trx->state == TRX_STATE_NOT_STARTED));

	ut_ad(!trx_is_started(trx) || trx->state == TRX_STATE_ACTIVE);

	ut_ad(prebuilt->sql_stat_start
	      || prebuilt->select_lock_type != LOCK_NONE
	      || trx->read_view.is_open()
	      || prebuilt->table->no_rollback()
	      || srv_read_only_mode);

	if (trx->isolation_level <= TRX_ISO_READ_COMMITTED
	    && prebuilt->select_lock_type != LOCK_NONE
	    && trx->mysql_thd != NULL
	    && thd_is_select(trx->mysql_thd)) {
		/* It is a plain locking SELECT and the isolation
		level is low: do not lock gaps */

		set_also_gap_locks = FALSE;
	}

	/* Note that if the search mode was GE or G, then the cursor
	naturally moves upward (in fetch next) in alphabetical order,
	otherwise downward */

	if (UNIV_UNLIKELY(direction == 0)) {
		if (mode == PAGE_CUR_GE || mode == PAGE_CUR_G
		    || mode >= PAGE_CUR_CONTAIN) {
			moves_up = TRUE;
		}
	} else if (direction == ROW_SEL_NEXT) {
		moves_up = TRUE;
	}

	thr = que_fork_get_first_thr(prebuilt->sel_graph);

	que_thr_move_to_run_state_for_mysql(thr, trx);

	clust_index = dict_table_get_first_index(prebuilt->table);

	/* Do some start-of-statement preparations */

	if (prebuilt->table->no_rollback()) {
		/* NO_ROLLBACK tables do not support MVCC or locking. */
		prebuilt->select_lock_type = LOCK_NONE;
		prebuilt->sql_stat_start = FALSE;
	} else if (!prebuilt->sql_stat_start) {
		/* No need to set an intention lock or assign a read view */
		ut_a(prebuilt->select_lock_type != LOCK_NONE
		     || srv_read_only_mode || trx->read_view.is_open());
	} else {
		prebuilt->sql_stat_start = FALSE;
		trx_start_if_not_started(trx, false);

		if (prebuilt->select_lock_type == LOCK_NONE) {
			trx->read_view.open(trx);
		} else {
wait_table_again:
			err = lock_table(0, prebuilt->table,
					 prebuilt->select_lock_type == LOCK_S
					 ? LOCK_IS : LOCK_IX, thr);

			if (err != DB_SUCCESS) {

				table_lock_waited = TRUE;
				goto lock_table_wait;
			}
		}
	}

	/* Open or restore index cursor position */

	if (UNIV_LIKELY(direction != 0)) {
		if (spatial_search) {
			/* R-Tree access does not need to do
			cursor position and resposition */
			goto next_rec;
		}

		bool	need_to_process = sel_restore_position_for_mysql(
			&same_user_rec, BTR_SEARCH_LEAF,
			pcur, moves_up, &mtr);

		if (UNIV_UNLIKELY(need_to_process)) {
			if (UNIV_UNLIKELY(prebuilt->row_read_type
					  == ROW_READ_DID_SEMI_CONSISTENT)) {
				/* We did a semi-consistent read,
				but the record was removed in
				the meantime. */
				prebuilt->row_read_type
					= ROW_READ_TRY_SEMI_CONSISTENT;
			}
		} else if (UNIV_LIKELY(prebuilt->row_read_type
				       != ROW_READ_DID_SEMI_CONSISTENT)) {

			/* The cursor was positioned on the record
			that we returned previously.  If we need
			to repeat a semi-consistent read as a
			pessimistic locking read, the record
			cannot be skipped. */

			goto next_rec;
		}

	} else if (dtuple_get_n_fields(search_tuple) > 0) {
		pcur->btr_cur.thr = thr;

		if (dict_index_is_spatial(index)) {
			bool	need_pred_lock;

			need_pred_lock = (set_also_gap_locks
					  && !(srv_locks_unsafe_for_binlog
					      || trx->isolation_level
						 <= TRX_ISO_READ_COMMITTED)
					  && prebuilt->select_lock_type
						 != LOCK_NONE);

			if (!prebuilt->rtr_info) {
				prebuilt->rtr_info = rtr_create_rtr_info(
					need_pred_lock, true,
					btr_pcur_get_btr_cur(pcur), index);
				prebuilt->rtr_info->search_tuple = search_tuple;
				prebuilt->rtr_info->search_mode = mode;
				rtr_info_update_btr(btr_pcur_get_btr_cur(pcur),
						    prebuilt->rtr_info);
			} else {
				rtr_info_reinit_in_cursor(
					btr_pcur_get_btr_cur(pcur),
					index, need_pred_lock);
				prebuilt->rtr_info->search_tuple = search_tuple;
				prebuilt->rtr_info->search_mode = mode;
			}
		}

		err = btr_pcur_open_with_no_init(index, search_tuple, mode,
					   	 BTR_SEARCH_LEAF,
					   	 pcur, 0, &mtr);

		if (err != DB_SUCCESS) {
			rec = NULL;
			goto lock_wait_or_error;
		}

		pcur->trx_if_known = trx;

		rec = btr_pcur_get_rec(pcur);
		ut_ad(page_rec_is_leaf(rec));

		if (!moves_up
		    && !page_rec_is_supremum(rec)
		    && set_also_gap_locks
		    && !(srv_locks_unsafe_for_binlog
			 || trx->isolation_level <= TRX_ISO_READ_COMMITTED)
		    && prebuilt->select_lock_type != LOCK_NONE
		    && !dict_index_is_spatial(index)) {

			/* Try to place a gap lock on the next index record
			to prevent phantoms in ORDER BY ... DESC queries */
			const rec_t*	next_rec = page_rec_get_next_const(rec);

			offsets = rec_get_offsets(next_rec, index, offsets,
						  true,
						  ULINT_UNDEFINED, &heap);
			err = sel_set_rec_lock(pcur,
					       next_rec, index, offsets,
					       prebuilt->select_lock_type,
					       LOCK_GAP, thr, &mtr);

			switch (err) {
			case DB_SUCCESS_LOCKED_REC:
				err = DB_SUCCESS;
				/* fall through */
			case DB_SUCCESS:
				break;
			default:
				goto lock_wait_or_error;
			}
		}
	} else if (mode == PAGE_CUR_G || mode == PAGE_CUR_L) {
		err = btr_pcur_open_at_index_side(
			mode == PAGE_CUR_G, index, BTR_SEARCH_LEAF,
			pcur, false, 0, &mtr);

		if (err != DB_SUCCESS) {
			if (err == DB_DECRYPTION_FAILED) {
				ib_push_warning(trx->mysql_thd,
					DB_DECRYPTION_FAILED,
					"Table %s is encrypted but encryption service or"
					" used key_id is not available. "
					" Can't continue reading table.",
					prebuilt->table->name);
				index->table->file_unreadable = true;
			}
			rec = NULL;
			goto lock_wait_or_error;
		}
	}

rec_loop:
	DEBUG_SYNC_C("row_search_rec_loop");
	if (trx_is_interrupted(trx)) {
		if (!spatial_search) {
			btr_pcur_store_position(pcur, &mtr);
		}
		err = DB_INTERRUPTED;
		goto normal_return;
	}

	/*-------------------------------------------------------------*/
	/* PHASE 4: Look for matching records in a loop */

	rec = btr_pcur_get_rec(pcur);

	if (!index->table->is_readable()) {
		err = DB_DECRYPTION_FAILED;
		goto lock_wait_or_error;
	}

	ut_ad(!!page_rec_is_comp(rec) == comp);
	ut_ad(page_rec_is_leaf(rec));

	if (page_rec_is_infimum(rec)) {

		/* The infimum record on a page cannot be in the result set,
		and neither can a record lock be placed on it: we skip such
		a record. */

		goto next_rec;
	}

	if (page_rec_is_supremum(rec)) {

		if (set_also_gap_locks
		    && !(srv_locks_unsafe_for_binlog
			 || trx->isolation_level <= TRX_ISO_READ_COMMITTED)
		    && prebuilt->select_lock_type != LOCK_NONE
		    && !dict_index_is_spatial(index)) {

			/* Try to place a lock on the index record */

			/* If innodb_locks_unsafe_for_binlog option is used
			or this session is using a READ COMMITTED or lower isolation
			level we do not lock gaps. Supremum record is really
			a gap and therefore we do not set locks there. */

			offsets = rec_get_offsets(rec, index, offsets, true,
						  ULINT_UNDEFINED, &heap);
			err = sel_set_rec_lock(pcur,
					       rec, index, offsets,
					       prebuilt->select_lock_type,
					       LOCK_ORDINARY, thr, &mtr);

			switch (err) {
			case DB_SUCCESS_LOCKED_REC:
				err = DB_SUCCESS;
				/* fall through */
			case DB_SUCCESS:
				break;
			default:
				goto lock_wait_or_error;
			}
		}

		/* A page supremum record cannot be in the result set: skip
		it now that we have placed a possible lock on it */

		goto next_rec;
	}

	/*-------------------------------------------------------------*/
	/* Do sanity checks in case our cursor has bumped into page
	corruption */

	if (comp) {
		if (rec_get_info_bits(rec, true) & REC_INFO_MIN_REC_FLAG) {
			/* Skip the metadata pseudo-record. */
			ut_ad(index->is_instant());
			goto next_rec;
		}

		next_offs = rec_get_next_offs(rec, TRUE);
		if (UNIV_UNLIKELY(next_offs < PAGE_NEW_SUPREMUM)) {

			goto wrong_offs;
		}
	} else {
		if (rec_get_info_bits(rec, false) & REC_INFO_MIN_REC_FLAG) {
			/* Skip the metadata pseudo-record. */
			ut_ad(index->is_instant());
			goto next_rec;
		}

		next_offs = rec_get_next_offs(rec, FALSE);
		if (UNIV_UNLIKELY(next_offs < PAGE_OLD_SUPREMUM)) {

			goto wrong_offs;
		}
	}

	if (UNIV_UNLIKELY(next_offs >= srv_page_size - PAGE_DIR)) {

wrong_offs:
		if (srv_force_recovery == 0 || moves_up == FALSE) {
			ib::error() << "Rec address "
				<< static_cast<const void*>(rec)
				<< ", buf block fix count "
				<< btr_cur_get_block(
					btr_pcur_get_btr_cur(pcur))->page
					.buf_fix_count;

			ib::error() << "Index corruption: rec offs "
				<< page_offset(rec) << " next offs "
				<< next_offs << ", page no "
				<< page_get_page_no(page_align(rec))
				<< ", index " << index->name
				<< " of table " << index->table->name
				<< ". Run CHECK TABLE. You may need to"
				" restore from a backup, or dump + drop +"
				" reimport the table.";
			ut_ad(0);
			err = DB_CORRUPTION;

			goto lock_wait_or_error;
		} else {
			/* The user may be dumping a corrupt table. Jump
			over the corruption to recover as much as possible. */

			ib::info() << "Index corruption: rec offs "
				<< page_offset(rec) << " next offs "
				<< next_offs << ", page no "
				<< page_get_page_no(page_align(rec))
				<< ", index " << index->name
				<< " of table " << index->table->name
				<< ". We try to skip the rest of the page.";

			btr_pcur_move_to_last_on_page(pcur, &mtr);

			goto next_rec;
		}
	}
	/*-------------------------------------------------------------*/

	/* Calculate the 'offsets' associated with 'rec' */

	ut_ad(fil_page_index_page_check(btr_pcur_get_page(pcur)));
	ut_ad(btr_page_get_index_id(btr_pcur_get_page(pcur)) == index->id);

	offsets = rec_get_offsets(rec, index, offsets, true,
				  ULINT_UNDEFINED, &heap);

	if (UNIV_UNLIKELY(srv_force_recovery > 0)) {
		if (!rec_validate(rec, offsets)
		    || !btr_index_rec_validate(rec, index, FALSE)) {

			ib::error() << "Index corruption: rec offs "
				<< page_offset(rec) << " next offs "
				<< next_offs << ", page no "
				<< page_get_page_no(page_align(rec))
				<< ", index " << index->name
				<< " of table " << index->table->name
				<< ". We try to skip the record.";

			goto next_rec;
		}
	}

	/* Note that we cannot trust the up_match value in the cursor at this
	place because we can arrive here after moving the cursor! Thus
	we have to recompare rec and search_tuple to determine if they
	match enough. */

	if (match_mode == ROW_SEL_EXACT) {
		/* Test if the index record matches completely to search_tuple
		in prebuilt: if not, then we return with DB_RECORD_NOT_FOUND */

		/* fputs("Comparing rec and search tuple\n", stderr); */

		if (0 != cmp_dtuple_rec(search_tuple, rec, offsets)) {

			if (set_also_gap_locks
			    && !(srv_locks_unsafe_for_binlog
				 || trx->isolation_level
				 <= TRX_ISO_READ_COMMITTED)
			    && prebuilt->select_lock_type != LOCK_NONE
			    && !dict_index_is_spatial(index)) {

				/* Try to place a gap lock on the index
				record only if innodb_locks_unsafe_for_binlog
				option is not set or this session is not
				using a READ COMMITTED or lower isolation level. */

				err = sel_set_rec_lock(
					pcur,
					rec, index, offsets,
					prebuilt->select_lock_type, LOCK_GAP,
					thr, &mtr);

				switch (err) {
				case DB_SUCCESS_LOCKED_REC:
				case DB_SUCCESS:
					break;
				default:
					goto lock_wait_or_error;
				}
			}

			btr_pcur_store_position(pcur, &mtr);

			/* The found record was not a match, but may be used
			as NEXT record (index_next). Set the relative position
			to BTR_PCUR_BEFORE, to reflect that the position of
			the persistent cursor is before the found/stored row
			(pcur->old_rec). */
			ut_ad(pcur->rel_pos == BTR_PCUR_ON);
			pcur->rel_pos = BTR_PCUR_BEFORE;

			err = DB_RECORD_NOT_FOUND;
			goto normal_return;
		}

	} else if (match_mode == ROW_SEL_EXACT_PREFIX) {

		if (!cmp_dtuple_is_prefix_of_rec(search_tuple, rec, offsets)) {

			if (set_also_gap_locks
			    && !(srv_locks_unsafe_for_binlog
				 || trx->isolation_level
				 <= TRX_ISO_READ_COMMITTED)
			    && prebuilt->select_lock_type != LOCK_NONE
			    && !dict_index_is_spatial(index)) {

				/* Try to place a gap lock on the index
				record only if innodb_locks_unsafe_for_binlog
				option is not set or this session is not
				using a READ COMMITTED or lower isolation level. */

				err = sel_set_rec_lock(
					pcur,
					rec, index, offsets,
					prebuilt->select_lock_type, LOCK_GAP,
					thr, &mtr);

				switch (err) {
				case DB_SUCCESS_LOCKED_REC:
				case DB_SUCCESS:
					break;
				default:
					goto lock_wait_or_error;
				}
			}

			btr_pcur_store_position(pcur, &mtr);

			/* The found record was not a match, but may be used
			as NEXT record (index_next). Set the relative position
			to BTR_PCUR_BEFORE, to reflect that the position of
			the persistent cursor is before the found/stored row
			(pcur->old_rec). */
			ut_ad(pcur->rel_pos == BTR_PCUR_ON);
			pcur->rel_pos = BTR_PCUR_BEFORE;

			err = DB_RECORD_NOT_FOUND;
			goto normal_return;
		}
	}

	/* We are ready to look at a possible new index entry in the result
	set: the cursor is now placed on a user record */

	if (prebuilt->select_lock_type != LOCK_NONE) {
		/* Try to place a lock on the index record; note that delete
		marked records are a special case in a unique search. If there
		is a non-delete marked record, then it is enough to lock its
		existence with LOCK_REC_NOT_GAP. */

		/* If innodb_locks_unsafe_for_binlog option is used
		or this session is using a READ COMMITED isolation
		level we lock only the record, i.e., next-key locking is
		not used. */

		ulint	lock_type;

		if (srv_locks_unsafe_for_binlog
		    || trx->isolation_level <= TRX_ISO_READ_COMMITTED) {
			/* At READ COMMITTED or READ UNCOMMITTED
			isolation levels, do not lock committed
			delete-marked records. */
			if (!rec_get_deleted_flag(rec, comp)) {
				goto no_gap_lock;
			}

			/* At most one transaction can be active
			for temporary table. */
			if (clust_index->table->is_temporary()) {
				goto no_gap_lock;
			}

			if (index == clust_index) {
				trx_id_t trx_id = row_get_rec_trx_id(
					rec, index, offsets);
				/* In delete-marked records, DB_TRX_ID must
				always refer to an existing undo log record. */
				ut_ad(trx_id);
				if (!trx_sys.is_registered(trx, trx_id)) {
					/* The clustered index record
					was delete-marked in a committed
					transaction. Ignore the record. */
					goto locks_ok_del_marked;
				}
			} else if (trx_t* t = row_vers_impl_x_locked(
					   trx, rec, index, offsets)) {
				/* The record belongs to an active
				transaction. We must acquire a lock. */
				t->release_reference();
			} else {
				/* The secondary index record does not
				point to a delete-marked clustered index
				record that belongs to an active transaction.
				Ignore the secondary index record, because
				it is not locked. */
				goto next_rec;
			}

			goto no_gap_lock;
		}

		if (!set_also_gap_locks
		    || (unique_search && !rec_get_deleted_flag(rec, comp))
		    || dict_index_is_spatial(index)) {

			goto no_gap_lock;
		} else {
			lock_type = LOCK_ORDINARY;
		}

		/* If we are doing a 'greater or equal than a primary key
		value' search from a clustered index, and we find a record
		that has that exact primary key value, then there is no need
		to lock the gap before the record, because no insert in the
		gap can be in our search range. That is, no phantom row can
		appear that way.

		An example: if col1 is the primary key, the search is WHERE
		col1 >= 100, and we find a record where col1 = 100, then no
		need to lock the gap before that record. */

		if (index == clust_index
		    && mode == PAGE_CUR_GE
		    && direction == 0
		    && dtuple_get_n_fields_cmp(search_tuple)
		    == dict_index_get_n_unique(index)
		    && 0 == cmp_dtuple_rec(search_tuple, rec, offsets)) {
no_gap_lock:
			lock_type = LOCK_REC_NOT_GAP;
		}

		err = sel_set_rec_lock(pcur,
				       rec, index, offsets,
				       prebuilt->select_lock_type,
				       lock_type, thr, &mtr);

		switch (err) {
			const rec_t*	old_vers;
		case DB_SUCCESS_LOCKED_REC:
			if (srv_locks_unsafe_for_binlog
			    || trx->isolation_level
			    <= TRX_ISO_READ_COMMITTED) {
				/* Note that a record of
				prebuilt->index was locked. */
				prebuilt->new_rec_locks = 1;
			}
			err = DB_SUCCESS;
			/* fall through */
		case DB_SUCCESS:
			break;
		case DB_LOCK_WAIT:
			/* Lock wait for R-tree should already
			be handled in sel_set_rtr_rec_lock() */
			ut_ad(!dict_index_is_spatial(index));
			/* Never unlock rows that were part of a conflict. */
			prebuilt->new_rec_locks = 0;

			if (UNIV_LIKELY(prebuilt->row_read_type
					!= ROW_READ_TRY_SEMI_CONSISTENT)
			    || unique_search
			    || index != clust_index) {

				goto lock_wait_or_error;
			}

			/* The following call returns 'offsets'
			associated with 'old_vers' */
			row_sel_build_committed_vers_for_mysql(
				clust_index, prebuilt, rec,
				&offsets, &heap, &old_vers, need_vrow ? &vrow : NULL,
			        &mtr);

			/* Check whether it was a deadlock or not, if not
			a deadlock and the transaction had to wait then
			release the lock it is waiting on. */

			err = lock_trx_handle_wait(trx);

			switch (err) {
			case DB_SUCCESS:
				/* The lock was granted while we were
				searching for the last committed version.
				Do a normal locking read. */

				offsets = rec_get_offsets(
					rec, index, offsets, true,
					ULINT_UNDEFINED, &heap);
				goto locks_ok;
			case DB_DEADLOCK:
				goto lock_wait_or_error;
			case DB_LOCK_WAIT:
				ut_ad(!dict_index_is_spatial(index));
				err = DB_SUCCESS;
				break;
			default:
				ut_error;
			}

			if (old_vers == NULL) {
				/* The row was not yet committed */

				goto next_rec;
			}

			did_semi_consistent_read = TRUE;
			rec = old_vers;
			break;
		case DB_RECORD_NOT_FOUND:
			if (dict_index_is_spatial(index)) {
				goto next_rec;
			} else {
				goto lock_wait_or_error;
			}

		default:

			goto lock_wait_or_error;
		}
	} else {
		/* This is a non-locking consistent read: if necessary, fetch
		a previous version of the record */

		if (trx->isolation_level == TRX_ISO_READ_UNCOMMITTED
		    || prebuilt->table->no_rollback()) {

			/* Do nothing: we let a non-locking SELECT read the
			latest version of the record */

		} else if (index == clust_index) {

			/* Fetch a previous version of the row if the current
			one is not visible in the snapshot; if we have a very
			high force recovery level set, we try to avoid crashes
			by skipping this lookup */

			if (!lock_clust_rec_cons_read_sees(
				    rec, index, offsets, &trx->read_view)) {
				ut_ad(srv_force_recovery
				      < SRV_FORCE_NO_UNDO_LOG_SCAN);
				rec_t*	old_vers;
				/* The following call returns 'offsets'
				associated with 'old_vers' */
				err = row_sel_build_prev_vers_for_mysql(
					&trx->read_view, clust_index,
					prebuilt, rec, &offsets, &heap,
					&old_vers, need_vrow ? &vrow : NULL,
					&mtr);

				if (err != DB_SUCCESS) {

					goto lock_wait_or_error;
				}

				if (old_vers == NULL) {
					/* The row did not exist yet in
					the read view */

					goto next_rec;
				}

				rec = old_vers;
			}
		} else {
			/* We are looking into a non-clustered index,
			and to get the right version of the record we
			have to look also into the clustered index: this
			is necessary, because we can only get the undo
			information via the clustered index record. */

			ut_ad(!dict_index_is_clust(index));

			if (!srv_read_only_mode
			    && !lock_sec_rec_cons_read_sees(
					rec, index, &trx->read_view)) {
				/* We should look at the clustered index.
				However, as this is a non-locking read,
				we can skip the clustered index lookup if
				the condition does not match the secondary
				index entry. */
				switch (row_search_idx_cond_check(
						buf, prebuilt, rec, offsets)) {
				case ICP_NO_MATCH:
					goto next_rec;
				case ICP_OUT_OF_RANGE:
                                case ICP_ABORTED_BY_USER:
                                case ICP_ERROR:
					err = DB_RECORD_NOT_FOUND;
					goto idx_cond_failed;
				case ICP_MATCH:
					goto requires_clust_rec;
				}

				ut_error;
			}
		}
	}

locks_ok:
	/* NOTE that at this point rec can be an old version of a clustered
	index record built for a consistent read. We cannot assume after this
	point that rec is on a buffer pool page. Functions like
	page_rec_is_comp() cannot be used! */

	if (rec_get_deleted_flag(rec, comp)) {
locks_ok_del_marked:
		/* In delete-marked records, DB_TRX_ID must
		always refer to an existing undo log record. */
		ut_ad(index != clust_index
		      || row_get_rec_trx_id(rec, index, offsets));

		/* The record is delete-marked: we can skip it */

		/* This is an optimization to skip setting the next key lock
		on the record that follows this delete-marked record. This
		optimization works because of the unique search criteria
		which precludes the presence of a range lock between this
		delete marked record and the record following it.

		For now this is applicable only to clustered indexes while
		doing a unique search except for HANDLER queries because
		HANDLER allows NEXT and PREV even in unique search on
		clustered index. There is scope for further optimization
		applicable to unique secondary indexes. Current behaviour is
		to widen the scope of a lock on an already delete marked record
		if the same record is deleted twice by the same transaction */
		if (index == clust_index && unique_search
		    && !prebuilt->used_in_HANDLER) {

			err = DB_RECORD_NOT_FOUND;

			goto normal_return;
		}

		goto next_rec;
	}

	/* Check if the record matches the index condition. */
	switch (row_search_idx_cond_check(buf, prebuilt, rec, offsets)) {
	case ICP_NO_MATCH:
		if (did_semi_consistent_read) {
			row_unlock_for_mysql(prebuilt, TRUE);
		}
		goto next_rec;
	case ICP_OUT_OF_RANGE:
        case ICP_ABORTED_BY_USER:
        case ICP_ERROR:
		err = DB_RECORD_NOT_FOUND;
		goto idx_cond_failed;
	case ICP_MATCH:
		break;
	}

	if (index != clust_index && prebuilt->need_to_access_clustered) {
		if (row_search_with_covering_prefix(prebuilt, rec, offsets)) {
			goto use_covering_index;
		}
requires_clust_rec:
		ut_ad(index != clust_index);
		/* We use a 'goto' to the preceding label if a consistent
		read of a secondary index record requires us to look up old
		versions of the associated clustered index record. */

		ut_ad(rec_offs_validate(rec, index, offsets));

		/* It was a non-clustered index and we must fetch also the
		clustered index record */

		mtr_has_extra_clust_latch = TRUE;

		ut_ad(!vrow);
		/* The following call returns 'offsets' associated with
		'clust_rec'. Note that 'clust_rec' can be an old version
		built for a consistent read. */

		err = row_sel_get_clust_rec_for_mysql(prebuilt, index, rec,
						      thr, &clust_rec,
						      &offsets, &heap,
						      need_vrow ? &vrow : NULL,
						      &mtr);
		switch (err) {
		case DB_SUCCESS:
			if (clust_rec == NULL) {
				/* The record did not exist in the read view */
				ut_ad(prebuilt->select_lock_type == LOCK_NONE
				      || dict_index_is_spatial(index));

				goto next_rec;
			}
			break;
		case DB_SUCCESS_LOCKED_REC:
			ut_a(clust_rec != NULL);
			if (srv_locks_unsafe_for_binlog
			     || trx->isolation_level
			    <= TRX_ISO_READ_COMMITTED) {
				/* Note that the clustered index record
				was locked. */
				prebuilt->new_rec_locks = 2;
			}
			err = DB_SUCCESS;
			break;
		default:
			vrow = NULL;
			goto lock_wait_or_error;
		}

		if (rec_get_deleted_flag(clust_rec, comp)) {

			/* The record is delete marked: we can skip it */

			if ((srv_locks_unsafe_for_binlog
			     || trx->isolation_level <= TRX_ISO_READ_COMMITTED)
			    && prebuilt->select_lock_type != LOCK_NONE) {

				/* No need to keep a lock on a delete-marked
				record if we do not want to use next-key
				locking. */

				row_unlock_for_mysql(prebuilt, TRUE);
			}

			goto next_rec;
		}

		if (need_vrow && !vrow) {
			if (!heap) {
				heap = mem_heap_create(100);
			}
			row_sel_fill_vrow(rec, index, &vrow, heap);
		}

		result_rec = clust_rec;
		ut_ad(rec_offs_validate(result_rec, clust_index, offsets));

		if (prebuilt->idx_cond) {
			/* Convert the record to MySQL format. We were
			unable to do this in row_search_idx_cond_check(),
			because the condition is on the secondary index
			and the requested column is in the clustered index.
			We convert all fields, including those that
			may have been used in ICP, because the
			secondary index may contain a column prefix
			rather than the full column. Also, as noted
			in Bug #56680, the column in the secondary
			index may be in the wrong case, and the
			authoritative case is in result_rec, the
			appropriate version of the clustered index record. */
			if (!row_sel_store_mysql_rec(
				    buf, prebuilt, result_rec, vrow,
				    true, clust_index, offsets)) {
				goto next_rec;
			}
		}
	} else {
use_covering_index:
		result_rec = rec;
	}

	/* We found a qualifying record 'result_rec'. At this point,
	'offsets' are associated with 'result_rec'. */

	ut_ad(rec_offs_validate(result_rec,
				result_rec != rec ? clust_index : index,
				offsets));
	ut_ad(!rec_get_deleted_flag(result_rec, comp));

	/* Decide whether to prefetch extra rows.
	At this point, the clustered index record is protected
	by a page latch that was acquired when pcur was positioned.
	The latch will not be released until mtr.commit(). */

	if ((match_mode == ROW_SEL_EXACT
	     || prebuilt->n_rows_fetched >= MYSQL_FETCH_CACHE_THRESHOLD)
	    && prebuilt->select_lock_type == LOCK_NONE
	    && !prebuilt->m_no_prefetch
	    && !prebuilt->templ_contains_blob
	    && !prebuilt->clust_index_was_generated
	    && !prebuilt->used_in_HANDLER
	    && prebuilt->template_type != ROW_MYSQL_DUMMY_TEMPLATE
	    && !prebuilt->in_fts_query) {

		/* Inside an update, for example, we do not cache rows,
		since we may use the cursor position to do the actual
		update, that is why we require ...lock_type == LOCK_NONE.
		Since we keep space in prebuilt only for the BLOBs of
		a single row, we cannot cache rows in the case there
		are BLOBs in the fields to be fetched. In HANDLER we do
		not cache rows because there the cursor is a scrollable
		cursor. */

		ut_a(prebuilt->n_fetch_cached < MYSQL_FETCH_CACHE_SIZE);

		/* We only convert from InnoDB row format to MySQL row
		format when ICP is disabled. */

		if (!prebuilt->idx_cond) {

			/* We use next_buf to track the allocation of buffers
			where we store and enqueue the buffers for our
			pre-fetch optimisation.

			If next_buf == 0 then we store the converted record
			directly into the MySQL record buffer (buf). If it is
			!= 0 then we allocate a pre-fetch buffer and store the
			converted record there.

			If the conversion fails and the MySQL record buffer
			was not written to then we reset next_buf so that
			we can re-use the MySQL record buffer in the next
			iteration. */

			next_buf = next_buf
				 ? row_sel_fetch_last_buf(prebuilt) : buf;

			if (!row_sel_store_mysql_rec(
				next_buf, prebuilt, result_rec, vrow,
				result_rec != rec,
				result_rec != rec ? clust_index : index,
				offsets)) {

				if (next_buf == buf) {
					ut_a(prebuilt->n_fetch_cached == 0);
					next_buf = 0;
				}

				/* Only fresh inserts may contain incomplete
				externally stored columns. Pretend that such
				records do not exist. Such records may only be
				accessed at the READ UNCOMMITTED isolation
				level or when rolling back a recovered
				transaction. Rollback happens at a lower
				level, not here. */
				goto next_rec;
			}

			if (next_buf != buf) {
				row_sel_enqueue_cache_row_for_mysql(
					next_buf, prebuilt);
			}
		} else {
			row_sel_enqueue_cache_row_for_mysql(buf, prebuilt);
		}

		if (prebuilt->n_fetch_cached < MYSQL_FETCH_CACHE_SIZE) {
			goto next_rec;
		}

	} else {
		if (UNIV_UNLIKELY
		    (prebuilt->template_type == ROW_MYSQL_DUMMY_TEMPLATE)) {
			/* CHECK TABLE: fetch the row */

			if (result_rec != rec
			    && !prebuilt->need_to_access_clustered) {
				/* We used 'offsets' for the clust
				rec, recalculate them for 'rec' */
				offsets = rec_get_offsets(rec, index, offsets,
							  true,
							  ULINT_UNDEFINED,
							  &heap);
				result_rec = rec;
			}

			memcpy(buf + 4, result_rec
			       - rec_offs_extra_size(offsets),
			       rec_offs_size(offsets));
			mach_write_to_4(buf,
					rec_offs_extra_size(offsets) + 4);
		} else if (!prebuilt->idx_cond) {
			/* The record was not yet converted to MySQL format. */
			if (!row_sel_store_mysql_rec(
				    buf, prebuilt, result_rec, vrow,
				    result_rec != rec,
				    result_rec != rec ? clust_index : index,
				    offsets)) {
				/* Only fresh inserts may contain
				incomplete externally stored
				columns. Pretend that such records do
				not exist. Such records may only be
				accessed at the READ UNCOMMITTED
				isolation level or when rolling back a
				recovered transaction. Rollback
				happens at a lower level, not here. */
				goto next_rec;
			}
		}

		if (prebuilt->clust_index_was_generated) {
			row_sel_store_row_id_to_prebuilt(
				prebuilt, result_rec,
				result_rec == rec ? index : clust_index,
				offsets);
		}
	}

	/* From this point on, 'offsets' are invalid. */

	/* We have an optimization to save CPU time: if this is a consistent
	read on a unique condition on the clustered index, then we do not
	store the pcur position, because any fetch next or prev will anyway
	return 'end of file'. Exceptions are locking reads and the MySQL
	HANDLER command where the user can move the cursor with PREV or NEXT
	even after a unique search. */

	err = DB_SUCCESS;

idx_cond_failed:
	if (!unique_search
	    || !dict_index_is_clust(index)
	    || direction != 0
	    || prebuilt->select_lock_type != LOCK_NONE
	    || prebuilt->used_in_HANDLER) {

		/* Inside an update always store the cursor position */

		if (!spatial_search) {
			btr_pcur_store_position(pcur, &mtr);
		}
	}

	goto normal_return;

next_rec:
	/* Reset the old and new "did semi-consistent read" flags. */
	if (UNIV_UNLIKELY(prebuilt->row_read_type
			  == ROW_READ_DID_SEMI_CONSISTENT)) {
		prebuilt->row_read_type = ROW_READ_TRY_SEMI_CONSISTENT;
	}
	did_semi_consistent_read = FALSE;
	prebuilt->new_rec_locks = 0;
	vrow = NULL;

	/*-------------------------------------------------------------*/
	/* PHASE 5: Move the cursor to the next index record */

	/* NOTE: For moves_up==FALSE, the mini-transaction will be
	committed and restarted every time when switching b-tree
	pages. For moves_up==TRUE in index condition pushdown, we can
	scan an entire secondary index tree within a single
	mini-transaction. As long as the prebuilt->idx_cond does not
	match, we do not need to consult the clustered index or
	return records to MySQL, and thus we can avoid repositioning
	the cursor. What prevents us from buffer-fixing all leaf pages
	within the mini-transaction is the btr_leaf_page_release()
	call in btr_pcur_move_to_next_page(). Only the leaf page where
	the cursor is positioned will remain buffer-fixed.
	For R-tree spatial search, we also commit the mini-transaction
	each time  */

	if (spatial_search) {
		/* No need to do store restore for R-tree */
		mtr.commit();
		mtr.start();
		mtr_has_extra_clust_latch = FALSE;
	} else if (mtr_has_extra_clust_latch) {
		/* If we have extra cluster latch, we must commit
		mtr if we are moving to the next non-clustered
		index record, because we could break the latching
		order if we would access a different clustered
		index page right away without releasing the previous. */

		btr_pcur_store_position(pcur, &mtr);
		mtr.commit();
		mtr_has_extra_clust_latch = FALSE;

		mtr.start();

		if (sel_restore_position_for_mysql(&same_user_rec,
						   BTR_SEARCH_LEAF,
						   pcur, moves_up, &mtr)) {
			goto rec_loop;
		}
	}

	if (moves_up) {
		bool	 move;

		if (spatial_search) {
			move = rtr_pcur_move_to_next(
				search_tuple, mode, pcur, 0, &mtr);
		} else {
			move = btr_pcur_move_to_next(pcur, &mtr);
		}

		if (!move) {
not_moved:
			if (!spatial_search) {
				btr_pcur_store_position(pcur, &mtr);
			}

			if (match_mode != 0) {
				err = DB_RECORD_NOT_FOUND;
			} else {
				err = DB_END_OF_INDEX;
			}

			goto normal_return;
		}
	} else {
		if (UNIV_UNLIKELY(!btr_pcur_move_to_prev(pcur, &mtr))) {
			goto not_moved;
		}
	}

	goto rec_loop;

lock_wait_or_error:
	/* Reset the old and new "did semi-consistent read" flags. */
	if (UNIV_UNLIKELY(prebuilt->row_read_type
			  == ROW_READ_DID_SEMI_CONSISTENT)) {
		prebuilt->row_read_type = ROW_READ_TRY_SEMI_CONSISTENT;
	}
	did_semi_consistent_read = FALSE;

	/*-------------------------------------------------------------*/
	if (!dict_index_is_spatial(index)) {
		if (rec) {
			btr_pcur_store_position(pcur, &mtr);
		}
	}

lock_table_wait:
	mtr.commit();
	mtr_has_extra_clust_latch = FALSE;

	trx->error_state = err;

	/* The following is a patch for MySQL */

	if (thr->is_active) {
		que_thr_stop_for_mysql(thr);
	}

	thr->lock_state = QUE_THR_LOCK_ROW;

	if (row_mysql_handle_errors(&err, trx, thr, NULL)) {
		/* It was a lock wait, and it ended */

		thr->lock_state = QUE_THR_LOCK_NOLOCK;
		mtr.start();

		/* Table lock waited, go try to obtain table lock
		again */
		if (table_lock_waited) {
			table_lock_waited = FALSE;

			goto wait_table_again;
		}

		if (!dict_index_is_spatial(index)) {
			sel_restore_position_for_mysql(
				&same_user_rec, BTR_SEARCH_LEAF, pcur,
				moves_up, &mtr);
		}

		if ((srv_locks_unsafe_for_binlog
		     || trx->isolation_level <= TRX_ISO_READ_COMMITTED)
		    && !same_user_rec) {

			/* Since we were not able to restore the cursor
			on the same user record, we cannot use
			row_unlock_for_mysql() to unlock any records, and
			we must thus reset the new rec lock info. Since
			in lock0lock.cc we have blocked the inheriting of gap
			X-locks, we actually do not have any new record locks
			set in this case.

			Note that if we were able to restore on the 'same'
			user record, it is still possible that we were actually
			waiting on a delete-marked record, and meanwhile
			it was removed by purge and inserted again by some
			other user. But that is no problem, because in
			rec_loop we will again try to set a lock, and
			new_rec_lock_info in trx will be right at the end. */

			prebuilt->new_rec_locks = 0;
		}

		mode = pcur->search_mode;

		goto rec_loop;
	}

	thr->lock_state = QUE_THR_LOCK_NOLOCK;

	goto func_exit;

normal_return:
	/*-------------------------------------------------------------*/
	{
		/* handler_index_cond_check() may pull TR_table search
		   which initates another row_search_mvcc(). */
		ulint n_active_thrs= trx->lock.n_active_thrs;
		trx->lock.n_active_thrs= 1;
		que_thr_stop_for_mysql_no_error(thr, trx);
		trx->lock.n_active_thrs= n_active_thrs - 1;
	}

	mtr.commit();

	DEBUG_SYNC_C("row_search_for_mysql_before_return");

	if (prebuilt->idx_cond != 0) {

		/* When ICP is active we don't write to the MySQL buffer
		directly, only to buffers that are enqueued in the pre-fetch
		queue. We need to dequeue the first buffer and copy the contents
		to the record buffer that was passed in by MySQL. */

		if (prebuilt->n_fetch_cached > 0) {
			row_sel_dequeue_cached_row_for_mysql(buf, prebuilt);
			err = DB_SUCCESS;
		}

	} else if (next_buf != 0) {

		/* We may or may not have enqueued some buffers to the
		pre-fetch queue, but we definitely wrote to the record
		buffer passed to use by MySQL. */

		DEBUG_SYNC_C("row_search_cached_row");
		err = DB_SUCCESS;
	}

#ifdef UNIV_DEBUG
	if (dict_index_is_spatial(index) && err != DB_SUCCESS
	    && err != DB_END_OF_INDEX && err != DB_INTERRUPTED) {
		rtr_node_path_t*	path = pcur->btr_cur.rtr_info->path;

		ut_ad(path->empty());
	}
#endif

func_exit:
	trx->op_info = "";
	if (heap != NULL) {
		mem_heap_free(heap);
	}

	/* Set or reset the "did semi-consistent read" flag on return.
	The flag did_semi_consistent_read is set if and only if
	the record being returned was fetched with a semi-consistent read. */
	ut_ad(prebuilt->row_read_type != ROW_READ_WITH_LOCKS
	      || !did_semi_consistent_read);

	if (prebuilt->row_read_type != ROW_READ_WITH_LOCKS) {
		if (did_semi_consistent_read) {
			prebuilt->row_read_type = ROW_READ_DID_SEMI_CONSISTENT;
		} else {
			prebuilt->row_read_type = ROW_READ_TRY_SEMI_CONSISTENT;
		}
	}

	ut_ad(!sync_check_iterate(sync_check()));

	DEBUG_SYNC_C("innodb_row_search_for_mysql_exit");

	DBUG_RETURN(err);
}

/********************************************************************//**
Count rows in a R-Tree leaf level.
@return DB_SUCCESS if successful */
dberr_t
row_count_rtree_recs(
/*=================*/
	row_prebuilt_t*	prebuilt,	/*!< in: prebuilt struct for the
					table handle; this contains the info
					of search_tuple, index; if search
					tuple contains 0 fields then we
					position the cursor at the start or
					the end of the index, depending on
					'mode' */
	ulint*		n_rows)		/*!< out: number of entries
					seen in the consistent read */
{
	dict_index_t*	index		= prebuilt->index;
	dberr_t		ret		= DB_SUCCESS;
	mtr_t		mtr;
	mem_heap_t*	heap;
	dtuple_t*	entry;
	dtuple_t*	search_entry	= prebuilt->search_tuple;
	ulint		entry_len;
	ulint		i;
	byte*		buf;

	ut_a(dict_index_is_spatial(index));

	*n_rows = 0;

	heap = mem_heap_create(256);

	/* Build a search tuple. */
	entry_len = dict_index_get_n_fields(index);
	entry = dtuple_create(heap, entry_len);

	for (i = 0; i < entry_len; i++) {
		const dict_field_t*	ind_field
			= dict_index_get_nth_field(index, i);
		const dict_col_t*	col
			= ind_field->col;
		dfield_t*		dfield
			= dtuple_get_nth_field(entry, i);

		if (i == 0) {
			double*	mbr;
			double	tmp_mbr[SPDIMS * 2];

			dfield->type.mtype = DATA_GEOMETRY;
			dfield->type.prtype |= DATA_GIS_MBR;

			/* Allocate memory for mbr field */
			mbr = static_cast<double*>
				(mem_heap_alloc(heap, DATA_MBR_LEN));

			/* Set mbr field data. */
			dfield_set_data(dfield, mbr, DATA_MBR_LEN);

			for (uint j = 0; j < SPDIMS; j++) {
				tmp_mbr[j * 2] = DBL_MAX;
				tmp_mbr[j * 2 + 1] = -DBL_MAX;
			}
			dfield_write_mbr(dfield, tmp_mbr);
			continue;
		}

		dfield->type.mtype = col->mtype;
		dfield->type.prtype = col->prtype;

	}

	prebuilt->search_tuple = entry;

	ulint bufsize = std::max<ulint>(srv_page_size,
					prebuilt->mysql_row_len);
	buf = static_cast<byte*>(ut_malloc_nokey(bufsize));

	ulint cnt = 1000;

	ret = row_search_for_mysql(buf, PAGE_CUR_WITHIN, prebuilt, 0, 0);
loop:
	/* Check thd->killed every 1,000 scanned rows */
	if (--cnt == 0) {
		if (trx_is_interrupted(prebuilt->trx)) {
			ret = DB_INTERRUPTED;
			goto func_exit;
		}
		cnt = 1000;
	}

	switch (ret) {
	case DB_SUCCESS:
		break;
	case DB_DEADLOCK:
	case DB_LOCK_TABLE_FULL:
	case DB_LOCK_WAIT_TIMEOUT:
	case DB_INTERRUPTED:
		goto func_exit;
	default:
		/* fall through (this error is ignored by CHECK TABLE) */
	case DB_END_OF_INDEX:
		ret = DB_SUCCESS;
func_exit:
		prebuilt->search_tuple = search_entry;
		ut_free(buf);
		mem_heap_free(heap);

		return(ret);
	}

	*n_rows = *n_rows + 1;

	ret = row_search_for_mysql(
		buf, PAGE_CUR_WITHIN, prebuilt, 0, ROW_SEL_NEXT);

	goto loop;
}

/*******************************************************************//**
Read the AUTOINC column from the current row. If the value is less than
0 and the type is not unsigned then we reset the value to 0.
@return value read from the column */
static
ib_uint64_t
row_search_autoinc_read_column(
/*===========================*/
	dict_index_t*	index,		/*!< in: index to read from */
	const rec_t*	rec,		/*!< in: current rec */
	ulint		col_no,		/*!< in: column number */
	ulint		mtype,		/*!< in: column main type */
	ibool		unsigned_type)	/*!< in: signed or unsigned flag */
{
	ulint		len;
	const byte*	data;
	ib_uint64_t	value;
	mem_heap_t*	heap = NULL;
	ulint		offsets_[REC_OFFS_NORMAL_SIZE];
	ulint*		offsets	= offsets_;

	rec_offs_init(offsets_);
	ut_ad(page_rec_is_leaf(rec));

	offsets = rec_get_offsets(rec, index, offsets, true,
				  col_no + 1, &heap);

	if (rec_offs_nth_sql_null(offsets, col_no)) {
		/* There is no non-NULL value in the auto-increment column. */
		value = 0;
		goto func_exit;
	}

	data = rec_get_nth_field(rec, offsets, col_no, &len);

	value = row_parse_int(data, len, mtype, unsigned_type);

func_exit:
	if (UNIV_LIKELY_NULL(heap)) {
		mem_heap_free(heap);
	}

	return(value);
}

/** Get the maximum and non-delete-marked record in an index.
@param[in]	index	index tree
@param[in,out]	mtr	mini-transaction (may be committed and restarted)
@return maximum record, page s-latched in mtr
@retval NULL if there are no records, or if all of them are delete-marked */
static
const rec_t*
row_search_get_max_rec(
	dict_index_t*	index,
	mtr_t*		mtr)
{
	btr_pcur_t	pcur;
	const rec_t*	rec;
	/* Open at the high/right end (false), and init cursor */
	btr_pcur_open_at_index_side(
		false, index, BTR_SEARCH_LEAF, &pcur, true, 0, mtr);

	do {
		const page_t*	page;

		page = btr_pcur_get_page(&pcur);
		rec = page_find_rec_max_not_deleted(page);

		if (page_rec_is_user_rec(rec)) {
			break;
		} else {
			rec = NULL;
		}
		btr_pcur_move_before_first_on_page(&pcur);
	} while (btr_pcur_move_to_prev(&pcur, mtr));

	btr_pcur_close(&pcur);

	ut_ad(!rec
	      || !(rec_get_info_bits(rec, dict_table_is_comp(index->table))
		   & (REC_INFO_MIN_REC_FLAG | REC_INFO_DELETED_FLAG)));
	return(rec);
}

/** Read the max AUTOINC value from an index.
@param[in] index	index starting with an AUTO_INCREMENT column
@return	the largest AUTO_INCREMENT value
@retval	0	if no records were found */
ib_uint64_t
row_search_max_autoinc(dict_index_t* index)
{
	const dict_field_t*	dfield = dict_index_get_nth_field(index, 0);

	ib_uint64_t	value = 0;

	mtr_t		mtr;
	mtr.start();

	if (const rec_t* rec = row_search_get_max_rec(index, &mtr)) {
		value = row_search_autoinc_read_column(
			index, rec, 0,
			dfield->col->mtype,
			dfield->col->prtype & DATA_UNSIGNED);
	}

	mtr.commit();
	return(value);
}<|MERGE_RESOLUTION|>--- conflicted
+++ resolved
@@ -1789,11 +1789,7 @@
 		goto next_rec;
 	}
 
-<<<<<<< HEAD
-	if (rec_is_default_row(rec, index)) {
-=======
 	if (rec_is_metadata(rec, index)) {
->>>>>>> 4a246fec
 		/* Skip the metadata pseudo-record. */
 		cost_counter++;
 		goto next_rec;
