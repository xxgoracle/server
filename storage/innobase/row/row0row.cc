--- conflicted
+++ resolved
@@ -911,8 +911,7 @@
 		rec, offsets);
 
 	rec_offs_make_valid(copy_rec, index, true,
-<<<<<<< HEAD
-			    const_cast<ulint*>(offsets));
+			    const_cast<offset_t*>(offsets));
 
 	dtuple_t* entry = rec_is_alter_metadata(copy_rec, *index)
 		? row_rec_to_index_entry_impl<true,1>(
@@ -920,11 +919,6 @@
 		: row_rec_to_index_entry_impl<true>(
 			copy_rec, index, offsets, n_ext, heap);
 
-=======
-			    const_cast<offset_t*>(offsets));
-	entry = row_rec_to_index_entry_impl<true>(
-		copy_rec, index, offsets, n_ext, heap);
->>>>>>> 3466b47b
 	rec_offs_make_valid(rec, index, true,
 			    const_cast<offset_t*>(offsets));
 
@@ -946,7 +940,7 @@
 row_metadata_to_tuple(
 	const rec_t*		rec,
 	const dict_index_t*	index,
-	const ulint*		offsets,
+	const offset_t*		offsets,
 	ulint*			n_ext,
 	mem_heap_t*		heap,
 	ulint			info_bits,
@@ -963,7 +957,7 @@
 		rec, offsets);
 
 	rec_offs_make_valid(copy_rec, index, true,
-			    const_cast<ulint*>(offsets));
+			    const_cast<offset_t*>(offsets));
 
 	dtuple_t* entry = info_bits == REC_INFO_METADATA_ALTER
 		|| rec_is_alter_metadata(copy_rec, *index)
@@ -973,7 +967,7 @@
 			copy_rec, index, offsets, n_ext, heap);
 
 	rec_offs_make_valid(rec, index, true,
-			    const_cast<ulint*>(offsets));
+			    const_cast<offset_t*>(offsets));
 
 	dtuple_set_info_bits(entry, info_bits);
 	return entry;
