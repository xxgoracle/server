/*****************************************************************************

Copyright (c) 1995, 2017, Oracle and/or its affiliates. All Rights Reserved.
Copyright (c) 2014, 2019, MariaDB Corporation.

This program is free software; you can redistribute it and/or modify it under
the terms of the GNU General Public License as published by the Free Software
Foundation; version 2 of the License.

This program is distributed in the hope that it will be useful, but WITHOUT
ANY WARRANTY; without even the implied warranty of MERCHANTABILITY or FITNESS
FOR A PARTICULAR PURPOSE. See the GNU General Public License for more details.

You should have received a copy of the GNU General Public License along with
this program; if not, write to the Free Software Foundation, Inc.,
51 Franklin Street, Fifth Floor, Boston, MA 02110-1335 USA

*****************************************************************************/

/**************************************************//**
@file fil/fil0fil.cc
The tablespace memory cache

Created 10/25/1995 Heikki Tuuri
*******************************************************/

#include "fil0fil.h"
#include "fil0crypt.h"

#include "btr0btr.h"
#include "buf0buf.h"
#include "dict0boot.h"
#include "dict0dict.h"
#include "dict0load.h"
#include "fsp0file.h"
#include "fsp0fsp.h"
#include "hash0hash.h"
#include "log0log.h"
#include "log0recv.h"
#include "mach0data.h"
#include "mtr0log.h"
#include "os0file.h"
#include "page0zip.h"
#include "row0mysql.h"
#include "row0trunc.h"
#include "srv0start.h"
#include "trx0purge.h"
#include "buf0lru.h"
#include "ibuf0ibuf.h"
#include "os0event.h"
#include "sync0sync.h"
#include "buf0flu.h"
#include "os0api.h"

/** Tries to close a file in the LRU list. The caller must hold the fil_sys
mutex.
@return true if success, false if should retry later; since i/o's
generally complete in < 100 ms, and as InnoDB writes at most 128 pages
from the buffer pool in a batch, and then immediately flushes the
files, there is a good chance that the next time we find a suitable
node from the LRU list.
@param[in] print_info	if true, prints information why it
                        cannot close a file */
static
bool
fil_try_to_close_file_in_LRU(bool print_info);

/** Test if a tablespace file can be renamed to a new filepath by checking
if that the old filepath exists and the new filepath does not exist.
@param[in]	old_path	old filepath
@param[in]	new_path	new filepath
@param[in]	is_discarded	whether the tablespace is discarded
@param[in]	replace_new	whether to ignore the existence of new_path
@return innodb error code */
static dberr_t
fil_rename_tablespace_check(
	const char*	old_path,
	const char*	new_path,
	bool		is_discarded,
	bool		replace_new = false);
/** Rename a single-table tablespace.
The tablespace must exist in the memory cache.
@param[in]	id		tablespace identifier
@param[in]	old_path	old file name
@param[in]	new_name	new table name in the
databasename/tablename format
@param[in]	new_path_in	new file name,
or NULL if it is located in the normal data directory
@return true if success */
static bool
fil_rename_tablespace(
	ulint		id,
	const char*	old_path,
	const char*	new_name,
	const char*	new_path_in);

/*
		IMPLEMENTATION OF THE TABLESPACE MEMORY CACHE
		=============================================

The tablespace cache is responsible for providing fast read/write access to
tablespaces and logs of the database. File creation and deletion is done
in other modules which know more of the logic of the operation, however.

A tablespace consists of a chain of files. The size of the files does not
have to be divisible by the database block size, because we may just leave
the last incomplete block unused. When a new file is appended to the
tablespace, the maximum size of the file is also specified. At the moment,
we think that it is best to extend the file to its maximum size already at
the creation of the file, because then we can avoid dynamically extending
the file when more space is needed for the tablespace.

A block's position in the tablespace is specified with a 32-bit unsigned
integer. The files in the chain are thought to be catenated, and the block
corresponding to an address n is the nth block in the catenated file (where
the first block is named the 0th block, and the incomplete block fragments
at the end of files are not taken into account). A tablespace can be extended
by appending a new file at the end of the chain.

Our tablespace concept is similar to the one of Oracle.

To acquire more speed in disk transfers, a technique called disk striping is
sometimes used. This means that logical block addresses are divided in a
round-robin fashion across several disks. Windows NT supports disk striping,
so there we do not need to support it in the database. Disk striping is
implemented in hardware in RAID disks. We conclude that it is not necessary
to implement it in the database. Oracle 7 does not support disk striping,
either.

Another trick used at some database sites is replacing tablespace files by
raw disks, that is, the whole physical disk drive, or a partition of it, is
opened as a single file, and it is accessed through byte offsets calculated
from the start of the disk or the partition. This is recommended in some
books on database tuning to achieve more speed in i/o. Using raw disk
certainly prevents the OS from fragmenting disk space, but it is not clear
if it really adds speed. We measured on the Pentium 100 MHz + NT + NTFS file
system + EIDE Conner disk only a negligible difference in speed when reading
from a file, versus reading from a raw disk.

To have fast access to a tablespace or a log file, we put the data structures
to a hash table. Each tablespace and log file is given an unique 32-bit
identifier.

Some operating systems do not support many open files at the same time,
though NT seems to tolerate at least 900 open files. Therefore, we put the
open files in an LRU-list. If we need to open another file, we may close the
file at the end of the LRU-list. When an i/o-operation is pending on a file,
the file cannot be closed. We take the file nodes with pending i/o-operations
out of the LRU-list and keep a count of pending operations. When an operation
completes, we decrement the count and return the file node to the LRU-list if
the count drops to zero. */

/** Reference to the server data directory. Usually it is the
current working directory ".", but in the MySQL Embedded Server Library
it is an absolute path. */
const char*	fil_path_to_mysql_datadir;

/** Common InnoDB file extensions */
const char* dot_ext[] = { "", ".ibd", ".isl", ".cfg" };

/** The number of fsyncs done to the log */
ulint	fil_n_log_flushes			= 0;

/** Number of pending redo log flushes */
ulint	fil_n_pending_log_flushes		= 0;
/** Number of pending tablespace flushes */
ulint	fil_n_pending_tablespace_flushes	= 0;

/** The null file address */
const fil_addr_t	fil_addr_null = {FIL_NULL, 0};

/** The tablespace memory cache. This variable is NULL before the module is
initialized. */
fil_system_t	fil_system;

/** At this age or older a space/page will be rotated */
UNIV_INTERN extern uint srv_fil_crypt_rotate_key_age;
UNIV_INTERN extern ib_mutex_t fil_crypt_threads_mutex;

/** Determine if user has explicitly disabled fsync(). */
# define fil_buffering_disabled(s)	\
	((s)->purpose == FIL_TYPE_TABLESPACE	\
	 && srv_file_flush_method	\
	 == SRV_O_DIRECT_NO_FSYNC)

/** Determine if the space id is a user tablespace id or not.
@param[in]	space_id	Space ID to check
@return true if it is a user tablespace ID */
inline
bool
fil_is_user_tablespace_id(ulint space_id)
{
	return(space_id != TRX_SYS_SPACE
	       && space_id != SRV_TMP_SPACE_ID
	       && !srv_is_undo_tablespace(space_id));
}

#ifdef UNIV_DEBUG
/** Try fil_validate() every this many times */
# define FIL_VALIDATE_SKIP	17

/******************************************************************//**
Checks the consistency of the tablespace cache some of the time.
@return true if ok or the check was skipped */
static
bool
fil_validate_skip(void)
/*===================*/
{
	/** The fil_validate() call skip counter. */
	static int fil_validate_count = FIL_VALIDATE_SKIP;

	/* We want to reduce the call frequency of the costly fil_validate()
	check in debug builds. */
	int count = my_atomic_add32_explicit(&fil_validate_count, -1,
					     MY_MEMORY_ORDER_RELAXED);
	if (count > 0) {
		return(true);
	}

	my_atomic_store32_explicit(&fil_validate_count, FIL_VALIDATE_SKIP,
				   MY_MEMORY_ORDER_RELAXED);
	return(fil_validate());
}
#endif /* UNIV_DEBUG */

/********************************************************************//**
Determines if a file node belongs to the least-recently-used list.
@return true if the file belongs to fil_system.LRU mutex. */
UNIV_INLINE
bool
fil_space_belongs_in_lru(
/*=====================*/
	const fil_space_t*	space)	/*!< in: file space */
{
	switch (space->purpose) {
	case FIL_TYPE_TEMPORARY:
	case FIL_TYPE_LOG:
		return(false);
	case FIL_TYPE_TABLESPACE:
		return(fil_is_user_tablespace_id(space->id));
	case FIL_TYPE_IMPORT:
		return(true);
	}

	ut_ad(0);
	return(false);
}

/********************************************************************//**
NOTE: you must call fil_mutex_enter_and_prepare_for_io() first!

Prepares a file node for i/o. Opens the file if it is closed. Updates the
pending i/o's field in the node and the system appropriately. Takes the node
off the LRU list if it is in the LRU list. The caller must hold the fil_sys
mutex.
@return false if the file can't be opened, otherwise true */
static
bool
fil_node_prepare_for_io(
/*====================*/
	fil_node_t*	node,	/*!< in: file node */
	fil_space_t*	space);	/*!< in: space */

/** Update the data structures when an i/o operation finishes.
@param[in,out] node		file node
@param[in] type			IO context */
static
void
fil_node_complete_io(fil_node_t* node, const IORequest& type);

/** Reads data from a space to a buffer. Remember that the possible incomplete
blocks at the end of file are ignored: they are not taken into account when
calculating the byte offset within a space.
@param[in]	page_id		page id
@param[in]	page_size	page size
@param[in]	byte_offset	remainder of offset in bytes; in aio this
must be divisible by the OS block size
@param[in]	len		how many bytes to read; this must not cross a
file boundary; in aio this must be a block size multiple
@param[in,out]	buf		buffer where to store data read; in aio this
must be appropriately aligned
@return DB_SUCCESS, or DB_TABLESPACE_DELETED if we are trying to do
i/o on a tablespace which does not exist */
UNIV_INLINE
dberr_t
fil_read(
	const page_id_t		page_id,
	const page_size_t&	page_size,
	ulint			byte_offset,
	ulint			len,
	void*			buf)
{
	return(fil_io(IORequestRead, true, page_id, page_size,
			byte_offset, len, buf, NULL));
}

/** Writes data to a space from a buffer. Remember that the possible incomplete
blocks at the end of file are ignored: they are not taken into account when
calculating the byte offset within a space.
@param[in]	page_id		page id
@param[in]	page_size	page size
@param[in]	byte_offset	remainder of offset in bytes; in aio this
must be divisible by the OS block size
@param[in]	len		how many bytes to write; this must not cross
a file boundary; in aio this must be a block size multiple
@param[in]	buf		buffer from which to write; in aio this must
be appropriately aligned
@return DB_SUCCESS, or DB_TABLESPACE_DELETED if we are trying to do
i/o on a tablespace which does not exist */
UNIV_INLINE
dberr_t
fil_write(
	const page_id_t		page_id,
	const page_size_t&	page_size,
	ulint			byte_offset,
	ulint			len,
	void*			buf)
{
	ut_ad(!srv_read_only_mode);

	return(fil_io(IORequestWrite, true, page_id, page_size,
		      byte_offset, len, buf, NULL));
}

/*******************************************************************//**
Returns the table space by a given id, NULL if not found.
It is unsafe to dereference the returned pointer. It is fine to check
for NULL. */
fil_space_t*
fil_space_get_by_id(
/*================*/
	ulint	id)	/*!< in: space id */
{
	fil_space_t*	space;

	ut_ad(fil_system.is_initialised());
	ut_ad(mutex_own(&fil_system.mutex));

	HASH_SEARCH(hash, fil_system.spaces, id,
		    fil_space_t*, space,
		    ut_ad(space->magic_n == FIL_SPACE_MAGIC_N),
		    space->id == id);

	return(space);
}

/** Look up a tablespace.
The caller should hold an InnoDB table lock or a MDL that prevents
the tablespace from being dropped during the operation,
or the caller should be in single-threaded crash recovery mode
(no user connections that could drop tablespaces).
If this is not the case, fil_space_acquire() and fil_space_t::release()
should be used instead.
@param[in]	id	tablespace ID
@return tablespace, or NULL if not found */
fil_space_t*
fil_space_get(
	ulint	id)
{
	mutex_enter(&fil_system.mutex);
	fil_space_t*	space = fil_space_get_by_id(id);
	mutex_exit(&fil_system.mutex);
	ut_ad(space == NULL || space->purpose != FIL_TYPE_LOG);
	return(space);
}

/** Returns the latch of a file space.
@param[in]	id	space id
@param[out]	flags	tablespace flags
@return latch protecting storage allocation */
rw_lock_t*
fil_space_get_latch(
	ulint	id,
	ulint*	flags)
{
	fil_space_t*	space;

	ut_ad(fil_system.is_initialised());

	mutex_enter(&fil_system.mutex);

	space = fil_space_get_by_id(id);

	ut_a(space);

	if (flags) {
		*flags = space->flags;
	}

	mutex_exit(&fil_system.mutex);

	return(&(space->latch));
}

/** Note that the tablespace has been imported.
Initially, purpose=FIL_TYPE_IMPORT so that no redo log is
written while the space ID is being updated in each page. */
void fil_space_t::set_imported()
{
	ut_ad(purpose == FIL_TYPE_IMPORT);
	const fil_node_t* node = UT_LIST_GET_FIRST(chain);
	atomic_write_supported = node->atomic_write
		&& srv_use_atomic_writes
		&& my_test_if_atomic_write(node->handle,
					   int(page_size_t(flags).physical()));
	purpose = FIL_TYPE_TABLESPACE;
}

/**********************************************************************//**
Checks if all the file nodes in a space are flushed.
@return true if all are flushed */
static
bool
fil_space_is_flushed(
/*=================*/
	fil_space_t*	space)	/*!< in: space */
{
	ut_ad(mutex_own(&fil_system.mutex));

	for (const fil_node_t* node = UT_LIST_GET_FIRST(space->chain);
	     node != NULL;
	     node = UT_LIST_GET_NEXT(chain, node)) {

		if (node->needs_flush) {

			ut_ad(!fil_buffering_disabled(space));
			return(false);
		}
	}

	return(true);
}


/** Append a file to the chain of files of a space.
@param[in]	name		file name of a file that is not open
@param[in]	handle		file handle, or OS_FILE_CLOSED
@param[in]	size		file size in entire database pages
@param[in]	is_raw		whether this is a raw device
@param[in]	atomic_write	true if atomic write could be enabled
@param[in]	max_pages	maximum number of pages in file,
or ULINT_MAX for unlimited
@return file object */
fil_node_t* fil_space_t::add(const char* name, pfs_os_file_t handle,
			     ulint size, bool is_raw, bool atomic_write,
			     ulint max_pages)
{
	fil_node_t*	node;

	ut_ad(name != NULL);
	ut_ad(fil_system.is_initialised());

	node = reinterpret_cast<fil_node_t*>(ut_zalloc_nokey(sizeof(*node)));

	node->handle = handle;

	node->name = mem_strdup(name);

	ut_a(!is_raw || srv_start_raw_disk_in_use);

	node->is_raw_disk = is_raw;

	node->size = size;

	node->magic_n = FIL_NODE_MAGIC_N;

	node->init_size = size;
	node->max_size = max_pages;

	node->space = this;

	node->atomic_write = atomic_write;

	mutex_enter(&fil_system.mutex);
	this->size += size;
	UT_LIST_ADD_LAST(chain, node);
	if (node->is_open()) {
		fil_system.n_open++;
	}
	mutex_exit(&fil_system.mutex);

	return node;
}

/** Read the first page of a data file.
@param[in]	first	whether this is the very first read
@return	whether the page was found valid */
bool fil_node_t::read_page0(bool first)
{
	ut_ad(mutex_own(&fil_system.mutex));
	ut_a(space->purpose != FIL_TYPE_LOG);
	const page_size_t page_size(space->flags);
	const ulint psize = page_size.physical();

	os_offset_t size_bytes = os_file_get_size(handle);
	ut_a(size_bytes != (os_offset_t) -1);
	const ulint min_size = FIL_IBD_FILE_INITIAL_SIZE * psize;

	if (size_bytes < min_size) {
		ib::error() << "The size of the file " << name
			    << " is only " << size_bytes
			    << " bytes, should be at least " << min_size;
		return false;
	}

	byte* buf2 = static_cast<byte*>(ut_malloc_nokey(2 * psize));

	/* Align the memory for file i/o if we might have O_DIRECT set */
	byte* page = static_cast<byte*>(ut_align(buf2, psize));
	IORequest request(IORequest::READ);
	if (os_file_read(request, handle, page, 0, psize) != DB_SUCCESS) {
		ib::error() << "Unable to read first page of file " << name;
		ut_free(buf2);
		return false;
	}
	srv_stats.page0_read.add(1);
	const ulint space_id = fsp_header_get_space_id(page);
	ulint flags = fsp_header_get_flags(page);
	const ulint size = fsp_header_get_field(page, FSP_SIZE);
	const ulint free_limit = fsp_header_get_field(page, FSP_FREE_LIMIT);
	const ulint free_len = flst_get_len(FSP_HEADER_OFFSET + FSP_FREE
					    + page);
	/* Try to read crypt_data from page 0 if it is not yet read. */
	if (!space->crypt_data) {
		space->crypt_data = fil_space_read_crypt_data(page_size, page);
	}
	ut_free(buf2);

	if (!fsp_flags_is_valid(flags, space->id)) {
		ulint cflags = fsp_flags_convert_from_101(flags);
		if (cflags == ULINT_UNDEFINED
		    || (cflags ^ space->flags) & ~FSP_FLAGS_MEM_MASK) {
			ib::error()
				<< "Expected tablespace flags "
				<< ib::hex(space->flags)
				<< " but found " << ib::hex(flags)
				<< " in the file " << name;
			return false;
		}

		flags = cflags;
	}

	if (UNIV_UNLIKELY(space_id != space->id)) {
		ib::error() << "Expected tablespace id " << space->id
			<< " but found " << space_id
			<< " in the file " << name;
		return false;
	}

	if (first) {
		ut_ad(space->id != TRX_SYS_SPACE);

		/* Truncate the size to a multiple of extent size. */
		ulint	mask = psize * FSP_EXTENT_SIZE - 1;

		if (size_bytes <= mask) {
			/* .ibd files start smaller than an
			extent size. Do not truncate valid data. */
		} else {
			size_bytes &= ~os_offset_t(mask);
		}

		this->size = ulint(size_bytes / psize);
		space->size += this->size;
	} else if (space->id != TRX_SYS_SPACE || space->size_in_header) {
		/* If this is not the first-time open, do nothing.
		For the system tablespace, we always get invoked as
		first=false, so we detect the true first-time-open based
		on size_in_header and proceed to initiailze the data. */
		return true;
	}

	ut_ad(space->free_limit == 0 || space->free_limit == free_limit);
	ut_ad(space->free_len == 0 || space->free_len == free_len);
	space->size_in_header = size;
	space->free_limit = free_limit;
	space->free_len = free_len;
	return true;
}

/** Open a file node of a tablespace.
@param[in,out]	node	File node
@return false if the file can't be opened, otherwise true */
static bool fil_node_open_file(fil_node_t* node)
{
	bool		success;
	bool		read_only_mode;
	fil_space_t*	space = node->space;

	ut_ad(mutex_own(&fil_system.mutex));
	ut_a(node->n_pending == 0);
	ut_a(!node->is_open());

	read_only_mode = space->purpose != FIL_TYPE_TEMPORARY
		&& srv_read_only_mode;

	const bool first_time_open = node->size == 0;

	if (first_time_open
	    || (space->purpose == FIL_TYPE_TABLESPACE
		&& node == UT_LIST_GET_FIRST(space->chain)
		&& srv_startup_is_before_trx_rollback_phase
		&& !undo::Truncate::was_tablespace_truncated(space->id))) {
		/* We do not know the size of the file yet. First we
		open the file in the normal mode, no async I/O here,
		for simplicity. Then do some checks, and close the
		file again.  NOTE that we could not use the simple
		file read function os_file_read() in Windows to read
		from a file opened for async I/O! */

retry:
		node->handle = os_file_create(
			innodb_data_file_key, node->name,
			node->is_raw_disk
			? OS_FILE_OPEN_RAW | OS_FILE_ON_ERROR_NO_EXIT
			: OS_FILE_OPEN | OS_FILE_ON_ERROR_NO_EXIT,
			OS_FILE_AIO, OS_DATA_FILE, read_only_mode, &success);

		if (!success) {
			/* The following call prints an error message */
			ulint err = os_file_get_last_error(true);
			if (err == EMFILE + 100) {
				if (fil_try_to_close_file_in_LRU(true))
					goto retry;
			}

			ib::warn() << "Cannot open '" << node->name << "'."
				" Have you deleted .ibd files under a"
				" running mysqld server?";
			return(false);
		}

		if (!node->read_page0(first_time_open)) {
			os_file_close(node->handle);
			node->handle = OS_FILE_CLOSED;
			return false;
		}
	} else if (space->purpose == FIL_TYPE_LOG) {
		node->handle = os_file_create(
			innodb_log_file_key, node->name, OS_FILE_OPEN,
			OS_FILE_AIO, OS_LOG_FILE, read_only_mode, &success);
	} else {
		node->handle = os_file_create(
			innodb_data_file_key, node->name,
			node->is_raw_disk
			? OS_FILE_OPEN_RAW | OS_FILE_ON_ERROR_NO_EXIT
			: OS_FILE_OPEN | OS_FILE_ON_ERROR_NO_EXIT,
			OS_FILE_AIO, OS_DATA_FILE, read_only_mode, &success);
	}

	if (space->purpose != FIL_TYPE_LOG) {
		/*
		For the temporary tablespace and during the
		non-redo-logged adjustments in
		IMPORT TABLESPACE, we do not care about
		the atomicity of writes.

		Atomic writes is supported if the file can be used
		with atomic_writes (not log file), O_DIRECT is
		used (tested in ha_innodb.cc) and the file is
		device and file system that supports atomic writes
		for the given block size
		*/
		space->atomic_write_supported
			= space->purpose == FIL_TYPE_TEMPORARY
			|| space->purpose == FIL_TYPE_IMPORT
			|| (node->atomic_write
			    && srv_use_atomic_writes
			    && my_test_if_atomic_write(
				    node->handle,
				    int(page_size_t(space->flags)
					.physical())));
	}

	ut_a(success);
	ut_a(node->is_open());

	fil_system.n_open++;

	if (fil_space_belongs_in_lru(space)) {

		/* Put the node to the LRU list */
		UT_LIST_ADD_FIRST(fil_system.LRU, node);
	}

	return(true);
}

/** Close the file handle. */
void fil_node_t::close()
{
	bool	ret;

	ut_ad(mutex_own(&fil_system.mutex));
	ut_a(is_open());
	ut_a(n_pending == 0);
	ut_a(n_pending_flushes == 0);
	ut_a(!being_extended);
	ut_a(!needs_flush
	     || space->purpose == FIL_TYPE_TEMPORARY
	     || srv_fast_shutdown == 2
	     || !srv_was_started);

	ret = os_file_close(handle);
	ut_a(ret);

	/* printf("Closing file %s\n", name); */

	handle = OS_FILE_CLOSED;
	ut_ad(!is_open());
	ut_a(fil_system.n_open > 0);
	fil_system.n_open--;

	if (fil_space_belongs_in_lru(space)) {
		ut_a(UT_LIST_GET_LEN(fil_system.LRU) > 0);
		UT_LIST_REMOVE(fil_system.LRU, this);
	}
}

/** Tries to close a file in the LRU list. The caller must hold the fil_sys
mutex.
@return true if success, false if should retry later; since i/o's
generally complete in < 100 ms, and as InnoDB writes at most 128 pages
from the buffer pool in a batch, and then immediately flushes the
files, there is a good chance that the next time we find a suitable
node from the LRU list.
@param[in] print_info	if true, prints information why it
			cannot close a file*/
static
bool
fil_try_to_close_file_in_LRU(

	bool	print_info)
{
	fil_node_t*	node;

	ut_ad(mutex_own(&fil_system.mutex));

	if (print_info) {
		ib::info() << "fil_sys open file LRU len "
			<< UT_LIST_GET_LEN(fil_system.LRU);
	}

	for (node = UT_LIST_GET_LAST(fil_system.LRU);
	     node != NULL;
	     node = UT_LIST_GET_PREV(LRU, node)) {

		if (!node->needs_flush
		    && node->n_pending_flushes == 0
		    && !node->being_extended) {

			node->close();

			return(true);
		}

		if (!print_info) {
			continue;
		}

		if (node->n_pending_flushes > 0) {

			ib::info() << "Cannot close file " << node->name
				<< ", because n_pending_flushes "
				<< node->n_pending_flushes;
		}

		if (node->needs_flush) {
			ib::warn() << "Cannot close file " << node->name
				<< ", because is should be flushed first";
		}

		if (node->being_extended) {
			ib::info() << "Cannot close file " << node->name
				<< ", because it is being extended";
		}
	}

	return(false);
}

/** Flush any writes cached by the file system.
@param[in,out]	space		tablespace
@param[in]	metadata	whether to update file system metadata */
static void fil_flush_low(fil_space_t* space, bool metadata = false)
{
	ut_ad(mutex_own(&fil_system.mutex));
	ut_ad(space);
	ut_ad(!space->stop_new_ops);

	if (fil_buffering_disabled(space)) {

		/* No need to flush. User has explicitly disabled
		buffering. */
		ut_ad(!space->is_in_unflushed_spaces());
		ut_ad(fil_space_is_flushed(space));
		ut_ad(space->n_pending_flushes == 0);

#ifdef UNIV_DEBUG
		for (fil_node_t* node = UT_LIST_GET_FIRST(space->chain);
		     node != NULL;
		     node = UT_LIST_GET_NEXT(chain, node)) {
			ut_ad(!node->needs_flush);
			ut_ad(node->n_pending_flushes == 0);
		}
#endif /* UNIV_DEBUG */

		if (!metadata) return;
	}

	/* Prevent dropping of the space while we are flushing */
	space->n_pending_flushes++;

	for (fil_node_t* node = UT_LIST_GET_FIRST(space->chain);
	     node != NULL;
	     node = UT_LIST_GET_NEXT(chain, node)) {

		if (!node->needs_flush) {
			continue;
		}

		ut_a(node->is_open());

		switch (space->purpose) {
		case FIL_TYPE_TEMPORARY:
			ut_ad(0); // we already checked for this
			/* fall through */
		case FIL_TYPE_TABLESPACE:
		case FIL_TYPE_IMPORT:
			fil_n_pending_tablespace_flushes++;
			break;
		case FIL_TYPE_LOG:
			fil_n_pending_log_flushes++;
			fil_n_log_flushes++;
			break;
		}
#ifdef _WIN32
		if (node->is_raw_disk) {

			goto skip_flush;
		}
#endif /* _WIN32 */

		ut_a(node->is_open());
		node->n_pending_flushes++;
		node->needs_flush = false;

		mutex_exit(&fil_system.mutex);

		os_file_flush(node->handle);

		mutex_enter(&fil_system.mutex);

		node->n_pending_flushes--;
#ifdef _WIN32
skip_flush:
#endif /* _WIN32 */
		if (!node->needs_flush) {
			if (space->is_in_unflushed_spaces()
			    && fil_space_is_flushed(space)) {

<<<<<<< HEAD
				UT_LIST_REMOVE(
					fil_system.unflushed_spaces,
					space);
=======
				fil_system->unflushed_spaces.remove(*space);
>>>>>>> 82187a12
			}
		}

		switch (space->purpose) {
		case FIL_TYPE_TEMPORARY:
			break;
		case FIL_TYPE_TABLESPACE:
		case FIL_TYPE_IMPORT:
			fil_n_pending_tablespace_flushes--;
			continue;
		case FIL_TYPE_LOG:
			fil_n_pending_log_flushes--;
			continue;
		}

		ut_ad(0);
	}

	space->n_pending_flushes--;
}

/** Try to extend a tablespace.
@param[in,out]	space	tablespace to be extended
@param[in,out]	node	last file of the tablespace
@param[in]	size	desired size in number of pages
@param[out]	success	whether the operation succeeded
@return	whether the operation should be retried */
static ATTRIBUTE_COLD __attribute__((warn_unused_result, nonnull))
bool
fil_space_extend_must_retry(
	fil_space_t*	space,
	fil_node_t*	node,
	ulint		size,
	bool*		success)
{
	ut_ad(mutex_own(&fil_system.mutex));
	ut_ad(UT_LIST_GET_LAST(space->chain) == node);
	ut_ad(size >= FIL_IBD_FILE_INITIAL_SIZE);

	*success = space->size >= size;

	if (*success) {
		/* Space already big enough */
		return(false);
	}

	if (node->being_extended) {
		/* Another thread is currently extending the file. Wait
		for it to finish.
		It'd have been better to use event driven mechanism but
		the entire module is peppered with polling stuff. */
		mutex_exit(&fil_system.mutex);
		os_thread_sleep(100000);
		return(true);
	}

	node->being_extended = true;

	if (!fil_node_prepare_for_io(node, space)) {
		/* The tablespace data file, such as .ibd file, is missing */
		node->being_extended = false;
		return(false);
	}

	/* At this point it is safe to release fil_system.mutex. No
	other thread can rename, delete, close or extend the file because
	we have set the node->being_extended flag. */
	mutex_exit(&fil_system.mutex);

	ut_ad(size >= space->size);

	ulint		last_page_no		= space->size;
	const ulint	file_start_page_no	= last_page_no - node->size;

	/* Determine correct file block size */
	if (node->block_size == 0) {
		node->block_size = os_file_get_block_size(
			node->handle, node->name);
	}

	const page_size_t	pageSize(space->flags);
	const ulint		page_size = pageSize.physical();

	/* fil_read_first_page() expects srv_page_size bytes.
	fil_node_open_file() expects at least 4 * srv_page_size bytes.*/
	os_offset_t new_size = std::max(
		os_offset_t(size - file_start_page_no) * page_size,
		os_offset_t(FIL_IBD_FILE_INITIAL_SIZE << srv_page_size_shift));

	*success = os_file_set_size(node->name, node->handle, new_size,
		FSP_FLAGS_HAS_PAGE_COMPRESSION(space->flags));

	os_has_said_disk_full = *success;
	if (*success) {
		os_file_flush(node->handle);
		last_page_no = size;
	} else {
		/* Let us measure the size of the file
		to determine how much we were able to
		extend it */
		os_offset_t	fsize = os_file_get_size(node->handle);
		ut_a(fsize != os_offset_t(-1));

		last_page_no = ulint(fsize / page_size)
			+ file_start_page_no;
	}
	mutex_enter(&fil_system.mutex);

	ut_a(node->being_extended);
	node->being_extended = false;
	ut_a(last_page_no - file_start_page_no >= node->size);

	ulint file_size = last_page_no - file_start_page_no;
	space->size += file_size - node->size;
	node->size = file_size;
	const ulint pages_in_MiB = node->size
		& ~ulint((1U << (20U - srv_page_size_shift)) - 1);

	fil_node_complete_io(node,IORequestRead);

	/* Keep the last data file size info up to date, rounded to
	full megabytes */

	switch (space->id) {
	case TRX_SYS_SPACE:
		srv_sys_space.set_last_file_size(pages_in_MiB);
		fil_flush_low(space, true);
		return(false);
	default:
		ut_ad(space->purpose == FIL_TYPE_TABLESPACE
		      || space->purpose == FIL_TYPE_IMPORT);
		if (space->purpose == FIL_TYPE_TABLESPACE
		    && !space->is_being_truncated) {
			fil_flush_low(space, true);
		}
		return(false);
	case SRV_TMP_SPACE_ID:
		ut_ad(space->purpose == FIL_TYPE_TEMPORARY);
		srv_tmp_space.set_last_file_size(pages_in_MiB);
		return(false);
	}

}

/*******************************************************************//**
Reserves the fil_system.mutex and tries to make sure we can open at least one
file while holding it. This should be called before calling
fil_node_prepare_for_io(), because that function may need to open a file. */
static
void
fil_mutex_enter_and_prepare_for_io(
/*===============================*/
	ulint	space_id)	/*!< in: space id */
{
	for (ulint count = 0;;) {
		mutex_enter(&fil_system.mutex);

		if (space_id >= SRV_LOG_SPACE_FIRST_ID) {
			/* We keep log files always open. */
			break;
		}

		fil_space_t*	space = fil_space_get_by_id(space_id);

		if (space == NULL) {
			break;
		}

		fil_node_t*	node = UT_LIST_GET_LAST(space->chain);
		ut_ad(space->id == 0
		      || node == UT_LIST_GET_FIRST(space->chain));

		if (space->id == 0) {
			/* We keep the system tablespace files always
			open; this is important in preventing
			deadlocks in this module, as a page read
			completion often performs another read from
			the insert buffer. The insert buffer is in
			tablespace 0, and we cannot end up waiting in
			this function. */
		} else if (!node || node->is_open()) {
			/* If the file is already open, no need to do
			anything; if the space does not exist, we handle the
			situation in the function which called this
			function */
		} else {
			while (fil_system.n_open >= srv_max_n_open_files) {
				/* Too many files are open */
				if (fil_try_to_close_file_in_LRU(count > 1)) {
					/* No problem */
				} else if (count >= 2) {
					ib::warn() << "innodb_open_files="
						<< srv_max_n_open_files
						<< " is exceeded ("
						<< fil_system.n_open
						<< ") files stay open)";
					break;
				} else {
					mutex_exit(&fil_system.mutex);
					os_aio_simulated_wake_handler_threads();
					os_thread_sleep(20000);
					/* Flush tablespaces so that we can
					close modified files in the LRU list */
					fil_flush_file_spaces(FIL_TYPE_TABLESPACE);

					count++;
					mutex_enter(&fil_system.mutex);
					continue;
				}
			}
		}

		ulint size = space->recv_size;
		if (UNIV_UNLIKELY(size != 0)) {
			ut_ad(node);
			bool	success;
			if (fil_space_extend_must_retry(space, node, size,
							&success)) {
				continue;
			}

			ut_ad(mutex_own(&fil_system.mutex));
			/* Crash recovery requires the file extension
			to succeed. */
			ut_a(success);
			/* InnoDB data files cannot shrink. */
			ut_a(space->size >= size);

			/* There could be multiple concurrent I/O requests for
			this tablespace (multiple threads trying to extend
			this tablespace).

			Also, fil_space_set_recv_size() may have been invoked
			again during the file extension while fil_system.mutex
			was not being held by us.

			Only if space->recv_size matches what we read
			originally, reset the field. In this way, a
			subsequent I/O request will handle any pending
			fil_space_set_recv_size(). */

			if (size == space->recv_size) {
				space->recv_size = 0;
			}
		}

		break;
	}
}

/** Try to extend a tablespace if it is smaller than the specified size.
@param[in,out]	space	tablespace
@param[in]	size	desired size in pages
@return whether the tablespace is at least as big as requested */
bool
fil_space_extend(
	fil_space_t*	space,
	ulint		size)
{
	ut_ad(!srv_read_only_mode || space->purpose == FIL_TYPE_TEMPORARY);

	bool	success;

	do {
		fil_mutex_enter_and_prepare_for_io(space->id);
	} while (fil_space_extend_must_retry(
			 space, UT_LIST_GET_LAST(space->chain), size,
			 &success));

	mutex_exit(&fil_system.mutex);
	return(success);
}

/** Prepare to free a file node object from a tablespace memory cache.
@param[in,out]	node	file node
@param[in]	space	tablespace */
static
void
fil_node_close_to_free(
	fil_node_t*	node,
	fil_space_t*	space)
{
	ut_ad(mutex_own(&fil_system.mutex));
	ut_a(node->magic_n == FIL_NODE_MAGIC_N);
	ut_a(node->n_pending == 0);
	ut_a(!node->being_extended);

	if (node->is_open()) {
		/* We fool the assertion in fil_node_t::close() to think
		there are no unflushed modifications in the file */

		node->needs_flush = false;

		if (fil_buffering_disabled(space)) {

			ut_ad(!space->is_in_unflushed_spaces());
			ut_ad(fil_space_is_flushed(space));

		} else if (space->is_in_unflushed_spaces()
			   && fil_space_is_flushed(space)) {

<<<<<<< HEAD
			UT_LIST_REMOVE(fil_system.unflushed_spaces, space);
=======
			fil_system->unflushed_spaces.remove(*space);
>>>>>>> 82187a12
		}

		node->close();
	}
}

/** Detach a space object from the tablespace memory cache.
Closes the files in the chain but does not delete them.
There must not be any pending i/o's or flushes on the files.
@param[in,out]	space		tablespace */
static
void
fil_space_detach(
	fil_space_t*	space)
{
	ut_ad(mutex_own(&fil_system.mutex));

	HASH_DELETE(fil_space_t, hash, fil_system.spaces, space->id, space);

	if (space->is_in_unflushed_spaces()) {

		ut_ad(!fil_buffering_disabled(space));

<<<<<<< HEAD
		UT_LIST_REMOVE(fil_system.unflushed_spaces, space);
=======
		fil_system->unflushed_spaces.remove(*space);
>>>>>>> 82187a12
	}

	if (space->is_in_rotation_list()) {

<<<<<<< HEAD
		UT_LIST_REMOVE(fil_system.rotation_list, space);
=======
		fil_system->rotation_list.remove(*space);
>>>>>>> 82187a12
	}

	UT_LIST_REMOVE(fil_system.space_list, space);

	ut_a(space->magic_n == FIL_SPACE_MAGIC_N);
	ut_a(space->n_pending_flushes == 0);

	for (fil_node_t* fil_node = UT_LIST_GET_FIRST(space->chain);
	     fil_node != NULL;
	     fil_node = UT_LIST_GET_NEXT(chain, fil_node)) {

		fil_node_close_to_free(fil_node, space);
	}

	if (space == fil_system.sys_space) {
		fil_system.sys_space = NULL;
	} else if (space == fil_system.temp_space) {
		fil_system.temp_space = NULL;
	}
}

/** Free a tablespace object on which fil_space_detach() was invoked.
There must not be any pending i/o's or flushes on the files.
@param[in,out]	space		tablespace */
static
void
fil_space_free_low(
	fil_space_t*	space)
{
	/* The tablespace must not be in fil_system.named_spaces. */
	ut_ad(srv_fast_shutdown == 2 || !srv_was_started
	      || space->max_lsn == 0);

	/* Wait for fil_space_t::release_for_io(); after
	fil_space_detach(), the tablespace cannot be found, so
	fil_space_acquire_for_io() would return NULL */
	while (space->pending_io()) {
		os_thread_sleep(100);
	}

	for (fil_node_t* node = UT_LIST_GET_FIRST(space->chain);
	     node != NULL; ) {
		ut_d(space->size -= node->size);
		ut_free(node->name);
		fil_node_t* old_node = node;
		node = UT_LIST_GET_NEXT(chain, node);
		ut_free(old_node);
	}

	ut_ad(space->size == 0);

	rw_lock_free(&space->latch);
	fil_space_destroy_crypt_data(&space->crypt_data);

	ut_free(space->name);
	ut_free(space);
}

/** Frees a space object from the tablespace memory cache.
Closes the files in the chain but does not delete them.
There must not be any pending i/o's or flushes on the files.
@param[in]	id		tablespace identifier
@param[in]	x_latched	whether the caller holds X-mode space->latch
@return true if success */
bool
fil_space_free(
	ulint		id,
	bool		x_latched)
{
	ut_ad(id != TRX_SYS_SPACE);

	mutex_enter(&fil_system.mutex);
	fil_space_t*	space = fil_space_get_by_id(id);

	if (space != NULL) {
		fil_space_detach(space);
	}

	mutex_exit(&fil_system.mutex);

	if (space != NULL) {
		if (x_latched) {
			rw_lock_x_unlock(&space->latch);
		}

		if (!recv_recovery_is_on()) {
			log_mutex_enter();
		}

		ut_ad(log_mutex_own());

		if (space->max_lsn != 0) {
			ut_d(space->max_lsn = 0);
			UT_LIST_REMOVE(fil_system.named_spaces, space);
		}

		if (!recv_recovery_is_on()) {
			log_mutex_exit();
		}

		fil_space_free_low(space);
	}

	return(space != NULL);
}

/** Create a space memory object and put it to the fil_system hash table.
Error messages are issued to the server log.
@param[in]	name		tablespace name
@param[in]	id		tablespace identifier
@param[in]	flags		tablespace flags
@param[in]	purpose		tablespace purpose
@param[in,out]	crypt_data	encryption information
@param[in]	mode		encryption mode
@return pointer to created tablespace, to be filled in with fil_space_t::add()
@retval NULL on failure (such as when the same tablespace exists) */
fil_space_t*
fil_space_create(
	const char*		name,
	ulint			id,
	ulint			flags,
	fil_type_t		purpose,
	fil_space_crypt_t*	crypt_data,
	fil_encryption_t	mode)
{
	fil_space_t*	space;

	ut_ad(fil_system.is_initialised());
	ut_ad(fsp_flags_is_valid(flags & ~FSP_FLAGS_MEM_MASK, id));
	ut_ad(purpose == FIL_TYPE_LOG
	      || srv_page_size == UNIV_PAGE_SIZE_ORIG || flags != 0);

	DBUG_EXECUTE_IF("fil_space_create_failure", return(NULL););

	mutex_enter(&fil_system.mutex);

	space = fil_space_get_by_id(id);

	if (space != NULL) {
		ib::error() << "Trying to add tablespace '" << name
			<< "' with id " << id
			<< " to the tablespace memory cache, but tablespace '"
			<< space->name << "' already exists in the cache!";
		mutex_exit(&fil_system.mutex);
		return(NULL);
	}

	space = static_cast<fil_space_t*>(ut_zalloc_nokey(sizeof(*space)));

	space->id = id;
	space->name = mem_strdup(name);

	UT_LIST_INIT(space->chain, &fil_node_t::chain);

	if ((purpose == FIL_TYPE_TABLESPACE || purpose == FIL_TYPE_IMPORT)
	    && !recv_recovery_is_on()
	    && id > fil_system.max_assigned_id) {
		if (!fil_system.space_id_reuse_warned) {
			fil_system.space_id_reuse_warned = true;

			ib::warn() << "Allocated tablespace ID " << id
				<< " for " << name << ", old maximum was "
				<< fil_system.max_assigned_id;
		}

		fil_system.max_assigned_id = id;
	}

	space->purpose = purpose;
	space->flags = flags;

	space->magic_n = FIL_SPACE_MAGIC_N;
	space->crypt_data = crypt_data;

	DBUG_LOG("tablespace",
		 "Created metadata for " << id << " name " << name);
	if (crypt_data) {
		DBUG_LOG("crypt",
			 "Tablespace " << id << " name " << name
			 << " encryption " << crypt_data->encryption
			 << " key id " << crypt_data->key_id
			 << ":" << fil_crypt_get_mode(crypt_data)
			 << " " << fil_crypt_get_type(crypt_data));
	}

	rw_lock_create(fil_space_latch_key, &space->latch, SYNC_FSP);

	if (space->purpose == FIL_TYPE_TEMPORARY) {
		/* SysTablespace::open_or_create() would pass
		size!=0 to fil_space_t::add(), so first_time_open
		would not hold in fil_node_open_file(), and we
		must assign this manually. We do not care about
		the durability or atomicity of writes to the
		temporary tablespace files. */
		space->atomic_write_supported = true;
	}

	HASH_INSERT(fil_space_t, hash, fil_system.spaces, id, space);

	UT_LIST_ADD_LAST(fil_system.space_list, space);

	if (id < SRV_LOG_SPACE_FIRST_ID && id > fil_system.max_assigned_id) {

		fil_system.max_assigned_id = id;
	}

	/* Inform key rotation that there could be something
	to do */
	if (purpose == FIL_TYPE_TABLESPACE
	    && !srv_fil_crypt_rotate_key_age && fil_crypt_threads_event &&
	    (mode == FIL_ENCRYPTION_ON || mode == FIL_ENCRYPTION_OFF ||
		    srv_encrypt_tables)) {
		/* Key rotation is not enabled, need to inform background
		encryption threads. */
<<<<<<< HEAD
		UT_LIST_ADD_LAST(fil_system.rotation_list, space);
		mutex_exit(&fil_system.mutex);
=======
		fil_system->rotation_list.push_back(*space);
		mutex_exit(&fil_system->mutex);
		mutex_enter(&fil_crypt_threads_mutex);
>>>>>>> 82187a12
		os_event_set(fil_crypt_threads_event);
	} else {
		mutex_exit(&fil_system.mutex);
	}

	return(space);
}

/*******************************************************************//**
Assigns a new space id for a new single-table tablespace. This works simply by
incrementing the global counter. If 4 billion id's is not enough, we may need
to recycle id's.
@return true if assigned, false if not */
bool
fil_assign_new_space_id(
/*====================*/
	ulint*	space_id)	/*!< in/out: space id */
{
	ulint	id;
	bool	success;

	mutex_enter(&fil_system.mutex);

	id = *space_id;

	if (id < fil_system.max_assigned_id) {
		id = fil_system.max_assigned_id;
	}

	id++;

	if (id > (SRV_LOG_SPACE_FIRST_ID / 2) && (id % 1000000UL == 0)) {
		ib::warn() << "You are running out of new single-table"
			" tablespace id's. Current counter is " << id
			<< " and it must not exceed" << SRV_LOG_SPACE_FIRST_ID
			<< "! To reset the counter to zero you have to dump"
			" all your tables and recreate the whole InnoDB"
			" installation.";
	}

	success = (id < SRV_LOG_SPACE_FIRST_ID);

	if (success) {
		*space_id = fil_system.max_assigned_id = id;
	} else {
		ib::warn() << "You have run out of single-table tablespace"
			" id's! Current counter is " << id
			<< ". To reset the counter to zero"
			" you have to dump all your tables and"
			" recreate the whole InnoDB installation.";
		*space_id = ULINT_UNDEFINED;
	}

	mutex_exit(&fil_system.mutex);

	return(success);
}

/** Trigger a call to fil_node_t::read_page0()
@param[in]	id	tablespace identifier
@return	tablespace
@retval	NULL	if the tablespace does not exist or cannot be read */
fil_space_t* fil_system_t::read_page0(ulint id)
{
	mutex_exit(&mutex);

	ut_ad(id != 0);

	/* It is possible that the tablespace is dropped while we are
	not holding the mutex. */
	fil_mutex_enter_and_prepare_for_io(id);

	fil_space_t* space = fil_space_get_by_id(id);

	if (space == NULL || UT_LIST_GET_LEN(space->chain) == 0) {
		return(NULL);
	}

	/* The following code must change when InnoDB supports
	multiple datafiles per tablespace. */
	ut_a(1 == UT_LIST_GET_LEN(space->chain));

	fil_node_t* node = UT_LIST_GET_FIRST(space->chain);

	/* It must be a single-table tablespace and we have not opened
	the file yet; the following calls will open it and update the
	size fields */

	if (!fil_node_prepare_for_io(node, space)) {
		/* The single-table tablespace can't be opened,
		because the ibd file is missing. */
		return(NULL);
	}

	fil_node_complete_io(node, IORequestRead);

	return space;
}

/*******************************************************************//**
Returns a pointer to the fil_space_t that is in the memory cache
associated with a space id. The caller must lock fil_system.mutex.
@return file_space_t pointer, NULL if space not found */
UNIV_INLINE
fil_space_t*
fil_space_get_space(
/*================*/
	ulint	id)	/*!< in: space id */
{
	fil_space_t* space = fil_space_get_by_id(id);
	if (space == NULL || space->size != 0) {
		return(space);
	}

	switch (space->purpose) {
	case FIL_TYPE_LOG:
		break;
	case FIL_TYPE_TEMPORARY:
	case FIL_TYPE_TABLESPACE:
	case FIL_TYPE_IMPORT:
		space = fil_system.read_page0(id);
	}

	return(space);
}

/** Set the recovered size of a tablespace in pages.
@param id	tablespace ID
@param size	recovered size in pages */
UNIV_INTERN
void
fil_space_set_recv_size(ulint id, ulint size)
{
	mutex_enter(&fil_system.mutex);
	ut_ad(size);
	ut_ad(id < SRV_LOG_SPACE_FIRST_ID);

	if (fil_space_t* space = fil_space_get_space(id)) {
		space->recv_size = size;
	}

	mutex_exit(&fil_system.mutex);
}

/*******************************************************************//**
Returns the size of the space in pages. The tablespace must be cached in the
memory cache.
@return space size, 0 if space not found */
ulint
fil_space_get_size(
/*===============*/
	ulint	id)	/*!< in: space id */
{
	fil_space_t*	space;
	ulint		size;

	ut_ad(fil_system.is_initialised());
	mutex_enter(&fil_system.mutex);

	space = fil_space_get_space(id);

	size = space ? space->size : 0;

	mutex_exit(&fil_system.mutex);

	return(size);
}

/*******************************************************************//**
Returns the flags of the space. The tablespace must be cached
in the memory cache.
@return flags, ULINT_UNDEFINED if space not found */
ulint
fil_space_get_flags(
/*================*/
	ulint	id)	/*!< in: space id */
{
	fil_space_t*	space;
	ulint		flags;

	ut_ad(fil_system.is_initialised());

	mutex_enter(&fil_system.mutex);

	space = fil_space_get_space(id);

	if (space == NULL) {
		mutex_exit(&fil_system.mutex);

		return(ULINT_UNDEFINED);
	}

	flags = space->flags;

	mutex_exit(&fil_system.mutex);

	return(flags);
}

/** Open each file. Only invoked on fil_system.temp_space.
@return whether all files were opened */
bool fil_space_t::open()
{
	ut_ad(fil_system.is_initialised());

	mutex_enter(&fil_system.mutex);
	ut_ad(this == fil_system.temp_space
	      || srv_operation == SRV_OPERATION_BACKUP
	      || srv_operation == SRV_OPERATION_RESTORE
	      || srv_operation == SRV_OPERATION_RESTORE_DELTA);

	for (fil_node_t* node = UT_LIST_GET_FIRST(chain);
	     node != NULL;
	     node = UT_LIST_GET_NEXT(chain, node)) {
		if (!node->is_open() && !fil_node_open_file(node)) {
			mutex_exit(&fil_system.mutex);
			return false;
		}
	}

	mutex_exit(&fil_system.mutex);
	return true;
}

/** Close each file. Only invoked on fil_system.temp_space. */
void fil_space_t::close()
{
	if (!fil_system.is_initialised()) {
		return;
	}

	mutex_enter(&fil_system.mutex);
	ut_ad(this == fil_system.temp_space
	      || srv_operation == SRV_OPERATION_BACKUP
	      || srv_operation == SRV_OPERATION_RESTORE
	      || srv_operation == SRV_OPERATION_RESTORE_DELTA);

	for (fil_node_t* node = UT_LIST_GET_FIRST(chain);
	     node != NULL;
	     node = UT_LIST_GET_NEXT(chain, node)) {
		if (node->is_open()) {
			node->close();
		}
	}

	mutex_exit(&fil_system.mutex);
}

/** Returns the page size of the space and whether it is compressed or not.
The tablespace must be cached in the memory cache.
@param[in]	id	space id
@param[out]	found	true if tablespace was found
@return page size */
const page_size_t
fil_space_get_page_size(
	ulint	id,
	bool*	found)
{
	const ulint	flags = fil_space_get_flags(id);

	if (flags == ULINT_UNDEFINED) {
		*found = false;
		return(univ_page_size);
	}

	*found = true;

	return(page_size_t(flags));
}

void fil_system_t::create(ulint hash_size)
{
	ut_ad(this == &fil_system);
	ut_ad(!is_initialised());
	ut_ad(!(srv_page_size % FSP_EXTENT_SIZE));
	ut_ad(srv_page_size);
	ut_ad(!spaces);

	m_initialised = true;

<<<<<<< HEAD
	compile_time_assert(!(UNIV_PAGE_SIZE_MAX % FSP_EXTENT_SIZE_MAX));
	compile_time_assert(!(UNIV_PAGE_SIZE_MIN % FSP_EXTENT_SIZE_MIN));
=======
	fil_system = new fil_system_t();
>>>>>>> 82187a12

	ut_ad(hash_size > 0);

	mutex_create(LATCH_ID_FIL_SYSTEM, &mutex);

<<<<<<< HEAD
	spaces = hash_create(hash_size);
=======
	UT_LIST_INIT(fil_system->LRU, &fil_node_t::LRU);
	UT_LIST_INIT(fil_system->space_list, &fil_space_t::space_list);
	UT_LIST_INIT(fil_system->named_spaces, &fil_space_t::named_spaces);

	fil_system->max_n_open = max_n_open;
>>>>>>> 82187a12

	fil_space_crypt_init();
}

void fil_system_t::close()
{
	ut_ad(this == &fil_system);
	ut_a(!UT_LIST_GET_LEN(LRU));
	ut_a(!UT_LIST_GET_LEN(unflushed_spaces));
	ut_a(!UT_LIST_GET_LEN(space_list));
	ut_ad(!sys_space);
	ut_ad(!temp_space);

	if (is_initialised()) {
		m_initialised = false;
		hash_table_free(spaces);
		spaces = NULL;
		mutex_free(&mutex);
		fil_space_crypt_cleanup();
	}

	ut_ad(!spaces);
}

/*******************************************************************//**
Opens all log files and system tablespace data files. They stay open until the
database server shutdown. This should be called at a server startup after the
space objects for the log and the system tablespace have been created. The
purpose of this operation is to make sure we never run out of file descriptors
if we need to read from the insert buffer or to write to the log. */
void
fil_open_log_and_system_tablespace_files(void)
/*==========================================*/
{
	fil_space_t*	space;

	mutex_enter(&fil_system.mutex);

	for (space = UT_LIST_GET_FIRST(fil_system.space_list);
	     space != NULL;
	     space = UT_LIST_GET_NEXT(space_list, space)) {

		fil_node_t*	node;

		if (fil_space_belongs_in_lru(space)) {

			continue;
		}

		for (node = UT_LIST_GET_FIRST(space->chain);
		     node != NULL;
		     node = UT_LIST_GET_NEXT(chain, node)) {

			if (!node->is_open()) {
				if (!fil_node_open_file(node)) {
					/* This func is called during server's
					startup. If some file of log or system
					tablespace is missing, the server
					can't start successfully. So we should
					assert for it. */
					ut_a(0);
				}
			}

			if (srv_max_n_open_files < 10 + fil_system.n_open) {

				ib::warn() << "You must raise the value of"
					" innodb_open_files in my.cnf!"
					" Remember that InnoDB keeps all"
					" log files and all system"
					" tablespace files open"
					" for the whole time mysqld is"
					" running, and needs to open also"
					" some .ibd files if the"
					" file-per-table storage model is used."
					" Current open files "
					<< fil_system.n_open
					<< ", max allowed open files "
					<< srv_max_n_open_files
					<< ".";
			}
		}
	}

	mutex_exit(&fil_system.mutex);
}

/*******************************************************************//**
Closes all open files. There must not be any pending i/o's or not flushed
modifications in the files. */
void
fil_close_all_files(void)
/*=====================*/
{
	fil_space_t*	space;

	/* At shutdown, we should not have any files in this list. */
	ut_ad(fil_system.is_initialised());
	ut_ad(srv_fast_shutdown == 2
	      || !srv_was_started
	      || UT_LIST_GET_LEN(fil_system.named_spaces) == 0);

	mutex_enter(&fil_system.mutex);

	for (space = UT_LIST_GET_FIRST(fil_system.space_list);
	     space != NULL; ) {
		fil_node_t*	node;
		fil_space_t*	prev_space = space;

		for (node = UT_LIST_GET_FIRST(space->chain);
		     node != NULL;
		     node = UT_LIST_GET_NEXT(chain, node)) {

			if (node->is_open()) {
				node->close();
			}
		}

		space = UT_LIST_GET_NEXT(space_list, space);
		fil_space_detach(prev_space);
		fil_space_free_low(prev_space);
	}

	mutex_exit(&fil_system.mutex);

	ut_ad(srv_fast_shutdown == 2
	      || !srv_was_started
	      || UT_LIST_GET_LEN(fil_system.named_spaces) == 0);
}

/*******************************************************************//**
Closes the redo log files. There must not be any pending i/o's or not
flushed modifications in the files. */
void
fil_close_log_files(
/*================*/
	bool	free)	/*!< in: whether to free the memory object */
{
	fil_space_t*	space;

	mutex_enter(&fil_system.mutex);

	space = UT_LIST_GET_FIRST(fil_system.space_list);

	while (space != NULL) {
		fil_node_t*	node;
		fil_space_t*	prev_space = space;

		if (space->purpose != FIL_TYPE_LOG) {
			space = UT_LIST_GET_NEXT(space_list, space);
			continue;
		}

		/* Log files are not in the fil_system.named_spaces list. */
		ut_ad(space->max_lsn == 0);

		for (node = UT_LIST_GET_FIRST(space->chain);
		     node != NULL;
		     node = UT_LIST_GET_NEXT(chain, node)) {

			if (node->is_open()) {
				node->close();
			}
		}

		space = UT_LIST_GET_NEXT(space_list, space);

		if (free) {
			fil_space_detach(prev_space);
			fil_space_free_low(prev_space);
		}
	}

	mutex_exit(&fil_system.mutex);

	if (free) {
		log_sys.log.close();
	}
}

/*******************************************************************//**
Sets the max tablespace id counter if the given number is bigger than the
previous value. */
void
fil_set_max_space_id_if_bigger(
/*===========================*/
	ulint	max_id)	/*!< in: maximum known id */
{
	if (max_id >= SRV_LOG_SPACE_FIRST_ID) {
		ib::fatal() << "Max tablespace id is too high, " << max_id;
	}

	mutex_enter(&fil_system.mutex);

	if (fil_system.max_assigned_id < max_id) {

		fil_system.max_assigned_id = max_id;
	}

	mutex_exit(&fil_system.mutex);
}

/** Write the flushed LSN to the page header of the first page in the
system tablespace.
@param[in]	lsn	flushed LSN
@return DB_SUCCESS or error number */
dberr_t
fil_write_flushed_lsn(
	lsn_t	lsn)
{
	byte*	buf1;
	byte*	buf;
	dberr_t	err = DB_TABLESPACE_NOT_FOUND;

	buf1 = static_cast<byte*>(ut_malloc_nokey(2U << srv_page_size_shift));
	buf = static_cast<byte*>(ut_align(buf1, srv_page_size));

	const page_id_t	page_id(TRX_SYS_SPACE, 0);

	err = fil_read(page_id, univ_page_size, 0, srv_page_size,
		       buf);

	if (err == DB_SUCCESS) {
		mach_write_to_8(buf + FIL_PAGE_FILE_FLUSH_LSN_OR_KEY_VERSION, lsn);
		err = fil_write(page_id, univ_page_size, 0,
				srv_page_size, buf);
		fil_flush_file_spaces(FIL_TYPE_TABLESPACE);
	}

	ut_free(buf1);
	return(err);
}

/** Acquire a tablespace when it could be dropped concurrently.
Used by background threads that do not necessarily hold proper locks
for concurrency control.
@param[in]	id	tablespace ID
@param[in]	silent	whether to silently ignore missing tablespaces
@return	the tablespace
@retval	NULL if missing or being deleted or truncated */
UNIV_INTERN
fil_space_t*
fil_space_acquire_low(ulint id, bool silent)
{
	fil_space_t*	space;

	mutex_enter(&fil_system.mutex);

	space = fil_space_get_by_id(id);

	if (space == NULL) {
		if (!silent) {
			ib::warn() << "Trying to access missing"
				" tablespace " << id;
		}
	} else if (space->is_stopping()) {
		space = NULL;
	} else {
		space->acquire();
	}

	mutex_exit(&fil_system.mutex);

	return(space);
}

/** Acquire a tablespace for reading or writing a block,
when it could be dropped concurrently.
@param[in]	id	tablespace ID
@return	the tablespace
@retval	NULL if missing */
fil_space_t*
fil_space_acquire_for_io(ulint id)
{
	mutex_enter(&fil_system.mutex);

	fil_space_t* space = fil_space_get_by_id(id);

	if (space) {
		space->acquire_for_io();
	}

	mutex_exit(&fil_system.mutex);

	return(space);
}

/********************************************************//**
Creates the database directory for a table if it does not exist yet. */
void
fil_create_directory_for_tablename(
/*===============================*/
	const char*	name)	/*!< in: name in the standard
				'databasename/tablename' format */
{
	const char*	namend;
	char*		path;
	ulint		len;

	len = strlen(fil_path_to_mysql_datadir);
	namend = strchr(name, '/');
	ut_a(namend);
	path = static_cast<char*>(
		ut_malloc_nokey(len + ulint(namend - name) + 2));

	memcpy(path, fil_path_to_mysql_datadir, len);
	path[len] = '/';
	memcpy(path + len + 1, name, ulint(namend - name));
	path[len + ulint(namend - name) + 1] = 0;

	os_normalize_path(path);

	bool	success = os_file_create_directory(path, false);
	ut_a(success);

	ut_free(path);
}

/** Write a log record about an operation on a tablespace file.
@param[in]	type		MLOG_FILE_NAME or MLOG_FILE_DELETE
or MLOG_FILE_CREATE2 or MLOG_FILE_RENAME2
@param[in]	space_id	tablespace identifier
@param[in]	first_page_no	first page number in the file
@param[in]	path		file path
@param[in]	new_path	if type is MLOG_FILE_RENAME2, the new name
@param[in]	flags		if type is MLOG_FILE_CREATE2, the space flags
@param[in,out]	mtr		mini-transaction */
static
void
fil_op_write_log(
	mlog_id_t	type,
	ulint		space_id,
	ulint		first_page_no,
	const char*	path,
	const char*	new_path,
	ulint		flags,
	mtr_t*		mtr)
{
	byte*		log_ptr;
	ulint		len;

	ut_ad(first_page_no == 0 || type == MLOG_FILE_CREATE2);
	ut_ad(fsp_flags_is_valid(flags, space_id));

	/* fil_name_parse() requires that there be at least one path
	separator and that the file path end with ".ibd". */
	ut_ad(strchr(path, OS_PATH_SEPARATOR) != NULL);
	ut_ad(first_page_no /* trimming an undo tablespace */
	      || !strcmp(&path[strlen(path) - strlen(DOT_IBD)], DOT_IBD));

	log_ptr = mlog_open(mtr, 11 + 4 + 2 + 1);

	if (log_ptr == NULL) {
		/* Logging in mtr is switched off during crash recovery:
		in that case mlog_open returns NULL */
		return;
	}

	log_ptr = mlog_write_initial_log_record_low(
		type, space_id, first_page_no, log_ptr, mtr);

	if (type == MLOG_FILE_CREATE2) {
		mach_write_to_4(log_ptr, flags);
		log_ptr += 4;
	}

	/* Let us store the strings as null-terminated for easier readability
	and handling */

	len = strlen(path) + 1;

	mach_write_to_2(log_ptr, len);
	log_ptr += 2;
	mlog_close(mtr, log_ptr);

	mlog_catenate_string(
		mtr, reinterpret_cast<const byte*>(path), len);

	switch (type) {
	case MLOG_FILE_RENAME2:
		ut_ad(strchr(new_path, OS_PATH_SEPARATOR) != NULL);
		len = strlen(new_path) + 1;
		log_ptr = mlog_open(mtr, 2 + len);
		ut_a(log_ptr);
		mach_write_to_2(log_ptr, len);
		log_ptr += 2;
		mlog_close(mtr, log_ptr);

		mlog_catenate_string(
			mtr, reinterpret_cast<const byte*>(new_path), len);
		break;
	case MLOG_FILE_NAME:
	case MLOG_FILE_DELETE:
	case MLOG_FILE_CREATE2:
		break;
	default:
		ut_ad(0);
	}
}

/** Write redo log for renaming a file.
@param[in]	space_id	tablespace id
@param[in]	first_page_no	first page number in the file
@param[in]	old_name	tablespace file name
@param[in]	new_name	tablespace file name after renaming
@param[in,out]	mtr		mini-transaction */
static
void
fil_name_write_rename_low(
	ulint		space_id,
	ulint		first_page_no,
	const char*	old_name,
	const char*	new_name,
	mtr_t*		mtr)
{
	ut_ad(!is_predefined_tablespace(space_id));

	fil_op_write_log(
		MLOG_FILE_RENAME2,
		space_id, first_page_no, old_name, new_name, 0, mtr);
}

/** Write redo log for renaming a file.
@param[in]	space_id	tablespace id
@param[in]	old_name	tablespace file name
@param[in]	new_name	tablespace file name after renaming */
static void
fil_name_write_rename(
	ulint		space_id,
	const char*	old_name,
	const char*	new_name)
{
	mtr_t	mtr;
	mtr.start();
	fil_name_write_rename_low(space_id, 0, old_name, new_name, &mtr);
	mtr.commit();
	log_write_up_to(mtr.commit_lsn(), true);
}

/** Write MLOG_FILE_NAME for a file.
@param[in]	space_id	tablespace id
@param[in]	first_page_no	first page number in the file
@param[in]	name		tablespace file name
@param[in,out]	mtr		mini-transaction */
static
void
fil_name_write(
	ulint		space_id,
	ulint		first_page_no,
	const char*	name,
	mtr_t*		mtr)
{
	fil_op_write_log(
		MLOG_FILE_NAME, space_id, first_page_no, name, NULL, 0, mtr);
}
/** Write MLOG_FILE_NAME for a file.
@param[in]	space		tablespace
@param[in]	first_page_no	first page number in the file
@param[in]	file		tablespace file
@param[in,out]	mtr		mini-transaction */
static
void
fil_name_write(
	const fil_space_t*	space,
	ulint			first_page_no,
	const fil_node_t*	file,
	mtr_t*			mtr)
{
	fil_name_write(space->id, first_page_no, file->name, mtr);
}

/** Replay a file rename operation if possible.
@param[in]	space_id	tablespace identifier
@param[in]	first_page_no	first page number in the file
@param[in]	name		old file name
@param[in]	new_name	new file name
@return	whether the operation was successfully applied
(the name did not exist, or new_name did not exist and
name was successfully renamed to new_name)  */
bool
fil_op_replay_rename(
	ulint		space_id,
	ulint		first_page_no,
	const char*	name,
	const char*	new_name)
{
	ut_ad(first_page_no == 0);

	/* In order to replay the rename, the following must hold:
	* The new name is not already used.
	* A tablespace exists with the old name.
	* The space ID for that tablepace matches this log entry.
	This will prevent unintended renames during recovery. */
	fil_space_t*	space = fil_space_get(space_id);

	if (space == NULL) {
		return(true);
	}

	const bool name_match
		= strcmp(name, UT_LIST_GET_FIRST(space->chain)->name) == 0;

	if (!name_match) {
		return(true);
	}

	/* Create the database directory for the new name, if
	it does not exist yet */

	const char*	namend = strrchr(new_name, OS_PATH_SEPARATOR);
	ut_a(namend != NULL);

	char*		dir = static_cast<char*>(
		ut_malloc_nokey(ulint(namend - new_name) + 1));

	memcpy(dir, new_name, ulint(namend - new_name));
	dir[namend - new_name] = '\0';

	bool		success = os_file_create_directory(dir, false);
	ut_a(success);

	ulint		dirlen = 0;

	if (const char* dirend = strrchr(dir, OS_PATH_SEPARATOR)) {
		dirlen = ulint(dirend - dir) + 1;
	}

	ut_free(dir);

	/* New path must not exist. */
	dberr_t		err = fil_rename_tablespace_check(
		name, new_name, false);
	if (err != DB_SUCCESS) {
		ib::error() << " Cannot replay file rename."
			" Remove either file and try again.";
		return(false);
	}

	char*		new_table = mem_strdupl(
		new_name + dirlen,
		strlen(new_name + dirlen)
		- 4 /* remove ".ibd" */);

	ut_ad(new_table[ulint(namend - new_name) - dirlen]
	      == OS_PATH_SEPARATOR);
#if OS_PATH_SEPARATOR != '/'
	new_table[namend - new_name - dirlen] = '/';
#endif

	if (!fil_rename_tablespace(
		    space_id, name, new_table, new_name)) {
		ut_error;
	}

	ut_free(new_table);
	return(true);
}

/** File operations for tablespace */
enum fil_operation_t {
	FIL_OPERATION_DELETE,	/*!< delete a single-table tablespace */
	FIL_OPERATION_CLOSE,	/*!< close a single-table tablespace */
	FIL_OPERATION_TRUNCATE	/*!< truncate an undo tablespace */
};

/** Check for pending operations.
@param[in]	space	tablespace
@param[in]	count	number of attempts so far
@return 0 if no operations else count + 1. */
static
ulint
fil_check_pending_ops(const fil_space_t* space, ulint count)
{
	ut_ad(mutex_own(&fil_system.mutex));

	if (space == NULL) {
		return 0;
	}

	if (ulint n_pending_ops = my_atomic_loadlint(&space->n_pending_ops)) {

		if (count > 5000) {
			ib::warn() << "Trying to close/delete/truncate"
				" tablespace '" << space->name
				<< "' but there are " << n_pending_ops
				<< " pending operations on it.";
		}

		return(count + 1);
	}

	return(0);
}

/*******************************************************************//**
Check for pending IO.
@return 0 if no pending else count + 1. */
static
ulint
fil_check_pending_io(
/*=================*/
	fil_operation_t	operation,	/*!< in: File operation */
	fil_space_t*	space,		/*!< in/out: Tablespace to check */
	fil_node_t**	node,		/*!< out: Node in space list */
	ulint		count)		/*!< in: number of attempts so far */
{
	ut_ad(mutex_own(&fil_system.mutex));
	ut_ad(!space->referenced());

	switch (operation) {
	case FIL_OPERATION_DELETE:
	case FIL_OPERATION_CLOSE:
		break;
	case FIL_OPERATION_TRUNCATE:
		space->is_being_truncated = true;
		break;
	}

	/* The following code must change when InnoDB supports
	multiple datafiles per tablespace. */
	ut_a(UT_LIST_GET_LEN(space->chain) == 1);

	*node = UT_LIST_GET_FIRST(space->chain);

	if (space->n_pending_flushes > 0 || (*node)->n_pending > 0) {

		ut_a(!(*node)->being_extended);

		if (count > 1000) {
			ib::warn() << "Trying to delete/close/truncate"
				" tablespace '" << space->name
				<< "' but there are "
				<< space->n_pending_flushes
				<< " flushes and " << (*node)->n_pending
				<< " pending i/o's on it.";
		}

		return(count + 1);
	}

	return(0);
}

/*******************************************************************//**
Check pending operations on a tablespace.
@return DB_SUCCESS or error failure. */
static
dberr_t
fil_check_pending_operations(
/*=========================*/
	ulint		id,		/*!< in: space id */
	fil_operation_t	operation,	/*!< in: File operation */
	fil_space_t**	space,		/*!< out: tablespace instance
					in memory */
	char**		path)		/*!< out/own: tablespace path */
{
	ulint		count = 0;

	ut_a(!is_system_tablespace(id));
	ut_ad(space);

	*space = 0;

	mutex_enter(&fil_system.mutex);
	fil_space_t* sp = fil_space_get_by_id(id);

	if (sp) {
		sp->stop_new_ops = true;
		if (sp->crypt_data) {
			sp->acquire();
			mutex_exit(&fil_system.mutex);
			fil_space_crypt_close_tablespace(sp);
			mutex_enter(&fil_system.mutex);
			sp->release();
		}
	}

	/* Check for pending operations. */

	do {
		sp = fil_space_get_by_id(id);

		count = fil_check_pending_ops(sp, count);

		mutex_exit(&fil_system.mutex);

		if (count > 0) {
			os_thread_sleep(20000);
		}

		mutex_enter(&fil_system.mutex);
	} while (count > 0);

	/* Check for pending IO. */

	for (;;) {
		sp = fil_space_get_by_id(id);

		if (sp == NULL) {
			mutex_exit(&fil_system.mutex);
			return(DB_TABLESPACE_NOT_FOUND);
		}

		fil_node_t*	node;

		count = fil_check_pending_io(operation, sp, &node, count);

		if (count == 0 && path) {
			*path = mem_strdup(node->name);
		}

		mutex_exit(&fil_system.mutex);

		if (count == 0) {
			break;
		}

		os_thread_sleep(20000);
		mutex_enter(&fil_system.mutex);
	}

	ut_ad(sp);

	*space = sp;
	return(DB_SUCCESS);
}

/*******************************************************************//**
Closes a single-table tablespace. The tablespace must be cached in the
memory cache. Free all pages used by the tablespace.
@return DB_SUCCESS or error */
dberr_t
fil_close_tablespace(
/*=================*/
	trx_t*		trx,	/*!< in/out: Transaction covering the close */
	ulint		id)	/*!< in: space id */
{
	char*		path = 0;
	fil_space_t*	space = 0;
	dberr_t		err;

	ut_a(!is_system_tablespace(id));

	err = fil_check_pending_operations(id, FIL_OPERATION_CLOSE,
					   &space, &path);

	if (err != DB_SUCCESS) {
		return(err);
	}

	ut_a(space);
	ut_a(path != 0);

	rw_lock_x_lock(&space->latch);

	/* Invalidate in the buffer pool all pages belonging to the
	tablespace. Since we have set space->stop_new_ops = true, readahead
	or ibuf merge can no longer read more pages of this tablespace to the
	buffer pool. Thus we can clean the tablespace out of the buffer pool
	completely and permanently. The flag stop_new_ops also prevents
	fil_flush() from being applied to this tablespace. */

	{
		FlushObserver observer(space, trx, NULL);
		buf_LRU_flush_or_remove_pages(id, &observer);
	}

	/* If the free is successful, the X lock will be released before
	the space memory data structure is freed. */

	if (!fil_space_free(id, true)) {
		rw_lock_x_unlock(&space->latch);
		err = DB_TABLESPACE_NOT_FOUND;
	} else {
		err = DB_SUCCESS;
	}

	/* If it is a delete then also delete any generated files, otherwise
	when we drop the database the remove directory will fail. */

	char*	cfg_name = fil_make_filepath(path, NULL, CFG, false);
	if (cfg_name != NULL) {
		os_file_delete_if_exists(innodb_data_file_key, cfg_name, NULL);
		ut_free(cfg_name);
	}

	ut_free(path);

	return(err);
}

/** Determine whether a table can be accessed in operations that are
not (necessarily) protected by meta-data locks.
(Rollback would generally be protected, but rollback of
FOREIGN KEY CASCADE/SET NULL is not protected by meta-data locks
but only by InnoDB table locks, which may be broken by
lock_remove_all_on_table().)
@param[in]	table	persistent table
checked @return whether the table is accessible */
bool fil_table_accessible(const dict_table_t* table)
{
	if (UNIV_UNLIKELY(!table->is_readable() || table->corrupted)) {
		return(false);
	}

	mutex_enter(&fil_system.mutex);
	bool accessible = table->space && !table->space->is_stopping();
	mutex_exit(&fil_system.mutex);
	ut_ad(accessible || dict_table_is_file_per_table(table));
	return accessible;
}

/** Delete a tablespace and associated .ibd file.
@param[in]	id		tablespace identifier
@return	DB_SUCCESS or error */
dberr_t
fil_delete_tablespace(
	ulint id
#ifdef BTR_CUR_HASH_ADAPT
	, bool drop_ahi /*!< whether to drop the adaptive hash index */
#endif /* BTR_CUR_HASH_ADAPT */
	)
{
	char*		path = 0;
	fil_space_t*	space = 0;

	ut_a(!is_system_tablespace(id));

	dberr_t err = fil_check_pending_operations(
		id, FIL_OPERATION_DELETE, &space, &path);

	if (err != DB_SUCCESS) {

		ib::error() << "Cannot delete tablespace " << id
			<< " because it is not found in the tablespace"
			" memory cache.";

		return(err);
	}

	ut_a(space);
	ut_a(path != 0);

	/* IMPORTANT: Because we have set space::stop_new_ops there
	can't be any new ibuf merges, reads or flushes. We are here
	because node::n_pending was zero above. However, it is still
	possible to have pending read and write requests:

	A read request can happen because the reader thread has
	gone through the ::stop_new_ops check in buf_page_init_for_read()
	before the flag was set and has not yet incremented ::n_pending
	when we checked it above.

	A write request can be issued any time because we don't check
	the ::stop_new_ops flag when queueing a block for write.

	We deal with pending write requests in the following function
	where we'd minimally evict all dirty pages belonging to this
	space from the flush_list. Note that if a block is IO-fixed
	we'll wait for IO to complete.

	To deal with potential read requests, we will check the
	::stop_new_ops flag in fil_io(). */

	buf_LRU_flush_or_remove_pages(id, NULL);

	/* If it is a delete then also delete any generated files, otherwise
	when we drop the database the remove directory will fail. */
	{
		/* Before deleting the file, write a log record about
		it, so that InnoDB crash recovery will expect the file
		to be gone. */
		mtr_t		mtr;

		mtr_start(&mtr);
		fil_op_write_log(MLOG_FILE_DELETE, id, 0, path, NULL, 0, &mtr);
		mtr_commit(&mtr);
		/* Even if we got killed shortly after deleting the
		tablespace file, the record must have already been
		written to the redo log. */
		log_write_up_to(mtr.commit_lsn(), true);

		char*	cfg_name = fil_make_filepath(path, NULL, CFG, false);
		if (cfg_name != NULL) {
			os_file_delete_if_exists(innodb_data_file_key, cfg_name, NULL);
			ut_free(cfg_name);
		}
	}

	/* Delete the link file pointing to the ibd file we are deleting. */
	if (FSP_FLAGS_HAS_DATA_DIR(space->flags)) {
		RemoteDatafile::delete_link_file(space->name);
	}

	mutex_enter(&fil_system.mutex);

	/* Double check the sanity of pending ops after reacquiring
	the fil_system::mutex. */
	if (const fil_space_t* s = fil_space_get_by_id(id)) {
		ut_a(s == space);
		ut_a(!space->referenced());
		ut_a(UT_LIST_GET_LEN(space->chain) == 1);
		fil_node_t* node = UT_LIST_GET_FIRST(space->chain);
		ut_a(node->n_pending == 0);

		fil_space_detach(space);
		mutex_exit(&fil_system.mutex);

		log_mutex_enter();

		if (space->max_lsn != 0) {
			ut_d(space->max_lsn = 0);
			UT_LIST_REMOVE(fil_system.named_spaces, space);
		}

		log_mutex_exit();
		fil_space_free_low(space);

		if (!os_file_delete(innodb_data_file_key, path)
		    && !os_file_delete_if_exists(
			    innodb_data_file_key, path, NULL)) {

			/* Note: This is because we have removed the
			tablespace instance from the cache. */

			err = DB_IO_ERROR;
		}
	} else {
		mutex_exit(&fil_system.mutex);
		err = DB_TABLESPACE_NOT_FOUND;
	}

	ut_free(path);

	return(err);
}

/** Prepare to truncate an undo tablespace.
@param[in]	space_id	undo tablespace id
@return	the tablespace
@retval	NULL if tablespace not found */
fil_space_t* fil_truncate_prepare(ulint space_id)
{
	/* Stop all I/O on the tablespace and ensure that related
	pages are flushed to disk. */
	fil_space_t* space;
	if (fil_check_pending_operations(space_id, FIL_OPERATION_TRUNCATE,
					 &space, NULL) != DB_SUCCESS) {
		return NULL;
	}
	ut_ad(space != NULL);
	return space;
}

/** Write log about an undo tablespace truncate operation. */
void fil_truncate_log(fil_space_t* space, ulint size, mtr_t* mtr)
{
	/* Write a MLOG_FILE_CREATE2 record with the new size, so that
	recovery and backup will ignore any preceding redo log records
	for writing pages that are after the new end of the tablespace. */
	ut_ad(UT_LIST_GET_LEN(space->chain) == 1);
	const fil_node_t* file = UT_LIST_GET_FIRST(space->chain);
	fil_op_write_log(MLOG_FILE_CREATE2, space->id, size, file->name,
			 NULL, space->flags & ~FSP_FLAGS_MEM_MASK, mtr);
}

/*******************************************************************//**
Allocates and builds a file name from a path, a table or tablespace name
and a suffix. The string must be freed by caller with ut_free().
@param[in] path NULL or the direcory path or the full path and filename.
@param[in] name NULL if path is full, or Table/Tablespace name
@param[in] suffix NULL or the file extention to use.
@param[in] trim_name true if the last name on the path should be trimmed.
@return own: file name */
char*
fil_make_filepath(
	const char*	path,
	const char*	name,
	ib_extention	ext,
	bool		trim_name)
{
	/* The path may contain the basename of the file, if so we do not
	need the name.  If the path is NULL, we can use the default path,
	but there needs to be a name. */
	ut_ad(path != NULL || name != NULL);

	/* If we are going to strip a name off the path, there better be a
	path and a new name to put back on. */
	ut_ad(!trim_name || (path != NULL && name != NULL));

	if (path == NULL) {
		path = fil_path_to_mysql_datadir;
	}

	ulint	len		= 0;	/* current length */
	ulint	path_len	= strlen(path);
	ulint	name_len	= (name ? strlen(name) : 0);
	const char* suffix	= dot_ext[ext];
	ulint	suffix_len	= strlen(suffix);
	ulint	full_len	= path_len + 1 + name_len + suffix_len + 1;

	char*	full_name = static_cast<char*>(ut_malloc_nokey(full_len));
	if (full_name == NULL) {
		return NULL;
	}

	/* If the name is a relative path, do not prepend "./". */
	if (path[0] == '.'
	    && (path[1] == '\0' || path[1] == OS_PATH_SEPARATOR)
	    && name != NULL && name[0] == '.') {
		path = NULL;
		path_len = 0;
	}

	if (path != NULL) {
		memcpy(full_name, path, path_len);
		len = path_len;
		full_name[len] = '\0';
		os_normalize_path(full_name);
	}

	if (trim_name) {
		/* Find the offset of the last DIR separator and set it to
		null in order to strip off the old basename from this path. */
		char* last_dir_sep = strrchr(full_name, OS_PATH_SEPARATOR);
		if (last_dir_sep) {
			last_dir_sep[0] = '\0';
			len = strlen(full_name);
		}
	}

	if (name != NULL) {
		if (len && full_name[len - 1] != OS_PATH_SEPARATOR) {
			/* Add a DIR separator */
			full_name[len] = OS_PATH_SEPARATOR;
			full_name[++len] = '\0';
		}

		char*	ptr = &full_name[len];
		memcpy(ptr, name, name_len);
		len += name_len;
		full_name[len] = '\0';
		os_normalize_path(ptr);
	}

	/* Make sure that the specified suffix is at the end of the filepath
	string provided. This assumes that the suffix starts with '.'.
	If the first char of the suffix is found in the filepath at the same
	length as the suffix from the end, then we will assume that there is
	a previous suffix that needs to be replaced. */
	if (suffix != NULL) {
		/* Need room for the trailing null byte. */
		ut_ad(len < full_len);

		if ((len > suffix_len)
		   && (full_name[len - suffix_len] == suffix[0])) {
			/* Another suffix exists, make it the one requested. */
			memcpy(&full_name[len - suffix_len], suffix, suffix_len);

		} else {
			/* No previous suffix, add it. */
			ut_ad(len + suffix_len < full_len);
			memcpy(&full_name[len], suffix, suffix_len);
			full_name[len + suffix_len] = '\0';
		}
	}

	return(full_name);
}

/** Test if a tablespace file can be renamed to a new filepath by checking
if that the old filepath exists and the new filepath does not exist.
@param[in]	old_path	old filepath
@param[in]	new_path	new filepath
@param[in]	is_discarded	whether the tablespace is discarded
@param[in]	replace_new	whether to ignore the existence of new_path
@return innodb error code */
static dberr_t
fil_rename_tablespace_check(
	const char*	old_path,
	const char*	new_path,
	bool		is_discarded,
	bool		replace_new)
{
	bool	exists = false;
	os_file_type_t	ftype;

	if (!is_discarded
	    && os_file_status(old_path, &exists, &ftype)
	    && !exists) {
		ib::error() << "Cannot rename '" << old_path
			<< "' to '" << new_path
			<< "' because the source file"
			<< " does not exist.";
		return(DB_TABLESPACE_NOT_FOUND);
	}

	exists = false;
	if (os_file_status(new_path, &exists, &ftype) && !exists) {
		return DB_SUCCESS;
	}

	if (!replace_new) {
		ib::error() << "Cannot rename '" << old_path
			<< "' to '" << new_path
			<< "' because the target file exists."
			" Remove the target file and try again.";
		return(DB_TABLESPACE_EXISTS);
	}

	/* This must be during the ROLLBACK of TRUNCATE TABLE.
	Because InnoDB only allows at most one data dictionary
	transaction at a time, and because this incomplete TRUNCATE
	would have created a new tablespace file, we must remove
	a possibly existing tablespace that is associated with the
	new tablespace file. */
retry:
	mutex_enter(&fil_system.mutex);
	for (fil_space_t* space = UT_LIST_GET_FIRST(fil_system.space_list);
	     space; space = UT_LIST_GET_NEXT(space_list, space)) {
		ulint id = space->id;
		if (id && id < SRV_LOG_SPACE_FIRST_ID
		    && space->purpose == FIL_TYPE_TABLESPACE
		    && !strcmp(new_path,
			       UT_LIST_GET_FIRST(space->chain)->name)) {
			ib::info() << "TRUNCATE rollback: " << id
				<< "," << new_path;
			mutex_exit(&fil_system.mutex);
			dberr_t err = fil_delete_tablespace(id);
			if (err != DB_SUCCESS) {
				return err;
			}
			goto retry;
		}
	}
	mutex_exit(&fil_system.mutex);
	fil_delete_file(new_path);

	return(DB_SUCCESS);
}

dberr_t fil_space_t::rename(const char* name, const char* path, bool log,
			    bool replace)
{
	ut_ad(UT_LIST_GET_LEN(chain) == 1);
	ut_ad(!is_system_tablespace(id));

	if (log) {
		dberr_t err = fil_rename_tablespace_check(
			chain.start->name, path, false, replace);
		if (err != DB_SUCCESS) {
			return(err);
		}
		fil_name_write_rename(id, chain.start->name, path);
	}

	return fil_rename_tablespace(id, chain.start->name, name, path)
		? DB_SUCCESS : DB_ERROR;
}

/** Rename a single-table tablespace.
The tablespace must exist in the memory cache.
@param[in]	id		tablespace identifier
@param[in]	old_path	old file name
@param[in]	new_name	new table name in the
databasename/tablename format
@param[in]	new_path_in	new file name,
or NULL if it is located in the normal data directory
@return true if success */
static bool
fil_rename_tablespace(
	ulint		id,
	const char*	old_path,
	const char*	new_name,
	const char*	new_path_in)
{
	fil_space_t*	space;
	fil_node_t*	node;
	ut_a(id != 0);

	ut_ad(strchr(new_name, '/') != NULL);

	mutex_enter(&fil_system.mutex);

	space = fil_space_get_by_id(id);

	if (space == NULL) {
		ib::error() << "Cannot find space id " << id
			<< " in the tablespace memory cache, though the file '"
			<< old_path
			<< "' in a rename operation should have that id.";
		mutex_exit(&fil_system.mutex);
		return(false);
	}

	/* The following code must change when InnoDB supports
	multiple datafiles per tablespace. */
	ut_a(UT_LIST_GET_LEN(space->chain) == 1);
	node = UT_LIST_GET_FIRST(space->chain);
	space->n_pending_ops++;

	mutex_exit(&fil_system.mutex);

	char*	new_file_name = new_path_in == NULL
		? fil_make_filepath(NULL, new_name, IBD, false)
		: mem_strdup(new_path_in);
	char*	old_file_name = node->name;
	char*	new_space_name = mem_strdup(new_name);
	char*	old_space_name = space->name;

	ut_ad(strchr(old_file_name, OS_PATH_SEPARATOR) != NULL);
	ut_ad(strchr(new_file_name, OS_PATH_SEPARATOR) != NULL);

	if (!recv_recovery_is_on()) {
		fil_name_write_rename(id, old_file_name, new_file_name);
		log_mutex_enter();
	}

	/* log_sys.mutex is above fil_system.mutex in the latching order */
	ut_ad(log_mutex_own());
	mutex_enter(&fil_system.mutex);
	ut_ad(space->n_pending_ops);
	space->n_pending_ops--;
	ut_ad(space->name == old_space_name);
	ut_ad(node->name == old_file_name);
	bool success;
	DBUG_EXECUTE_IF("fil_rename_tablespace_failure_2",
			goto skip_second_rename; );
	success = os_file_rename(innodb_data_file_key,
				 old_file_name,
				 new_file_name);
	DBUG_EXECUTE_IF("fil_rename_tablespace_failure_2",
skip_second_rename:
                       success = false; );

	ut_ad(node->name == old_file_name);

	if (success) {
		node->name = new_file_name;
	}

	if (!recv_recovery_is_on()) {
		log_mutex_exit();
	}

	ut_ad(space->name == old_space_name);
	if (success) {
		space->name = new_space_name;
	} else {
		/* Because nothing was renamed, we must free the new
		names, not the old ones. */
		old_file_name = new_file_name;
		old_space_name = new_space_name;
	}

	mutex_exit(&fil_system.mutex);

	ut_free(old_file_name);
	ut_free(old_space_name);

	return(success);
}

/** Create a tablespace file.
@param[in]	space_id	Tablespace ID
@param[in]	name		Tablespace name in dbname/tablename format.
@param[in]	path		Path and filename of the datafile to create.
@param[in]	flags		Tablespace flags
@param[in]	size		Initial size of the tablespace file in pages,
must be >= FIL_IBD_FILE_INITIAL_SIZE
@param[in]	mode		MariaDB encryption mode
@param[in]	key_id		MariaDB encryption key_id
@param[out]	err		DB_SUCCESS or error code
@return	the created tablespace
@retval	NULL	on error */
fil_space_t*
fil_ibd_create(
	ulint		space_id,
	const char*	name,
	const char*	path,
	ulint		flags,
	ulint		size,
	fil_encryption_t mode,
	uint32_t	key_id,
	dberr_t*	err)
{
	pfs_os_file_t	file;
	byte*		buf2;
	byte*		page;
	bool		success;
	bool		has_data_dir = FSP_FLAGS_HAS_DATA_DIR(flags) != 0;
	fil_space_t*	space = NULL;
	fil_space_crypt_t *crypt_data = NULL;

	ut_ad(!is_system_tablespace(space_id));
	ut_ad(!srv_read_only_mode);
	ut_a(space_id < SRV_LOG_SPACE_FIRST_ID);
	ut_a(size >= FIL_IBD_FILE_INITIAL_SIZE);
	ut_a(fsp_flags_is_valid(flags & ~FSP_FLAGS_MEM_MASK, space_id));

	/* Create the subdirectories in the path, if they are
	not there already. */
	*err = os_file_create_subdirs_if_needed(path);
	if (*err != DB_SUCCESS) {
		return NULL;
	}

	file = os_file_create(
		innodb_data_file_key, path,
		OS_FILE_CREATE | OS_FILE_ON_ERROR_NO_EXIT,
		OS_FILE_NORMAL,
		OS_DATA_FILE,
		srv_read_only_mode,
		&success);

	if (!success) {
		/* The following call will print an error message */
		switch (os_file_get_last_error(true)) {
		case OS_FILE_ALREADY_EXISTS:
			ib::info() << "The file '" << path << "'"
				" already exists though the"
				" corresponding table did not exist"
				" in the InnoDB data dictionary."
				" You can resolve the problem by removing"
				" the file.";
			*err = DB_TABLESPACE_EXISTS;
			break;
		case OS_FILE_DISK_FULL:
			*err = DB_OUT_OF_FILE_SPACE;
			break;
		default:
			*err = DB_ERROR;
		}
		ib::error() << "Cannot create file '" << path << "'";
		return NULL;
	}

	const bool is_compressed = FSP_FLAGS_HAS_PAGE_COMPRESSION(flags);

#ifdef _WIN32
	if (is_compressed) {
		os_file_set_sparse_win32(file);
	}
#endif

	if (!os_file_set_size(
		path, file,
		os_offset_t(size) << srv_page_size_shift, is_compressed)) {
		*err = DB_OUT_OF_FILE_SPACE;
err_exit:
		os_file_close(file);
		os_file_delete(innodb_data_file_key, path);
		return NULL;
	}

	bool punch_hole = os_is_sparse_file_supported(file);

	ulint block_size = os_file_get_block_size(file, path);

	/* We have to write the space id to the file immediately and flush the
	file to disk. This is because in crash recovery we must be aware what
	tablespaces exist and what are their space id's, so that we can apply
	the log records to the right file. It may take quite a while until
	buffer pool flush algorithms write anything to the file and flush it to
	disk. If we would not write here anything, the file would be filled
	with zeros from the call of os_file_set_size(), until a buffer pool
	flush would write to it. */

	buf2 = static_cast<byte*>(ut_malloc_nokey(3U << srv_page_size_shift));
	/* Align the memory for file i/o if we might have O_DIRECT set */
	page = static_cast<byte*>(ut_align(buf2, srv_page_size));

	memset(page, '\0', srv_page_size);

	flags |= FSP_FLAGS_PAGE_SSIZE();
	fsp_header_init_fields(page, space_id, flags);
	mach_write_to_4(page + FIL_PAGE_ARCH_LOG_NO_OR_SPACE_ID, space_id);

	/* Create crypt data if the tablespace is either encrypted or user has
	requested it to remain unencrypted. */
	if (mode == FIL_ENCRYPTION_ON || mode == FIL_ENCRYPTION_OFF ||
		srv_encrypt_tables) {
		crypt_data = fil_space_create_crypt_data(mode, key_id);
	}

	if (crypt_data) {
		/* Write crypt data information in page0 while creating
		ibd file. */
		crypt_data->fill_page0(flags, page);
	}

	const page_size_t	page_size(flags);
	IORequest		request(IORequest::WRITE);

	if (!page_size.is_compressed()) {

		buf_flush_init_for_writing(NULL, page, NULL, 0);

		*err = os_file_write(
			request, path, file, page, 0, page_size.physical());
	} else {
		page_zip_des_t	page_zip;
		page_zip_set_size(&page_zip, page_size.physical());
		page_zip.data = page + srv_page_size;
#ifdef UNIV_DEBUG
		page_zip.m_start =
#endif /* UNIV_DEBUG */
			page_zip.m_end = page_zip.m_nonempty =
			page_zip.n_blobs = 0;

		buf_flush_init_for_writing(NULL, page, &page_zip, 0);

		*err = os_file_write(
			request, path, file, page_zip.data, 0,
			page_size.physical());
	}

	ut_free(buf2);

	if (*err != DB_SUCCESS) {
		ib::error()
			<< "Could not write the first page to"
			<< " tablespace '" << path << "'";
		goto err_exit;
	}

	if (!os_file_flush(file)) {
		ib::error() << "File flush of tablespace '"
			<< path << "' failed";
		*err = DB_ERROR;
		goto err_exit;
	}

	if (has_data_dir) {
		/* Make the ISL file if the IBD file is not
		in the default location. */
		*err = RemoteDatafile::create_link_file(name, path);
		if (*err != DB_SUCCESS) {
			goto err_exit;
		}
	}

	space = fil_space_create(name, space_id, flags, FIL_TYPE_TABLESPACE,
				 crypt_data, mode);
	if (!space) {
		free(crypt_data);
		*err = DB_ERROR;
	} else {
		fil_node_t* file = space->add(path, OS_FILE_CLOSED, size,
					      false, true);
		mtr_t mtr;
		mtr.start();
		fil_op_write_log(
			MLOG_FILE_CREATE2, space_id, 0, file->name,
			NULL, space->flags & ~FSP_FLAGS_MEM_MASK, &mtr);
		fil_name_write(space, 0, file, &mtr);
		mtr.commit();

		file->block_size = block_size;
		space->punch_hole = punch_hole;

		*err = DB_SUCCESS;
	}

	os_file_close(file);

	if (*err != DB_SUCCESS) {
		if (has_data_dir) {
			RemoteDatafile::delete_link_file(name);
		}

		os_file_delete(innodb_data_file_key, path);
	}

	return space;
}

/** Try to open a single-table tablespace and optionally check that the
space id in it is correct. If this does not succeed, print an error message
to the .err log. This function is used to open a tablespace when we start
mysqld after the dictionary has been booted, and also in IMPORT TABLESPACE.

NOTE that we assume this operation is used either at the database startup
or under the protection of the dictionary mutex, so that two users cannot
race here. This operation does not leave the file associated with the
tablespace open, but closes it after we have looked at the space id in it.

If the validate boolean is set, we read the first page of the file and
check that the space id in the file is what we expect. We assume that
this function runs much faster if no check is made, since accessing the
file inode probably is much faster (the OS caches them) than accessing
the first page of the file.  This boolean may be initially false, but if
a remote tablespace is found it will be changed to true.

If the fix_dict boolean is set, then it is safe to use an internal SQL
statement to update the dictionary tables if they are incorrect.

@param[in]	validate	true if we should validate the tablespace
@param[in]	fix_dict	true if the dictionary is available to be fixed
@param[in]	purpose		FIL_TYPE_TABLESPACE or FIL_TYPE_TEMPORARY
@param[in]	id		tablespace ID
@param[in]	flags		expected FSP_SPACE_FLAGS
@param[in]	space_name	tablespace name of the datafile
If file-per-table, it is the table name in the databasename/tablename format
@param[in]	path_in		expected filepath, usually read from dictionary
@param[out]	err		DB_SUCCESS or error code
@return	tablespace
@retval	NULL	if the tablespace could not be opened */
fil_space_t*
fil_ibd_open(
	bool			validate,
	bool			fix_dict,
	fil_type_t		purpose,
	ulint			id,
	ulint			flags,
	const table_name_t&	tablename,
	const char*		path_in,
	dberr_t*		err)
{
	mutex_enter(&fil_system.mutex);
	if (fil_space_t* space = fil_space_get_by_id(id)) {
		if (strcmp(space->name, tablename.m_name)) {
			table_name_t space_name;
			space_name.m_name = space->name;
			ib::error()
				<< "Trying to open table " << tablename
				<< " with id " << id
				<< ", conflicting with " << space_name;
			space = NULL;
			if (err) *err = DB_TABLESPACE_EXISTS;
		} else if (err) *err = DB_SUCCESS;

		mutex_exit(&fil_system.mutex);

		if (space && validate && !srv_read_only_mode) {
			fsp_flags_try_adjust(space,
					     flags & ~FSP_FLAGS_MEM_MASK);
		}

		return space;
	}
	mutex_exit(&fil_system.mutex);

	bool		dict_filepath_same_as_default = false;
	bool		link_file_found = false;
	bool		link_file_is_bad = false;
	Datafile	df_default;	/* default location */
	Datafile	df_dict;	/* dictionary location */
	RemoteDatafile	df_remote;	/* remote location */
	ulint		tablespaces_found = 0;
	ulint		valid_tablespaces_found = 0;

	ut_ad(!fix_dict || rw_lock_own(&dict_operation_lock, RW_LOCK_X));

	ut_ad(!fix_dict || mutex_own(&dict_sys->mutex));
	ut_ad(!fix_dict || !srv_read_only_mode);
	ut_ad(!fix_dict || srv_log_file_size != 0);
	ut_ad(fil_type_is_data(purpose));

	/* Table flags can be ULINT_UNDEFINED if
	dict_tf_to_fsp_flags_failure is set. */
	if (flags == ULINT_UNDEFINED) {
corrupted:
		if (err) *err = DB_CORRUPTION;
		return NULL;
	}

	ut_ad(fsp_flags_is_valid(flags & ~FSP_FLAGS_MEM_MASK, id));
	df_default.init(tablename.m_name, flags);
	df_dict.init(tablename.m_name, flags);
	df_remote.init(tablename.m_name, flags);

	/* Discover the correct file by looking in three possible locations
	while avoiding unecessary effort. */

	/* We will always look for an ibd in the default location. */
	df_default.make_filepath(NULL, tablename.m_name, IBD);

	/* Look for a filepath embedded in an ISL where the default file
	would be. */
	if (df_remote.open_read_only(true) == DB_SUCCESS) {
		ut_ad(df_remote.is_open());

		/* Always validate a file opened from an ISL pointer */
		validate = true;
		++tablespaces_found;
		link_file_found = true;
	} else if (df_remote.filepath() != NULL) {
		/* An ISL file was found but contained a bad filepath in it.
		Better validate anything we do find. */
		validate = true;
	}

	/* Attempt to open the tablespace at the dictionary filepath. */
	if (path_in) {
		if (df_default.same_filepath_as(path_in)) {
			dict_filepath_same_as_default = true;
		} else {
			/* Dict path is not the default path. Always validate
			remote files. If default is opened, it was moved. */
			validate = true;
			df_dict.set_filepath(path_in);
			if (df_dict.open_read_only(true) == DB_SUCCESS) {
				ut_ad(df_dict.is_open());
				++tablespaces_found;
			}
		}
	}

	/* Always look for a file at the default location. But don't log
	an error if the tablespace is already open in remote or dict. */
	ut_a(df_default.filepath());
	const bool	strict = (tablespaces_found == 0);
	if (df_default.open_read_only(strict) == DB_SUCCESS) {
		ut_ad(df_default.is_open());
		++tablespaces_found;
	}

	/* Check if multiple locations point to the same file. */
	if (tablespaces_found > 1 && df_default.same_as(df_remote)) {
		/* A link file was found with the default path in it.
		Use the default path and delete the link file. */
		--tablespaces_found;
		df_remote.delete_link_file();
		df_remote.close();
	}
	if (tablespaces_found > 1 && df_default.same_as(df_dict)) {
		--tablespaces_found;
		df_dict.close();
	}
	if (tablespaces_found > 1 && df_remote.same_as(df_dict)) {
		--tablespaces_found;
		df_dict.close();
	}

	/*  We have now checked all possible tablespace locations and
	have a count of how many unique files we found.  If things are
	normal, we only found 1. */
	/* For encrypted tablespace, we need to check the
	encryption in header of first page. */
	if (!validate && tablespaces_found == 1) {
		goto skip_validate;
	}

	/* Read and validate the first page of these three tablespace
	locations, if found. */
	valid_tablespaces_found +=
		(df_remote.validate_to_dd(id, flags) == DB_SUCCESS);

	valid_tablespaces_found +=
		(df_default.validate_to_dd(id, flags) == DB_SUCCESS);

	valid_tablespaces_found +=
		(df_dict.validate_to_dd(id, flags) == DB_SUCCESS);

	/* Make sense of these three possible locations.
	First, bail out if no tablespace files were found. */
	if (valid_tablespaces_found == 0) {
		os_file_get_last_error(true);
		ib::error() << "Could not find a valid tablespace file for `"
			<< tablename << "`. " << TROUBLESHOOT_DATADICT_MSG;
		goto corrupted;
	}
	if (!validate) {
		goto skip_validate;
	}

	/* Do not open any tablespaces if more than one tablespace with
	the correct space ID and flags were found. */
	if (tablespaces_found > 1) {
		ib::error() << "A tablespace for `" << tablename
			<< "` has been found in multiple places;";

		if (df_default.is_open()) {
			ib::error() << "Default location: "
				<< df_default.filepath()
				<< ", Space ID=" << df_default.space_id()
				<< ", Flags=" << df_default.flags();
		}
		if (df_remote.is_open()) {
			ib::error() << "Remote location: "
				<< df_remote.filepath()
				<< ", Space ID=" << df_remote.space_id()
				<< ", Flags=" << df_remote.flags();
		}
		if (df_dict.is_open()) {
			ib::error() << "Dictionary location: "
				<< df_dict.filepath()
				<< ", Space ID=" << df_dict.space_id()
				<< ", Flags=" << df_dict.flags();
		}

		/* Force-recovery will allow some tablespaces to be
		skipped by REDO if there was more than one file found.
		Unlike during the REDO phase of recovery, we now know
		if the tablespace is valid according to the dictionary,
		which was not available then. So if we did not force
		recovery and there is only one good tablespace, ignore
		any bad tablespaces. */
		if (valid_tablespaces_found > 1 || srv_force_recovery > 0) {
			ib::error() << "Will not open tablespace `"
				<< tablename << "`";

			/* If the file is not open it cannot be valid. */
			ut_ad(df_default.is_open() || !df_default.is_valid());
			ut_ad(df_dict.is_open()    || !df_dict.is_valid());
			ut_ad(df_remote.is_open()  || !df_remote.is_valid());

			/* Having established that, this is an easy way to
			look for corrupted data files. */
			if (df_default.is_open() != df_default.is_valid()
			    || df_dict.is_open() != df_dict.is_valid()
			    || df_remote.is_open() != df_remote.is_valid()) {
				goto corrupted;
			}
error:
			if (err) *err = DB_ERROR;
			return NULL;
		}

		/* There is only one valid tablespace found and we did
		not use srv_force_recovery during REDO.  Use this one
		tablespace and clean up invalid tablespace pointers */
		if (df_default.is_open() && !df_default.is_valid()) {
			df_default.close();
			tablespaces_found--;
		}

		if (df_dict.is_open() && !df_dict.is_valid()) {
			df_dict.close();
			/* Leave dict.filepath so that SYS_DATAFILES
			can be corrected below. */
			tablespaces_found--;
		}

		if (df_remote.is_open() && !df_remote.is_valid()) {
			df_remote.close();
			tablespaces_found--;
			link_file_is_bad = true;
		}
	}

	/* At this point, there should be only one filepath. */
	ut_a(tablespaces_found == 1);
	ut_a(valid_tablespaces_found == 1);

	/* Only fix the dictionary at startup when there is only one thread.
	Calls to dict_load_table() can be done while holding other latches. */
	if (!fix_dict) {
		goto skip_validate;
	}

	/* We may need to update what is stored in SYS_DATAFILES or
	SYS_TABLESPACES or adjust the link file.  Since a failure to
	update SYS_TABLESPACES or SYS_DATAFILES does not prevent opening
	and using the tablespace either this time or the next, we do not
	check the return code or fail to open the tablespace. But if it
	fails, dict_update_filepath() will issue a warning to the log. */
	if (df_dict.filepath()) {
		ut_ad(path_in != NULL);
		ut_ad(df_dict.same_filepath_as(path_in));

		if (df_remote.is_open()) {
			if (!df_remote.same_filepath_as(path_in)) {
				dict_update_filepath(id, df_remote.filepath());
			}

		} else if (df_default.is_open()) {
			ut_ad(!dict_filepath_same_as_default);
			dict_update_filepath(id, df_default.filepath());
			if (link_file_is_bad) {
				RemoteDatafile::delete_link_file(
					tablename.m_name);
			}

		} else if (!link_file_found || link_file_is_bad) {
			ut_ad(df_dict.is_open());
			/* Fix the link file if we got our filepath
			from the dictionary but a link file did not
			exist or it did not point to a valid file. */
			RemoteDatafile::delete_link_file(tablename.m_name);
			RemoteDatafile::create_link_file(
				tablename.m_name, df_dict.filepath());
		}

	} else if (df_remote.is_open()) {
		if (dict_filepath_same_as_default) {
			dict_update_filepath(id, df_remote.filepath());

		} else if (path_in == NULL) {
			/* SYS_DATAFILES record for this space ID
			was not found. */
			dict_replace_tablespace_and_filepath(
				id, tablename.m_name,
				df_remote.filepath(), flags);
		}

	} else if (df_default.is_open()) {
		/* We opened the tablespace in the default location.
		SYS_DATAFILES.PATH needs to be updated if it is different
		from this default path or if the SYS_DATAFILES.PATH was not
		supplied and it should have been. Also update the dictionary
		if we found an ISL file (since !df_remote.is_open).  Since
		path_in is not suppled for file-per-table, we must assume
		that it matched the ISL. */
		if ((path_in != NULL && !dict_filepath_same_as_default)
		    || (path_in == NULL && DICT_TF_HAS_DATA_DIR(flags))
		    || df_remote.filepath() != NULL) {
			dict_replace_tablespace_and_filepath(
				id, tablename.m_name, df_default.filepath(),
				flags);
		}
	}

skip_validate:
	const byte* first_page =
		df_default.is_open() ? df_default.get_first_page() :
		df_dict.is_open() ? df_dict.get_first_page() :
		df_remote.get_first_page();

	fil_space_crypt_t* crypt_data = first_page
		? fil_space_read_crypt_data(page_size_t(flags), first_page)
		: NULL;

	fil_space_t* space = fil_space_create(
		tablename.m_name, id, flags, purpose, crypt_data);
	if (!space) {
		goto error;
	}

	/* We do not measure the size of the file, that is why
	we pass the 0 below */

	space->add(
		df_remote.is_open() ? df_remote.filepath() :
		df_dict.is_open() ? df_dict.filepath() :
		df_default.filepath(), OS_FILE_CLOSED, 0, false, true);

	if (validate && purpose != FIL_TYPE_IMPORT && !srv_read_only_mode) {
		df_remote.close();
		df_dict.close();
		df_default.close();
		fsp_flags_try_adjust(space, flags & ~FSP_FLAGS_MEM_MASK);
	}

	if (err) *err = DB_SUCCESS;
	return space;
}

/** Looks for a pre-existing fil_space_t with the given tablespace ID
and, if found, returns the name and filepath in newly allocated buffers
that the caller must free.
@param[in]	space_id	The tablespace ID to search for.
@param[out]	name		Name of the tablespace found.
@param[out]	filepath	The filepath of the first datafile for the
tablespace.
@return true if tablespace is found, false if not. */
bool
fil_space_read_name_and_filepath(
	ulint	space_id,
	char**	name,
	char**	filepath)
{
	bool	success = false;
	*name = NULL;
	*filepath = NULL;

	mutex_enter(&fil_system.mutex);

	fil_space_t*	space = fil_space_get_by_id(space_id);

	if (space != NULL) {
		*name = mem_strdup(space->name);

		fil_node_t* node = UT_LIST_GET_FIRST(space->chain);
		*filepath = mem_strdup(node->name);

		success = true;
	}

	mutex_exit(&fil_system.mutex);

	return(success);
}

/** Convert a file name to a tablespace name.
@param[in]	filename	directory/databasename/tablename.ibd
@return database/tablename string, to be freed with ut_free() */
char*
fil_path_to_space_name(
	const char*	filename)
{
	/* Strip the file name prefix and suffix, leaving
	only databasename/tablename. */
	ulint		filename_len	= strlen(filename);
	const char*	end		= filename + filename_len;
#ifdef HAVE_MEMRCHR
	const char*	tablename	= 1 + static_cast<const char*>(
		memrchr(filename, OS_PATH_SEPARATOR,
			filename_len));
	const char*	dbname		= 1 + static_cast<const char*>(
		memrchr(filename, OS_PATH_SEPARATOR,
			tablename - filename - 1));
#else /* HAVE_MEMRCHR */
	const char*	tablename	= filename;
	const char*	dbname		= NULL;

	while (const char* t = static_cast<const char*>(
		       memchr(tablename, OS_PATH_SEPARATOR,
			      ulint(end - tablename)))) {
		dbname = tablename;
		tablename = t + 1;
	}
#endif /* HAVE_MEMRCHR */

	ut_ad(dbname != NULL);
	ut_ad(tablename > dbname);
	ut_ad(tablename < end);
	ut_ad(end - tablename > 4);
	ut_ad(memcmp(end - 4, DOT_IBD, 4) == 0);

	char*	name = mem_strdupl(dbname, ulint(end - dbname) - 4);

	ut_ad(name[tablename - dbname - 1] == OS_PATH_SEPARATOR);
#if OS_PATH_SEPARATOR != '/'
	/* space->name uses '/', not OS_PATH_SEPARATOR. */
	name[tablename - dbname - 1] = '/';
#endif

	return(name);
}

/** Discover the correct IBD file to open given a remote or missing
filepath from the REDO log. Administrators can move a crashed
database to another location on the same machine and try to recover it.
Remote IBD files might be moved as well to the new location.
    The problem with this is that the REDO log contains the old location
which may be still accessible.  During recovery, if files are found in
both locations, we can chose on based on these priorities;
1. Default location
2. ISL location
3. REDO location
@param[in]	space_id	tablespace ID
@param[in]	df		Datafile object with path from redo
@return true if a valid datafile was found, false if not */
static
bool
fil_ibd_discover(
	ulint		space_id,
	Datafile&	df)
{
	Datafile	df_def_per;	/* default file-per-table datafile */
	RemoteDatafile	df_rem_per;	/* remote file-per-table datafile */

	/* Look for the datafile in the default location. */
	const char*	filename = df.filepath();
	const char*	basename = base_name(filename);

	/* If this datafile is file-per-table it will have a schema dir. */
	ulint		sep_found = 0;
	const char*	db = basename;
	for (; db > filename && sep_found < 2; db--) {
		if (db[0] == OS_PATH_SEPARATOR) {
			sep_found++;
		}
	}
	if (sep_found == 2) {
		db += 2;
		df_def_per.init(db, 0);
		df_def_per.make_filepath(NULL, db, IBD);
		if (df_def_per.open_read_only(false) == DB_SUCCESS
		    && df_def_per.validate_for_recovery() == DB_SUCCESS
		    && df_def_per.space_id() == space_id) {
			df.set_filepath(df_def_per.filepath());
			df.open_read_only(false);
			return(true);
		}

		/* Look for a remote file-per-table tablespace. */

		switch (srv_operation) {
		case SRV_OPERATION_BACKUP:
		case SRV_OPERATION_RESTORE_DELTA:
			ut_ad(0);
			break;
		case SRV_OPERATION_RESTORE_EXPORT:
		case SRV_OPERATION_RESTORE:
			break;
		case SRV_OPERATION_NORMAL:
			df_rem_per.set_name(db);
			if (df_rem_per.open_link_file() != DB_SUCCESS) {
				break;
			}

			/* An ISL file was found with contents. */
			if (df_rem_per.open_read_only(false) != DB_SUCCESS
				|| df_rem_per.validate_for_recovery()
				   != DB_SUCCESS) {

				/* Assume that this ISL file is intended to
				be used. Do not continue looking for another
				if this file cannot be opened or is not
				a valid IBD file. */
				ib::error() << "ISL file '"
					<< df_rem_per.link_filepath()
					<< "' was found but the linked file '"
					<< df_rem_per.filepath()
					<< "' could not be opened or is"
					" not correct.";
				return(false);
			}

			/* Use this file if it has the space_id from the
			MLOG record. */
			if (df_rem_per.space_id() == space_id) {
				df.set_filepath(df_rem_per.filepath());
				df.open_read_only(false);
				return(true);
			}

			/* Since old MLOG records can use the same basename
			in multiple CREATE/DROP TABLE sequences, this ISL
			file could be pointing to a later version of this
			basename.ibd file which has a different space_id.
			Keep looking. */
		}
	}

	/* No ISL files were found in the default location. Use the location
	given in the redo log. */
	if (df.open_read_only(false) == DB_SUCCESS
	    && df.validate_for_recovery() == DB_SUCCESS
	    && df.space_id() == space_id) {
		return(true);
	}

	/* A datafile was not discovered for the filename given. */
	return(false);
}
/** Open an ibd tablespace and add it to the InnoDB data structures.
This is similar to fil_ibd_open() except that it is used while processing
the REDO log, so the data dictionary is not available and very little
validation is done. The tablespace name is extracred from the
dbname/tablename.ibd portion of the filename, which assumes that the file
is a file-per-table tablespace.  Any name will do for now.  General
tablespace names will be read from the dictionary after it has been
recovered.  The tablespace flags are read at this time from the first page
of the file in validate_for_recovery().
@param[in]	space_id	tablespace ID
@param[in]	filename	path/to/databasename/tablename.ibd
@param[out]	space		the tablespace, or NULL on error
@return status of the operation */
enum fil_load_status
fil_ibd_load(
	ulint		space_id,
	const char*	filename,
	fil_space_t*&	space)
{
	/* If the a space is already in the file system cache with this
	space ID, then there is nothing to do. */
	mutex_enter(&fil_system.mutex);
	space = fil_space_get_by_id(space_id);
	mutex_exit(&fil_system.mutex);

	if (space != NULL) {
		/* Compare the filename we are trying to open with the
		filename from the first node of the tablespace we opened
		previously. Fail if it is different. */
		fil_node_t* node = UT_LIST_GET_FIRST(space->chain);
		if (0 != strcmp(innobase_basename(filename),
				innobase_basename(node->name))) {
			ib::info()
				<< "Ignoring data file '" << filename
				<< "' with space ID " << space->id
				<< ". Another data file called " << node->name
				<< " exists with the same space ID.";
				space = NULL;
				return(FIL_LOAD_ID_CHANGED);
		}
		return(FIL_LOAD_OK);
	}

	if (srv_operation == SRV_OPERATION_RESTORE) {
		/* Replace absolute DATA DIRECTORY file paths with
		short names relative to the backup directory. */
		if (const char* name = strrchr(filename, OS_PATH_SEPARATOR)) {
			while (--name > filename
			       && *name != OS_PATH_SEPARATOR);
			if (name > filename) {
				filename = name + 1;
			}
		}
	}

	Datafile	file;
	file.set_filepath(filename);
	file.open_read_only(false);

	if (!file.is_open()) {
		/* The file has been moved or it is a remote datafile. */
		if (!fil_ibd_discover(space_id, file)
		    || !file.is_open()) {
			return(FIL_LOAD_NOT_FOUND);
		}
	}

	os_offset_t	size;

	/* Read and validate the first page of the tablespace.
	Assign a tablespace name based on the tablespace type. */
	switch (file.validate_for_recovery()) {
		os_offset_t	minimum_size;
	case DB_SUCCESS:
		if (file.space_id() != space_id) {
			ib::info()
				<< "Ignoring data file '"
				<< file.filepath()
				<< "' with space ID " << file.space_id()
				<< ", since the redo log references "
				<< file.filepath() << " with space ID "
				<< space_id << ".";
			return(FIL_LOAD_ID_CHANGED);
		}
		/* Get and test the file size. */
		size = os_file_get_size(file.handle());

		/* Every .ibd file is created >= 4 pages in size.
		Smaller files cannot be OK. */
		minimum_size = os_offset_t(FIL_IBD_FILE_INITIAL_SIZE)
			<< srv_page_size_shift;

		if (size == static_cast<os_offset_t>(-1)) {
			/* The following call prints an error message */
			os_file_get_last_error(true);

			ib::error() << "Could not measure the size of"
				" single-table tablespace file '"
				<< file.filepath() << "'";
		} else if (size < minimum_size) {
			ib::error() << "The size of tablespace file '"
				<< file.filepath() << "' is only " << size
				<< ", should be at least " << minimum_size
				<< "!";
		} else {
			/* Everything is fine so far. */
			break;
		}

		/* fall through */

	case DB_TABLESPACE_EXISTS:
		return(FIL_LOAD_INVALID);

	default:
		return(FIL_LOAD_NOT_FOUND);
	}

	ut_ad(space == NULL);

	/* Adjust the memory-based flags that would normally be set by
	dict_tf_to_fsp_flags(). In recovery, we have no data dictionary. */
	ulint flags = file.flags();
	if (FSP_FLAGS_HAS_PAGE_COMPRESSION(flags)) {
		flags |= page_zip_level
			<< FSP_FLAGS_MEM_COMPRESSION_LEVEL;
	}

	const byte* first_page = file.get_first_page();
	fil_space_crypt_t* crypt_data = first_page
		? fil_space_read_crypt_data(page_size_t(flags), first_page)
		: NULL;
	space = fil_space_create(
		file.name(), space_id, flags, FIL_TYPE_TABLESPACE, crypt_data);

	if (space == NULL) {
		return(FIL_LOAD_INVALID);
	}

	ut_ad(space->id == file.space_id());
	ut_ad(space->id == space_id);

	/* We do not use the size information we have about the file, because
	the rounding formula for extents and pages is somewhat complex; we
	let fil_node_open() do that task. */

	space->add(file.filepath(), OS_FILE_CLOSED, 0, false, false);

	return(FIL_LOAD_OK);
}

/***********************************************************************//**
A fault-tolerant function that tries to read the next file name in the
directory. We retry 100 times if os_file_readdir_next_file() returns -1. The
idea is to read as much good data as we can and jump over bad data.
@return 0 if ok, -1 if error even after the retries, 1 if at the end
of the directory */
int
fil_file_readdir_next_file(
/*=======================*/
	dberr_t*	err,	/*!< out: this is set to DB_ERROR if an error
				was encountered, otherwise not changed */
	const char*	dirname,/*!< in: directory name or path */
	os_file_dir_t	dir,	/*!< in: directory stream */
	os_file_stat_t*	info)	/*!< in/out: buffer where the
				info is returned */
{
	for (ulint i = 0; i < 100; i++) {
		int	ret = os_file_readdir_next_file(dirname, dir, info);

		if (ret != -1) {

			return(ret);
		}

		ib::error() << "os_file_readdir_next_file() returned -1 in"
			" directory " << dirname
			<< ", crash recovery may have failed"
			" for some .ibd files!";

		*err = DB_ERROR;
	}

	return(-1);
}

/** Try to adjust FSP_SPACE_FLAGS if they differ from the expectations.
(Typically when upgrading from MariaDB 10.1.0..10.1.20.)
@param[in,out]	space		tablespace
@param[in]	flags		desired tablespace flags */
void fsp_flags_try_adjust(fil_space_t* space, ulint flags)
{
	ut_ad(!srv_read_only_mode);
	ut_ad(fsp_flags_is_valid(flags, space->id));
	if (!space->size && (space->purpose != FIL_TYPE_TABLESPACE
			     || !fil_space_get_size(space->id))) {
		return;
	}
	/* This code is executed during server startup while no
	connections are allowed. We do not need to protect against
	DROP TABLE by fil_space_acquire(). */
	mtr_t	mtr;
	mtr.start();
	if (buf_block_t* b = buf_page_get(
		    page_id_t(space->id, 0), page_size_t(flags),
		    RW_X_LATCH, &mtr)) {
		ulint f = fsp_header_get_flags(b->frame);
		/* Suppress the message if only the DATA_DIR flag to differs. */
		if ((f ^ flags) & ~(1U << FSP_FLAGS_POS_RESERVED)) {
			ib::warn()
				<< "adjusting FSP_SPACE_FLAGS of file '"
				<< UT_LIST_GET_FIRST(space->chain)->name
				<< "' from " << ib::hex(f)
				<< " to " << ib::hex(flags);
		}
		if (f != flags) {
			mtr.set_named_space(space);
			mlog_write_ulint(FSP_HEADER_OFFSET
					 + FSP_SPACE_FLAGS + b->frame,
					 flags, MLOG_4BYTES, &mtr);
		}
	}
	mtr.commit();
}

/** Determine if a matching tablespace exists in the InnoDB tablespace
memory cache. Note that if we have not done a crash recovery at the database
startup, there may be many tablespaces which are not yet in the memory cache.
@param[in]	id		Tablespace ID
@param[in]	name		Tablespace name used in fil_space_create().
@param[in]	table_flags	table flags
@return the tablespace
@retval	NULL	if no matching tablespace exists in the memory cache */
fil_space_t*
fil_space_for_table_exists_in_mem(
	ulint		id,
	const char*	name,
	ulint		table_flags)
{
	const ulint	expected_flags = dict_tf_to_fsp_flags(table_flags);

	mutex_enter(&fil_system.mutex);
	if (fil_space_t* space = fil_space_get_by_id(id)) {
		if ((space->flags ^ expected_flags) & ~FSP_FLAGS_MEM_MASK) {
			goto func_exit;
		}

		if (strcmp(space->name, name)) {
			ib::error() << "Table " << name
				<< " in InnoDB data dictionary"
				" has tablespace id " << id
				<< ", but the tablespace"
				" with that id has name " << space->name << "."
				" Have you deleted or moved .ibd files?";
			ib::info() << TROUBLESHOOT_DATADICT_MSG;
			goto func_exit;
		}

		/* Adjust the flags that are in FSP_FLAGS_MEM_MASK.
		FSP_SPACE_FLAGS will not be written back here. */
		space->flags = expected_flags;
		mutex_exit(&fil_system.mutex);
		if (!srv_read_only_mode) {
			fsp_flags_try_adjust(space, expected_flags
					     & ~FSP_FLAGS_MEM_MASK);
		}
		return space;
	}

func_exit:
	mutex_exit(&fil_system.mutex);
	return NULL;
}

/*============================ FILE I/O ================================*/

/********************************************************************//**
NOTE: you must call fil_mutex_enter_and_prepare_for_io() first!

Prepares a file node for i/o. Opens the file if it is closed. Updates the
pending i/o's field in the node and the system appropriately. Takes the node
off the LRU list if it is in the LRU list. The caller must hold the fil_sys
mutex.
@return false if the file can't be opened, otherwise true */
static
bool
fil_node_prepare_for_io(
/*====================*/
	fil_node_t*	node,	/*!< in: file node */
	fil_space_t*	space)	/*!< in: space */
{
	ut_ad(node && space);
	ut_ad(mutex_own(&fil_system.mutex));

	if (fil_system.n_open > srv_max_n_open_files + 5) {
		ib::warn() << "Open files " << fil_system.n_open
			<< " exceeds the limit " << srv_max_n_open_files;
	}

	if (!node->is_open()) {
		/* File is closed: open it */
		ut_a(node->n_pending == 0);

		if (!fil_node_open_file(node)) {
			return(false);
		}
	}

	if (node->n_pending == 0 && fil_space_belongs_in_lru(space)) {
		/* The node is in the LRU list, remove it */
		ut_a(UT_LIST_GET_LEN(fil_system.LRU) > 0);
		UT_LIST_REMOVE(fil_system.LRU, node);
	}

	node->n_pending++;

	return(true);
}

/** Update the data structures when an i/o operation finishes.
@param[in,out] node		file node
@param[in] type			IO context */
static
void
fil_node_complete_io(fil_node_t* node, const IORequest& type)
{
	ut_ad(mutex_own(&fil_system.mutex));
	ut_a(node->n_pending > 0);

	--node->n_pending;

	ut_ad(type.validate());

	if (type.is_write()) {

		ut_ad(!srv_read_only_mode
		      || node->space->purpose == FIL_TYPE_TEMPORARY);

		if (fil_buffering_disabled(node->space)) {

			/* We don't need to keep track of unflushed
			changes as user has explicitly disabled
			buffering. */
			ut_ad(!node->space->is_in_unflushed_spaces());
			ut_ad(node->needs_flush == false);

		} else {
			node->needs_flush = true;

			if (!node->space->is_in_unflushed_spaces()) {
<<<<<<< HEAD
				UT_LIST_ADD_FIRST(fil_system.unflushed_spaces,
						  node->space);
=======

				fil_system->unflushed_spaces.push_front(
					*node->space);
>>>>>>> 82187a12
			}
		}
	}

	if (node->n_pending == 0 && fil_space_belongs_in_lru(node->space)) {

		/* The node must be put back to the LRU list */
		UT_LIST_ADD_FIRST(fil_system.LRU, node);
	}
}

/** Report information about an invalid page access. */
static
void
fil_report_invalid_page_access(
	ulint		block_offset,	/*!< in: block offset */
	ulint		space_id,	/*!< in: space id */
	const char*	space_name,	/*!< in: space name */
	ulint		byte_offset,	/*!< in: byte offset */
	ulint		len,		/*!< in: I/O length */
	bool		is_read)	/*!< in: I/O type */
{
	ib::fatal()
		<< "Trying to " << (is_read ? "read" : "write")
		<< " page number " << block_offset << " in"
		" space " << space_id << ", space name " << space_name << ","
		" which is outside the tablespace bounds. Byte offset "
		<< byte_offset << ", len " << len <<
		(space_id == 0 && !srv_was_started
		? "Please check that the configuration matches"
		" the InnoDB system tablespace location (ibdata files)"
		: "");
}

/** Reads or writes data. This operation could be asynchronous (aio).

@param[in,out] type	IO context
@param[in] sync		true if synchronous aio is desired
@param[in] page_id	page id
@param[in] page_size	page size
@param[in] byte_offset	remainder of offset in bytes; in aio this
			must be divisible by the OS block size
@param[in] len		how many bytes to read or write; this must
			not cross a file boundary; in aio this must
			be a block size multiple
@param[in,out] buf	buffer where to store read data or from where
			to write; in aio this must be appropriately
			aligned
@param[in] message	message for aio handler if non-sync aio
			used, else ignored
@param[in] ignore_missing_space true=ignore missing space duging read
@return DB_SUCCESS, DB_TABLESPACE_DELETED or DB_TABLESPACE_TRUNCATED
	if we are trying to do i/o on a tablespace which does not exist */
dberr_t
fil_io(
	const IORequest&	type,
	bool			sync,
	const page_id_t		page_id,
	const page_size_t&	page_size,
	ulint			byte_offset,
	ulint			len,
	void*			buf,
	void*			message,
	bool			ignore_missing_space)
{
	os_offset_t		offset;
	IORequest		req_type(type);

	ut_ad(req_type.validate());

	ut_ad(len > 0);
	ut_ad(byte_offset < srv_page_size);
	ut_ad(!page_size.is_compressed() || byte_offset == 0);
	ut_ad(srv_page_size == 1UL << srv_page_size_shift);
	compile_time_assert((1U << UNIV_PAGE_SIZE_SHIFT_MAX)
			    == UNIV_PAGE_SIZE_MAX);
	compile_time_assert((1U << UNIV_PAGE_SIZE_SHIFT_MIN)
			    == UNIV_PAGE_SIZE_MIN);
	ut_ad(fil_validate_skip());

	/* ibuf bitmap pages must be read in the sync AIO mode: */
	ut_ad(recv_no_ibuf_operations
	      || req_type.is_write()
	      || !ibuf_bitmap_page(page_id, page_size)
	      || sync
	      || req_type.is_log());

	ulint	mode;

	if (sync) {

		mode = OS_AIO_SYNC;

	} else if (req_type.is_log()) {

		mode = OS_AIO_LOG;

	} else if (req_type.is_read()
		   && !recv_no_ibuf_operations
		   && ibuf_page(page_id, page_size, NULL)) {

		mode = OS_AIO_IBUF;

		/* Reduce probability of deadlock bugs in connection with ibuf:
		do not let the ibuf i/o handler sleep */

		req_type.clear_do_not_wake();
	} else {
		mode = OS_AIO_NORMAL;
	}

	if (req_type.is_read()) {

		srv_stats.data_read.add(len);

	} else if (req_type.is_write()) {

		ut_ad(!srv_read_only_mode
		      || fsp_is_system_temporary(page_id.space()));

		srv_stats.data_written.add(len);
	}

	/* Reserve the fil_system mutex and make sure that we can open at
	least one file while holding it, if the file is not already open */

	fil_mutex_enter_and_prepare_for_io(page_id.space());

	fil_space_t*	space = fil_space_get_by_id(page_id.space());

	/* If we are deleting a tablespace we don't allow async read operations
	on that. However, we do allow write operations and sync read operations. */
	if (space == NULL
	    || (req_type.is_read()
		&& !sync
		&& space->stop_new_ops
		&& !space->is_being_truncated)) {

		mutex_exit(&fil_system.mutex);

		if (!req_type.ignore_missing() && !ignore_missing_space) {
			ib::error()
				<< "Trying to do I/O to a tablespace which"
				" does not exist. I/O type: "
				<< (req_type.is_read() ? "read" : "write")
				<< ", page: " << page_id
				<< ", I/O length: " << len << " bytes";
		}

		return(DB_TABLESPACE_DELETED);
	}

	ut_ad(mode != OS_AIO_IBUF || fil_type_is_data(space->purpose));

	ulint		cur_page_no = page_id.page_no();
	fil_node_t*	node = UT_LIST_GET_FIRST(space->chain);

	for (;;) {

		if (node == NULL) {

			if (req_type.ignore_missing()) {
				mutex_exit(&fil_system.mutex);
				return(DB_ERROR);
			}

			fil_report_invalid_page_access(
				page_id.page_no(), page_id.space(),
				space->name, byte_offset, len,
				req_type.is_read());

		} else if (fil_is_user_tablespace_id(space->id)
			   && node->size == 0) {

			/* We do not know the size of a single-table tablespace
			before we open the file */
			break;

		} else if (node->size > cur_page_no) {
			/* Found! */
			break;

		} else {
			if (space->id != TRX_SYS_SPACE
			    && UT_LIST_GET_LEN(space->chain) == 1
			    && (srv_is_tablespace_truncated(space->id)
				|| srv_was_tablespace_truncated(space))
			    && req_type.is_read()) {

				/* Handle page which is outside the truncated
				tablespace bounds when recovering from a crash
				happened during a truncation */
				mutex_exit(&fil_system.mutex);
				return(DB_TABLESPACE_TRUNCATED);
			}

			cur_page_no -= node->size;

			node = UT_LIST_GET_NEXT(chain, node);
		}
	}

	/* Open file if closed */
	if (!fil_node_prepare_for_io(node, space)) {
		if (fil_type_is_data(space->purpose)
		    && fil_is_user_tablespace_id(space->id)) {
			mutex_exit(&fil_system.mutex);

			if (!req_type.ignore_missing()) {
				ib::error()
					<< "Trying to do I/O to a tablespace"
					" which exists without .ibd data file."
					" I/O type: "
					<< (req_type.is_read()
					    ? "read" : "write")
					<< ", page: "
					<< page_id_t(page_id.space(),
						     cur_page_no)
					<< ", I/O length: " << len << " bytes";
			}

			return(DB_TABLESPACE_DELETED);
		}

		/* The tablespace is for log. Currently, we just assert here
		to prevent handling errors along the way fil_io returns.
		Also, if the log files are missing, it would be hard to
		promise the server can continue running. */
		ut_a(0);
	}

	/* Check that at least the start offset is within the bounds of a
	single-table tablespace, including rollback tablespaces. */
	if (node->size <= cur_page_no
	    && space->id != TRX_SYS_SPACE
	    && fil_type_is_data(space->purpose)) {

		if (req_type.ignore_missing()) {
			/* If we can tolerate the non-existent pages, we
			should return with DB_ERROR and let caller decide
			what to do. */
			fil_node_complete_io(node, req_type);
			mutex_exit(&fil_system.mutex);
			return(DB_ERROR);
		}

		fil_report_invalid_page_access(
			page_id.page_no(), page_id.space(),
			space->name, byte_offset, len, req_type.is_read());
	}

	/* Now we have made the changes in the data structures of fil_system */
	mutex_exit(&fil_system.mutex);

	/* Calculate the low 32 bits and the high 32 bits of the file offset */

	if (!page_size.is_compressed()) {

		offset = ((os_offset_t) cur_page_no
			  << srv_page_size_shift) + byte_offset;

		ut_a(node->size - cur_page_no
		     >= ((byte_offset + len + (srv_page_size - 1))
			 >> srv_page_size_shift));
	} else {
		ulint	size_shift;

		switch (page_size.physical()) {
		case 1024: size_shift = 10; break;
		case 2048: size_shift = 11; break;
		case 4096: size_shift = 12; break;
		case 8192: size_shift = 13; break;
		case 16384: size_shift = 14; break;
		case 32768: size_shift = 15; break;
		case 65536: size_shift = 16; break;
		default: ut_error;
		}

		offset = ((os_offset_t) cur_page_no << size_shift)
			+ byte_offset;

		ut_a(node->size - cur_page_no
		     >= (len + (page_size.physical() - 1))
		     / page_size.physical());
	}

	/* Do AIO */

	ut_a(byte_offset % OS_FILE_LOG_BLOCK_SIZE == 0);
	ut_a((len % OS_FILE_LOG_BLOCK_SIZE) == 0);

	const char* name = node->name == NULL ? space->name : node->name;

	req_type.set_fil_node(node);

	ut_ad(!req_type.is_write()
	      || page_id.space() == SRV_LOG_SPACE_FIRST_ID
	      || !fil_is_user_tablespace_id(page_id.space())
	      || offset == page_id.page_no() * page_size.physical());

	/* Queue the aio request */
	dberr_t err = os_aio(
		req_type,
		mode, name, node->handle, buf, offset, len,
		space->purpose != FIL_TYPE_TEMPORARY
		&& srv_read_only_mode,
		node, message);

	/* We an try to recover the page from the double write buffer if
	the decompression fails or the page is corrupt. */

	ut_a(req_type.is_dblwr_recover() || err == DB_SUCCESS);

	if (sync) {
		/* The i/o operation is already completed when we return from
		os_aio: */

		mutex_enter(&fil_system.mutex);

		fil_node_complete_io(node, req_type);

		mutex_exit(&fil_system.mutex);

		ut_ad(fil_validate_skip());
	}

	return(err);
}

/**********************************************************************//**
Waits for an aio operation to complete. This function is used to write the
handler for completed requests. The aio array of pending requests is divided
into segments (see os0file.cc for more info). The thread specifies which
segment it wants to wait for. */
void
fil_aio_wait(
/*=========*/
	ulint	segment)	/*!< in: the number of the segment in the aio
				array to wait for */
{
	fil_node_t*	node;
	IORequest	type;
	void*		message;

	ut_ad(fil_validate_skip());

	dberr_t	err = os_aio_handler(segment, &node, &message, &type);

	ut_a(err == DB_SUCCESS);

	if (node == NULL) {
		ut_ad(srv_shutdown_state == SRV_SHUTDOWN_EXIT_THREADS);
		return;
	}

	srv_set_io_thread_op_info(segment, "complete io for fil node");

	mutex_enter(&fil_system.mutex);

	fil_node_complete_io(node, type);
	const fil_type_t	purpose	= node->space->purpose;
	const ulint		space_id= node->space->id;
	const bool		dblwr	= node->space->use_doublewrite();

	mutex_exit(&fil_system.mutex);

	ut_ad(fil_validate_skip());

	/* Do the i/o handling */
	/* IMPORTANT: since i/o handling for reads will read also the insert
	buffer in tablespace 0, you have to be very careful not to introduce
	deadlocks in the i/o system. We keep tablespace 0 data files always
	open, and use a special i/o thread to serve insert buffer requests. */

	switch (purpose) {
	case FIL_TYPE_LOG:
		srv_set_io_thread_op_info(segment, "complete io for log");
		/* We use synchronous writing of the logs
		and can only end up here when writing a log checkpoint! */
		ut_a(ptrdiff_t(message) == 1);
		/* It was a checkpoint write */
		switch (srv_flush_t(srv_file_flush_method)) {
		case SRV_O_DSYNC:
		case SRV_NOSYNC:
			break;
		case SRV_FSYNC:
		case SRV_LITTLESYNC:
		case SRV_O_DIRECT:
		case SRV_O_DIRECT_NO_FSYNC:
#ifdef _WIN32
		case SRV_ALL_O_DIRECT_FSYNC:
#endif
			fil_flush(SRV_LOG_SPACE_FIRST_ID);
		}

		DBUG_PRINT("ib_log", ("checkpoint info written"));
		log_sys.complete_checkpoint();
		return;
	case FIL_TYPE_TABLESPACE:
	case FIL_TYPE_TEMPORARY:
	case FIL_TYPE_IMPORT:
		srv_set_io_thread_op_info(segment, "complete io for buf page");

		/* async single page writes from the dblwr buffer don't have
		access to the page */
		buf_page_t* bpage = static_cast<buf_page_t*>(message);
		if (!bpage) {
			return;
		}

		ulint offset = bpage->id.page_no();
		dberr_t err = buf_page_io_complete(bpage, dblwr);
		if (err == DB_SUCCESS) {
			return;
		}

		ut_ad(type.is_read());
		if (recv_recovery_is_on() && !srv_force_recovery) {
			recv_sys->found_corrupt_fs = true;
		}

		if (fil_space_t* space = fil_space_acquire_for_io(space_id)) {
			if (space == node->space) {
				ib::error() << "Failed to read file '"
					    << node->name
					    << "' at offset " << offset
					    << ": " << ut_strerr(err);
			}

			space->release_for_io();
		}
		return;
	}

	ut_ad(0);
}

/**********************************************************************//**
Flushes to disk possible writes cached by the OS. If the space does not exist
or is being dropped, does not do anything. */
void
fil_flush(
/*======*/
	ulint	space_id)	/*!< in: file space id (this can be a group of
				log files or a tablespace of the database) */
{
	mutex_enter(&fil_system.mutex);

	if (fil_space_t* space = fil_space_get_by_id(space_id)) {
		if (space->purpose != FIL_TYPE_TEMPORARY
		    && !space->is_stopping()) {
			fil_flush_low(space);
		}
	}

	mutex_exit(&fil_system.mutex);
}

/** Flush a tablespace.
@param[in,out]	space	tablespace to flush */
void
fil_flush(fil_space_t* space)
{
	ut_ad(space->pending_io());
	ut_ad(space->purpose == FIL_TYPE_TABLESPACE
	      || space->purpose == FIL_TYPE_IMPORT);

	if (!space->is_stopping()) {
		mutex_enter(&fil_system.mutex);
		if (!space->is_stopping()) {
			fil_flush_low(space);
		}
		mutex_exit(&fil_system.mutex);
	}
}

/** Flush to disk the writes in file spaces of the given type
possibly cached by the OS.
@param[in]	purpose	FIL_TYPE_TABLESPACE or FIL_TYPE_LOG */
void
fil_flush_file_spaces(
	fil_type_t	purpose)
{
	ulint*		space_ids;
	ulint		n_space_ids;

	ut_ad(purpose == FIL_TYPE_TABLESPACE || purpose == FIL_TYPE_LOG);

	mutex_enter(&fil_system.mutex);

<<<<<<< HEAD
	n_space_ids = UT_LIST_GET_LEN(fil_system.unflushed_spaces);
=======
	n_space_ids = fil_system->unflushed_spaces.size();
>>>>>>> 82187a12
	if (n_space_ids == 0) {

		mutex_exit(&fil_system.mutex);
		return;
	}

<<<<<<< HEAD
	/* Assemble a list of space ids to flush.  Previously, we
	traversed fil_system.unflushed_spaces and called UT_LIST_GET_NEXT()
	on a space that was just removed from the list by fil_flush().
	Thus, the space could be dropped and the memory overwritten. */
=======
>>>>>>> 82187a12
	space_ids = static_cast<ulint*>(
		ut_malloc_nokey(n_space_ids * sizeof(*space_ids)));

	n_space_ids = 0;

<<<<<<< HEAD
	for (space = UT_LIST_GET_FIRST(fil_system.unflushed_spaces);
	     space;
	     space = UT_LIST_GET_NEXT(unflushed_spaces, space)) {

		if (space->purpose == purpose
		    && !space->is_stopping()) {
=======
	for (intrusive::list<fil_space_t, unflushed_spaces_tag_t>::iterator it
	     = fil_system->unflushed_spaces.begin(),
	     end = fil_system->unflushed_spaces.end();
	     it != end; ++it) {
>>>>>>> 82187a12

		if (it->purpose == purpose && !it->is_stopping()) {
			space_ids[n_space_ids++] = it->id;
		}
	}

	mutex_exit(&fil_system.mutex);

	/* Flush the spaces.  It will not hurt to call fil_flush() on
	a non-existing space id. */
	for (ulint i = 0; i < n_space_ids; i++) {

		fil_flush(space_ids[i]);
	}

	ut_free(space_ids);
}

/** Functor to validate the file node list of a tablespace. */
struct	Check {
	/** Total size of file nodes visited so far */
	ulint	size;
	/** Total number of open files visited so far */
	ulint	n_open;

	/** Constructor */
	Check() : size(0), n_open(0) {}

	/** Visit a file node
	@param[in]	elem	file node to visit */
	void	operator()(const fil_node_t* elem)
	{
		ut_a(elem->is_open() || !elem->n_pending);
		n_open += elem->is_open();
		size += elem->size;
	}

	/** Validate a tablespace.
	@param[in]	space	tablespace to validate
	@return		number of open file nodes */
	static ulint validate(const fil_space_t* space)
	{
		ut_ad(mutex_own(&fil_system.mutex));
		Check	check;
		ut_list_validate(space->chain, check);
		ut_a(space->size == check.size);
		ut_ad(space->id != TRX_SYS_SPACE
		      || space == fil_system.sys_space);
		ut_ad(space->id != SRV_TMP_SPACE_ID
		      || space == fil_system.temp_space);
		return(check.n_open);
	}
};

/******************************************************************//**
Checks the consistency of the tablespace cache.
@return true if ok */
bool
fil_validate(void)
/*==============*/
{
	fil_space_t*	space;
	fil_node_t*	fil_node;
	ulint		n_open		= 0;

	mutex_enter(&fil_system.mutex);

	/* Look for spaces in the hash table */

	for (ulint i = 0; i < hash_get_n_cells(fil_system.spaces); i++) {

		for (space = static_cast<fil_space_t*>(
				HASH_GET_FIRST(fil_system.spaces, i));
		     space != 0;
		     space = static_cast<fil_space_t*>(
				HASH_GET_NEXT(hash, space))) {

			n_open += Check::validate(space);
		}
	}

	ut_a(fil_system.n_open == n_open);

	ut_list_validate(fil_system.LRU);

	for (fil_node = UT_LIST_GET_FIRST(fil_system.LRU);
	     fil_node != 0;
	     fil_node = UT_LIST_GET_NEXT(LRU, fil_node)) {

		ut_a(fil_node->n_pending == 0);
		ut_a(!fil_node->being_extended);
		ut_a(fil_node->is_open());
		ut_a(fil_space_belongs_in_lru(fil_node->space));
	}

	mutex_exit(&fil_system.mutex);

	return(true);
}

/********************************************************************//**
Returns true if file address is undefined.
@return true if undefined */
bool
fil_addr_is_null(
/*=============*/
	fil_addr_t	addr)	/*!< in: address */
{
	return(addr.page == FIL_NULL);
}

/********************************************************************//**
Get the predecessor of a file page.
@return FIL_PAGE_PREV */
ulint
fil_page_get_prev(
/*==============*/
	const byte*	page)	/*!< in: file page */
{
	return(mach_read_from_4(page + FIL_PAGE_PREV));
}

/********************************************************************//**
Get the successor of a file page.
@return FIL_PAGE_NEXT */
ulint
fil_page_get_next(
/*==============*/
	const byte*	page)	/*!< in: file page */
{
	return(mach_read_from_4(page + FIL_PAGE_NEXT));
}

/*********************************************************************//**
Sets the file page type. */
void
fil_page_set_type(
/*==============*/
	byte*	page,	/*!< in/out: file page */
	ulint	type)	/*!< in: type */
{
	ut_ad(page);

	mach_write_to_2(page + FIL_PAGE_TYPE, type);
}

<<<<<<< HEAD
=======
/****************************************************************//**
Closes the tablespace memory cache. */
void
fil_close(void)
/*===========*/
{
	if (fil_system) {
		hash_table_free(fil_system->spaces);

		hash_table_free(fil_system->name_hash);

		ut_a(UT_LIST_GET_LEN(fil_system->LRU) == 0);
		ut_a(fil_system->unflushed_spaces.size() == 0);
		ut_a(UT_LIST_GET_LEN(fil_system->space_list) == 0);

		mutex_free(&fil_system->mutex);

		delete fil_system;
		fil_system = NULL;

		fil_space_crypt_cleanup();
	}
}

>>>>>>> 82187a12
/********************************************************************//**
Delete the tablespace file and any related files like .cfg.
This should not be called for temporary tables.
@param[in] ibd_filepath File path of the IBD tablespace */
void
fil_delete_file(
/*============*/
	const char*	ibd_filepath)
{
	/* Force a delete of any stale .ibd files that are lying around. */

	ib::info() << "Deleting " << ibd_filepath;
	os_file_delete_if_exists(innodb_data_file_key, ibd_filepath, NULL);

	char*	cfg_filepath = fil_make_filepath(
		ibd_filepath, NULL, CFG, false);
	if (cfg_filepath != NULL) {
		os_file_delete_if_exists(
			innodb_data_file_key, cfg_filepath, NULL);
		ut_free(cfg_filepath);
	}
}

/** Generate redo log for swapping two .ibd files
@param[in]	old_table	old table
@param[in]	new_table	new table
@param[in]	tmp_name	temporary table name
@param[in,out]	mtr		mini-transaction
@return innodb error code */
dberr_t
fil_mtr_rename_log(
	const dict_table_t*	old_table,
	const dict_table_t*	new_table,
	const char*		tmp_name,
	mtr_t*			mtr)
{
	ut_ad(old_table->space != fil_system.temp_space);
	ut_ad(new_table->space != fil_system.temp_space);
	ut_ad(old_table->space->id == old_table->space_id);
	ut_ad(new_table->space->id == new_table->space_id);

	/* If neither table is file-per-table,
	there will be no renaming of files. */
	if (!old_table->space_id && !new_table->space_id) {
		return(DB_SUCCESS);
	}

	const bool has_data_dir = DICT_TF_HAS_DATA_DIR(old_table->flags);

	if (old_table->space_id) {
		char*	tmp_path = fil_make_filepath(
			has_data_dir ? old_table->data_dir_path : NULL,
			tmp_name, IBD, has_data_dir);
		if (tmp_path == NULL) {
			return(DB_OUT_OF_MEMORY);
		}

		const char* old_path = old_table->space->chain.start->name;
		/* Temp filepath must not exist. */
		dberr_t err = fil_rename_tablespace_check(
			old_path, tmp_path, !old_table->space);
		if (err != DB_SUCCESS) {
			ut_free(tmp_path);
			return(err);
		}

		fil_name_write_rename_low(
			old_table->space_id, 0, old_path, tmp_path, mtr);

		ut_free(tmp_path);
	}

	if (new_table->space_id) {
		const char* new_path = new_table->space->chain.start->name;
		char* old_path = fil_make_filepath(
			has_data_dir ? old_table->data_dir_path : NULL,
			old_table->name.m_name, IBD, has_data_dir);

		/* Destination filepath must not exist unless this ALTER
		TABLE starts and ends with a file_per-table tablespace. */
		if (!old_table->space_id) {
			dberr_t err = fil_rename_tablespace_check(
				new_path, old_path, !new_table->space);
			if (err != DB_SUCCESS) {
				ut_free(old_path);
				return(err);
			}
		}

		fil_name_write_rename_low(
			new_table->space_id, 0, new_path, old_path, mtr);
		ut_free(old_path);
	}

	return DB_SUCCESS;
}

#ifdef UNIV_DEBUG
/** Check that a tablespace is valid for mtr_commit().
@param[in]	space	persistent tablespace that has been changed */
static
void
fil_space_validate_for_mtr_commit(
	const fil_space_t*	space)
{
	ut_ad(!mutex_own(&fil_system.mutex));
	ut_ad(space != NULL);
	ut_ad(space->purpose == FIL_TYPE_TABLESPACE);
	ut_ad(!is_predefined_tablespace(space->id));

	/* We are serving mtr_commit(). While there is an active
	mini-transaction, we should have !space->stop_new_ops. This is
	guaranteed by meta-data locks or transactional locks, or
	dict_operation_lock (X-lock in DROP, S-lock in purge).

	However, a file I/O thread can invoke change buffer merge
	while fil_check_pending_operations() is waiting for operations
	to quiesce. This is not a problem, because
	ibuf_merge_or_delete_for_page() would call
	fil_space_acquire() before mtr_start() and
	fil_space_t::release() after mtr_commit(). This is why
	n_pending_ops should not be zero if stop_new_ops is set. */
	ut_ad(!space->stop_new_ops
	      || space->is_being_truncated /* fil_truncate_prepare() */
	      || space->referenced());
}
#endif /* UNIV_DEBUG */

/** Write a MLOG_FILE_NAME record for a persistent tablespace.
@param[in]	space	tablespace
@param[in,out]	mtr	mini-transaction */
static
void
fil_names_write(
	const fil_space_t*	space,
	mtr_t*			mtr)
{
	ut_ad(UT_LIST_GET_LEN(space->chain) == 1);
	fil_name_write(space, 0, UT_LIST_GET_FIRST(space->chain), mtr);
}

/** Note that a non-predefined persistent tablespace has been modified
by redo log.
@param[in,out]	space	tablespace */
void
fil_names_dirty(
	fil_space_t*	space)
{
	ut_ad(log_mutex_own());
	ut_ad(recv_recovery_is_on());
	ut_ad(log_sys.lsn != 0);
	ut_ad(space->max_lsn == 0);
	ut_d(fil_space_validate_for_mtr_commit(space));

	UT_LIST_ADD_LAST(fil_system.named_spaces, space);
	space->max_lsn = log_sys.lsn;
}

/** Write MLOG_FILE_NAME records when a non-predefined persistent
tablespace was modified for the first time since the latest
fil_names_clear().
@param[in,out]	space	tablespace
@param[in,out]	mtr	mini-transaction */
void
fil_names_dirty_and_write(
	fil_space_t*	space,
	mtr_t*		mtr)
{
	ut_ad(log_mutex_own());
	ut_d(fil_space_validate_for_mtr_commit(space));
	ut_ad(space->max_lsn == log_sys.lsn);

	UT_LIST_ADD_LAST(fil_system.named_spaces, space);
	fil_names_write(space, mtr);

	DBUG_EXECUTE_IF("fil_names_write_bogus",
			{
				char bogus_name[] = "./test/bogus file.ibd";
				os_normalize_path(bogus_name);
				fil_name_write(
					SRV_LOG_SPACE_FIRST_ID, 0,
					bogus_name, mtr);
			});
}

/** On a log checkpoint, reset fil_names_dirty_and_write() flags
and write out MLOG_FILE_NAME and MLOG_CHECKPOINT if needed.
@param[in]	lsn		checkpoint LSN
@param[in]	do_write	whether to always write MLOG_CHECKPOINT
@return whether anything was written to the redo log
@retval false	if no flags were set and nothing written
@retval true	if anything was written to the redo log */
bool
fil_names_clear(
	lsn_t	lsn,
	bool	do_write)
{
	mtr_t	mtr;
	ulint	mtr_checkpoint_size = LOG_CHECKPOINT_FREE_PER_THREAD;

	DBUG_EXECUTE_IF(
		"increase_mtr_checkpoint_size",
		mtr_checkpoint_size = 75 * 1024;
		);

	ut_ad(log_mutex_own());

	if (log_sys.append_on_checkpoint) {
		mtr_write_log(log_sys.append_on_checkpoint);
		do_write = true;
	}

	mtr.start();

	for (fil_space_t* space = UT_LIST_GET_FIRST(fil_system.named_spaces);
	     space != NULL; ) {
		fil_space_t*	next = UT_LIST_GET_NEXT(named_spaces, space);

		ut_ad(space->max_lsn > 0);
		if (space->max_lsn < lsn) {
			/* The tablespace was last dirtied before the
			checkpoint LSN. Remove it from the list, so
			that if the tablespace is not going to be
			modified any more, subsequent checkpoints will
			avoid calling fil_names_write() on it. */
			space->max_lsn = 0;
			UT_LIST_REMOVE(fil_system.named_spaces, space);
		}

		/* max_lsn is the last LSN where fil_names_dirty_and_write()
		was called. If we kept track of "min_lsn" (the first LSN
		where max_lsn turned nonzero), we could avoid the
		fil_names_write() call if min_lsn > lsn. */

		fil_names_write(space, &mtr);
		do_write = true;

		const mtr_buf_t* mtr_log = mtr_get_log(&mtr);

		/** If the mtr buffer size exceeds the size of
		LOG_CHECKPOINT_FREE_PER_THREAD then commit the multi record
		mini-transaction, start the new mini-transaction to
		avoid the parsing buffer overflow error during recovery. */

		if (mtr_log->size() > mtr_checkpoint_size) {
			ut_ad(mtr_log->size() < (RECV_PARSING_BUF_SIZE / 2));
			mtr.commit_checkpoint(lsn, false);
			mtr.start();
		}

		space = next;
	}

	if (do_write) {
		mtr.commit_checkpoint(lsn, true);
	} else {
		ut_ad(!mtr.has_modifications());
	}

	return(do_write);
}

/** Truncate a single-table tablespace. The tablespace must be cached
in the memory cache.
@param space_id			space id
@param dir_path			directory path
@param tablename		the table name in the usual
				databasename/tablename format of InnoDB
@param flags			tablespace flags
@param trunc_to_default		truncate to default size if tablespace
				is being newly re-initialized.
@return DB_SUCCESS or error */
dberr_t
truncate_t::truncate(
/*=================*/
	ulint		space_id,
	const char*	dir_path,
	const char*	tablename,
	ulint		flags,
	bool		trunc_to_default)
{
	dberr_t		err = DB_SUCCESS;
	char*		path;

	ut_a(!is_system_tablespace(space_id));

	if (FSP_FLAGS_HAS_DATA_DIR(flags)) {
		ut_ad(dir_path != NULL);
		path = fil_make_filepath(dir_path, tablename, IBD, true);
	} else {
		path = fil_make_filepath(NULL, tablename, IBD, false);
	}

	if (path == NULL) {
		return(DB_OUT_OF_MEMORY);
	}

	mutex_enter(&fil_system.mutex);

	fil_space_t*	space = fil_space_get_by_id(space_id);

	/* The following code must change when InnoDB supports
	multiple datafiles per tablespace. */
	ut_a(UT_LIST_GET_LEN(space->chain) == 1);

	fil_node_t*	node = UT_LIST_GET_FIRST(space->chain);

	if (trunc_to_default) {
		space->size = node->size = FIL_IBD_FILE_INITIAL_SIZE;
	}

	const bool already_open = node->is_open();

	if (!already_open) {

		bool	ret;

		node->handle = os_file_create_simple_no_error_handling(
			innodb_data_file_key, path, OS_FILE_OPEN,
			OS_FILE_READ_WRITE,
			space->purpose != FIL_TYPE_TEMPORARY
			&& srv_read_only_mode, &ret);

		if (!ret) {
			ib::error() << "Failed to open tablespace file "
				<< path << ".";

			ut_free(path);

			return(DB_ERROR);
		}

		ut_a(node->is_open());
	}

	os_offset_t	trunc_size = trunc_to_default
		? FIL_IBD_FILE_INITIAL_SIZE
		: space->size;

	const bool success = os_file_truncate(
		path, node->handle, trunc_size << srv_page_size_shift);

	if (!success) {
		ib::error() << "Cannot truncate file " << path
			<< " in TRUNCATE TABLESPACE.";
		err = DB_ERROR;
	}

	space->stop_new_ops = false;

	/* If we opened the file in this function, close it. */
	if (!already_open) {
		bool	closed = os_file_close(node->handle);

		if (!closed) {

			ib::error() << "Failed to close tablespace file "
				<< path << ".";

			err = DB_ERROR;
		} else {
			node->handle = OS_FILE_CLOSED;
		}
	}

	mutex_exit(&fil_system.mutex);

	ut_free(path);

	return(err);
}

/* Unit Tests */
#ifdef UNIV_ENABLE_UNIT_TEST_MAKE_FILEPATH
#define MF  fil_make_filepath
#define DISPLAY ib::info() << path
void
test_make_filepath()
{
	char* path;
	const char* long_path =
		"this/is/a/very/long/path/including/a/very/"
		"looooooooooooooooooooooooooooooooooooooooooooooooo"
		"oooooooooooooooooooooooooooooooooooooooooooooooooo"
		"oooooooooooooooooooooooooooooooooooooooooooooooooo"
		"oooooooooooooooooooooooooooooooooooooooooooooooooo"
		"oooooooooooooooooooooooooooooooooooooooooooooooooo"
		"oooooooooooooooooooooooooooooooooooooooooooooooooo"
		"oooooooooooooooooooooooooooooooooooooooooooooooooo"
		"oooooooooooooooooooooooooooooooooooooooooooooooooo"
		"oooooooooooooooooooooooooooooooooooooooooooooooooo"
		"oooooooooooooooooooooooooooooooooooooooooooooooong"
		"/folder/name";
	path = MF("/this/is/a/path/with/a/filename", NULL, IBD, false); DISPLAY;
	path = MF("/this/is/a/path/with/a/filename", NULL, ISL, false); DISPLAY;
	path = MF("/this/is/a/path/with/a/filename", NULL, CFG, false); DISPLAY;
	path = MF("/this/is/a/path/with/a/filename.ibd", NULL, IBD, false); DISPLAY;
	path = MF("/this/is/a/path/with/a/filename.ibd", NULL, IBD, false); DISPLAY;
	path = MF("/this/is/a/path/with/a/filename.dat", NULL, IBD, false); DISPLAY;
	path = MF(NULL, "tablespacename", NO_EXT, false); DISPLAY;
	path = MF(NULL, "tablespacename", IBD, false); DISPLAY;
	path = MF(NULL, "dbname/tablespacename", NO_EXT, false); DISPLAY;
	path = MF(NULL, "dbname/tablespacename", IBD, false); DISPLAY;
	path = MF(NULL, "dbname/tablespacename", ISL, false); DISPLAY;
	path = MF(NULL, "dbname/tablespacename", CFG, false); DISPLAY;
	path = MF(NULL, "dbname\\tablespacename", NO_EXT, false); DISPLAY;
	path = MF(NULL, "dbname\\tablespacename", IBD, false); DISPLAY;
	path = MF("/this/is/a/path", "dbname/tablespacename", IBD, false); DISPLAY;
	path = MF("/this/is/a/path", "dbname/tablespacename", IBD, true); DISPLAY;
	path = MF("./this/is/a/path", "dbname/tablespacename.ibd", IBD, true); DISPLAY;
	path = MF("this\\is\\a\\path", "dbname/tablespacename", IBD, true); DISPLAY;
	path = MF("/this/is/a/path", "dbname\\tablespacename", IBD, true); DISPLAY;
	path = MF(long_path, NULL, IBD, false); DISPLAY;
	path = MF(long_path, "tablespacename", IBD, false); DISPLAY;
	path = MF(long_path, "tablespacename", IBD, true); DISPLAY;
}
#endif /* UNIV_ENABLE_UNIT_TEST_MAKE_FILEPATH */
/* @} */

/** Return the next fil_space_t.
Once started, the caller must keep calling this until it returns NULL.
fil_space_t::acquire() and fil_space_t::release() are invoked here which
blocks a concurrent operation from dropping the tablespace.
@param[in]	prev_space	Pointer to the previous fil_space_t.
If NULL, use the first fil_space_t on fil_system.space_list.
@return pointer to the next fil_space_t.
@retval NULL if this was the last*/
fil_space_t*
fil_space_next(fil_space_t* prev_space)
{
	fil_space_t*		space=prev_space;

	mutex_enter(&fil_system.mutex);

	if (!space) {
		space = UT_LIST_GET_FIRST(fil_system.space_list);
	} else {
		ut_a(space->referenced());

		/* Move on to the next fil_space_t */
		space->release();
		space = UT_LIST_GET_NEXT(space_list, space);
	}

	/* Skip spaces that are being created by
	fil_ibd_create(), or dropped, or !tablespace. */
	while (space != NULL
	       && (UT_LIST_GET_LEN(space->chain) == 0
		   || space->is_stopping()
		   || space->purpose != FIL_TYPE_TABLESPACE)) {
		space = UT_LIST_GET_NEXT(space_list, space);
	}

	if (space != NULL) {
		space->acquire();
	}

	mutex_exit(&fil_system.mutex);

	return(space);
}

/**
Remove space from key rotation list if there are no more
pending operations.
@param[in,out]	space		Tablespace */
static
void
fil_space_remove_from_keyrotation(fil_space_t* space)
{
	ut_ad(mutex_own(&fil_system.mutex));
	ut_ad(space);

<<<<<<< HEAD
	if (!space->referenced() && space->is_in_rotation_list()) {
		ut_a(UT_LIST_GET_LEN(fil_system.rotation_list) > 0);
		UT_LIST_REMOVE(fil_system.rotation_list, space);
=======
	if (space->n_pending_ops == 0 && space->is_in_rotation_list()) {
		ut_a(!fil_system->rotation_list.empty());
		fil_system->rotation_list.remove(*space);
>>>>>>> 82187a12
	}
}


/** Return the next fil_space_t from key rotation list.
Once started, the caller must keep calling this until it returns NULL.
fil_space_t::acquire() and fil_space_t::release() are invoked here which
blocks a concurrent operation from dropping the tablespace.
@param[in]	prev_space	Pointer to the previous fil_space_t.
If NULL, use the first fil_space_t on fil_system.space_list.
@param[in]	recheck		recheck of the tablespace is needed or
				still encryption thread does write page0 for it
@param[in]	key_version	key version of the key state thread
@return pointer to the next fil_space_t.
@retval NULL if this was the last */
fil_space_t *fil_system_t::keyrotate_next(fil_space_t *prev_space,
                                          bool recheck, uint key_version)
{
<<<<<<< HEAD
	mutex_enter(&fil_system.mutex);
=======
  mutex_enter(&fil_system->mutex);
>>>>>>> 82187a12

  /* If one of the encryption threads already started the encryption
  of the table then don't remove the unencrypted spaces from rotation list

  If there is a change in innodb_encrypt_tables variables value then
  don't remove the last processed tablespace from the rotation list. */
  const bool remove= (!recheck || prev_space->crypt_data) &&
                     !key_version == !srv_encrypt_tables;
  intrusive::list<fil_space_t, rotation_list_tag_t>::iterator it=
      prev_space == NULL ? fil_system->rotation_list.end() : prev_space;

  if (it == fil_system->rotation_list.end())
  {
    it= fil_system->rotation_list.begin();
  }
  else
  {
    ut_ad(prev_space->n_pending_ops > 0);

<<<<<<< HEAD
	if (prev_space == NULL) {
		space = UT_LIST_GET_FIRST(fil_system.rotation_list);

		/* We can trust that space is not NULL because we
		checked list length above */
	} else {
		/* Move on to the next fil_space_t */
		space->release();
=======
    /* Move on to the next fil_space_t */
    prev_space->n_pending_ops--;

    ++it;

    while (it != fil_system->rotation_list.end() &&
           (UT_LIST_GET_LEN(it->chain) == 0 || it->is_stopping()))
    {
      ++it;
    }
>>>>>>> 82187a12

    if (remove)
    {
      fil_space_remove_from_keyrotation(prev_space);
    }
  }

  fil_space_t *space= it == fil_system->rotation_list.end() ? NULL : &*it;

  if (space)
  {
    space->n_pending_ops++;
  }

<<<<<<< HEAD
	if (space != NULL) {
		space->acquire();
	}

	mutex_exit(&fil_system.mutex);
	return(space);
=======
  mutex_exit(&fil_system->mutex);

  return space;
>>>>>>> 82187a12
}

/** Determine the block size of the data file.
@param[in]	space		tablespace
@param[in]	offset		page number
@return	block size */
UNIV_INTERN
ulint
fil_space_get_block_size(const fil_space_t* space, unsigned offset)
{
	ulint block_size = 512;

	for (fil_node_t* node = UT_LIST_GET_FIRST(space->chain);
	     node != NULL;
	     node = UT_LIST_GET_NEXT(chain, node)) {
		block_size = node->block_size;
		if (node->size > offset) {
			ut_ad(node->size <= 0xFFFFFFFFU);
			break;
		}
		offset -= static_cast<unsigned>(node->size);
	}

	/* Currently supporting block size up to 4K,
	fall back to default if bigger requested. */
	if (block_size > 4096) {
		block_size = 512;
	}

	return block_size;
}

/*******************************************************************//**
Returns the table space by a given id, NULL if not found. */
fil_space_t*
fil_space_found_by_id(
/*==================*/
	ulint	id)	/*!< in: space id */
{
	fil_space_t* space = NULL;
	mutex_enter(&fil_system.mutex);
	space = fil_space_get_by_id(id);

	/* Not found if space is being deleted */
	if (space && space->stop_new_ops) {
		space = NULL;
	}

	mutex_exit(&fil_system.mutex);
	return space;
}

/**
Get should we punch hole to tablespace.
@param[in]	node		File node
@return true, if punch hole should be tried, false if not. */
bool
fil_node_should_punch_hole(
	const fil_node_t*	node)
{
	return (node->space->punch_hole);
}

/**
Set punch hole to tablespace to given value.
@param[in]	node		File node
@param[in]	val		value to be set. */
void
fil_space_set_punch_hole(
	fil_node_t*		node,
	bool			val)
{
	node->space->punch_hole = val;
}

/** Checks that this tablespace in a list of unflushed tablespaces.
@return true if in a list */
<<<<<<< HEAD
bool fil_space_t::is_in_unflushed_spaces() const {
	ut_ad(mutex_own(&fil_system.mutex));

	return fil_system.unflushed_spaces.start == this
	       || unflushed_spaces.next || unflushed_spaces.prev;
=======
bool fil_space_t::is_in_unflushed_spaces() const
{
  ut_ad(mutex_own(&fil_system->mutex));

  return static_cast<const intrusive::list_node<unflushed_spaces_tag_t> *>(
             this)
      ->next;
>>>>>>> 82187a12
}

/** Checks that this tablespace needs key rotation.
@return true if in a rotation list */
<<<<<<< HEAD
bool fil_space_t::is_in_rotation_list() const {
	ut_ad(mutex_own(&fil_system.mutex));

	return fil_system.rotation_list.start == this || rotation_list.next
	       || rotation_list.prev;
=======
bool fil_space_t::is_in_rotation_list() const
{
  ut_ad(mutex_own(&fil_system->mutex));

  return static_cast<const intrusive::list_node<rotation_list_tag_t> *>(this)
      ->next;
>>>>>>> 82187a12
}<|MERGE_RESOLUTION|>--- conflicted
+++ resolved
@@ -1,7 +1,7 @@
 /*****************************************************************************
 
 Copyright (c) 1995, 2017, Oracle and/or its affiliates. All Rights Reserved.
-Copyright (c) 2014, 2019, MariaDB Corporation.
+Copyright (c) 2014, 2020, MariaDB Corporation.
 
 This program is free software; you can redistribute it and/or modify it under
 the terms of the GNU General Public License as published by the Free Software
@@ -861,13 +861,7 @@
 			if (space->is_in_unflushed_spaces()
 			    && fil_space_is_flushed(space)) {
 
-<<<<<<< HEAD
-				UT_LIST_REMOVE(
-					fil_system.unflushed_spaces,
-					space);
-=======
-				fil_system->unflushed_spaces.remove(*space);
->>>>>>> 82187a12
+				fil_system.unflushed_spaces.remove(*space);
 			}
 		}
 
@@ -1169,11 +1163,7 @@
 		} else if (space->is_in_unflushed_spaces()
 			   && fil_space_is_flushed(space)) {
 
-<<<<<<< HEAD
-			UT_LIST_REMOVE(fil_system.unflushed_spaces, space);
-=======
-			fil_system->unflushed_spaces.remove(*space);
->>>>>>> 82187a12
+			fil_system.unflushed_spaces.remove(*space);
 		}
 
 		node->close();
@@ -1196,21 +1186,11 @@
 	if (space->is_in_unflushed_spaces()) {
 
 		ut_ad(!fil_buffering_disabled(space));
-
-<<<<<<< HEAD
-		UT_LIST_REMOVE(fil_system.unflushed_spaces, space);
-=======
-		fil_system->unflushed_spaces.remove(*space);
->>>>>>> 82187a12
+		fil_system.unflushed_spaces.remove(*space);
 	}
 
 	if (space->is_in_rotation_list()) {
-
-<<<<<<< HEAD
-		UT_LIST_REMOVE(fil_system.rotation_list, space);
-=======
-		fil_system->rotation_list.remove(*space);
->>>>>>> 82187a12
+		fil_system.rotation_list.remove(*space);
 	}
 
 	UT_LIST_REMOVE(fil_system.space_list, space);
@@ -1425,14 +1405,8 @@
 		    srv_encrypt_tables)) {
 		/* Key rotation is not enabled, need to inform background
 		encryption threads. */
-<<<<<<< HEAD
-		UT_LIST_ADD_LAST(fil_system.rotation_list, space);
+		fil_system.rotation_list.push_back(*space);
 		mutex_exit(&fil_system.mutex);
-=======
-		fil_system->rotation_list.push_back(*space);
-		mutex_exit(&fil_system->mutex);
-		mutex_enter(&fil_crypt_threads_mutex);
->>>>>>> 82187a12
 		os_event_set(fil_crypt_threads_event);
 	} else {
 		mutex_exit(&fil_system.mutex);
@@ -1713,26 +1687,14 @@
 
 	m_initialised = true;
 
-<<<<<<< HEAD
 	compile_time_assert(!(UNIV_PAGE_SIZE_MAX % FSP_EXTENT_SIZE_MAX));
 	compile_time_assert(!(UNIV_PAGE_SIZE_MIN % FSP_EXTENT_SIZE_MIN));
-=======
-	fil_system = new fil_system_t();
->>>>>>> 82187a12
 
 	ut_ad(hash_size > 0);
 
 	mutex_create(LATCH_ID_FIL_SYSTEM, &mutex);
 
-<<<<<<< HEAD
 	spaces = hash_create(hash_size);
-=======
-	UT_LIST_INIT(fil_system->LRU, &fil_node_t::LRU);
-	UT_LIST_INIT(fil_system->space_list, &fil_space_t::space_list);
-	UT_LIST_INIT(fil_system->named_spaces, &fil_space_t::named_spaces);
-
-	fil_system->max_n_open = max_n_open;
->>>>>>> 82187a12
 
 	fil_space_crypt_init();
 }
@@ -1741,7 +1703,7 @@
 {
 	ut_ad(this == &fil_system);
 	ut_a(!UT_LIST_GET_LEN(LRU));
-	ut_a(!UT_LIST_GET_LEN(unflushed_spaces));
+	ut_a(unflushed_spaces.empty());
 	ut_a(!UT_LIST_GET_LEN(space_list));
 	ut_ad(!sys_space);
 	ut_ad(!temp_space);
@@ -4122,14 +4084,8 @@
 			node->needs_flush = true;
 
 			if (!node->space->is_in_unflushed_spaces()) {
-<<<<<<< HEAD
-				UT_LIST_ADD_FIRST(fil_system.unflushed_spaces,
-						  node->space);
-=======
-
-				fil_system->unflushed_spaces.push_front(
+				fil_system.unflushed_spaces.push_front(
 					*node->space);
->>>>>>> 82187a12
 			}
 		}
 	}
@@ -4620,42 +4576,22 @@
 
 	mutex_enter(&fil_system.mutex);
 
-<<<<<<< HEAD
-	n_space_ids = UT_LIST_GET_LEN(fil_system.unflushed_spaces);
-=======
-	n_space_ids = fil_system->unflushed_spaces.size();
->>>>>>> 82187a12
+	n_space_ids = fil_system.unflushed_spaces.size();
 	if (n_space_ids == 0) {
 
 		mutex_exit(&fil_system.mutex);
 		return;
 	}
 
-<<<<<<< HEAD
-	/* Assemble a list of space ids to flush.  Previously, we
-	traversed fil_system.unflushed_spaces and called UT_LIST_GET_NEXT()
-	on a space that was just removed from the list by fil_flush().
-	Thus, the space could be dropped and the memory overwritten. */
-=======
->>>>>>> 82187a12
 	space_ids = static_cast<ulint*>(
 		ut_malloc_nokey(n_space_ids * sizeof(*space_ids)));
 
 	n_space_ids = 0;
 
-<<<<<<< HEAD
-	for (space = UT_LIST_GET_FIRST(fil_system.unflushed_spaces);
-	     space;
-	     space = UT_LIST_GET_NEXT(unflushed_spaces, space)) {
-
-		if (space->purpose == purpose
-		    && !space->is_stopping()) {
-=======
 	for (intrusive::list<fil_space_t, unflushed_spaces_tag_t>::iterator it
-	     = fil_system->unflushed_spaces.begin(),
-	     end = fil_system->unflushed_spaces.end();
+	     = fil_system.unflushed_spaces.begin(),
+	     end = fil_system.unflushed_spaces.end();
 	     it != end; ++it) {
->>>>>>> 82187a12
 
 		if (it->purpose == purpose && !it->is_stopping()) {
 			space_ids[n_space_ids++] = it->id;
@@ -4802,33 +4738,6 @@
 	mach_write_to_2(page + FIL_PAGE_TYPE, type);
 }
 
-<<<<<<< HEAD
-=======
-/****************************************************************//**
-Closes the tablespace memory cache. */
-void
-fil_close(void)
-/*===========*/
-{
-	if (fil_system) {
-		hash_table_free(fil_system->spaces);
-
-		hash_table_free(fil_system->name_hash);
-
-		ut_a(UT_LIST_GET_LEN(fil_system->LRU) == 0);
-		ut_a(fil_system->unflushed_spaces.size() == 0);
-		ut_a(UT_LIST_GET_LEN(fil_system->space_list) == 0);
-
-		mutex_free(&fil_system->mutex);
-
-		delete fil_system;
-		fil_system = NULL;
-
-		fil_space_crypt_cleanup();
-	}
-}
-
->>>>>>> 82187a12
 /********************************************************************//**
 Delete the tablespace file and any related files like .cfg.
 This should not be called for temporary tables.
@@ -5302,15 +5211,9 @@
 	ut_ad(mutex_own(&fil_system.mutex));
 	ut_ad(space);
 
-<<<<<<< HEAD
 	if (!space->referenced() && space->is_in_rotation_list()) {
-		ut_a(UT_LIST_GET_LEN(fil_system.rotation_list) > 0);
-		UT_LIST_REMOVE(fil_system.rotation_list, space);
-=======
-	if (space->n_pending_ops == 0 && space->is_in_rotation_list()) {
-		ut_a(!fil_system->rotation_list.empty());
-		fil_system->rotation_list.remove(*space);
->>>>>>> 82187a12
+		ut_a(!fil_system.rotation_list.empty());
+		fil_system.rotation_list.remove(*space);
 	}
 }
 
@@ -5329,11 +5232,7 @@
 fil_space_t *fil_system_t::keyrotate_next(fil_space_t *prev_space,
                                           bool recheck, uint key_version)
 {
-<<<<<<< HEAD
-	mutex_enter(&fil_system.mutex);
-=======
-  mutex_enter(&fil_system->mutex);
->>>>>>> 82187a12
+  mutex_enter(&fil_system.mutex);
 
   /* If one of the encryption threads already started the encryption
   of the table then don't remove the unencrypted spaces from rotation list
@@ -5343,63 +5242,32 @@
   const bool remove= (!recheck || prev_space->crypt_data) &&
                      !key_version == !srv_encrypt_tables;
   intrusive::list<fil_space_t, rotation_list_tag_t>::iterator it=
-      prev_space == NULL ? fil_system->rotation_list.end() : prev_space;
-
-  if (it == fil_system->rotation_list.end())
-  {
-    it= fil_system->rotation_list.begin();
-  }
+      prev_space == NULL ? fil_system.rotation_list.end() : prev_space;
+
+  if (it == fil_system.rotation_list.end())
+    it= fil_system.rotation_list.begin();
   else
   {
-    ut_ad(prev_space->n_pending_ops > 0);
-
-<<<<<<< HEAD
-	if (prev_space == NULL) {
-		space = UT_LIST_GET_FIRST(fil_system.rotation_list);
-
-		/* We can trust that space is not NULL because we
-		checked list length above */
-	} else {
-		/* Move on to the next fil_space_t */
-		space->release();
-=======
     /* Move on to the next fil_space_t */
-    prev_space->n_pending_ops--;
+    prev_space->release();
 
     ++it;
 
-    while (it != fil_system->rotation_list.end() &&
+    while (it != fil_system.rotation_list.end() &&
            (UT_LIST_GET_LEN(it->chain) == 0 || it->is_stopping()))
-    {
       ++it;
-    }
->>>>>>> 82187a12
 
     if (remove)
-    {
       fil_space_remove_from_keyrotation(prev_space);
-    }
   }
 
-  fil_space_t *space= it == fil_system->rotation_list.end() ? NULL : &*it;
+  fil_space_t *space= it == fil_system.rotation_list.end() ? NULL : &*it;
 
   if (space)
-  {
-    space->n_pending_ops++;
-  }
-
-<<<<<<< HEAD
-	if (space != NULL) {
-		space->acquire();
-	}
-
-	mutex_exit(&fil_system.mutex);
-	return(space);
-=======
-  mutex_exit(&fil_system->mutex);
-
+    space->acquire();
+
+  mutex_exit(&fil_system.mutex);
   return space;
->>>>>>> 82187a12
 }
 
 /** Determine the block size of the data file.
@@ -5477,37 +5345,21 @@
 
 /** Checks that this tablespace in a list of unflushed tablespaces.
 @return true if in a list */
-<<<<<<< HEAD
-bool fil_space_t::is_in_unflushed_spaces() const {
-	ut_ad(mutex_own(&fil_system.mutex));
-
-	return fil_system.unflushed_spaces.start == this
-	       || unflushed_spaces.next || unflushed_spaces.prev;
-=======
 bool fil_space_t::is_in_unflushed_spaces() const
 {
-  ut_ad(mutex_own(&fil_system->mutex));
+  ut_ad(mutex_own(&fil_system.mutex));
 
   return static_cast<const intrusive::list_node<unflushed_spaces_tag_t> *>(
              this)
       ->next;
->>>>>>> 82187a12
 }
 
 /** Checks that this tablespace needs key rotation.
 @return true if in a rotation list */
-<<<<<<< HEAD
-bool fil_space_t::is_in_rotation_list() const {
-	ut_ad(mutex_own(&fil_system.mutex));
-
-	return fil_system.rotation_list.start == this || rotation_list.next
-	       || rotation_list.prev;
-=======
 bool fil_space_t::is_in_rotation_list() const
 {
-  ut_ad(mutex_own(&fil_system->mutex));
+  ut_ad(mutex_own(&fil_system.mutex));
 
   return static_cast<const intrusive::list_node<rotation_list_tag_t> *>(this)
       ->next;
->>>>>>> 82187a12
 }