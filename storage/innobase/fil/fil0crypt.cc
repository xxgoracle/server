/*****************************************************************************
Copyright (C) 2013, 2015, Google Inc. All Rights Reserved.
Copyright (c) 2014, 2019, MariaDB Corporation.

This program is free software; you can redistribute it and/or modify it under
the terms of the GNU General Public License as published by the Free Software
Foundation; version 2 of the License.

This program is distributed in the hope that it will be useful, but WITHOUT
ANY WARRANTY; without even the implied warranty of MERCHANTABILITY or FITNESS
FOR A PARTICULAR PURPOSE. See the GNU General Public License for more details.

You should have received a copy of the GNU General Public License along with
this program; if not, write to the Free Software Foundation, Inc.,
51 Franklin St, Fifth Floor, Boston, MA 02110-1335 USA

*****************************************************************************/
/**************************************************//**
@file fil0crypt.cc
Innodb file space encrypt/decrypt

Created            Jonas Oreland Google
Modified           Jan Lindström jan.lindstrom@mariadb.com
*******************************************************/

#include "fil0fil.h"
#include "mtr0types.h"
#include "mach0data.h"
#include "page0size.h"
#include "page0zip.h"
#ifndef UNIV_INNOCHECKSUM
#include "fil0crypt.h"
#include "srv0srv.h"
#include "srv0start.h"
#include "log0recv.h"
#include "mtr0mtr.h"
#include "mtr0log.h"
#include "ut0ut.h"
#include "btr0scrub.h"
#include "fsp0fsp.h"
#include "fil0pagecompress.h"
#include <my_crypt.h>

/** Mutex for keys */
static ib_mutex_t fil_crypt_key_mutex;

static bool fil_crypt_threads_inited = false;

/** Is encryption enabled/disabled */
UNIV_INTERN ulong srv_encrypt_tables = 0;

/** No of key rotation threads requested */
UNIV_INTERN uint srv_n_fil_crypt_threads = 0;

/** No of key rotation threads started */
UNIV_INTERN uint srv_n_fil_crypt_threads_started = 0;

/** At this age or older a space/page will be rotated */
UNIV_INTERN uint srv_fil_crypt_rotate_key_age;

/** Event to signal FROM the key rotation threads. */
static os_event_t fil_crypt_event;

/** Event to signal TO the key rotation threads. */
UNIV_INTERN os_event_t fil_crypt_threads_event;

/** Event for waking up threads throttle. */
static os_event_t fil_crypt_throttle_sleep_event;

/** Mutex for key rotation threads. */
UNIV_INTERN ib_mutex_t fil_crypt_threads_mutex;

/** Variable ensuring only 1 thread at time does initial conversion */
static bool fil_crypt_start_converting = false;

/** Variables for throttling */
UNIV_INTERN uint srv_n_fil_crypt_iops = 100;	 // 10ms per iop
static uint srv_alloc_time = 3;		    // allocate iops for 3s at a time
static uint n_fil_crypt_iops_allocated = 0;

/** Variables for scrubbing */
extern uint srv_background_scrub_data_interval;
extern uint srv_background_scrub_data_check_interval;

#define DEBUG_KEYROTATION_THROTTLING 0

/** Statistics variables */
static fil_crypt_stat_t crypt_stat;
static ib_mutex_t crypt_stat_mutex;

/** Is background scrubbing enabled, defined on btr0scrub.cc */
extern my_bool srv_background_scrub_data_uncompressed;
extern my_bool srv_background_scrub_data_compressed;

/***********************************************************************
Check if a key needs rotation given a key_state
@param[in]	crypt_data		Encryption information
@param[in]	key_version		Current key version
@param[in]	latest_key_version	Latest key version
@param[in]	rotate_key_age		when to rotate
@return true if key needs rotation, false if not */
static bool
fil_crypt_needs_rotation(
	const fil_space_crypt_t*	crypt_data,
	uint				key_version,
	uint				latest_key_version,
	uint				rotate_key_age)
	MY_ATTRIBUTE((warn_unused_result));

/*********************************************************************
Init space crypt */
UNIV_INTERN
void
fil_space_crypt_init()
{
	mutex_create(LATCH_ID_FIL_CRYPT_MUTEX, &fil_crypt_key_mutex);

	fil_crypt_throttle_sleep_event = os_event_create(0);

	mutex_create(LATCH_ID_FIL_CRYPT_STAT_MUTEX, &crypt_stat_mutex);
	memset(&crypt_stat, 0, sizeof(crypt_stat));
}

/*********************************************************************
Cleanup space crypt */
UNIV_INTERN
void
fil_space_crypt_cleanup()
{
	os_event_destroy(fil_crypt_throttle_sleep_event);
	mutex_free(&fil_crypt_key_mutex);
	mutex_free(&crypt_stat_mutex);
}

/**
Get latest key version from encryption plugin.
@return key version or ENCRYPTION_KEY_VERSION_INVALID */
uint
fil_space_crypt_t::key_get_latest_version(void)
{
	uint key_version = key_found;

	if (is_key_found()) {
		key_version = encryption_key_get_latest_version(key_id);
		srv_stats.n_key_requests.inc();
		key_found = key_version;
	}

	return key_version;
}

/******************************************************************
Get the latest(key-version), waking the encrypt thread, if needed
@param[in,out]	crypt_data	Crypt data */
static inline
uint
fil_crypt_get_latest_key_version(
	fil_space_crypt_t* crypt_data)
{
	ut_ad(crypt_data != NULL);

	uint key_version = crypt_data->key_get_latest_version();

	if (crypt_data->is_key_found()) {

		if (fil_crypt_needs_rotation(
				crypt_data,
				crypt_data->min_key_version,
				key_version,
				srv_fil_crypt_rotate_key_age)) {
			/* Below event seen as NULL-pointer at startup
			when new database was created and we create a
			checkpoint. Only seen when debugging. */
			if (fil_crypt_threads_inited) {
				os_event_set(fil_crypt_threads_event);
			}
		}
	}

	return key_version;
}

/******************************************************************
Mutex helper for crypt_data->scheme */
void
crypt_data_scheme_locker(
/*=====================*/
	st_encryption_scheme*	scheme,
	int			exit)
{
	fil_space_crypt_t* crypt_data =
		static_cast<fil_space_crypt_t*>(scheme);

	if (exit) {
		mutex_exit(&crypt_data->mutex);
	} else {
		mutex_enter(&crypt_data->mutex);
	}
}

/******************************************************************
Create a fil_space_crypt_t object
@param[in]	type		CRYPT_SCHEME_UNENCRYPTE or
				CRYPT_SCHEME_1
@param[in]	encrypt_mode	FIL_ENCRYPTION_DEFAULT or
				FIL_ENCRYPTION_ON or
				FIL_ENCRYPTION_OFF
@param[in]	min_key_version key_version or 0
@param[in]	key_id		Used key id
@return crypt object */
static
fil_space_crypt_t*
fil_space_create_crypt_data(
	uint			type,
	fil_encryption_t	encrypt_mode,
	uint			min_key_version,
	uint			key_id)
{
	fil_space_crypt_t* crypt_data = NULL;
	if (void* buf = ut_zalloc_nokey(sizeof(fil_space_crypt_t))) {
		crypt_data = new(buf)
			fil_space_crypt_t(
				type,
				min_key_version,
				key_id,
				encrypt_mode);
	}

	return crypt_data;
}

/******************************************************************
Create a fil_space_crypt_t object
@param[in]	encrypt_mode	FIL_ENCRYPTION_DEFAULT or
				FIL_ENCRYPTION_ON or
				FIL_ENCRYPTION_OFF

@param[in]	key_id		Encryption key id
@return crypt object */
UNIV_INTERN
fil_space_crypt_t*
fil_space_create_crypt_data(
	fil_encryption_t	encrypt_mode,
	uint			key_id)
{
	return (fil_space_create_crypt_data(0, encrypt_mode, 0, key_id));
}

/******************************************************************
Merge fil_space_crypt_t object
@param[in,out]	dst		Destination cryp data
@param[in]	src		Source crypt data */
UNIV_INTERN
void
fil_space_merge_crypt_data(
	fil_space_crypt_t* dst,
	const fil_space_crypt_t* src)
{
	mutex_enter(&dst->mutex);

	/* validate that they are mergeable */
	ut_a(src->type == CRYPT_SCHEME_UNENCRYPTED ||
	     src->type == CRYPT_SCHEME_1);

	ut_a(dst->type == CRYPT_SCHEME_UNENCRYPTED ||
	     dst->type == CRYPT_SCHEME_1);

	dst->encryption = src->encryption;
	dst->type = src->type;
	dst->min_key_version = src->min_key_version;
	dst->keyserver_requests += src->keyserver_requests;

	mutex_exit(&dst->mutex);
}

/** Initialize encryption parameters from a tablespace header page.
@param[in]	page_size	page size of the tablespace
@param[in]	page		first page of the tablespace
@return crypt data from page 0
@retval	NULL	if not present or not valid */
UNIV_INTERN
fil_space_crypt_t*
fil_space_read_crypt_data(const page_size_t& page_size, const byte* page)
{
	const ulint offset = FSP_HEADER_OFFSET
		+ fsp_header_get_encryption_offset(page_size);

	if (memcmp(page + offset, CRYPT_MAGIC, MAGIC_SZ) != 0) {
		/* Crypt data is not stored. */
		return NULL;
	}

	uint8_t type = mach_read_from_1(page + offset + MAGIC_SZ + 0);
	uint8_t iv_length = mach_read_from_1(page + offset + MAGIC_SZ + 1);
	fil_space_crypt_t* crypt_data;

	if (!(type == CRYPT_SCHEME_UNENCRYPTED ||
	      type == CRYPT_SCHEME_1)
	    || iv_length != sizeof crypt_data->iv) {
		ib::error() << "Found non sensible crypt scheme: "
			    << type << "," << iv_length << " for space: "
			    << page_get_space_id(page) << " offset: "
			    << offset << " bytes: ["
			    << page[offset + 2 + MAGIC_SZ]
			    << page[offset + 3 + MAGIC_SZ]
			    << page[offset + 4 + MAGIC_SZ]
			    << page[offset + 5 + MAGIC_SZ]
			    << "].";
		return NULL;
	}

	uint min_key_version = mach_read_from_4
		(page + offset + MAGIC_SZ + 2 + iv_length);

	uint key_id = mach_read_from_4
		(page + offset + MAGIC_SZ + 2 + iv_length + 4);

	fil_encryption_t encryption = (fil_encryption_t)mach_read_from_1(
		page + offset + MAGIC_SZ + 2 + iv_length + 8);

	crypt_data = fil_space_create_crypt_data(encryption, key_id);
	/* We need to overwrite these as above function will initialize
	members */
	crypt_data->type = type;
	crypt_data->min_key_version = min_key_version;
	crypt_data->page0_offset = offset;
	memcpy(crypt_data->iv, page + offset + MAGIC_SZ + 2, iv_length);

	return crypt_data;
}

/******************************************************************
Free a crypt data object
@param[in,out] crypt_data	crypt data to be freed */
UNIV_INTERN
void
fil_space_destroy_crypt_data(
	fil_space_crypt_t **crypt_data)
{
	if (crypt_data != NULL && (*crypt_data) != NULL) {
		fil_space_crypt_t* c;
		if (UNIV_LIKELY(fil_crypt_threads_inited)) {
			mutex_enter(&fil_crypt_threads_mutex);
			c = *crypt_data;
			*crypt_data = NULL;
			mutex_exit(&fil_crypt_threads_mutex);
		} else {
			ut_ad(srv_read_only_mode || !srv_was_started);
			c = *crypt_data;
			*crypt_data = NULL;
		}
		if (c) {
			c->~fil_space_crypt_t();
			ut_free(c);
		}
	}
}

/** Fill crypt data information to the give page.
It should be called during ibd file creation.
@param[in]	flags	tablespace flags
@param[in,out]	page	first page of the tablespace */
void
fil_space_crypt_t::fill_page0(
	ulint	flags,
	byte*	page)
{
	const uint len = sizeof(iv);
	const ulint offset = FSP_HEADER_OFFSET
		+ fsp_header_get_encryption_offset(page_size_t(flags));
	page0_offset = offset;

	memcpy(page + offset, CRYPT_MAGIC, MAGIC_SZ);
	mach_write_to_1(page + offset + MAGIC_SZ, type);
	mach_write_to_1(page + offset + MAGIC_SZ + 1, len);
	memcpy(page + offset + MAGIC_SZ + 2, &iv, len);

	mach_write_to_4(page + offset + MAGIC_SZ + 2 + len,
			min_key_version);
	mach_write_to_4(page + offset + MAGIC_SZ + 2 + len + 4,
			key_id);
	mach_write_to_1(page + offset + MAGIC_SZ + 2  + len + 8,
			encryption);
}

/******************************************************************
Write crypt data to a page (0)
@param[in]	space	tablespace
@param[in,out]	page0	first page of the tablespace
@param[in,out]	mtr	mini-transaction */
UNIV_INTERN
void
fil_space_crypt_t::write_page0(
	const fil_space_t*	space,
	byte* 			page,
	mtr_t*			mtr)
{
	ut_ad(this == space->crypt_data);
	const uint len = sizeof(iv);
	const ulint offset = FSP_HEADER_OFFSET
		+ fsp_header_get_encryption_offset(page_size_t(space->flags));
	page0_offset = offset;

	/*
	redo log this as bytewise updates to page 0
	followed by an MLOG_FILE_WRITE_CRYPT_DATA
	(that will during recovery update fil_space_t)
	*/
	mlog_write_string(page + offset, CRYPT_MAGIC, MAGIC_SZ, mtr);
	mlog_write_ulint(page + offset + MAGIC_SZ + 0, type, MLOG_1BYTE, mtr);
	mlog_write_ulint(page + offset + MAGIC_SZ + 1, len, MLOG_1BYTE, mtr);
	mlog_write_string(page + offset + MAGIC_SZ + 2, iv, len,
			  mtr);
	mlog_write_ulint(page + offset + MAGIC_SZ + 2 + len, min_key_version,
			 MLOG_4BYTES, mtr);
	mlog_write_ulint(page + offset + MAGIC_SZ + 2 + len + 4, key_id,
			 MLOG_4BYTES, mtr);
	mlog_write_ulint(page + offset + MAGIC_SZ + 2 + len + 8, encryption,
		MLOG_1BYTE, mtr);

	byte* log_ptr = mlog_open(mtr, 11 + 17 + len);

	if (log_ptr != NULL) {
		log_ptr = mlog_write_initial_log_record_fast(
			page,
			MLOG_FILE_WRITE_CRYPT_DATA,
			log_ptr, mtr);
		mach_write_to_4(log_ptr, space->id);
		log_ptr += 4;
		mach_write_to_2(log_ptr, offset);
		log_ptr += 2;
		mach_write_to_1(log_ptr, type);
		log_ptr += 1;
		mach_write_to_1(log_ptr, len);
		log_ptr += 1;
		mach_write_to_4(log_ptr, min_key_version);
		log_ptr += 4;
		mach_write_to_4(log_ptr, key_id);
		log_ptr += 4;
		mach_write_to_1(log_ptr, encryption);
		log_ptr += 1;
		mlog_close(mtr, log_ptr);

		mlog_catenate_string(mtr, iv, len);
	}
}

/******************************************************************
Parse a MLOG_FILE_WRITE_CRYPT_DATA log entry
@param[in]	ptr		Log entry start
@param[in]	end_ptr		Log entry end
@param[in]	block		buffer block
@return position on log buffer */
UNIV_INTERN
byte*
fil_parse_write_crypt_data(
	byte*			ptr,
	const byte*		end_ptr,
	dberr_t*		err)
{
	/* check that redo log entry is complete */
	uint entry_size =
		4 + // size of space_id
		2 + // size of offset
		1 + // size of type
		1 + // size of iv-len
		4 +  // size of min_key_version
		4 +  // size of key_id
		1; // fil_encryption_t

	*err = DB_SUCCESS;

	if (ptr + entry_size > end_ptr) {
		return NULL;
	}

	ulint space_id = mach_read_from_4(ptr);
	ptr += 4;
	uint offset = mach_read_from_2(ptr);
	ptr += 2;
	uint type = mach_read_from_1(ptr);
	ptr += 1;
	uint len = mach_read_from_1(ptr);
	ptr += 1;

	if ((type != CRYPT_SCHEME_1 && type != CRYPT_SCHEME_UNENCRYPTED)
	    || len != CRYPT_SCHEME_1_IV_LEN) {
		*err = DB_CORRUPTION;
		return NULL;
	}

	uint min_key_version = mach_read_from_4(ptr);
	ptr += 4;

	uint key_id = mach_read_from_4(ptr);
	ptr += 4;

	fil_encryption_t encryption = (fil_encryption_t)mach_read_from_1(ptr);
	ptr +=1;

	if (ptr + len > end_ptr) {
		return NULL;
	}

	mutex_enter(&fil_system.mutex);

	fil_space_t* space = fil_space_get_by_id(space_id);

	if (!space) {
		mutex_exit(&fil_system.mutex);
		return ptr + len;
	}

	fil_space_crypt_t* crypt_data = fil_space_create_crypt_data(
		encryption, key_id);

	crypt_data->page0_offset = offset;
	crypt_data->min_key_version = min_key_version;
	crypt_data->type = type;
	memcpy(crypt_data->iv, ptr, len);
	ptr += len;

	if (space->crypt_data) {
		fil_space_merge_crypt_data(space->crypt_data, crypt_data);
		fil_space_destroy_crypt_data(&crypt_data);
		crypt_data = space->crypt_data;
	} else {
		space->crypt_data = crypt_data;
	}

	mutex_exit(&fil_system.mutex);

	if (crypt_data->should_encrypt() && !crypt_data->is_key_found()) {
		*err = DB_DECRYPTION_FAILED;
	}

	return ptr;
}

/** Encrypt a buffer.
@param[in,out]		crypt_data	Crypt data
@param[in]		space		space_id
@param[in]		offset		Page offset
@param[in]		lsn		Log sequence number
@param[in]		src_frame	Page to encrypt
@param[in]		page_size	Page size
@param[in,out]		dst_frame	Output buffer
@return encrypted buffer or NULL */
UNIV_INTERN
byte*
fil_encrypt_buf(
	fil_space_crypt_t*	crypt_data,
	ulint			space,
	ulint			offset,
	lsn_t			lsn,
	const byte*		src_frame,
	const page_size_t&	page_size,
	byte*			dst_frame)
{
	uint size = uint(page_size.physical());
	uint key_version = fil_crypt_get_latest_key_version(crypt_data);

	ut_a(key_version != ENCRYPTION_KEY_VERSION_INVALID);

	ulint orig_page_type = mach_read_from_2(src_frame+FIL_PAGE_TYPE);
	ibool page_compressed = (orig_page_type == FIL_PAGE_PAGE_COMPRESSED_ENCRYPTED);
	uint header_len = FIL_PAGE_DATA;

	if (page_compressed) {
		header_len += (FIL_PAGE_COMPRESSED_SIZE + FIL_PAGE_COMPRESSION_METHOD_SIZE);
	}

	/* FIL page header is not encrypted */
	memcpy(dst_frame, src_frame, header_len);

	/* Store key version */
	mach_write_to_4(dst_frame + FIL_PAGE_FILE_FLUSH_LSN_OR_KEY_VERSION, key_version);

	/* Calculate the start offset in a page */
	uint unencrypted_bytes = header_len + FIL_PAGE_DATA_END;
	uint srclen = size - unencrypted_bytes;
	const byte* src = src_frame + header_len;
	byte* dst = dst_frame + header_len;
	uint32 dstlen = 0;

	if (page_compressed) {
		srclen = mach_read_from_2(src_frame + FIL_PAGE_DATA);
	}

	int rc = encryption_scheme_encrypt(src, srclen, dst, &dstlen,
					   crypt_data, key_version,
					   (uint32)space, (uint32)offset, lsn);
	ut_a(rc == MY_AES_OK);
	ut_a(dstlen == srclen);

	/* For compressed tables we do not store the FIL header because
	the whole page is not stored to the disk. In compressed tables only
	the FIL header + compressed (and now encrypted) payload alligned
	to sector boundary is written. */
	if (!page_compressed) {
		/* FIL page trailer is also not encrypted */
		memcpy(dst_frame + page_size.physical() - FIL_PAGE_DATA_END,
			src_frame + page_size.physical() - FIL_PAGE_DATA_END,
			FIL_PAGE_DATA_END);
	} else {
		/* Clean up rest of buffer */
		memset(dst_frame+header_len+srclen, 0,
		       page_size.physical() - (header_len + srclen));
	}

	/* handle post encryption checksum */
	ib_uint32_t checksum = 0;

	checksum = fil_crypt_calculate_checksum(page_size, dst_frame);

	// store the post-encryption checksum after the key-version
	mach_write_to_4(dst_frame + FIL_PAGE_FILE_FLUSH_LSN_OR_KEY_VERSION + 4, checksum);

	ut_ad(fil_space_verify_crypt_checksum(dst_frame, page_size));

	srv_stats.pages_encrypted.inc();

	return dst_frame;
}

/******************************************************************
Encrypt a page

@param[in]		space		Tablespace
@param[in]		offset		Page offset
@param[in]		lsn		Log sequence number
@param[in]		src_frame	Page to encrypt
@param[in,out]		dst_frame	Output buffer
@return encrypted buffer or NULL */
UNIV_INTERN
byte*
fil_space_encrypt(
	const fil_space_t*	space,
	ulint			offset,
	lsn_t			lsn,
	byte*			src_frame,
	byte*			dst_frame)
{
	switch (mach_read_from_2(src_frame+FIL_PAGE_TYPE)) {
	case FIL_PAGE_TYPE_FSP_HDR:
	case FIL_PAGE_TYPE_XDES:
	case FIL_PAGE_RTREE:
		/* File space header, extent descriptor or spatial index
		are not encrypted. */
		return src_frame;
	}

	if (!space->crypt_data || !space->crypt_data->is_encrypted()) {
		return (src_frame);
	}

	fil_space_crypt_t* crypt_data = space->crypt_data;
	const page_size_t	page_size(space->flags);
	ut_ad(space->pending_io());
	byte* tmp = fil_encrypt_buf(crypt_data, space->id, offset, lsn,
				    src_frame, page_size, dst_frame);

#ifdef UNIV_DEBUG
	if (tmp) {
		/* Verify that encrypted buffer is not corrupted */
		dberr_t err = DB_SUCCESS;
		byte* src = src_frame;
		bool page_compressed_encrypted = (mach_read_from_2(tmp+FIL_PAGE_TYPE) == FIL_PAGE_PAGE_COMPRESSED_ENCRYPTED);
		byte uncomp_mem[UNIV_PAGE_SIZE_MAX];
		byte tmp_mem[UNIV_PAGE_SIZE_MAX];

		if (page_compressed_encrypted) {
			memcpy(uncomp_mem, src, srv_page_size);
			ulint unzipped1 = fil_page_decompress(
				tmp_mem, uncomp_mem);
			ut_ad(unzipped1);
			if (unzipped1 != srv_page_size) {
				src = uncomp_mem;
			}
		}

		ut_ad(!buf_page_is_corrupted(true, src, page_size, space));
		ut_ad(fil_space_decrypt(crypt_data, tmp_mem, page_size, tmp,
					&err));
		ut_ad(err == DB_SUCCESS);

		/* Need to decompress the page if it was also compressed */
		if (page_compressed_encrypted) {
			byte buf[UNIV_PAGE_SIZE_MAX];
			memcpy(buf, tmp_mem, srv_page_size);
			ulint unzipped2 = fil_page_decompress(tmp_mem, buf);
			ut_ad(unzipped2);
		}

		memcpy(tmp_mem + FIL_PAGE_FILE_FLUSH_LSN_OR_KEY_VERSION,
		       src + FIL_PAGE_FILE_FLUSH_LSN_OR_KEY_VERSION, 8);
		ut_ad(!memcmp(src, tmp_mem, page_size.physical()));
	}
#endif /* UNIV_DEBUG */

	return tmp;
}

/** Decrypt a page.
@param[in]	crypt_data		crypt_data
@param[in]	tmp_frame		Temporary buffer
@param[in]	page_size		Page size
@param[in,out]	src_frame		Page to decrypt
@param[out]	err			DB_SUCCESS or DB_DECRYPTION_FAILED
@return true if page decrypted, false if not.*/
UNIV_INTERN
bool
fil_space_decrypt(
	fil_space_crypt_t*	crypt_data,
	byte*			tmp_frame,
	const page_size_t&	page_size,
	byte*			src_frame,
	dberr_t*		err)
{
	ulint page_type = mach_read_from_2(src_frame+FIL_PAGE_TYPE);
	uint key_version = mach_read_from_4(src_frame + FIL_PAGE_FILE_FLUSH_LSN_OR_KEY_VERSION);
	bool page_compressed = (page_type == FIL_PAGE_PAGE_COMPRESSED_ENCRYPTED);
	uint offset = mach_read_from_4(src_frame + FIL_PAGE_OFFSET);
	uint space = mach_read_from_4(src_frame + FIL_PAGE_ARCH_LOG_NO_OR_SPACE_ID);
	ib_uint64_t lsn = mach_read_from_8(src_frame + FIL_PAGE_LSN);

	*err = DB_SUCCESS;

	if (key_version == ENCRYPTION_KEY_NOT_ENCRYPTED) {
		return false;
	}

	ut_a(crypt_data != NULL && crypt_data->is_encrypted());

	/* read space & lsn */
	uint header_len = FIL_PAGE_DATA;

	if (page_compressed) {
		header_len += (FIL_PAGE_COMPRESSED_SIZE + FIL_PAGE_COMPRESSION_METHOD_SIZE);
	}

	/* Copy FIL page header, it is not encrypted */
	memcpy(tmp_frame, src_frame, header_len);

	/* Calculate the offset where decryption starts */
	const byte* src = src_frame + header_len;
	byte* dst = tmp_frame + header_len;
	uint32 dstlen = 0;
	uint srclen = uint(page_size.physical())
		- header_len - FIL_PAGE_DATA_END;

	if (page_compressed) {
		srclen = mach_read_from_2(src_frame + FIL_PAGE_DATA);
	}

	int rc = encryption_scheme_decrypt(src, srclen, dst, &dstlen,
					   crypt_data, key_version,
					   space, offset, lsn);

	if (! ((rc == MY_AES_OK) && ((ulint) dstlen == srclen))) {

		if (rc == -1) {
			*err = DB_DECRYPTION_FAILED;
			return false;
		}

		ib::fatal() << "Unable to decrypt data-block "
			    << " src: " << src << "srclen: "
			    << srclen << " buf: " << dst << "buflen: "
			    << dstlen << " return-code: " << rc
			    << " Can't continue!";
	}

	/* For compressed tables we do not store the FIL header because
	the whole page is not stored to the disk. In compressed tables only
	the FIL header + compressed (and now encrypted) payload alligned
	to sector boundary is written. */
	if (!page_compressed) {
		/* Copy FIL trailer */
		memcpy(tmp_frame + page_size.physical() - FIL_PAGE_DATA_END,
		       src_frame + page_size.physical() - FIL_PAGE_DATA_END,
		       FIL_PAGE_DATA_END);
	}

	srv_stats.pages_decrypted.inc();

	return true; /* page was decrypted */
}

/**
Decrypt a page.
@param[in]	space			Tablespace
@param[in]	tmp_frame		Temporary buffer used for decrypting
@param[in,out]	src_frame		Page to decrypt
@return decrypted page, or original not encrypted page if decryption is
not needed.*/
UNIV_INTERN
byte*
fil_space_decrypt(
	const fil_space_t* space,
	byte*		tmp_frame,
	byte*		src_frame)
{
	dberr_t err = DB_SUCCESS;
	byte* res = NULL;
	const page_size_t page_size(space->flags);

	ut_ad(space->crypt_data != NULL && space->crypt_data->is_encrypted());
	ut_ad(space->pending_io());

	bool encrypted = fil_space_decrypt(space->crypt_data, tmp_frame,
					   page_size, src_frame, &err);

	if (err == DB_SUCCESS) {
		if (encrypted) {
			/* Copy the decrypted page back to page buffer, not
			really any other options. */
			memcpy(src_frame, tmp_frame, page_size.physical());
		}

		res = src_frame;
	}

	return res;
}

/******************************************************************
Calculate post encryption checksum
@param[in]	page_size	page size
@param[in]	dst_frame	Block where checksum is calculated
@return page checksum
not needed. */
UNIV_INTERN
uint32_t
fil_crypt_calculate_checksum(
	const page_size_t&	page_size,
	const byte*		dst_frame)
{
	/* For encrypted tables we use only crc32 and strict_crc32 */
	return page_size.is_compressed()
		? page_zip_calc_checksum(dst_frame, page_size.physical(),
					 SRV_CHECKSUM_ALGORITHM_CRC32)
		: buf_calc_page_crc32(dst_frame);
}

/***********************************************************************/

/** A copy of global key state */
struct key_state_t {
	key_state_t() : key_id(0), key_version(0),
			rotate_key_age(srv_fil_crypt_rotate_key_age) {}
	bool operator==(const key_state_t& other) const {
		return key_version == other.key_version &&
			rotate_key_age == other.rotate_key_age;
	}
	uint key_id;
	uint key_version;
	uint rotate_key_age;
};

/***********************************************************************
Copy global key state
@param[in,out]	new_state	key state
@param[in]	crypt_data	crypt data */
static void
fil_crypt_get_key_state(
	key_state_t*			new_state,
	fil_space_crypt_t*		crypt_data)
{
	if (srv_encrypt_tables) {
		new_state->key_version = crypt_data->key_get_latest_version();
		new_state->rotate_key_age = srv_fil_crypt_rotate_key_age;

		ut_a(new_state->key_version != ENCRYPTION_KEY_NOT_ENCRYPTED);
	} else {
		new_state->key_version = 0;
		new_state->rotate_key_age = 0;
	}
}

/***********************************************************************
Check if a key needs rotation given a key_state
@param[in]	crypt_data		Encryption information
@param[in]	key_version		Current key version
@param[in]	latest_key_version	Latest key version
@param[in]	rotate_key_age		when to rotate
@return true if key needs rotation, false if not */
static bool
fil_crypt_needs_rotation(
	const fil_space_crypt_t*	crypt_data,
	uint				key_version,
	uint				latest_key_version,
	uint				rotate_key_age)
{
	if (key_version == ENCRYPTION_KEY_VERSION_INVALID) {
		return false;
	}

	if (key_version == 0 && latest_key_version != 0) {
		/* this is rotation unencrypted => encrypted
		* ignore rotate_key_age */
		return true;
	}

	if (latest_key_version == 0 && key_version != 0) {
		if (crypt_data->encryption == FIL_ENCRYPTION_DEFAULT) {
			/* this is rotation encrypted => unencrypted */
			return true;
		}
		return false;
	}

	if (crypt_data->encryption == FIL_ENCRYPTION_DEFAULT
	    && crypt_data->type == CRYPT_SCHEME_1
	    && !srv_encrypt_tables) {
		/* This is rotation encrypted => unencrypted */
		return true;
	}

	if (rotate_key_age == 0) {
		return false;
	}

	/* this is rotation encrypted => encrypted,
	* only reencrypt if key is sufficiently old */
	if (key_version + rotate_key_age < latest_key_version) {
		return true;
	}

	return false;
}

/** Read page 0 and possible crypt data from there.
@param[in,out]	space		Tablespace */
static inline
void
fil_crypt_read_crypt_data(fil_space_t* space)
{
	if (space->crypt_data || space->size
	    || !fil_space_get_size(space->id)) {
		/* The encryption metadata has already been read, or
		the tablespace is not encrypted and the file has been
		opened already, or the file cannot be accessed,
		likely due to a concurrent DROP
		(possibly as part of TRUNCATE or ALTER TABLE).
		FIXME: The file can become unaccessible any time
		after this check! We should really remove this
		function and instead make crypt_data an integral
		part of fil_space_t. */
		return;
	}

	const page_size_t page_size(space->flags);
	mtr_t	mtr;
	mtr.start();
	if (buf_block_t* block = buf_page_get(page_id_t(space->id, 0),
					      page_size, RW_S_LATCH, &mtr)) {
		mutex_enter(&fil_system.mutex);
		if (!space->crypt_data) {
			space->crypt_data = fil_space_read_crypt_data(
				page_size, block->frame);
		}
		mutex_exit(&fil_system.mutex);
	}
	mtr.commit();
}

/** Start encrypting a space
@param[in,out]		space		Tablespace
@return true if a recheck of tablespace is needed by encryption thread. */
static bool fil_crypt_start_encrypting_space(fil_space_t* space)
{
	bool recheck = false;

	mutex_enter(&fil_crypt_threads_mutex);

	fil_space_crypt_t *crypt_data = space->crypt_data;

	/* If space is not encrypted and encryption is not enabled, then
	do not continue encrypting the space. */
	if (!crypt_data && !srv_encrypt_tables) {
		mutex_exit(&fil_crypt_threads_mutex);
		return false;
	}

	if (crypt_data != NULL || fil_crypt_start_converting) {
		/* someone beat us to it */
		if (fil_crypt_start_converting) {
			recheck = true;
		}

		mutex_exit(&fil_crypt_threads_mutex);
		return recheck;
	}

	/* NOTE: we need to write and flush page 0 before publishing
	* the crypt data. This so that after restart there is no
	* risk of finding encrypted pages without having
	* crypt data in page 0 */

	/* 1 - create crypt data */
	crypt_data = fil_space_create_crypt_data(
		FIL_ENCRYPTION_DEFAULT, FIL_DEFAULT_ENCRYPTION_KEY);

	if (crypt_data == NULL) {
		mutex_exit(&fil_crypt_threads_mutex);
		return false;
	}

	crypt_data->type = CRYPT_SCHEME_UNENCRYPTED;
	crypt_data->min_key_version = 0; // all pages are unencrypted
	crypt_data->rotate_state.start_time = time(0);
	crypt_data->rotate_state.starting = true;
	crypt_data->rotate_state.active_threads = 1;

	mutex_enter(&fil_system.mutex);
	space->crypt_data = crypt_data;
	mutex_exit(&fil_system.mutex);

	fil_crypt_start_converting = true;
	mutex_exit(&fil_crypt_threads_mutex);

	do
	{
		mtr_t mtr;
		mtr.start();
		mtr.set_named_space(space);

		/* 2 - get page 0 */
		dberr_t err = DB_SUCCESS;
		buf_block_t* block = buf_page_get_gen(
			page_id_t(space->id, 0), page_size_t(space->flags),
			RW_X_LATCH, NULL, BUF_GET,
			__FILE__, __LINE__,
			&mtr, &err);


		/* 3 - write crypt data to page 0 */
		byte* frame = buf_block_get_frame(block);
		crypt_data->type = CRYPT_SCHEME_1;
		crypt_data->write_page0(space, frame, &mtr);

		mtr.commit();

		/* record lsn of update */
		lsn_t end_lsn = mtr.commit_lsn();

		/* 4 - sync tablespace before publishing crypt data */

		bool success = false;
		ulint sum_pages = 0;

		do {
			ulint n_pages = 0;
			success = buf_flush_lists(ULINT_MAX, end_lsn, &n_pages);
			buf_flush_wait_batch_end(NULL, BUF_FLUSH_LIST);
			sum_pages += n_pages;
		} while (!success);

		/* 5 - publish crypt data */
		mutex_enter(&fil_crypt_threads_mutex);
		mutex_enter(&crypt_data->mutex);
		crypt_data->type = CRYPT_SCHEME_1;
		ut_a(crypt_data->rotate_state.active_threads == 1);
		crypt_data->rotate_state.active_threads = 0;
		crypt_data->rotate_state.starting = false;

		fil_crypt_start_converting = false;
		mutex_exit(&crypt_data->mutex);
		mutex_exit(&fil_crypt_threads_mutex);

		return recheck;
	} while (0);

	mutex_enter(&crypt_data->mutex);
	ut_a(crypt_data->rotate_state.active_threads == 1);
	crypt_data->rotate_state.active_threads = 0;
	mutex_exit(&crypt_data->mutex);

	mutex_enter(&fil_crypt_threads_mutex);
	fil_crypt_start_converting = false;
	mutex_exit(&fil_crypt_threads_mutex);

	return recheck;
}

/** State of a rotation thread */
struct rotate_thread_t {
	explicit rotate_thread_t(uint no) {
		memset(this, 0, sizeof(* this));
		thread_no = no;
		first = true;
		estimated_max_iops = 20;
	}

	uint thread_no;
	bool first;		    /*!< is position before first space */
	fil_space_t* space;	    /*!< current space or NULL */
	ulint offset;		    /*!< current offset */
	ulint batch;		    /*!< #pages to rotate */
	uint  min_key_version_found;/*!< min key version found but not rotated */
	lsn_t end_lsn;		    /*!< max lsn when rotating this space */

	uint estimated_max_iops;   /*!< estimation of max iops */
	uint allocated_iops;	   /*!< allocated iops */
	ulint cnt_waited;	   /*!< #times waited during this slot */
	uintmax_t sum_waited_us;   /*!< wait time during this slot */

	fil_crypt_stat_t crypt_stat; // statistics

	btr_scrub_t scrub_data;      /* thread local data used by btr_scrub-functions
				     * when iterating pages of tablespace */

	/** @return whether this thread should terminate */
	bool should_shutdown() const {
		switch (srv_shutdown_state) {
		case SRV_SHUTDOWN_NONE:
			return thread_no >= srv_n_fil_crypt_threads;
		case SRV_SHUTDOWN_EXIT_THREADS:
			/* srv_init_abort() must have been invoked */
		case SRV_SHUTDOWN_CLEANUP:
			return true;
		case SRV_SHUTDOWN_FLUSH_PHASE:
		case SRV_SHUTDOWN_LAST_PHASE:
			break;
		}
		ut_ad(0);
		return true;
	}
};

/***********************************************************************
Check if space needs rotation given a key_state
@param[in,out]		state		Key rotation state
@param[in,out]		key_state	Key state
@param[in,out]		recheck		needs recheck ?
@return true if space needs key rotation */
static
bool
fil_crypt_space_needs_rotation(
	rotate_thread_t*	state,
	key_state_t*		key_state,
	bool*			recheck)
{
	fil_space_t* space = state->space;

	/* Make sure that tablespace is normal tablespace */
	if (space->purpose != FIL_TYPE_TABLESPACE) {
		return false;
	}

	ut_ad(space->referenced());

	fil_space_crypt_t *crypt_data = space->crypt_data;

	if (crypt_data == NULL) {
		/**
		* space has no crypt data
		*   start encrypting it...
		*/
		*recheck = fil_crypt_start_encrypting_space(space);
		crypt_data = space->crypt_data;

		if (crypt_data == NULL) {
			return false;
		}

		crypt_data->key_get_latest_version();
	}

	/* If used key_id is not found from encryption plugin we can't
	continue to rotate the tablespace */
	if (!crypt_data->is_key_found()) {
		return false;
	}

	mutex_enter(&crypt_data->mutex);

	do {
		/* prevent threads from starting to rotate space */
		if (crypt_data->rotate_state.starting) {
			/* recheck this space later */
			*recheck = true;
			break;
		}

		/* prevent threads from starting to rotate space */
		if (space->is_stopping()) {
			break;
		}

		if (crypt_data->rotate_state.flushing) {
			break;
		}

		/* No need to rotate space if encryption is disabled */
		if (crypt_data->not_encrypted()) {
			break;
		}

		if (crypt_data->key_id != key_state->key_id) {
			key_state->key_id= crypt_data->key_id;
			fil_crypt_get_key_state(key_state, crypt_data);
		}

		bool need_key_rotation = fil_crypt_needs_rotation(
			crypt_data,
			crypt_data->min_key_version,
			key_state->key_version,
			key_state->rotate_key_age);

		crypt_data->rotate_state.scrubbing.is_active =
			btr_scrub_start_space(space->id, &state->scrub_data);

		time_t diff = time(0) - crypt_data->rotate_state.scrubbing.
			last_scrub_completed;

		bool need_scrubbing =
			(srv_background_scrub_data_uncompressed ||
			 srv_background_scrub_data_compressed) &&
			crypt_data->rotate_state.scrubbing.is_active
			&& diff >= 0
			&& ulint(diff) >= srv_background_scrub_data_interval;

		if (need_key_rotation == false && need_scrubbing == false) {
			break;
		}

		mutex_exit(&crypt_data->mutex);

		return true;
	} while (0);

	mutex_exit(&crypt_data->mutex);


	return false;
}

/***********************************************************************
Update global statistics with thread statistics
@param[in,out]	state		key rotation statistics */
static void
fil_crypt_update_total_stat(
	rotate_thread_t *state)
{
	mutex_enter(&crypt_stat_mutex);
	crypt_stat.pages_read_from_cache +=
		state->crypt_stat.pages_read_from_cache;
	crypt_stat.pages_read_from_disk +=
		state->crypt_stat.pages_read_from_disk;
	crypt_stat.pages_modified += state->crypt_stat.pages_modified;
	crypt_stat.pages_flushed += state->crypt_stat.pages_flushed;
	// remote old estimate
	crypt_stat.estimated_iops -= state->crypt_stat.estimated_iops;
	// add new estimate
	crypt_stat.estimated_iops += state->estimated_max_iops;
	mutex_exit(&crypt_stat_mutex);

	// make new estimate "current" estimate
	memset(&state->crypt_stat, 0, sizeof(state->crypt_stat));
	// record our old (current) estimate
	state->crypt_stat.estimated_iops = state->estimated_max_iops;
}

/***********************************************************************
Allocate iops to thread from global setting,
used before starting to rotate a space.
@param[in,out]		state		Rotation state
@return true if allocation succeeded, false if failed */
static
bool
fil_crypt_alloc_iops(
	rotate_thread_t *state)
{
	ut_ad(state->allocated_iops == 0);

	/* We have not yet selected the space to rotate, thus
	state might not contain space and we can't check
	its status yet. */

	uint max_iops = state->estimated_max_iops;
	mutex_enter(&fil_crypt_threads_mutex);

	if (n_fil_crypt_iops_allocated >= srv_n_fil_crypt_iops) {
		/* this can happen when user decreases srv_fil_crypt_iops */
		mutex_exit(&fil_crypt_threads_mutex);
		return false;
	}

	uint alloc = srv_n_fil_crypt_iops - n_fil_crypt_iops_allocated;

	if (alloc > max_iops) {
		alloc = max_iops;
	}

	n_fil_crypt_iops_allocated += alloc;
	mutex_exit(&fil_crypt_threads_mutex);

	state->allocated_iops = alloc;

	return alloc > 0;
}

/***********************************************************************
Reallocate iops to thread,
used when inside a space
@param[in,out]		state		Rotation state */
static
void
fil_crypt_realloc_iops(
	rotate_thread_t *state)
{
	ut_a(state->allocated_iops > 0);

	if (10 * state->cnt_waited > state->batch) {
		/* if we waited more than 10% re-estimate max_iops */
		ulint avg_wait_time_us =
			ulint(state->sum_waited_us / state->cnt_waited);

		if (avg_wait_time_us == 0) {
			avg_wait_time_us = 1; // prevent division by zero
		}

		DBUG_PRINT("ib_crypt",
			("thr_no: %u - update estimated_max_iops from %u to "
			 ULINTPF ".",
			state->thread_no,
			state->estimated_max_iops,
			1000000 / avg_wait_time_us));

		state->estimated_max_iops = uint(1000000 / avg_wait_time_us);
		state->cnt_waited = 0;
		state->sum_waited_us = 0;
	} else {
		DBUG_PRINT("ib_crypt",
			   ("thr_no: %u only waited " ULINTPF
			    "%% skip re-estimate.",
			    state->thread_no,
			    (100 * state->cnt_waited)
			    / (state->batch ? state->batch : 1)));
	}

	if (state->estimated_max_iops <= state->allocated_iops) {
		/* return extra iops */
		uint extra = state->allocated_iops - state->estimated_max_iops;

		if (extra > 0) {
			mutex_enter(&fil_crypt_threads_mutex);
			if (n_fil_crypt_iops_allocated < extra) {
				/* unknown bug!
				* crash in debug
				* keep n_fil_crypt_iops_allocated unchanged
				* in release */
				ut_ad(0);
				extra = 0;
			}
			n_fil_crypt_iops_allocated -= extra;
			state->allocated_iops -= extra;

			if (state->allocated_iops == 0) {
				/* no matter how slow io system seems to be
				* never decrease allocated_iops to 0... */
				state->allocated_iops ++;
				n_fil_crypt_iops_allocated ++;
			}

			os_event_set(fil_crypt_threads_event);
			mutex_exit(&fil_crypt_threads_mutex);
		}
	} else {
		/* see if there are more to get */
		mutex_enter(&fil_crypt_threads_mutex);
		if (n_fil_crypt_iops_allocated < srv_n_fil_crypt_iops) {
			/* there are extra iops free */
			uint extra = srv_n_fil_crypt_iops -
				n_fil_crypt_iops_allocated;
			if (state->allocated_iops + extra >
			    state->estimated_max_iops) {
				/* but don't alloc more than our max */
				extra = state->estimated_max_iops -
					state->allocated_iops;
			}
			n_fil_crypt_iops_allocated += extra;
			state->allocated_iops += extra;

			DBUG_PRINT("ib_crypt",
				("thr_no: %u increased iops from %u to %u.",
				state->thread_no,
				state->allocated_iops - extra,
				state->allocated_iops));

		}
		mutex_exit(&fil_crypt_threads_mutex);
	}

	fil_crypt_update_total_stat(state);
}

/***********************************************************************
Return allocated iops to global
@param[in,out]		state		Rotation state */
static
void
fil_crypt_return_iops(
	rotate_thread_t *state)
{
	if (state->allocated_iops > 0) {
		uint iops = state->allocated_iops;
		mutex_enter(&fil_crypt_threads_mutex);
		if (n_fil_crypt_iops_allocated < iops) {
			/* unknown bug!
			* crash in debug
			* keep n_fil_crypt_iops_allocated unchanged
			* in release */
			ut_ad(0);
			iops = 0;
		}

		n_fil_crypt_iops_allocated -= iops;
		state->allocated_iops = 0;
		os_event_set(fil_crypt_threads_event);
		mutex_exit(&fil_crypt_threads_mutex);
	}

	fil_crypt_update_total_stat(state);
}

/** Search for a space needing rotation
@param[in,out]	key_state	Key state
@param[in,out]	state		Rotation state
@param[in,out]	recheck		recheck of the tablespace is needed or
				still encryption thread does write page 0 */
static bool fil_crypt_find_space_to_rotate(
	key_state_t*		key_state,
	rotate_thread_t*	state,
	bool*			recheck)
{
	/* we need iops to start rotating */
	while (!state->should_shutdown() && !fil_crypt_alloc_iops(state)) {
		os_event_reset(fil_crypt_threads_event);
		os_event_wait_time(fil_crypt_threads_event, 100000);
	}

	if (state->should_shutdown()) {
		if (state->space) {
			state->space->release();
			state->space = NULL;
		}
		return false;
	}

	if (state->first) {
		state->first = false;
		if (state->space) {
			state->space->release();
		}
		state->space = NULL;
	}

	/* If key rotation is enabled (default) we iterate all tablespaces.
	If key rotation is not enabled we iterate only the tablespaces
	added to keyrotation list. */
	state->space = srv_fil_crypt_rotate_key_age
		? fil_space_next(state->space)
		: fil_system.keyrotate_next(state->space, *recheck,
					    key_state->key_version);

	while (!state->should_shutdown() && state->space) {
		/* If there is no crypt data and we have not yet read
		page 0 for this tablespace, we need to read it before
		we can continue. */
		if (!state->space->crypt_data) {
			fil_crypt_read_crypt_data(state->space);
		}

		if (fil_crypt_space_needs_rotation(state, key_state, recheck)) {
			ut_ad(key_state->key_id);
			/* init state->min_key_version_found before
			* starting on a space */
			state->min_key_version_found = key_state->key_version;
			return true;
		}

		state->space = srv_fil_crypt_rotate_key_age
			? fil_space_next(state->space)
			: fil_system.keyrotate_next(state->space, *recheck,
						    key_state->key_version);
	}

	/* if we didn't find any space return iops */
	fil_crypt_return_iops(state);

	return false;

}

/***********************************************************************
Start rotating a space
@param[in]	key_state		Key state
@param[in,out]	state			Rotation state */
static
void
fil_crypt_start_rotate_space(
	const key_state_t*	key_state,
	rotate_thread_t*	state)
{
	fil_space_crypt_t *crypt_data = state->space->crypt_data;

	ut_ad(crypt_data);
	mutex_enter(&crypt_data->mutex);
	ut_ad(key_state->key_id == crypt_data->key_id);

	if (crypt_data->rotate_state.active_threads == 0) {
		/* only first thread needs to init */
		crypt_data->rotate_state.next_offset = 1; // skip page 0
		/* no need to rotate beyond current max
		* if space extends, it will be encrypted with newer version */
		/* FIXME: max_offset could be removed and instead
		space->size consulted.*/
		crypt_data->rotate_state.max_offset = state->space->size;
		crypt_data->rotate_state.end_lsn = 0;
		crypt_data->rotate_state.min_key_version_found =
			key_state->key_version;

		crypt_data->rotate_state.start_time = time(0);

		if (crypt_data->type == CRYPT_SCHEME_UNENCRYPTED &&
			crypt_data->is_encrypted() &&
			key_state->key_version != 0) {
			/* this is rotation unencrypted => encrypted */
			crypt_data->type = CRYPT_SCHEME_1;
		}
	}

	/* count active threads in space */
	crypt_data->rotate_state.active_threads++;

	/* Initialize thread local state */
	state->end_lsn = crypt_data->rotate_state.end_lsn;
	state->min_key_version_found =
		crypt_data->rotate_state.min_key_version_found;

	mutex_exit(&crypt_data->mutex);
}

/***********************************************************************
Search for batch of pages needing rotation
@param[in]	key_state		Key state
@param[in,out]	state			Rotation state
@return true if page needing key rotation found, false if not found */
static
bool
fil_crypt_find_page_to_rotate(
	const key_state_t*	key_state,
	rotate_thread_t*	state)
{
	ulint batch = srv_alloc_time * state->allocated_iops;
	fil_space_t* space = state->space;

	ut_ad(!space || space->referenced());

	/* If space is marked to be dropped stop rotation. */
	if (!space || space->is_stopping()) {
		return false;
	}

	fil_space_crypt_t *crypt_data = space->crypt_data;

	mutex_enter(&crypt_data->mutex);
	ut_ad(key_state->key_id == crypt_data->key_id);

	bool found = crypt_data->rotate_state.max_offset >=
		crypt_data->rotate_state.next_offset;

	if (found) {
		state->offset = crypt_data->rotate_state.next_offset;
		ulint remaining = crypt_data->rotate_state.max_offset -
			crypt_data->rotate_state.next_offset;

		if (batch <= remaining) {
			state->batch = batch;
		} else {
			state->batch = remaining;
		}
	}

	crypt_data->rotate_state.next_offset += batch;
	mutex_exit(&crypt_data->mutex);
	return found;
}

#define fil_crypt_get_page_throttle(state,offset,mtr,sleeptime_ms) \
	fil_crypt_get_page_throttle_func(state, offset, mtr, \
					 sleeptime_ms, __FILE__, __LINE__)

/***********************************************************************
Get a page and compute sleep time
@param[in,out]		state		Rotation state
@param[in]		offset		Page offset
@param[in,out]		mtr		Minitransaction
@param[out]		sleeptime_ms	Sleep time
@param[in]		file		File where called
@param[in]		line		Line where called
@return page or NULL*/
static
buf_block_t*
fil_crypt_get_page_throttle_func(
	rotate_thread_t*	state,
	ulint 			offset,
	mtr_t*			mtr,
	ulint*			sleeptime_ms,
	const char*		file,
	unsigned		line)
{
	fil_space_t* space = state->space;
	const page_size_t page_size = page_size_t(space->flags);
	const page_id_t page_id(space->id, offset);
	ut_ad(space->referenced());

	/* Before reading from tablespace we need to make sure that
	the tablespace is not about to be dropped. */
	if (space->is_stopping()) {
		return NULL;
	}

	dberr_t err = DB_SUCCESS;
	buf_block_t* block = buf_page_get_gen(page_id, page_size, RW_X_LATCH,
					      NULL,
					      BUF_PEEK_IF_IN_POOL, file, line,
					      mtr, &err);
	if (block != NULL) {
		/* page was in buffer pool */
		state->crypt_stat.pages_read_from_cache++;
		return block;
	}

	if (space->is_stopping()) {
		return NULL;
	}

	state->crypt_stat.pages_read_from_disk++;

	const ulonglong start = my_interval_timer();
	block = buf_page_get_gen(page_id, page_size,
				 RW_X_LATCH,
				 NULL, BUF_GET_POSSIBLY_FREED,
				file, line, mtr, &err);
	const ulonglong end = my_interval_timer();

	state->cnt_waited++;

	if (end > start) {
		state->sum_waited_us += (end - start) / 1000;
	}

	/* average page load */
	ulint add_sleeptime_ms = 0;
	ulint avg_wait_time_us =ulint(state->sum_waited_us / state->cnt_waited);
	ulint alloc_wait_us = 1000000 / state->allocated_iops;

	if (avg_wait_time_us < alloc_wait_us) {
		/* we reading faster than we allocated */
		add_sleeptime_ms = (alloc_wait_us - avg_wait_time_us) / 1000;
	} else {
		/* if page load time is longer than we want, skip sleeping */
	}

	*sleeptime_ms += add_sleeptime_ms;

	return block;
}


/***********************************************************************
Get block and allocation status

note: innodb locks fil_space_latch and then block when allocating page
but locks block and then fil_space_latch when freeing page.

@param[in,out]		state		Rotation state
@param[in]		offset		Page offset
@param[in,out]		mtr		Minitransaction
@param[out]		allocation_status Allocation status
@param[out]		sleeptime_ms	Sleep time
@return block or NULL
*/
static
buf_block_t*
btr_scrub_get_block_and_allocation_status(
	rotate_thread_t*	state,
	ulint 			offset,
	mtr_t*			mtr,
	btr_scrub_page_allocation_status_t *allocation_status,
	ulint*			sleeptime_ms)
{
	mtr_t local_mtr;
	buf_block_t *block = NULL;
	fil_space_t* space = state->space;

	ut_ad(space->referenced());

	mtr_start(&local_mtr);

	*allocation_status = fseg_page_is_free(space, (uint32_t)offset) ?
		BTR_SCRUB_PAGE_FREE :
		BTR_SCRUB_PAGE_ALLOCATED;

	if (*allocation_status == BTR_SCRUB_PAGE_FREE) {
		/* this is easy case, we lock fil_space_latch first and
		then block */
		block = fil_crypt_get_page_throttle(state,
						    offset, mtr,
						    sleeptime_ms);
		mtr_commit(&local_mtr);
	} else {
		/* page is allocated according to xdes */

		/* release fil_space_latch *before* fetching block */
		mtr_commit(&local_mtr);

		/* NOTE: when we have locked dict_index_get_lock(),
		* it's safe to release fil_space_latch and then fetch block
		* as dict_index_get_lock() is needed to make tree modifications
		* such as free-ing a page
		*/

		block = fil_crypt_get_page_throttle(state,
						    offset, mtr,
						    sleeptime_ms);
	}

	return block;
}


/***********************************************************************
Rotate one page
@param[in,out]		key_state		Key state
@param[in,out]		state			Rotation state */
static
void
fil_crypt_rotate_page(
	const key_state_t*	key_state,
	rotate_thread_t*	state)
{
	fil_space_t*space = state->space;
	ulint space_id = space->id;
	ulint offset = state->offset;
	ulint sleeptime_ms = 0;
	fil_space_crypt_t *crypt_data = space->crypt_data;

	ut_ad(space->referenced());
	ut_ad(offset > 0);

	/* In fil_crypt_thread where key rotation is done we have
	acquired space and checked that this space is not yet
	marked to be dropped. Similarly, in fil_crypt_find_page_to_rotate().
	Check here also to give DROP TABLE or similar a change. */
	if (space->is_stopping()) {
		return;
	}

	if (space_id == TRX_SYS_SPACE && offset == TRX_SYS_PAGE_NO) {
		/* don't encrypt this as it contains address to dblwr buffer */
		return;
	}

	mtr_t mtr;
	mtr.start();
	if (buf_block_t* block = fil_crypt_get_page_throttle(state,
							     offset, &mtr,
							     &sleeptime_ms)) {
		bool modified = false;
		int needs_scrubbing = BTR_SCRUB_SKIP_PAGE;
		lsn_t block_lsn = block->page.newest_modification;
		byte* frame = buf_block_get_frame(block);
		uint kv =  mach_read_from_4(frame+FIL_PAGE_FILE_FLUSH_LSN_OR_KEY_VERSION);

		if (space->is_stopping()) {
			/* The tablespace is closing (in DROP TABLE or
			TRUNCATE TABLE or similar): avoid further access */
		} else if (!kv && !*reinterpret_cast<uint16_t*>
			   (&frame[FIL_PAGE_TYPE])) {
			/* It looks like this page is not
			allocated. Because key rotation is accessing
			pages in a pattern that is unlike the normal
			B-tree and undo log access pattern, we cannot
			invoke fseg_page_is_free() here, because that
			could result in a deadlock. If we invoked
			fseg_page_is_free() and released the
			tablespace latch before acquiring block->lock,
			then the fseg_page_is_free() information
			could be stale already. */

			/* If the data file was originally created
			before MariaDB 10.0 or MySQL 5.6, some
			allocated data pages could carry 0 in
			FIL_PAGE_TYPE. The FIL_PAGE_TYPE on those
			pages will be updated in
			buf_flush_init_for_writing() when the page
			is modified the next time.

			Also, when the doublewrite buffer pages are
			allocated on bootstrap in a non-debug build,
			some dummy pages will be allocated, with 0 in
			the FIL_PAGE_TYPE. Those pages should be
			skipped from key rotation forever. */
		} else if (fil_crypt_needs_rotation(
				crypt_data,
				kv,
				key_state->key_version,
				key_state->rotate_key_age)) {

			mtr.set_named_space(space);
			modified = true;

			/* force rotation by dummy updating page */
			mlog_write_ulint(frame + FIL_PAGE_SPACE_ID,
					 space_id, MLOG_4BYTES, &mtr);

			/* statistics */
			state->crypt_stat.pages_modified++;
		} else {
			if (crypt_data->is_encrypted()) {
				if (kv < state->min_key_version_found) {
					state->min_key_version_found = kv;
				}
			}

			needs_scrubbing = btr_page_needs_scrubbing(
				&state->scrub_data, block,
				BTR_SCRUB_PAGE_ALLOCATION_UNKNOWN);
		}

		mtr.commit();
		lsn_t end_lsn = mtr.commit_lsn();

		if (needs_scrubbing == BTR_SCRUB_PAGE) {
			mtr.start();
			/*
			* refetch page and allocation status
			*/
			btr_scrub_page_allocation_status_t allocated;

			block = btr_scrub_get_block_and_allocation_status(
				state, offset, &mtr,
				&allocated,
				&sleeptime_ms);

			if (block) {
				mtr.set_named_space(space);

				/* get required table/index and index-locks */
				needs_scrubbing = btr_scrub_recheck_page(
					&state->scrub_data, block, allocated, &mtr);

				if (needs_scrubbing == BTR_SCRUB_PAGE) {
					/* we need to refetch it once more now that we have
					* index locked */
					block = btr_scrub_get_block_and_allocation_status(
						state, offset, &mtr,
						&allocated,
						&sleeptime_ms);

					needs_scrubbing = btr_scrub_page(&state->scrub_data,
						block, allocated,
						&mtr);
				}

				/* NOTE: mtr is committed inside btr_scrub_recheck_page()
				* and/or btr_scrub_page. This is to make sure that
				* locks & pages are latched in corrected order,
				* the mtr is in some circumstances restarted.
				* (mtr_commit() + mtr_start())
				*/
			}
		}

		if (needs_scrubbing != BTR_SCRUB_PAGE) {
			/* if page didn't need scrubbing it might be that cleanups
			are needed. do those outside of any mtr to prevent deadlocks.

			the information what kinds of cleanups that are needed are
			encoded inside the needs_scrubbing, but this is opaque to
			this function (except the value BTR_SCRUB_PAGE) */
			btr_scrub_skip_page(&state->scrub_data, needs_scrubbing);
		}

		if (needs_scrubbing == BTR_SCRUB_TURNED_OFF) {
			/* if we just detected that scrubbing was turned off
			* update global state to reflect this */
			ut_ad(crypt_data);
			mutex_enter(&crypt_data->mutex);
			crypt_data->rotate_state.scrubbing.is_active = false;
			mutex_exit(&crypt_data->mutex);
		}

		if (modified) {
			/* if we modified page, we take lsn from mtr */
			ut_a(end_lsn > state->end_lsn);
			ut_a(end_lsn > block_lsn);
			state->end_lsn = end_lsn;
		} else {
			/* if we did not modify page, check for max lsn */
			if (block_lsn > state->end_lsn) {
				state->end_lsn = block_lsn;
			}
		}
	} else {
		/* If block read failed mtr memo and log should be empty. */
		ut_ad(!mtr.has_modifications());
		ut_ad(!mtr.is_dirty());
		ut_ad(mtr.get_memo()->size() == 0);
		ut_ad(mtr.get_log()->size() == 0);
		mtr.commit();
	}

	if (sleeptime_ms) {
		os_event_reset(fil_crypt_throttle_sleep_event);
		os_event_wait_time(fil_crypt_throttle_sleep_event,
				   1000 * sleeptime_ms);
	}
}

/***********************************************************************
Rotate a batch of pages
@param[in,out]		key_state		Key state
@param[in,out]		state			Rotation state */
static
void
fil_crypt_rotate_pages(
	const key_state_t*	key_state,
	rotate_thread_t*	state)
{
	ulint space = state->space->id;
	ulint end = std::min(state->offset + state->batch,
			     state->space->free_limit);

	ut_ad(state->space->referenced());

	for (; state->offset < end; state->offset++) {

		/* we can't rotate pages in dblwr buffer as
		* it's not possible to read those due to lots of asserts
		* in buffer pool.
		*
		* However since these are only (short-lived) copies of
		* real pages, they will be updated anyway when the
		* real page is updated
		*/
		if (space == TRX_SYS_SPACE &&
		    buf_dblwr_page_inside(state->offset)) {
			continue;
		}

		/* If space is marked as stopping, stop rotating
		pages. */
		if (state->space->is_stopping()) {
			break;
		}

		fil_crypt_rotate_page(key_state, state);
	}
}

/***********************************************************************
Flush rotated pages and then update page 0

@param[in,out]		state	rotation state */
static
void
fil_crypt_flush_space(
	rotate_thread_t*	state)
{
	fil_space_t* space = state->space;
	fil_space_crypt_t *crypt_data = space->crypt_data;

	ut_ad(space->referenced());

	/* flush tablespace pages so that there are no pages left with old key */
	lsn_t end_lsn = crypt_data->rotate_state.end_lsn;

	if (end_lsn > 0 && !space->is_stopping()) {
		bool success = false;
		ulint n_pages = 0;
		ulint sum_pages = 0;
		const ulonglong start = my_interval_timer();

		do {
			success = buf_flush_lists(ULINT_MAX, end_lsn, &n_pages);
			buf_flush_wait_batch_end(NULL, BUF_FLUSH_LIST);
			sum_pages += n_pages;
		} while (!success && !space->is_stopping());

		const ulonglong end = my_interval_timer();

		if (sum_pages && end > start) {
			state->cnt_waited += sum_pages;
			state->sum_waited_us += (end - start) / 1000;

			/* statistics */
			state->crypt_stat.pages_flushed += sum_pages;
		}
	}

	if (crypt_data->min_key_version == 0) {
		crypt_data->type = CRYPT_SCHEME_UNENCRYPTED;
	}

	if (space->is_stopping()) {
		return;
	}

	/* update page 0 */
	mtr_t mtr;
	mtr.start();

	dberr_t err;

	if (buf_block_t* block = buf_page_get_gen(
		    page_id_t(space->id, 0), page_size_t(space->flags),
		    RW_X_LATCH, NULL, BUF_GET,
		    __FILE__, __LINE__, &mtr, &err)) {
		mtr.set_named_space(space);
		crypt_data->write_page0(space, block->frame, &mtr);
	}

	mtr.commit();
}

/***********************************************************************
Complete rotating a space
@param[in,out]		state			Rotation state */
static void fil_crypt_complete_rotate_space(rotate_thread_t* state)
{
	fil_space_crypt_t *crypt_data = state->space->crypt_data;

	ut_ad(crypt_data);
	ut_ad(state->space->referenced());

	/* Space might already be dropped */
	if (!state->space->is_stopping()) {
		mutex_enter(&crypt_data->mutex);

		/**
		* Update crypt data state with state from thread
		*/
		if (state->min_key_version_found <
			crypt_data->rotate_state.min_key_version_found) {
			crypt_data->rotate_state.min_key_version_found =
				state->min_key_version_found;
		}

		if (state->end_lsn > crypt_data->rotate_state.end_lsn) {
			crypt_data->rotate_state.end_lsn = state->end_lsn;
		}

		ut_a(crypt_data->rotate_state.active_threads > 0);
		crypt_data->rotate_state.active_threads--;
		bool last = crypt_data->rotate_state.active_threads == 0;

		/**
		* check if space is fully done
		* this as when threads shutdown, it could be that we "complete"
		* iterating before we have scanned the full space.
		*/
		bool done = crypt_data->rotate_state.next_offset >=
			crypt_data->rotate_state.max_offset;

		/**
		* we should flush space if we're last thread AND
		* the iteration is done
		*/
		bool should_flush = last && done;

		if (should_flush) {
			/* we're the last active thread */
			crypt_data->rotate_state.flushing = true;
			crypt_data->min_key_version =
				crypt_data->rotate_state.min_key_version_found;
		}

		/* inform scrubbing */
		crypt_data->rotate_state.scrubbing.is_active = false;
		mutex_exit(&crypt_data->mutex);

		/* all threads must call btr_scrub_complete_space wo/ mutex held */
		if (state->scrub_data.scrubbing) {
			btr_scrub_complete_space(&state->scrub_data);
			if (should_flush) {
				/* only last thread updates last_scrub_completed */
				ut_ad(crypt_data);
				mutex_enter(&crypt_data->mutex);
				crypt_data->rotate_state.scrubbing.
					last_scrub_completed = time(0);
				mutex_exit(&crypt_data->mutex);
			}
		}

		if (should_flush) {
			fil_crypt_flush_space(state);

			mutex_enter(&crypt_data->mutex);
			crypt_data->rotate_state.flushing = false;
			mutex_exit(&crypt_data->mutex);
		}
	} else {
		mutex_enter(&crypt_data->mutex);
		ut_a(crypt_data->rotate_state.active_threads > 0);
		crypt_data->rotate_state.active_threads--;
		mutex_exit(&crypt_data->mutex);
	}
}

/*********************************************************************//**
A thread which monitors global key state and rotates tablespaces accordingly
@return a dummy parameter */
extern "C" UNIV_INTERN
os_thread_ret_t
DECLARE_THREAD(fil_crypt_thread)(void*)
{
	mutex_enter(&fil_crypt_threads_mutex);
	uint thread_no = srv_n_fil_crypt_threads_started;
	srv_n_fil_crypt_threads_started++;
	os_event_set(fil_crypt_event); /* signal that we started */
	mutex_exit(&fil_crypt_threads_mutex);

	/* state of this thread */
	rotate_thread_t thr(thread_no);

	/* if we find a space that is starting, skip over it and recheck it later */
	bool recheck = false;

	while (!thr.should_shutdown()) {

		key_state_t new_state;

		time_t wait_start = time(0);

		while (!thr.should_shutdown()) {

			/* wait for key state changes
			* i.e either new key version of change or
			* new rotate_key_age */
			os_event_reset(fil_crypt_threads_event);

			if (os_event_wait_time(fil_crypt_threads_event, 1000000) == 0) {
				break;
			}

			if (recheck) {
				/* check recheck here, after sleep, so
				* that we don't busy loop while when one thread is starting
				* a space*/
				break;
			}

			time_t waited = time(0) - wait_start;

			/* Break if we have waited the background scrub
			internal and background scrubbing is enabled */
			if (waited >= 0
			    && ulint(waited) >= srv_background_scrub_data_check_interval
			    && (srv_background_scrub_data_uncompressed
			        || srv_background_scrub_data_compressed)) {
				break;
			}
		}

		recheck = false;
		thr.first = true;      // restart from first tablespace

		/* iterate all spaces searching for those needing rotation */
		while (!thr.should_shutdown() &&
		       fil_crypt_find_space_to_rotate(&new_state, &thr, &recheck)) {

			/* we found a space to rotate */
			fil_crypt_start_rotate_space(&new_state, &thr);

			/* iterate all pages (cooperativly with other threads) */
			while (!thr.should_shutdown() &&
			       fil_crypt_find_page_to_rotate(&new_state, &thr)) {

				if (!thr.space->is_stopping()) {
					/* rotate a (set) of pages */
					fil_crypt_rotate_pages(&new_state, &thr);
				}

				/* If space is marked as stopping, release
				space and stop rotation. */
				if (thr.space->is_stopping()) {
					fil_crypt_complete_rotate_space(&thr);
					thr.space->release();
					thr.space = NULL;
					break;
				}

				/* realloc iops */
				fil_crypt_realloc_iops(&thr);
			}

			/* complete rotation */
			if (thr.space) {
				fil_crypt_complete_rotate_space(&thr);
			}

			/* force key state refresh */
			new_state.key_id = 0;

			/* return iops */
			fil_crypt_return_iops(&thr);
		}
	}

	/* return iops if shutting down */
	fil_crypt_return_iops(&thr);

	/* release current space if shutting down */
	if (thr.space) {
		thr.space->release();
		thr.space = NULL;
	}

	mutex_enter(&fil_crypt_threads_mutex);
	srv_n_fil_crypt_threads_started--;
	os_event_set(fil_crypt_event); /* signal that we stopped */
	mutex_exit(&fil_crypt_threads_mutex);

	/* We count the number of threads in os_thread_exit(). A created
	thread should always use that to exit and not use return() to exit. */

	os_thread_exit();

	OS_THREAD_DUMMY_RETURN;
}

/*********************************************************************
Adjust thread count for key rotation
@param[in]	enw_cnt		Number of threads to be used */
UNIV_INTERN
void
fil_crypt_set_thread_cnt(
	const uint	new_cnt)
{
	if (!fil_crypt_threads_inited) {
		fil_crypt_threads_init();
	}

	mutex_enter(&fil_crypt_threads_mutex);

	if (new_cnt > srv_n_fil_crypt_threads) {
		uint add = new_cnt - srv_n_fil_crypt_threads;
		srv_n_fil_crypt_threads = new_cnt;
		for (uint i = 0; i < add; i++) {
			os_thread_id_t rotation_thread_id;
			os_thread_create(fil_crypt_thread, NULL, &rotation_thread_id);
			ib::info() << "Creating #"
				   << i+1 << " encryption thread id "
				   << os_thread_pf(rotation_thread_id)
				   << " total threads " << new_cnt << ".";
		}
	} else if (new_cnt < srv_n_fil_crypt_threads) {
		srv_n_fil_crypt_threads = new_cnt;
		os_event_set(fil_crypt_threads_event);
	}

	mutex_exit(&fil_crypt_threads_mutex);

	while(srv_n_fil_crypt_threads_started != srv_n_fil_crypt_threads) {
		os_event_reset(fil_crypt_event);
		os_event_wait_time(fil_crypt_event, 100000);
	}

	/* Send a message to encryption threads that there could be
	something to do. */
	if (srv_n_fil_crypt_threads) {
		os_event_set(fil_crypt_threads_event);
	}
}

/** Initialize the tablespace rotation_list
if innodb_encryption_rotate_key_age=0. */
static void fil_crypt_rotation_list_fill()
{
	ut_ad(mutex_own(&fil_system.mutex));

	for (fil_space_t* space = UT_LIST_GET_FIRST(fil_system.space_list);
	     space != NULL;
	     space = UT_LIST_GET_NEXT(space_list, space)) {
		if (space->purpose != FIL_TYPE_TABLESPACE
		    || space->is_in_rotation_list()
		    || space->is_stopping()
		    || UT_LIST_GET_LEN(space->chain) == 0) {
			continue;
		}

		/* Ensure that crypt_data has been initialized. */
		if (!space->size) {
			/* Protect the tablespace while we may
			release fil_system.mutex. */
			space->n_pending_ops++;
#ifndef DBUG_OFF
			ut_d(const fil_space_t* s=)
			        fil_system.read_page0(space->id);
			ut_ad(!s || s == space);
#endif
			space->n_pending_ops--;
			if (!space->size) {
				/* Page 0 was not loaded.
				Skip this tablespace. */
				continue;
			}
		}

		/* Skip ENCRYPTION!=DEFAULT tablespaces. */
		if (space->crypt_data
		    && !space->crypt_data->is_default_encryption()) {
			continue;
		}

		if (srv_encrypt_tables) {
			/* Skip encrypted tablespaces if
			innodb_encrypt_tables!=OFF */
			if (space->crypt_data
			    && space->crypt_data->min_key_version) {
				continue;
			}
		} else {
			/* Skip unencrypted tablespaces if
			innodb_encrypt_tables=OFF */
			if (!space->crypt_data
			    || !space->crypt_data->min_key_version) {
				continue;
			}
		}

<<<<<<< HEAD
		UT_LIST_ADD_LAST(fil_system.rotation_list, space);
=======
		fil_system->rotation_list.push_back(*space);
>>>>>>> 82187a12
	}
}

/*********************************************************************
Adjust max key age
@param[in]	val		New max key age */
UNIV_INTERN
void
fil_crypt_set_rotate_key_age(
	uint	val)
{
	mutex_enter(&fil_system.mutex);
	srv_fil_crypt_rotate_key_age = val;
	if (val == 0) {
		fil_crypt_rotation_list_fill();
	}
	mutex_exit(&fil_system.mutex);
	os_event_set(fil_crypt_threads_event);
}

/*********************************************************************
Adjust rotation iops
@param[in]	val		New max roation iops */
UNIV_INTERN
void
fil_crypt_set_rotation_iops(
	uint val)
{
	srv_n_fil_crypt_iops = val;
	os_event_set(fil_crypt_threads_event);
}

/*********************************************************************
Adjust encrypt tables
@param[in]	val		New setting for innodb-encrypt-tables */
UNIV_INTERN
void
fil_crypt_set_encrypt_tables(
	uint val)
{
	mutex_enter(&fil_system.mutex);

	srv_encrypt_tables = val;

	if (srv_fil_crypt_rotate_key_age == 0) {
		fil_crypt_rotation_list_fill();
	}

	mutex_exit(&fil_system.mutex);

	os_event_set(fil_crypt_threads_event);
}

/*********************************************************************
Init threads for key rotation */
UNIV_INTERN
void
fil_crypt_threads_init()
{
	if (!fil_crypt_threads_inited) {
		fil_crypt_event = os_event_create(0);
		fil_crypt_threads_event = os_event_create(0);
		mutex_create(LATCH_ID_FIL_CRYPT_THREADS_MUTEX,
		     &fil_crypt_threads_mutex);

		uint cnt = srv_n_fil_crypt_threads;
		srv_n_fil_crypt_threads = 0;
		fil_crypt_threads_inited = true;
		fil_crypt_set_thread_cnt(cnt);
	}
}

/*********************************************************************
Clean up key rotation threads resources */
UNIV_INTERN
void
fil_crypt_threads_cleanup()
{
	if (!fil_crypt_threads_inited) {
		return;
	}
	ut_a(!srv_n_fil_crypt_threads_started);
	os_event_destroy(fil_crypt_event);
	os_event_destroy(fil_crypt_threads_event);
	mutex_free(&fil_crypt_threads_mutex);
	fil_crypt_threads_inited = false;
}

/*********************************************************************
Wait for crypt threads to stop accessing space
@param[in]	space		Tablespace */
UNIV_INTERN
void
fil_space_crypt_close_tablespace(
	const fil_space_t*	space)
{
	fil_space_crypt_t* crypt_data = space->crypt_data;

	if (!crypt_data || srv_n_fil_crypt_threads == 0
	    || !fil_crypt_threads_inited) {
		return;
	}

	mutex_enter(&fil_crypt_threads_mutex);

	time_t start = time(0);
	time_t last = start;

	mutex_enter(&crypt_data->mutex);
	mutex_exit(&fil_crypt_threads_mutex);

	ulint cnt = crypt_data->rotate_state.active_threads;
	bool flushing = crypt_data->rotate_state.flushing;

	while (cnt > 0 || flushing) {
		mutex_exit(&crypt_data->mutex);
		/* release dict mutex so that scrub threads can release their
		* table references */
		dict_mutex_exit_for_mysql();

		/* wakeup throttle (all) sleepers */
		os_event_set(fil_crypt_throttle_sleep_event);

		os_thread_sleep(20000);
		dict_mutex_enter_for_mysql();
		mutex_enter(&crypt_data->mutex);
		cnt = crypt_data->rotate_state.active_threads;
		flushing = crypt_data->rotate_state.flushing;

		time_t now = time(0);

		if (now >= last + 30) {
			ib::warn() << "Waited "
				   << now - start
				   << " seconds to drop space: "
				   << space->name << " ("
				   << space->id << ") active threads "
				   << cnt << "flushing="
				   << flushing << ".";
			last = now;
		}
	}

	mutex_exit(&crypt_data->mutex);
}

/*********************************************************************
Get crypt status for a space (used by information_schema)
@param[in]	space		Tablespace
@param[out]	status		Crypt status */
UNIV_INTERN
void
fil_space_crypt_get_status(
	const fil_space_t*			space,
	struct fil_space_crypt_status_t*	status)
{
	memset(status, 0, sizeof(*status));

	ut_ad(space->referenced());

	/* If there is no crypt data and we have not yet read
	page 0 for this tablespace, we need to read it before
	we can continue. */
	if (!space->crypt_data) {
		fil_crypt_read_crypt_data(const_cast<fil_space_t*>(space));
	}

	status->space = ULINT_UNDEFINED;

	if (fil_space_crypt_t* crypt_data = space->crypt_data) {
		status->space = space->id;
		mutex_enter(&crypt_data->mutex);
		status->scheme = crypt_data->type;
		status->keyserver_requests = crypt_data->keyserver_requests;
		status->min_key_version = crypt_data->min_key_version;
		status->key_id = crypt_data->key_id;

		if (crypt_data->rotate_state.active_threads > 0 ||
		    crypt_data->rotate_state.flushing) {
			status->rotating = true;
			status->flushing =
				crypt_data->rotate_state.flushing;
			status->rotate_next_page_number =
				crypt_data->rotate_state.next_offset;
			status->rotate_max_page_number =
				crypt_data->rotate_state.max_offset;
		}

		mutex_exit(&crypt_data->mutex);

		if (srv_encrypt_tables || crypt_data->min_key_version) {
			status->current_key_version =
				fil_crypt_get_latest_key_version(crypt_data);
		}
	}
}

/*********************************************************************
Return crypt statistics
@param[out]	stat		Crypt statistics */
UNIV_INTERN
void
fil_crypt_total_stat(
	fil_crypt_stat_t *stat)
{
	mutex_enter(&crypt_stat_mutex);
	*stat = crypt_stat;
	mutex_exit(&crypt_stat_mutex);
}

/*********************************************************************
Get scrub status for a space (used by information_schema)

@param[in]	space		Tablespace
@param[out]	status		Scrub status */
UNIV_INTERN
void
fil_space_get_scrub_status(
	const fil_space_t*			space,
	struct fil_space_scrub_status_t*	status)
{
	memset(status, 0, sizeof(*status));

	ut_ad(space->referenced());
	fil_space_crypt_t* crypt_data = space->crypt_data;

	status->space = space->id;

	if (crypt_data != NULL) {
		status->compressed = FSP_FLAGS_GET_ZIP_SSIZE(space->flags) > 0;
		mutex_enter(&crypt_data->mutex);
		status->last_scrub_completed =
			crypt_data->rotate_state.scrubbing.last_scrub_completed;
		if (crypt_data->rotate_state.active_threads > 0 &&
		    crypt_data->rotate_state.scrubbing.is_active) {
			status->scrubbing = true;
			status->current_scrub_started =
				crypt_data->rotate_state.start_time;
			status->current_scrub_active_threads =
				crypt_data->rotate_state.active_threads;
			status->current_scrub_page_number =
				crypt_data->rotate_state.next_offset;
			status->current_scrub_max_page_number =
				crypt_data->rotate_state.max_offset;
		}

		mutex_exit(&crypt_data->mutex);
	}
}
#endif /* UNIV_INNOCHECKSUM */

/**
Verify that post encryption checksum match calculated checksum.
This function should be called only if tablespace contains crypt_data
metadata (this is strong indication that tablespace is encrypted).
Function also verifies that traditional checksum does not match
calculated checksum as if it does page could be valid unencrypted,
encrypted, or corrupted.

@param[in,out]	page		page frame (checksum is temporarily modified)
@param[in]	page_size	page size
@return whether the encrypted page is OK */
bool
fil_space_verify_crypt_checksum(const byte* page, const page_size_t& page_size)
{
	ut_ad(mach_read_from_4(page + FIL_PAGE_FILE_FLUSH_LSN_OR_KEY_VERSION));

	/* Compressed and encrypted pages do not have checksum. Assume not
	corrupted. Page verification happens after decompression in
	buf_page_io_complete() using buf_page_is_corrupted(). */
	if (mach_read_from_2(page + FIL_PAGE_TYPE)
	    == FIL_PAGE_PAGE_COMPRESSED_ENCRYPTED) {
		return true;
	}

	/* Read stored post encryption checksum. */
	const ib_uint32_t checksum = mach_read_from_4(
		page + FIL_PAGE_FILE_FLUSH_LSN_OR_KEY_VERSION + 4);

	/* If stored checksum matches one of the calculated checksums
	page is not corrupted. */

	switch (srv_checksum_algorithm_t(srv_checksum_algorithm)) {
	case SRV_CHECKSUM_ALGORITHM_STRICT_CRC32:
		if (page_size.is_compressed()) {
			return checksum == page_zip_calc_checksum(
				page, page_size.physical(),
				SRV_CHECKSUM_ALGORITHM_CRC32)
#ifdef INNODB_BUG_ENDIAN_CRC32
				|| checksum == page_zip_calc_checksum(
					page, page_size.physical(),
					SRV_CHECKSUM_ALGORITHM_CRC32, true)
#endif
				;
		}

		return checksum == buf_calc_page_crc32(page)
#ifdef INNODB_BUG_ENDIAN_CRC32
			|| checksum == buf_calc_page_crc32(page, true)
#endif
			;
	case SRV_CHECKSUM_ALGORITHM_STRICT_NONE:
		/* Starting with MariaDB 10.1.25, 10.2.7, 10.3.1,
		due to MDEV-12114, fil_crypt_calculate_checksum()
		is only using CRC32 for the encrypted pages.
		Due to this, we must treat "strict_none" as "none". */
	case SRV_CHECKSUM_ALGORITHM_NONE:
		return true;
	case SRV_CHECKSUM_ALGORITHM_STRICT_INNODB:
		/* Starting with MariaDB 10.1.25, 10.2.7, 10.3.1,
		due to MDEV-12114, fil_crypt_calculate_checksum()
		is only using CRC32 for the encrypted pages.
		Due to this, we must treat "strict_innodb" as "innodb". */
	case SRV_CHECKSUM_ALGORITHM_INNODB:
	case SRV_CHECKSUM_ALGORITHM_CRC32:
		if (checksum == BUF_NO_CHECKSUM_MAGIC) {
			return true;
		}
		if (page_size.is_compressed()) {
			return checksum == page_zip_calc_checksum(
				page, page_size.physical(),
				SRV_CHECKSUM_ALGORITHM_CRC32)
#ifdef INNODB_BUG_ENDIAN_CRC32
				|| checksum == page_zip_calc_checksum(
					page, page_size.physical(),
					SRV_CHECKSUM_ALGORITHM_CRC32, true)
#endif
				|| checksum == page_zip_calc_checksum(
					page, page_size.physical(),
					SRV_CHECKSUM_ALGORITHM_INNODB);
		}

		return checksum == buf_calc_page_crc32(page)
#ifdef INNODB_BUG_ENDIAN_CRC32
			|| checksum == buf_calc_page_crc32(page, true)
#endif
			|| checksum == buf_calc_page_new_checksum(page);
	}

	ut_ad(!"unhandled innodb_checksum_algorithm");
	return false;
}<|MERGE_RESOLUTION|>--- conflicted
+++ resolved
@@ -2335,11 +2335,7 @@
 			}
 		}
 
-<<<<<<< HEAD
-		UT_LIST_ADD_LAST(fil_system.rotation_list, space);
-=======
-		fil_system->rotation_list.push_back(*space);
->>>>>>> 82187a12
+		fil_system.rotation_list.push_back(*space);
 	}
 }
 
