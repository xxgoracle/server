/*****************************************************************************

Copyright (c) 1996, 2016, Oracle and/or its affiliates. All Rights Reserved.
Copyright (c) 2015, MariaDB Corporation.

This program is free software; you can redistribute it and/or modify it under
the terms of the GNU General Public License as published by the Free Software
Foundation; version 2 of the License.

This program is distributed in the hope that it will be useful, but WITHOUT
ANY WARRANTY; without even the implied warranty of MERCHANTABILITY or FITNESS
FOR A PARTICULAR PURPOSE. See the GNU General Public License for more details.

You should have received a copy of the GNU General Public License along with
this program; if not, write to the Free Software Foundation, Inc.,
51 Franklin Street, Suite 500, Boston, MA 02110-1335 USA

*****************************************************************************/

/**************************************************//**
@file include/db0err.h
Global error codes for the database

Created 5/24/1996 Heikki Tuuri
*******************************************************/

#ifndef db0err_h
#define db0err_h

/* Do not include univ.i because univ.i includes this. */

enum dberr_t {
	DB_SUCCESS_LOCKED_REC = 9,	/*!< like DB_SUCCESS, but a new
					explicit record lock was created */
	DB_SUCCESS = 10,

	/* The following are error codes */
	DB_ERROR,
	DB_INTERRUPTED,
	DB_OUT_OF_MEMORY,
	DB_OUT_OF_FILE_SPACE,
	DB_LOCK_WAIT,
	DB_DEADLOCK,
	DB_ROLLBACK,
	DB_DUPLICATE_KEY,
	DB_QUE_THR_SUSPENDED,
	DB_MISSING_HISTORY,		/*!< required history data has been
					deleted due to lack of space in
					rollback segment */
	DB_CLUSTER_NOT_FOUND = 30,
	DB_TABLE_NOT_FOUND,
	DB_MUST_GET_MORE_FILE_SPACE,	/*!< the database has to be stopped
					and restarted with more file space */
	DB_TABLE_IS_BEING_USED,
	DB_TOO_BIG_RECORD,		/*!< a record in an index would not fit
					on a compressed page, or it would
					become bigger than 1/2 free space in
					an uncompressed page frame */
	DB_LOCK_WAIT_TIMEOUT,		/*!< lock wait lasted too long */
	DB_NO_REFERENCED_ROW,		/*!< referenced key value not found
					for a foreign key in an insert or
					update of a row */
	DB_ROW_IS_REFERENCED,		/*!< cannot delete or update a row
					because it contains a key value
					which is referenced */
	DB_CANNOT_ADD_CONSTRAINT,	/*!< adding a foreign key constraint
					to a table failed */
	DB_CORRUPTION,			/*!< data structure corruption
					noticed */
	DB_CANNOT_DROP_CONSTRAINT,	/*!< dropping a foreign key constraint
					from a table failed */
	DB_NO_SAVEPOINT,		/*!< no savepoint exists with the given
					name */
	DB_TABLESPACE_EXISTS,		/*!< we cannot create a new single-table
					tablespace because a file of the same
					name already exists */
	DB_TABLESPACE_DELETED,		/*!< tablespace was deleted or is
					being dropped right now */
	DB_TABLESPACE_NOT_FOUND,	/*<! Attempt to delete a tablespace
					instance that was not found in the
					tablespace hash table */
	DB_LOCK_TABLE_FULL,		/*!< lock structs have exhausted the
					buffer pool (for big transactions,
					InnoDB stores the lock structs in the
					buffer pool) */
	DB_FOREIGN_DUPLICATE_KEY,	/*!< foreign key constraints
					activated by the operation would
					lead to a duplicate key in some
					table */
	DB_TOO_MANY_CONCURRENT_TRXS,	/*!< when InnoDB runs out of the
					preconfigured undo slots, this can
					only happen when there are too many
					concurrent transactions */
	DB_UNSUPPORTED,			/*!< when InnoDB sees any artefact or
					a feature that it can't recoginize or
					work with e.g., FT indexes created by
					a later version of the engine. */

	DB_INVALID_NULL,		/*!< a NOT NULL column was found to
					be NULL during table rebuild */

	DB_STATS_DO_NOT_EXIST,		/*!< an operation that requires the
					persistent storage, used for recording
					table and index statistics, was
					requested but this storage does not
					exist itself or the stats for a given
					table do not exist */
	DB_FOREIGN_EXCEED_MAX_CASCADE,	/*!< Foreign key constraint related
					cascading delete/update exceeds
					maximum allowed depth */
	DB_CHILD_NO_INDEX,		/*!< the child (foreign) table does
					not have an index that contains the
					foreign keys as its prefix columns */
	DB_PARENT_NO_INDEX,		/*!< the parent table does not
					have an index that contains the
					foreign keys as its prefix columns */
	DB_TOO_BIG_INDEX_COL,		/*!< index column size exceeds
					maximum limit */
	DB_INDEX_CORRUPT,		/*!< we have corrupted index */
	DB_UNDO_RECORD_TOO_BIG,		/*!< the undo log record is too big */
	DB_READ_ONLY,			/*!< Update operation attempted in
					a read-only transaction */
	DB_FTS_INVALID_DOCID,		/* FTS Doc ID cannot be zero */
	DB_TABLE_IN_FK_CHECK,		/* table is being used in foreign
					key check */
	DB_ONLINE_LOG_TOO_BIG,		/*!< Modification log grew too big
					during online index creation */

	DB_IDENTIFIER_TOO_LONG,		/*!< Identifier name too long */
	DB_FTS_EXCEED_RESULT_CACHE_LIMIT,	/*!< FTS query memory
					exceeds result cache limit */
	DB_TEMP_FILE_WRITE_FAIL,	/*!< Temp file write failure */
	DB_CANT_CREATE_GEOMETRY_OBJECT,	/*!< Cannot create specified Geometry
					data object */
	DB_CANNOT_OPEN_FILE,		/*!< Cannot open a file */
	DB_FTS_TOO_MANY_WORDS_IN_PHRASE,
					/*< Too many words in a phrase */

	DB_TABLESPACE_TRUNCATED,	/*!< tablespace was truncated */

	DB_DECRYPTION_FAILED,		/* Tablespace encrypted and
					decrypt operation failed because
					of missing key management plugin,
					or missing or incorrect key or
					incorret AES method or algorithm. */
<<<<<<< HEAD

	DB_IO_ERROR = 100,		/*!< Generic IO error */

	DB_IO_PARTIAL_FAILED,		/*!< Partial IO request failed */

	DB_FORCED_ABORT,		/*!< Transaction was forced to rollback
					by a higher priority transaction */

	DB_TABLE_CORRUPT,		/*!< Table/clustered index is
					corrupted */

	DB_COMPUTE_VALUE_FAILED,	/*!< Compute generated value failed */

	DB_NO_FK_ON_S_BASE_COL,		/*!< Cannot add foreign constrain
					placed on the base column of
					stored column */

	DB_IO_NO_PUNCH_HOLE,		/*!< Punch hole not supported by
					file system. */

=======
	DB_PAGE_CORRUPTED,		/* Page read from tablespace is
					corrupted. */
>>>>>>> 765a4360
	/* The following are partial failure codes */
	DB_FAIL = 1000,
	DB_OVERFLOW,
	DB_UNDERFLOW,
	DB_STRONG_FAIL,
	DB_ZIP_OVERFLOW,
	DB_RECORD_NOT_FOUND = 1500,
	DB_END_OF_INDEX,
	DB_NOT_FOUND,			/*!< Generic error code for "Not found"
					type of errors */
};

#endif<|MERGE_RESOLUTION|>--- conflicted
+++ resolved
@@ -1,7 +1,7 @@
 /*****************************************************************************
 
 Copyright (c) 1996, 2016, Oracle and/or its affiliates. All Rights Reserved.
-Copyright (c) 2015, MariaDB Corporation.
+Copyright (c) 2015, 2017, MariaDB Corporation.
 
 This program is free software; you can redistribute it and/or modify it under
 the terms of the GNU General Public License as published by the Free Software
@@ -143,7 +143,6 @@
 					of missing key management plugin,
 					or missing or incorrect key or
 					incorret AES method or algorithm. */
-<<<<<<< HEAD
 
 	DB_IO_ERROR = 100,		/*!< Generic IO error */
 
@@ -164,10 +163,8 @@
 	DB_IO_NO_PUNCH_HOLE,		/*!< Punch hole not supported by
 					file system. */
 
-=======
 	DB_PAGE_CORRUPTED,		/* Page read from tablespace is
 					corrupted. */
->>>>>>> 765a4360
 	/* The following are partial failure codes */
 	DB_FAIL = 1000,
 	DB_OVERFLOW,
