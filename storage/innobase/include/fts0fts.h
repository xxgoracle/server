/*****************************************************************************

Copyright (c) 2011, 2018, Oracle and/or its affiliates. All Rights Reserved.
Copyright (c) 2016, 2017, MariaDB Corporation.

This program is free software; you can redistribute it and/or modify it under
the terms of the GNU General Public License as published by the Free Software
Foundation; version 2 of the License.

This program is distributed in the hope that it will be useful, but WITHOUT
ANY WARRANTY; without even the implied warranty of MERCHANTABILITY or FITNESS
FOR A PARTICULAR PURPOSE. See the GNU General Public License for more details.

You should have received a copy of the GNU General Public License along with
this program; if not, write to the Free Software Foundation, Inc.,
51 Franklin Street, Suite 500, Boston, MA 02110-1335 USA

*****************************************************************************/

/******************************************************************//**
@file include/fts0fts.h
Full text search header file

Created 2011/09/02 Sunny Bains
***********************************************************************/

#ifndef fts0fts_h
#define fts0fts_h

#include "data0type.h"
#include "data0types.h"
#include "mem0mem.h"
#include "rem0types.h"
#include "row0types.h"
#include "trx0types.h"
#include "ut0vec.h"
#include "ut0rbt.h"
#include "ut0wqueue.h"
#include "que0types.h"
#include "ft_global.h"
#include "mysql/plugin_ftparser.h"

/** "NULL" value of a document id. */
#define FTS_NULL_DOC_ID			0

/** FTS hidden column that is used to map to and from the row */
#define FTS_DOC_ID_COL_NAME		"FTS_DOC_ID"

/** The name of the index created by FTS */
#define FTS_DOC_ID_INDEX_NAME		"FTS_DOC_ID_INDEX"

#define FTS_DOC_ID_INDEX_NAME_LEN	16

/** Doc ID is a 8 byte value */
#define FTS_DOC_ID_LEN			8

/** The number of fields to sort when we build FT index with
FIC. Three fields are sort: (word, doc_id, position) */
#define FTS_NUM_FIELDS_SORT		3

/** Maximum number of rows in a table, smaller than which, we will
optimize using a 4 byte Doc ID for FIC merge sort to reduce sort size */
#define MAX_DOC_ID_OPT_VAL		1073741824

/** Document id type. */
typedef ib_id_t doc_id_t;

/** doc_id_t printf format */
#define FTS_DOC_ID_FORMAT	IB_ID_FMT

/** Convert document id to the InnoDB (BIG ENDIAN) storage format. */
#define fts_write_doc_id(d, s)	mach_write_to_8(d, s)

/** Read a document id to internal format. */
#define fts_read_doc_id(s)	mach_read_from_8(s)

/** Bind the doc id to a variable */
#define fts_bind_doc_id(i, n, v) pars_info_bind_int8_literal(i, n, v)

/** Defines for FTS query mode, they have the same values as
those defined in mysql file ft_global.h */
#define FTS_NL		0
#define FTS_BOOL	1
#define FTS_SORTED	2
#define FTS_EXPAND	4
#define FTS_NO_RANKING	8
#define FTS_PROXIMITY	16
#define FTS_PHRASE	32
#define FTS_OPT_RANKING	64

#define FTS_INDEX_TABLE_IND_NAME	"FTS_INDEX_TABLE_IND"

/** The number of FTS index partitions for a fulltext idnex */
#define FTS_NUM_AUX_INDEX		6

/** Threshold where our optimize thread automatically kicks in */
#define FTS_OPTIMIZE_THRESHOLD		10000000

/** Threshold to avoid exhausting of doc ids. Consecutive doc id difference
should not exceed FTS_DOC_ID_MAX_STEP */
#define FTS_DOC_ID_MAX_STEP		65535

/** Maximum possible Fulltext word length in bytes (assuming mbmaxlen=4) */
#define FTS_MAX_WORD_LEN		(HA_FT_MAXCHARLEN * 4)

/** Maximum possible Fulltext word length (in characters) */
#define FTS_MAX_WORD_LEN_IN_CHAR	HA_FT_MAXCHARLEN

/** Number of columns in FTS AUX Tables */
#define FTS_DELETED_TABLE_NUM_COLS	1
#define FTS_CONFIG_TABLE_NUM_COLS	2
#define FTS_AUX_INDEX_TABLE_NUM_COLS	5

/** DELETED_TABLE(doc_id BIGINT UNSIGNED) */
#define FTS_DELETED_TABLE_COL_LEN	8
/** CONFIG_TABLE(key CHAR(50), value CHAR(200)) */
#define FTS_CONFIG_TABLE_KEY_COL_LEN	50
#define FTS_CONFIG_TABLE_VALUE_COL_LEN	200

#define FTS_INDEX_FIRST_DOC_ID_LEN	8
#define FTS_INDEX_LAST_DOC_ID_LEN	8
#define FTS_INDEX_DOC_COUNT_LEN		4
/* BLOB COLUMN, 0 means VARIABLE SIZE */
#define FTS_INDEX_ILIST_LEN		0


/** Variable specifying the FTS parallel sort degree */
extern ulong		fts_sort_pll_degree;

/** Variable specifying the number of word to optimize for each optimize table
call */
extern ulong		fts_num_word_optimize;

/** Variable specifying whether we do additional FTS diagnostic printout
in the log */
extern char		fts_enable_diag_print;

/** FTS rank type, which will be between 0 .. 1 inclusive */
typedef float 		fts_rank_t;

/** Type of a row during a transaction. FTS_NOTHING means the row can be
forgotten from the FTS system's POV, FTS_INVALID is an internal value used
to mark invalid states.

NOTE: Do not change the order or value of these, fts_trx_row_get_new_state
depends on them being exactly as they are. */
enum fts_row_state {
	FTS_INSERT = 0,
	FTS_MODIFY,
	FTS_DELETE,
	FTS_NOTHING,
	FTS_INVALID
};

/** The FTS table types. */
enum fts_table_type_t {
	FTS_INDEX_TABLE,		/*!< FTS auxiliary table that is
					specific to a particular FTS index
					on a table */

	FTS_COMMON_TABLE		/*!< FTS auxiliary table that is common
					for all FTS index on a table */
};

struct fts_doc_t;
struct fts_cache_t;
struct fts_token_t;
struct fts_doc_ids_t;
struct fts_index_cache_t;


/** Initialize the "fts_table" for internal query into FTS auxiliary
tables */
#define FTS_INIT_FTS_TABLE(fts_table, m_suffix, m_type, m_table)\
do {								\
	(fts_table)->suffix = m_suffix;				\
        (fts_table)->type = m_type;				\
        (fts_table)->table_id = m_table->id;			\
<<<<<<< HEAD
        (fts_table)->parent = m_table->name.m_name;		\
=======
>>>>>>> 3e8cab51
        (fts_table)->table = m_table;				\
} while (0);

#define FTS_INIT_INDEX_TABLE(fts_table, m_suffix, m_type, m_index)\
do {								\
	(fts_table)->suffix = m_suffix;				\
        (fts_table)->type = m_type;				\
        (fts_table)->table_id = m_index->table->id;		\
<<<<<<< HEAD
        (fts_table)->parent = m_index->table->name.m_name;	\
=======
>>>>>>> 3e8cab51
        (fts_table)->table = m_index->table;			\
        (fts_table)->index_id = m_index->id;			\
} while (0);

/** Information about changes in a single transaction affecting
the FTS system. */
struct fts_trx_t {
	trx_t*		trx;		/*!< InnoDB transaction */

	ib_vector_t*	savepoints;	/*!< Active savepoints, must have at
					least one element, the implied
					savepoint */
	ib_vector_t*	last_stmt;	/*!< last_stmt */

	mem_heap_t*	heap;		/*!< heap */
};

/** Information required for transaction savepoint handling. */
struct fts_savepoint_t {
	char*		name;		/*!< First entry is always NULL, the
					default instance. Otherwise the name
					of the savepoint */

	ib_rbt_t*	tables;		/*!< Modified FTS tables */
};

/** Information about changed rows in a transaction for a single table. */
struct fts_trx_table_t {
	dict_table_t*	table;		/*!< table */

	fts_trx_t*	fts_trx;	/*!< link to parent */

	ib_rbt_t*	rows;		/*!< rows changed; indexed by doc-id,
					cells are fts_trx_row_t* */

	fts_doc_ids_t*	added_doc_ids;	/*!< list of added doc ids (NULL until
					the first addition) */

					/*!< for adding doc ids */
	que_t*		docs_added_graph;
};

/** Information about one changed row in a transaction. */
struct fts_trx_row_t {
	doc_id_t	doc_id;		/*!< Id of the ins/upd/del document */

	fts_row_state	state;		/*!< state of the row */

	ib_vector_t*	fts_indexes;	/*!< The indexes that are affected */
};

/** List of document ids that were added during a transaction. This
list is passed on to a background 'Add' thread and OPTIMIZE, so it
needs its own memory heap. */
struct fts_doc_ids_t {
	ib_vector_t*	doc_ids;	/*!< document ids (each element is
					of type doc_id_t). */

	ib_alloc_t*	self_heap;	/*!< Allocator used to create an
					instance of this type and the
					doc_ids vector */
};

// FIXME: Get rid of this if possible.
/** Since MySQL's character set support for Unicode is woefully inadequate
(it supports basic operations like isalpha etc. only for 8-bit characters),
we have to implement our own. We use UTF-16 without surrogate processing
as our in-memory format. This typedef is a single such character. */
typedef unsigned short ib_uc_t;

/** An UTF-16 ro UTF-8 string. */
struct fts_string_t {
	byte*		f_str;		/*!< string, not necessary terminated in
					any way */
	ulint		f_len;		/*!< Length of the string in bytes */
	ulint		f_n_char;	/*!< Number of characters */
};

/** Query ranked doc ids. */
struct fts_ranking_t {
	doc_id_t	doc_id;		/*!< Document id */

	fts_rank_t	rank;		/*!< Rank is between 0 .. 1 */

	byte*		words;		/*!< this contains the words
					that were queried
					and found in this document */
	ulint		words_len;	/*!< words len */
};

/** Query result. */
struct fts_result_t {
	ib_rbt_node_t*	current;	/*!< Current element */

	ib_rbt_t*	rankings_by_id;	/*!< RB tree of type fts_ranking_t
					indexed by doc id */
	ib_rbt_t*	rankings_by_rank;/*!< RB tree of type fts_ranking_t
					indexed by rank */
};

/** This is used to generate the FTS auxiliary table name, we need the
table id and the index id to generate the column specific FTS auxiliary
table name. */
struct fts_table_t {
	fts_table_type_t
			type;		/*!< The auxiliary table type */

	table_id_t	table_id;	/*!< The table id */

	index_id_t	index_id;	/*!< The index id */

	const char*	suffix;		/*!< The suffix of the fts auxiliary
					table name, can be NULL, not used
					everywhere (yet) */
	const dict_table_t*
			table;		/*!< Parent table */
	CHARSET_INFO*	charset;	/*!< charset info if it is for FTS
					index auxiliary table */
};

enum	fts_status {
	BG_THREAD_STOP = 1,	 	/*!< TRUE if the FTS background thread
					has finished reading the ADDED table,
					meaning more items can be added to
					the table. */

	BG_THREAD_READY = 2,		/*!< TRUE if the FTS background thread
					is ready */

	ADD_THREAD_STARTED = 4,		/*!< TRUE if the FTS add thread
					has started */

	ADDED_TABLE_SYNCED = 8,		/*!< TRUE if the ADDED table record is
					sync-ed after crash recovery */

	TABLE_DICT_LOCKED = 16		/*!< Set if the table has
					dict_sys->mutex */
};

typedef	enum fts_status	fts_status_t;

/** The state of the FTS sub system. */
class fts_t {
public:
	/** fts_t constructor.
	@param[in]	table	table with FTS indexes
	@param[in,out]	heap	memory heap where 'this' is stored */
	fts_t(
		const dict_table_t*	table,
		mem_heap_t*		heap);

	/** fts_t destructor. */
	~fts_t();

	/** Mutex protecting bg_threads* and fts_add_wq. */
	ib_mutex_t	bg_threads_mutex;

	/** Number of background threads accessing this table. */
	ulint		bg_threads;

	/** Status bit regarding fts running state. TRUE if background
	threads running should stop themselves. */
	ulint		fts_status;

	/** Work queue for scheduling jobs for the FTS 'Add' thread, or NULL
	if the thread has not yet been created. Each work item is a
	fts_trx_doc_ids_t*. */
	ib_wqueue_t*	add_wq;

	/** FTS memory buffer for this table, or NULL if the table has no FTS
	index. */
	fts_cache_t*	cache;

	/** FTS doc id hidden column number in the CLUSTERED index. */
	ulint		doc_col;

	/** Vector of FTS indexes, this is mainly for caching purposes. */
	ib_vector_t*	indexes;

	/** Heap for fts_t allocation. */
	mem_heap_t*	fts_heap;
};

struct fts_stopword_t;

/** status bits for fts_stopword_t status field. */
#define STOPWORD_NOT_INIT               0x1
#define STOPWORD_OFF                    0x2
#define STOPWORD_FROM_DEFAULT           0x4
#define STOPWORD_USER_TABLE             0x8

extern const char*	fts_default_stopword[];

/** Variable specifying the maximum FTS cache size for each table */
extern ulong		fts_max_cache_size;

/** Variable specifying the total memory allocated for FTS cache */
extern ulong		fts_max_total_cache_size;

/** Variable specifying the FTS result cache limit for each query */
extern size_t		fts_result_cache_limit;

/** Variable specifying the maximum FTS max token size */
extern ulong		fts_max_token_size;

/** Variable specifying the minimum FTS max token size */
extern ulong		fts_min_token_size;

/** Whether the total memory used for FTS cache is exhausted, and we will
need a sync to free some memory */
extern bool		fts_need_sync;

/** Variable specifying the table that has Fulltext index to display its
content through information schema table */
extern char*		fts_internal_tbl_name;
extern char*		fts_internal_tbl_name2;

#define	fts_que_graph_free(graph)			\
do {							\
	mutex_enter(&dict_sys->mutex);			\
	que_graph_free(graph);				\
	mutex_exit(&dict_sys->mutex);			\
} while (0)

/******************************************************************//**
Create a FTS cache. */
fts_cache_t*
fts_cache_create(
/*=============*/
	dict_table_t*	table);			/*!< table owns the FTS cache */

/******************************************************************//**
Create a FTS index cache.
@return Index Cache */
fts_index_cache_t*
fts_cache_index_cache_create(
/*=========================*/
	dict_table_t*	table,			/*!< in: table with FTS index */
	dict_index_t*	index);			/*!< in: FTS index */

/******************************************************************//**
Get the next available document id. This function creates a new
transaction to generate the document id.
@return DB_SUCCESS if OK */
dberr_t
fts_get_next_doc_id(
/*================*/
	const dict_table_t*	table,	/*!< in: table */
	doc_id_t*		doc_id);/*!< out: new document id */
/*********************************************************************//**
Update the next and last Doc ID in the CONFIG table to be the input
"doc_id" value (+ 1). We would do so after each FTS index build or
table truncate */
void
fts_update_next_doc_id(
/*===================*/
	trx_t*			trx,		/*!< in/out: transaction */
	const dict_table_t*	table,		/*!< in: table */
<<<<<<< HEAD
	const char*		table_name,	/*!< in: table name, or NULL */
	doc_id_t		doc_id);	/*!< in: DOC ID to set */
=======
	doc_id_t		doc_id)		/*!< in: DOC ID to set */
	MY_ATTRIBUTE((nonnull(2)));
>>>>>>> 3e8cab51

/******************************************************************//**
Create a new fts_doc_ids_t.
@return new fts_doc_ids_t. */
fts_doc_ids_t*
fts_doc_ids_create(void);
/*=====================*/

/******************************************************************//**
Free a fts_doc_ids_t. */
void
fts_doc_ids_free(
/*=============*/
	fts_doc_ids_t*	doc_ids);		/*!< in: doc_ids to free */

/******************************************************************//**
Notify the FTS system about an operation on an FTS-indexed table. */
void
fts_trx_add_op(
/*===========*/
	trx_t*		trx,			/*!< in: InnoDB transaction */
	dict_table_t*	table,			/*!< in: table */
	doc_id_t	doc_id,			/*!< in: doc id */
	fts_row_state	state,			/*!< in: state of the row */
	ib_vector_t*	fts_indexes);		/*!< in: FTS indexes affected
						(NULL=all) */

/******************************************************************//**
Free an FTS trx. */
void
fts_trx_free(
/*=========*/
	fts_trx_t*	fts_trx);		/*!< in, own: FTS trx */

/******************************************************************//**
Creates the common ancillary tables needed for supporting an FTS index
on the given table. row_mysql_lock_data_dictionary must have been
called before this.
@return DB_SUCCESS or error code */
dberr_t
fts_create_common_tables(
/*=====================*/
	trx_t*		trx,			/*!< in: transaction handle */
	const dict_table_t*
			table,			/*!< in: table with one FTS
						index */
	const char*	name,			/*!< in: table name */
	bool		skip_doc_id_index)	/*!< in: Skip index on doc id */
	MY_ATTRIBUTE((warn_unused_result));
/******************************************************************//**
Wrapper function of fts_create_index_tables_low(), create auxiliary
tables for an FTS index
@return DB_SUCCESS or error code */
dberr_t
fts_create_index_tables(
/*====================*/
	trx_t*			trx,		/*!< in: transaction handle */
	const dict_index_t*	index)		/*!< in: the FTS index
						instance */
	MY_ATTRIBUTE((warn_unused_result));
/******************************************************************//**
Creates the column specific ancillary tables needed for supporting an
FTS index on the given table. row_mysql_lock_data_dictionary must have
been called before this.
@return DB_SUCCESS or error code */
dberr_t
fts_create_index_tables_low(
/*========================*/
	trx_t*		trx,			/*!< in: transaction handle */
	const dict_index_t*
			index,			/*!< in: the FTS index
						instance */
	const char*	table_name,		/*!< in: the table name */
	table_id_t	table_id)		/*!< in: the table id */
	MY_ATTRIBUTE((warn_unused_result));
/******************************************************************//**
Add the FTS document id hidden column. */
void
fts_add_doc_id_column(
/*==================*/
	dict_table_t*	table,	/*!< in/out: Table with FTS index */
	mem_heap_t*	heap);	/*!< in: temporary memory heap, or NULL */

/*********************************************************************//**
Drops the ancillary tables needed for supporting an FTS index on the
given table. row_mysql_lock_data_dictionary must have been called before
this.
@return DB_SUCCESS or error code */
dberr_t
fts_drop_tables(
/*============*/
	trx_t*		trx,			/*!< in: transaction */
	dict_table_t*	table);			/*!< in: table has the FTS
						index */
/******************************************************************//**
The given transaction is about to be committed; do whatever is necessary
from the FTS system's POV.
@return DB_SUCCESS or error code */
dberr_t
fts_commit(
/*=======*/
	trx_t*		trx)			/*!< in: transaction */
	MY_ATTRIBUTE((warn_unused_result));

/** FTS Query entry point.
@param[in]	trx		transaction
@param[in]	index		fts index to search
@param[in]	flags		FTS search mode
@param[in]	query_str	FTS query
@param[in]	query_len	FTS query string len in bytes
@param[in,out]	result		result doc ids
@return DB_SUCCESS if successful otherwise error code */
dberr_t
fts_query(
	trx_t*		trx,
	dict_index_t*	index,
	uint		flags,
	const byte*	query_str,
	ulint		query_len,
	fts_result_t**	result)
	MY_ATTRIBUTE((warn_unused_result));

/******************************************************************//**
Retrieve the FTS Relevance Ranking result for doc with doc_id
@return the relevance ranking value. */
float
fts_retrieve_ranking(
/*=================*/
	fts_result_t*	result,			/*!< in: FTS result structure */
	doc_id_t	doc_id);		/*!< in: the interested document
						doc_id */

/******************************************************************//**
FTS Query sort result, returned by fts_query() on fts_ranking_t::rank. */
void
fts_query_sort_result_on_rank(
/*==========================*/
	fts_result_t*	result);		/*!< out: result instance
						to sort.*/

/******************************************************************//**
FTS Query free result, returned by fts_query(). */
void
fts_query_free_result(
/*==================*/
	fts_result_t*	result);		/*!< in: result instance
						to free.*/

/******************************************************************//**
Extract the doc id from the FTS hidden column. */
doc_id_t
fts_get_doc_id_from_row(
/*====================*/
	dict_table_t*	table,			/*!< in: table */
	dtuple_t*	row);			/*!< in: row whose FTS doc id we
						want to extract.*/

/** Extract the doc id from the record that belongs to index.
@param[in]	table	table
@param[in]	rec	record contains FTS_DOC_ID
@param[in]	index	index of rec
@param[in]	heap	heap memory
@return doc id that was extracted from rec */
doc_id_t
fts_get_doc_id_from_rec(
        dict_table_t*           table,
        const rec_t*            rec,
        const dict_index_t*     index,
        mem_heap_t*             heap);

/** Add new fts doc id to the update vector.
@param[in]	table		the table that contains the FTS index.
@param[in,out]	ufield		the fts doc id field in the update vector.
				No new memory is allocated for this in this
				function.
@param[in,out]	next_doc_id	the fts doc id that has been added to the
				update vector.  If 0, a new fts doc id is
				automatically generated.  The memory provided
				for this argument will be used by the update
				vector. Ensure that the life time of this
				memory matches that of the update vector.
@return the fts doc id used in the update vector */
doc_id_t
fts_update_doc_id(
	dict_table_t*	table,
	upd_field_t*	ufield,
	doc_id_t*	next_doc_id);

/******************************************************************//**
FTS initialize. */
void
fts_startup(void);
/*==============*/

#if 0 // TODO: Enable this in WL#6608
/******************************************************************//**
Signal FTS threads to initiate shutdown. */
void
fts_start_shutdown(
/*===============*/
	dict_table_t*	table,			/*!< in: table with FTS
						indexes */
	fts_t*		fts);			/*!< in: fts instance to
						shutdown */

/******************************************************************//**
Wait for FTS threads to shutdown. */
void
fts_shutdown(
/*=========*/
	dict_table_t*	table,			/*!< in: table with FTS
						indexes */
	fts_t*		fts);			/*!< in: fts instance to
						shutdown */
#endif

/******************************************************************//**
Create an instance of fts_t.
@return instance of fts_t */
fts_t*
fts_create(
/*=======*/
	dict_table_t*	table);			/*!< out: table with FTS
						indexes */

/**********************************************************************//**
Free the FTS resources. */
void
fts_free(
/*=====*/
	dict_table_t*   table);			/*!< in/out: table with
						FTS indexes */

/*********************************************************************//**
Run OPTIMIZE on the given table.
@return DB_SUCCESS if all OK */
dberr_t
fts_optimize_table(
/*===============*/
	dict_table_t*	table);			/*!< in: table to optimiza */

/**********************************************************************//**
Startup the optimize thread and create the work queue. */
void
fts_optimize_init(void);
/*====================*/

/****************************************************************//**
Drops index ancillary tables for a FTS index
@return DB_SUCCESS or error code */
dberr_t
fts_drop_index_tables(
/*==================*/
	trx_t*		trx,			/*!< in: transaction */
	dict_index_t*	index)			/*!< in: Index to drop */
	MY_ATTRIBUTE((warn_unused_result));

/** Add the table to add to the OPTIMIZER's list.
@param[in]	table	table to add */
void
fts_optimize_add_table(
	dict_table_t*	table);

/******************************************************************//**
Remove the table from the OPTIMIZER's list. We do wait for
acknowledgement from the consumer of the message. */
void
fts_optimize_remove_table(
/*======================*/
	dict_table_t*	table);			/*!< in: table to remove */

/** Shutdown fts optimize thread. */
void
fts_optimize_shutdown();

/** Send sync fts cache for the table.
@param[in]	table	table to sync */
void
fts_optimize_request_sync_table(
	dict_table_t*	table);

/**********************************************************************//**
Take a FTS savepoint. */
void
fts_savepoint_take(
/*===============*/
	trx_t*		trx,			/*!< in: transaction */
	fts_trx_t*	fts_trx,		/*!< in: fts transaction */
	const char*	name);			/*!< in: savepoint name */

/**********************************************************************//**
Refresh last statement savepoint. */
void
fts_savepoint_laststmt_refresh(
/*===========================*/
	trx_t*		trx);			/*!< in: transaction */

/**********************************************************************//**
Release the savepoint data identified by  name. */
void
fts_savepoint_release(
/*==================*/
	trx_t*		trx,			/*!< in: transaction */
	const char*	name);			/*!< in: savepoint name */

/** Clear cache.
@param[in,out]	cache	fts cache */
void
fts_cache_clear(
	fts_cache_t*	cache);

/*********************************************************************//**
Initialize things in cache. */
void
fts_cache_init(
/*===========*/
	fts_cache_t*	cache);			/*!< in: cache */

/*********************************************************************//**
Rollback to and including savepoint indentified by name. */
void
fts_savepoint_rollback(
/*===================*/
	trx_t*		trx,			/*!< in: transaction */
	const char*	name);			/*!< in: savepoint name */

/*********************************************************************//**
Rollback to and including savepoint indentified by name. */
void
fts_savepoint_rollback_last_stmt(
/*=============================*/
	trx_t*		trx);			/*!< in: transaction */

/***********************************************************************//**
Drop all orphaned FTS auxiliary tables, those that don't have a parent
table or FTS index defined on them. */
void
fts_drop_orphaned_tables(void);
/*==========================*/

/** Run SYNC on the table, i.e., write out data from the cache to the
FTS auxiliary INDEX table and clear the cache at the end.
@param[in,out]	table		fts table
@param[in]	unlock_cache	whether unlock cache when write node
@param[in]	wait		whether wait for existing sync to finish
@param[in]      has_dict        whether has dict operation lock
@return DB_SUCCESS on success, error code on failure. */
dberr_t
fts_sync_table(
	dict_table_t*	table,
	bool		unlock_cache,
	bool		wait,
	bool		has_dict);

/****************************************************************//**
Free the query graph but check whether dict_sys->mutex is already
held */
void
fts_que_graph_free_check_lock(
/*==========================*/
	fts_table_t*		fts_table,	/*!< in: FTS table */
	const fts_index_cache_t*index_cache,	/*!< in: FTS index cache */
	que_t*			graph);		/*!< in: query graph */

/****************************************************************//**
Create an FTS index cache. */
CHARSET_INFO*
fts_index_get_charset(
/*==================*/
	dict_index_t*		index);		/*!< in: FTS index */

/*********************************************************************//**
Get the initial Doc ID by consulting the CONFIG table
@return initial Doc ID */
doc_id_t
fts_init_doc_id(
/*============*/
	const dict_table_t*		table);	/*!< in: table */

/* Get parent table name if it's a fts aux table
@param[in]	aux_table_name	aux table name
@param[in]	aux_table_len	aux table length
@return parent table name, or NULL */
char*
fts_get_parent_table_name(
	const char*	aux_table_name,
	ulint		aux_table_len);

/******************************************************************//**
compare two character string according to their charset. */
extern
int
innobase_fts_text_cmp(
/*==================*/
	const void*	cs,			/*!< in: Character set */
	const void*	p1,			/*!< in: key */
	const void*	p2);			/*!< in: node */

/******************************************************************//**
Makes all characters in a string lower case. */
extern
size_t
innobase_fts_casedn_str(
/*====================*/
        CHARSET_INFO*	cs,			/*!< in: Character set */
	char*		src,			/*!< in: string to put in
						lower case */
	size_t		src_len,		/*!< in: input string length */
	char*		dst,			/*!< in: buffer for result
						string */
	size_t		dst_len);		/*!< in: buffer size */


/******************************************************************//**
compare two character string according to their charset. */
extern
int
innobase_fts_text_cmp_prefix(
/*=========================*/
	const void*	cs,			/*!< in: Character set */
	const void*	p1,			/*!< in: key */
	const void*	p2);			/*!< in: node */

/*************************************************************//**
Get the next token from the given string and store it in *token. */
extern
ulint
innobase_mysql_fts_get_token(
/*=========================*/
	CHARSET_INFO*	charset,		/*!< in: Character set */
	const byte*	start,			/*!< in: start of text */
	const byte*	end,			/*!< in: one character past
						end of text */
	fts_string_t*	token);			/*!< out: token's text */

/*************************************************************//**
Get token char size by charset
@return the number of token char size */
ulint
fts_get_token_size(
/*===============*/
	const CHARSET_INFO*	cs,		/*!< in: Character set */
	const char*		token,		/*!< in: token */
	ulint			len);		/*!< in: token length */

/*************************************************************//**
FULLTEXT tokenizer internal in MYSQL_FTPARSER_SIMPLE_MODE
@return 0 if tokenize sucessfully */
int
fts_tokenize_document_internal(
/*===========================*/
	MYSQL_FTPARSER_PARAM*	param,	/*!< in: parser parameter */
	const char*			doc,	/*!< in: document to tokenize */
	int			len);	/*!< in: document length */

/*********************************************************************//**
Fetch COUNT(*) from specified table.
@return the number of rows in the table */
ulint
fts_get_rows_count(
/*===============*/
	fts_table_t*	fts_table);		/*!< in: fts table to read */

/*************************************************************//**
Get maximum Doc ID in a table if index "FTS_DOC_ID_INDEX" exists
@return max Doc ID or 0 if index "FTS_DOC_ID_INDEX" does not exist */
doc_id_t
fts_get_max_doc_id(
/*===============*/
	dict_table_t*	table);			/*!< in: user table */

/******************************************************************//**
Check whether user supplied stopword table exists and is of
the right format.
@return the stopword column charset if qualifies */
CHARSET_INFO*
fts_valid_stopword_table(
/*=====================*/
	const char*	stopword_table_name);	/*!< in: Stopword table
						name */
/****************************************************************//**
This function loads specified stopword into FTS cache
@return TRUE if success */
ibool
fts_load_stopword(
/*==============*/
	const dict_table_t*
			table,			/*!< in: Table with FTS */
	trx_t*		trx,			/*!< in: Transaction */
	const char*	global_stopword_table,	/*!< in: Global stopword table
						name */
	const char*	session_stopword_table,	/*!< in: Session stopword table
						name */
	ibool		stopword_is_on,		/*!< in: Whether stopword
						option is turned on/off */
	ibool		reload);		/*!< in: Whether it is during
						reload of FTS table */

/****************************************************************//**
Read the rows from the FTS index
@return DB_SUCCESS if OK */
dberr_t
fts_table_fetch_doc_ids(
/*====================*/
	trx_t*		trx,			/*!< in: transaction */
	fts_table_t*	fts_table,		/*!< in: aux table */
	fts_doc_ids_t*	doc_ids);		/*!< in: For collecting
						doc ids */
/****************************************************************//**
This function brings FTS index in sync when FTS index is first
used. There are documents that have not yet sync-ed to auxiliary
tables from last server abnormally shutdown, we will need to bring
such document into FTS cache before any further operations
@return TRUE if all OK */
ibool
fts_init_index(
/*===========*/
	dict_table_t*	table,			/*!< in: Table with FTS */
	ibool		has_cache_lock);	/*!< in: Whether we already
						have cache lock */
/*******************************************************************//**
Add a newly create index in FTS cache */
void
fts_add_index(
/*==========*/
	dict_index_t*	index,			/*!< FTS index to be added */
	dict_table_t*	table);			/*!< table */

/*******************************************************************//**
Drop auxiliary tables related to an FTS index
@return DB_SUCCESS or error number */
dberr_t
fts_drop_index(
/*===========*/
	dict_table_t*	table,	/*!< in: Table where indexes are dropped */
	dict_index_t*	index,	/*!< in: Index to be dropped */
	trx_t*		trx);	/*!< in: Transaction for the drop */

/****************************************************************//**
Rename auxiliary tables for all fts index for a table
@return DB_SUCCESS or error code */
dberr_t
fts_rename_aux_tables(
/*==================*/
	dict_table_t*	table,		/*!< in: user Table */
	const char*	new_name,	/*!< in: new table name */
	trx_t*		trx);		/*!< in: transaction */

/*******************************************************************//**
Check indexes in the fts->indexes is also present in index cache and
table->indexes list
@return TRUE if all indexes match */
ibool
fts_check_cached_index(
/*===================*/
	dict_table_t*	table);  /*!< in: Table where indexes are dropped */

/** Check if the all the auxillary tables associated with FTS index are in
consistent state. For now consistency is check only by ensuring
index->page_no != FIL_NULL
@param[out]	base_table	table has host fts index
@param[in,out]	trx		trx handler */
void
fts_check_corrupt(
	dict_table_t*	base_table,
	trx_t*		trx);

/** Fetch the document from tuple, tokenize the text data and
insert the text data into fts auxiliary table and
its cache. Moreover this tuple fields doesn't contain any information
about externally stored field. This tuple contains data directly
converted from mysql.
@param[in]     ftt     FTS transaction table
@param[in]     doc_id  doc id
@param[in]     tuple   tuple from where data can be retrieved
                       and tuple should be arranged in table
                       schema order. */
void
fts_add_doc_from_tuple(
	fts_trx_table_t*ftt,
	doc_id_t        doc_id,
	const dtuple_t* tuple);

/** Create an FTS trx.
@param[in,out] trx     InnoDB Transaction
@return FTS transaction. */
fts_trx_t*
fts_trx_create(
	trx_t*  trx);

#endif /*!< fts0fts.h */<|MERGE_RESOLUTION|>--- conflicted
+++ resolved
@@ -1,7 +1,7 @@
 /*****************************************************************************
 
 Copyright (c) 2011, 2018, Oracle and/or its affiliates. All Rights Reserved.
-Copyright (c) 2016, 2017, MariaDB Corporation.
+Copyright (c) 2016, 2019, MariaDB Corporation.
 
 This program is free software; you can redistribute it and/or modify it under
 the terms of the GNU General Public License as published by the Free Software
@@ -176,10 +176,6 @@
 	(fts_table)->suffix = m_suffix;				\
         (fts_table)->type = m_type;				\
         (fts_table)->table_id = m_table->id;			\
-<<<<<<< HEAD
-        (fts_table)->parent = m_table->name.m_name;		\
-=======
->>>>>>> 3e8cab51
         (fts_table)->table = m_table;				\
 } while (0);
 
@@ -188,10 +184,6 @@
 	(fts_table)->suffix = m_suffix;				\
         (fts_table)->type = m_type;				\
         (fts_table)->table_id = m_index->table->id;		\
-<<<<<<< HEAD
-        (fts_table)->parent = m_index->table->name.m_name;	\
-=======
->>>>>>> 3e8cab51
         (fts_table)->table = m_index->table;			\
         (fts_table)->index_id = m_index->id;			\
 } while (0);
@@ -450,13 +442,8 @@
 /*===================*/
 	trx_t*			trx,		/*!< in/out: transaction */
 	const dict_table_t*	table,		/*!< in: table */
-<<<<<<< HEAD
-	const char*		table_name,	/*!< in: table name, or NULL */
-	doc_id_t		doc_id);	/*!< in: DOC ID to set */
-=======
 	doc_id_t		doc_id)		/*!< in: DOC ID to set */
 	MY_ATTRIBUTE((nonnull(2)));
->>>>>>> 3e8cab51
 
 /******************************************************************//**
 Create a new fts_doc_ids_t.
