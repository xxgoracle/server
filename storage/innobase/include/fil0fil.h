--- conflicted
+++ resolved
@@ -39,11 +39,6 @@
 extern my_bool srv_use_doublewrite_buf;
 extern struct buf_dblwr_t* buf_dblwr;
 class page_id_t;
-<<<<<<< HEAD
-=======
-struct trx_t;
-class truncate_t;
->>>>>>> df563e0c
 
 /** Structure containing encryption specification */
 struct fil_space_crypt_t;
