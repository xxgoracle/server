/*****************************************************************************

Copyright (c) 1994, 2016, Oracle and/or its affiliates. All Rights Reserved.
Copyright (c) 2017, 2019, MariaDB Corporation.

This program is free software; you can redistribute it and/or modify it under
the terms of the GNU General Public License as published by the Free Software
Foundation; version 2 of the License.

This program is distributed in the hope that it will be useful, but WITHOUT
ANY WARRANTY; without even the implied warranty of MERCHANTABILITY or FITNESS
FOR A PARTICULAR PURPOSE. See the GNU General Public License for more details.

You should have received a copy of the GNU General Public License along with
this program; if not, write to the Free Software Foundation, Inc.,
51 Franklin Street, Fifth Floor, Boston, MA 02110-1335 USA

*****************************************************************************/

/**************************************************//**
@file include/btr0cur.h
The index tree cursor

Created 10/16/1994 Heikki Tuuri
*******************************************************/

#ifndef btr0cur_h
#define btr0cur_h

#include "dict0dict.h"
#include "page0cur.h"
#include "btr0types.h"
#include "rem0types.h"
#include "gis0type.h"
#include "my_base.h"

/** Mode flags for btr_cur operations; these can be ORed */
enum {
	/** do no undo logging */
	BTR_NO_UNDO_LOG_FLAG = 1,
	/** do no record lock checking */
	BTR_NO_LOCKING_FLAG = 2,
	/** sys fields will be found in the update vector or inserted
	entry */
	BTR_KEEP_SYS_FLAG = 4,

	/** no rollback */
	BTR_NO_ROLLBACK = BTR_NO_UNDO_LOG_FLAG
		| BTR_NO_LOCKING_FLAG | BTR_KEEP_SYS_FLAG,

	/** btr_cur_pessimistic_update() must keep cursor position
	when moving columns to big_rec */
	BTR_KEEP_POS_FLAG = 8,
	/** the caller is creating the index or wants to bypass the
	index->info.online creation log */
	BTR_CREATE_FLAG = 16,
	/** the caller of btr_cur_optimistic_update() or
	btr_cur_update_in_place() will take care of
	updating IBUF_BITMAP_FREE */
	BTR_KEEP_IBUF_BITMAP = 32
};

/* btr_cur_latch_leaves() returns latched blocks and savepoints. */
struct btr_latch_leaves_t {
	/* left block, target block and right block */
	buf_block_t*	blocks[3];
	ulint		savepoints[3];
};

#include "que0types.h"
#include "row0types.h"
#include "ha0ha.h"

#ifdef UNIV_DEBUG
/*********************************************************//**
Returns the page cursor component of a tree cursor.
@return pointer to page cursor component */
UNIV_INLINE
page_cur_t*
btr_cur_get_page_cur(
/*=================*/
	const btr_cur_t*	cursor);/*!< in: tree cursor */
/*********************************************************//**
Returns the buffer block on which the tree cursor is positioned.
@return pointer to buffer block */
UNIV_INLINE
buf_block_t*
btr_cur_get_block(
/*==============*/
	const btr_cur_t*	cursor);/*!< in: tree cursor */
/*********************************************************//**
Returns the record pointer of a tree cursor.
@return pointer to record */
UNIV_INLINE
rec_t*
btr_cur_get_rec(
/*============*/
	const btr_cur_t*	cursor);/*!< in: tree cursor */
#else /* UNIV_DEBUG */
# define btr_cur_get_page_cur(cursor)	(&(cursor)->page_cur)
# define btr_cur_get_block(cursor)	((cursor)->page_cur.block)
# define btr_cur_get_rec(cursor)	((cursor)->page_cur.rec)
#endif /* UNIV_DEBUG */
/*********************************************************//**
Returns the compressed page on which the tree cursor is positioned.
@return pointer to compressed page, or NULL if the page is not compressed */
UNIV_INLINE
page_zip_des_t*
btr_cur_get_page_zip(
/*=================*/
	btr_cur_t*	cursor);/*!< in: tree cursor */
/*********************************************************//**
Returns the page of a tree cursor.
@return pointer to page */
UNIV_INLINE
page_t*
btr_cur_get_page(
/*=============*/
	btr_cur_t*	cursor);/*!< in: tree cursor */
/*********************************************************//**
Returns the index of a cursor.
@param cursor b-tree cursor
@return index */
#define btr_cur_get_index(cursor) ((cursor)->index)
/*********************************************************//**
Positions a tree cursor at a given record. */
UNIV_INLINE
void
btr_cur_position(
/*=============*/
	dict_index_t*	index,	/*!< in: index */
	rec_t*		rec,	/*!< in: record in tree */
	buf_block_t*	block,	/*!< in: buffer block of rec */
	btr_cur_t*	cursor);/*!< in: cursor */

/** Load the instant ALTER TABLE metadata from the clustered index
when loading a table definition.
@param[in,out]	table	table definition from the data dictionary
@return	error code
@retval	DB_SUCCESS	if no error occurred */
dberr_t
btr_cur_instant_init(dict_table_t* table)
	ATTRIBUTE_COLD __attribute__((nonnull, warn_unused_result));

/** Initialize the n_core_null_bytes on first access to a clustered
index root page.
@param[in]	index	clustered index that is on its first access
@param[in]	page	clustered index root page
@return	whether the page is corrupted */
bool
btr_cur_instant_root_init(dict_index_t* index, const page_t* page)
	ATTRIBUTE_COLD __attribute__((nonnull, warn_unused_result));

/** Optimistically latches the leaf page or pages requested.
@param[in]	block		guessed buffer block
@param[in]	modify_clock	modify clock value
@param[in,out]	latch_mode	BTR_SEARCH_LEAF, ...
@param[in,out]	cursor		cursor
@param[in]	file		file name
@param[in]	line		line where called
@param[in]	mtr		mini-transaction
@return true if success */
bool
btr_cur_optimistic_latch_leaves(
	buf_block_t*	block,
	ib_uint64_t	modify_clock,
	ulint*		latch_mode,
	btr_cur_t*	cursor,
	const char*	file,
	unsigned	line,
	mtr_t*		mtr);

/********************************************************************//**
Searches an index tree and positions a tree cursor on a given level.
NOTE: n_fields_cmp in tuple must be set so that it cannot be compared
to node pointer page number fields on the upper levels of the tree!
Note that if mode is PAGE_CUR_LE, which is used in inserts, then
cursor->up_match and cursor->low_match both will have sensible values.
If mode is PAGE_CUR_GE, then up_match will a have a sensible value. */
dberr_t
btr_cur_search_to_nth_level_func(
	dict_index_t*	index,	/*!< in: index */
	ulint		level,	/*!< in: the tree level of search */
	const dtuple_t*	tuple,	/*!< in: data tuple; NOTE: n_fields_cmp in
				tuple must be set so that it cannot get
				compared to the node ptr page number field! */
	page_cur_mode_t	mode,	/*!< in: PAGE_CUR_L, ...;
				NOTE that if the search is made using a unique
				prefix of a record, mode should be PAGE_CUR_LE,
				not PAGE_CUR_GE, as the latter may end up on
				the previous page of the record! Inserts
				should always be made using PAGE_CUR_LE to
				search the position! */
	ulint		latch_mode, /*!< in: BTR_SEARCH_LEAF, ..., ORed with
				at most one of BTR_INSERT, BTR_DELETE_MARK,
				BTR_DELETE, or BTR_ESTIMATE;
				cursor->left_block is used to store a pointer
				to the left neighbor page, in the cases
				BTR_SEARCH_PREV and BTR_MODIFY_PREV;
				NOTE that if ahi_latch, we might not have a
				cursor page latch, we assume that ahi_latch
				protects the record! */
	btr_cur_t*	cursor, /*!< in/out: tree cursor; the cursor page is
				s- or x-latched, but see also above! */
#ifdef BTR_CUR_HASH_ADAPT
	rw_lock_t*	ahi_latch,
				/*!< in: currently held btr_search_latch
				(in RW_S_LATCH mode), or NULL */
#endif /* BTR_CUR_HASH_ADAPT */
	const char*	file,	/*!< in: file name */
	unsigned	line,	/*!< in: line where called */
	mtr_t*		mtr,	/*!< in/out: mini-transaction */
	ib_uint64_t	autoinc = 0);
				/*!< in: PAGE_ROOT_AUTO_INC to be written
				(0 if none) */
#ifdef BTR_CUR_HASH_ADAPT
# define btr_cur_search_to_nth_level(i,l,t,m,lm,c,a,fi,li,mtr) \
	btr_cur_search_to_nth_level_func(i,l,t,m,lm,c,a,fi,li,mtr)
#else /* BTR_CUR_HASH_ADAPT */
# define btr_cur_search_to_nth_level(i,l,t,m,lm,c,a,fi,li,mtr) \
	btr_cur_search_to_nth_level_func(i,l,t,m,lm,c,fi,li,mtr)
#endif /* BTR_CUR_HASH_ADAPT */

/*****************************************************************//**
Opens a cursor at either end of an index.
@return DB_SUCCESS or error code */
dberr_t
btr_cur_open_at_index_side_func(
/*============================*/
	bool		from_left,	/*!< in: true if open to the low end,
					false if to the high end */
	dict_index_t*	index,		/*!< in: index */
	ulint		latch_mode,	/*!< in: latch mode */
	btr_cur_t*	cursor,		/*!< in/out: cursor */
	ulint		level,		/*!< in: level to search for
					(0=leaf) */
	const char*	file,		/*!< in: file name */
	unsigned	line,		/*!< in: line where called */
	mtr_t*		mtr)		/*!< in/out: mini-transaction */
	MY_ATTRIBUTE((nonnull));

#define btr_cur_open_at_index_side(f,i,l,c,lv,m)			\
	btr_cur_open_at_index_side_func(f,i,l,c,lv,__FILE__,__LINE__,m)

/**********************************************************************//**
Positions a cursor at a randomly chosen position within a B-tree.
@return true if the index is available and we have put the cursor, false
if the index is unavailable */
bool
btr_cur_open_at_rnd_pos_func(
/*=========================*/
	dict_index_t*	index,		/*!< in: index */
	ulint		latch_mode,	/*!< in: BTR_SEARCH_LEAF, ... */
	btr_cur_t*	cursor,		/*!< in/out: B-tree cursor */
	const char*	file,		/*!< in: file name */
	unsigned	line,		/*!< in: line where called */
	mtr_t*		mtr);		/*!< in: mtr */
#define btr_cur_open_at_rnd_pos(i,l,c,m)				\
	btr_cur_open_at_rnd_pos_func(i,l,c,__FILE__,__LINE__,m)
/*************************************************************//**
Tries to perform an insert to a page in an index tree, next to cursor.
It is assumed that mtr holds an x-latch on the page. The operation does
not succeed if there is too little space on the page. If there is just
one record on the page, the insert will always succeed; this is to
prevent trying to split a page with just one record.
@return DB_SUCCESS, DB_WAIT_LOCK, DB_FAIL, or error number */
dberr_t
btr_cur_optimistic_insert(
/*======================*/
	ulint		flags,	/*!< in: undo logging and locking flags: if not
				zero, the parameters index and thr should be
				specified */
	btr_cur_t*	cursor,	/*!< in: cursor on page after which to insert;
				cursor stays valid */
	offset_t**	offsets,/*!< out: offsets on *rec */
	mem_heap_t**	heap,	/*!< in/out: pointer to memory heap */
	dtuple_t*	entry,	/*!< in/out: entry to insert */
	rec_t**		rec,	/*!< out: pointer to inserted record if
				succeed */
	big_rec_t**	big_rec,/*!< out: big rec vector whose fields have to
				be stored externally by the caller */
	ulint		n_ext,	/*!< in: number of externally stored columns */
	que_thr_t*	thr,	/*!< in/out: query thread; can be NULL if
				!(~flags
				& (BTR_NO_LOCKING_FLAG
				| BTR_NO_UNDO_LOG_FLAG)) */
	mtr_t*		mtr)	/*!< in/out: mini-transaction;
				if this function returns DB_SUCCESS on
				a leaf page of a secondary index in a
				compressed tablespace, the caller must
				mtr_commit(mtr) before latching
				any further pages */
	MY_ATTRIBUTE((nonnull(2,3,4,5,6,7,10), warn_unused_result));
/*************************************************************//**
Performs an insert on a page of an index tree. It is assumed that mtr
holds an x-latch on the tree and on the cursor page. If the insert is
made on the leaf level, to avoid deadlocks, mtr must also own x-latches
to brothers of page, if those brothers exist.
@return DB_SUCCESS or error number */
dberr_t
btr_cur_pessimistic_insert(
/*=======================*/
	ulint		flags,	/*!< in: undo logging and locking flags: if not
				zero, the parameter thr should be
				specified; if no undo logging is specified,
				then the caller must have reserved enough
				free extents in the file space so that the
				insertion will certainly succeed */
	btr_cur_t*	cursor,	/*!< in: cursor after which to insert;
				cursor stays valid */
	offset_t**	offsets,/*!< out: offsets on *rec */
	mem_heap_t**	heap,	/*!< in/out: pointer to memory heap
				that can be emptied */
	dtuple_t*	entry,	/*!< in/out: entry to insert */
	rec_t**		rec,	/*!< out: pointer to inserted record if
				succeed */
	big_rec_t**	big_rec,/*!< out: big rec vector whose fields have to
				be stored externally by the caller */
	ulint		n_ext,	/*!< in: number of externally stored columns */
	que_thr_t*	thr,	/*!< in/out: query thread; can be NULL if
				!(~flags
				& (BTR_NO_LOCKING_FLAG
				| BTR_NO_UNDO_LOG_FLAG)) */
	mtr_t*		mtr)	/*!< in/out: mini-transaction */
	MY_ATTRIBUTE((nonnull(2,3,4,5,6,7,10), warn_unused_result));
/*************************************************************//**
See if there is enough place in the page modification log to log
an update-in-place.

@retval false if out of space; IBUF_BITMAP_FREE will be reset
outside mtr if the page was recompressed
@retval true if enough place;

IMPORTANT: The caller will have to update IBUF_BITMAP_FREE if this is
a secondary index leaf page. This has to be done either within the
same mini-transaction, or by invoking ibuf_reset_free_bits() before
mtr_commit(mtr). */
bool
btr_cur_update_alloc_zip_func(
/*==========================*/
	page_zip_des_t*	page_zip,/*!< in/out: compressed page */
	page_cur_t*	cursor,	/*!< in/out: B-tree page cursor */
	dict_index_t*	index,	/*!< in: the index corresponding to cursor */
#ifdef UNIV_DEBUG
	offset_t*	offsets,/*!< in/out: offsets of the cursor record */
#endif /* UNIV_DEBUG */
	ulint		length,	/*!< in: size needed */
	bool		create,	/*!< in: true=delete-and-insert,
				false=update-in-place */
	mtr_t*		mtr)	/*!< in/out: mini-transaction */
	MY_ATTRIBUTE((nonnull, warn_unused_result));
#ifdef UNIV_DEBUG
# define btr_cur_update_alloc_zip(page_zip,cursor,index,offsets,len,cr,mtr) \
	btr_cur_update_alloc_zip_func(page_zip,cursor,index,offsets,len,cr,mtr)
#else /* UNIV_DEBUG */
# define btr_cur_update_alloc_zip(page_zip,cursor,index,offsets,len,cr,mtr) \
	btr_cur_update_alloc_zip_func(page_zip,cursor,index,len,cr,mtr)
#endif /* UNIV_DEBUG */
/*************************************************************//**
Updates a record when the update causes no size changes in its fields.
@return locking or undo log related error code, or
@retval DB_SUCCESS on success
@retval DB_ZIP_OVERFLOW if there is not enough space left
on the compressed page (IBUF_BITMAP_FREE was reset outside mtr) */
dberr_t
btr_cur_update_in_place(
/*====================*/
	ulint		flags,	/*!< in: undo logging and locking flags */
	btr_cur_t*	cursor,	/*!< in: cursor on the record to update;
				cursor stays valid and positioned on the
				same record */
	offset_t*	offsets,/*!< in/out: offsets on cursor->page_cur.rec */
	const upd_t*	update,	/*!< in: update vector */
	ulint		cmpl_info,/*!< in: compiler info on secondary index
				updates */
	que_thr_t*	thr,	/*!< in: query thread */
	trx_id_t	trx_id,	/*!< in: transaction id */
	mtr_t*		mtr)	/*!< in/out: mini-transaction; if this
				is a secondary index, the caller must
				mtr_commit(mtr) before latching any
				further pages */
	MY_ATTRIBUTE((warn_unused_result, nonnull));
/***********************************************************//**
Writes a redo log record of updating a record in-place. */
void
btr_cur_update_in_place_log(
/*========================*/
	ulint		flags,		/*!< in: flags */
	const rec_t*	rec,		/*!< in: record */
	dict_index_t*	index,		/*!< in: index of the record */
	const upd_t*	update,		/*!< in: update vector */
	trx_id_t	trx_id,		/*!< in: transaction id */
	roll_ptr_t	roll_ptr,	/*!< in: roll ptr */
	mtr_t*		mtr)		/*!< in: mtr */
	MY_ATTRIBUTE((nonnull));
/*************************************************************//**
Tries to update a record on a page in an index tree. It is assumed that mtr
holds an x-latch on the page. The operation does not succeed if there is too
little space on the page or if the update would result in too empty a page,
so that tree compression is recommended.
@return error code, including
@retval DB_SUCCESS on success
@retval DB_OVERFLOW if the updated record does not fit
@retval DB_UNDERFLOW if the page would become too empty
@retval DB_ZIP_OVERFLOW if there is not enough space left
on the compressed page */
dberr_t
btr_cur_optimistic_update(
/*======================*/
	ulint		flags,	/*!< in: undo logging and locking flags */
	btr_cur_t*	cursor,	/*!< in: cursor on the record to update;
				cursor stays valid and positioned on the
				same record */
	offset_t**	offsets,/*!< out: offsets on cursor->page_cur.rec */
	mem_heap_t**	heap,	/*!< in/out: pointer to NULL or memory heap */
	const upd_t*	update,	/*!< in: update vector; this must also
				contain trx id and roll ptr fields */
	ulint		cmpl_info,/*!< in: compiler info on secondary index
				updates */
	que_thr_t*	thr,	/*!< in: query thread */
	trx_id_t	trx_id,	/*!< in: transaction id */
	mtr_t*		mtr)	/*!< in/out: mini-transaction; if this
				is a secondary index, the caller must
				mtr_commit(mtr) before latching any
				further pages */
	MY_ATTRIBUTE((warn_unused_result, nonnull));
/*************************************************************//**
Performs an update of a record on a page of a tree. It is assumed
that mtr holds an x-latch on the tree and on the cursor page. If the
update is made on the leaf level, to avoid deadlocks, mtr must also
own x-latches to brothers of page, if those brothers exist.
@return DB_SUCCESS or error code */
dberr_t
btr_cur_pessimistic_update(
/*=======================*/
	ulint		flags,	/*!< in: undo logging, locking, and rollback
				flags */
	btr_cur_t*	cursor,	/*!< in/out: cursor on the record to update;
				cursor may become invalid if *big_rec == NULL
				|| !(flags & BTR_KEEP_POS_FLAG) */
	offset_t**	offsets,/*!< out: offsets on cursor->page_cur.rec */
	mem_heap_t**	offsets_heap,
				/*!< in/out: pointer to memory heap
				that can be emptied */
	mem_heap_t*	entry_heap,
				/*!< in/out: memory heap for allocating
				big_rec and the index tuple */
	big_rec_t**	big_rec,/*!< out: big rec vector whose fields have to
				be stored externally by the caller */
	upd_t*		update,	/*!< in/out: update vector; this is allowed to
				also contain trx id and roll ptr fields.
				Non-updated columns that are moved offpage will
				be appended to this. */
	ulint		cmpl_info,/*!< in: compiler info on secondary index
				updates */
	que_thr_t*	thr,	/*!< in: query thread */
	trx_id_t	trx_id,	/*!< in: transaction id */
	mtr_t*		mtr)	/*!< in/out: mini-transaction; must be committed
				before latching any further pages */
	MY_ATTRIBUTE((warn_unused_result, nonnull));
/***********************************************************//**
Marks a clustered index record deleted. Writes an undo log record to
undo log on this delete marking. Writes in the trx id field the id
of the deleting transaction, and in the roll ptr field pointer to the
undo log record created.
@return DB_SUCCESS, DB_LOCK_WAIT, or error number */
dberr_t
btr_cur_del_mark_set_clust_rec(
/*===========================*/
	buf_block_t*	block,	/*!< in/out: buffer block of the record */
	rec_t*		rec,	/*!< in/out: record */
	dict_index_t*	index,	/*!< in: clustered index of the record */
	const offset_t*	offsets,/*!< in: rec_get_offsets(rec) */
	que_thr_t*	thr,	/*!< in: query thread */
	const dtuple_t*	entry,	/*!< in: dtuple for the deleting record */
	mtr_t*		mtr)	/*!< in/out: mini-transaction */
	MY_ATTRIBUTE((nonnull, warn_unused_result));
/***********************************************************//**
Sets a secondary index record delete mark to TRUE or FALSE.
@return DB_SUCCESS, DB_LOCK_WAIT, or error number */
dberr_t
btr_cur_del_mark_set_sec_rec(
/*=========================*/
	ulint		flags,	/*!< in: locking flag */
	btr_cur_t*	cursor,	/*!< in: cursor */
	ibool		val,	/*!< in: value to set */
	que_thr_t*	thr,	/*!< in: query thread */
	mtr_t*		mtr)	/*!< in/out: mini-transaction */
	MY_ATTRIBUTE((nonnull, warn_unused_result));
/*************************************************************//**
Tries to compress a page of the tree if it seems useful. It is assumed
that mtr holds an x-latch on the tree and on the cursor page. To avoid
deadlocks, mtr must also own x-latches to brothers of page, if those
brothers exist. NOTE: it is assumed that the caller has reserved enough
free extents so that the compression will always succeed if done!
@return TRUE if compression occurred */
ibool
btr_cur_compress_if_useful(
/*=======================*/
	btr_cur_t*	cursor,	/*!< in/out: cursor on the page to compress;
				cursor does not stay valid if compression
				occurs */
	ibool		adjust,	/*!< in: TRUE if should adjust the
				cursor position even if compression occurs */
	mtr_t*		mtr)	/*!< in/out: mini-transaction */
	MY_ATTRIBUTE((nonnull));
/*******************************************************//**
Removes the record on which the tree cursor is positioned. It is assumed
that the mtr has an x-latch on the page where the cursor is positioned,
but no latch on the whole tree.
@return TRUE if success, i.e., the page did not become too empty */
ibool
btr_cur_optimistic_delete_func(
/*===========================*/
	btr_cur_t*	cursor,	/*!< in: cursor on the record to delete;
				cursor stays valid: if deletion succeeds,
				on function exit it points to the successor
				of the deleted record */
# ifdef UNIV_DEBUG
	ulint		flags,	/*!< in: BTR_CREATE_FLAG or 0 */
# endif /* UNIV_DEBUG */
	mtr_t*		mtr)	/*!< in: mtr; if this function returns
				TRUE on a leaf page of a secondary
				index, the mtr must be committed
				before latching any further pages */
	MY_ATTRIBUTE((nonnull, warn_unused_result));
# ifdef UNIV_DEBUG
#  define btr_cur_optimistic_delete(cursor, flags, mtr)		\
	btr_cur_optimistic_delete_func(cursor, flags, mtr)
# else /* UNIV_DEBUG */
#  define btr_cur_optimistic_delete(cursor, flags, mtr)		\
	btr_cur_optimistic_delete_func(cursor, mtr)
# endif /* UNIV_DEBUG */
/*************************************************************//**
Removes the record on which the tree cursor is positioned. Tries
to compress the page if its fillfactor drops below a threshold
or if it is the only page on the level. It is assumed that mtr holds
an x-latch on the tree and on the cursor page. To avoid deadlocks,
mtr must also own x-latches to brothers of page, if those brothers
exist.
@return TRUE if compression occurred */
ibool
btr_cur_pessimistic_delete(
/*=======================*/
	dberr_t*		err,	/*!< out: DB_SUCCESS or DB_OUT_OF_FILE_SPACE;
				the latter may occur because we may have
				to update node pointers on upper levels,
				and in the case of variable length keys
				these may actually grow in size */
	ibool		has_reserved_extents, /*!< in: TRUE if the
				caller has already reserved enough free
				extents so that he knows that the operation
				will succeed */
	btr_cur_t*	cursor,	/*!< in: cursor on the record to delete;
				if compression does not occur, the cursor
				stays valid: it points to successor of
				deleted record on function exit */
	ulint		flags,	/*!< in: BTR_CREATE_FLAG or 0 */
	bool		rollback,/*!< in: performing rollback? */
	mtr_t*		mtr)	/*!< in: mtr */
	MY_ATTRIBUTE((nonnull));
/** Delete the node pointer in a parent page.
@param[in,out]	parent	cursor pointing to parent record
@param[in,out]	mtr	mini-transaction */
void btr_cur_node_ptr_delete(btr_cur_t* parent, mtr_t* mtr)
	MY_ATTRIBUTE((nonnull));
/***********************************************************//**
Parses a redo log record of updating a record in-place.
@return end of log record or NULL */
byte*
btr_cur_parse_update_in_place(
/*==========================*/
	byte*		ptr,	/*!< in: buffer */
	byte*		end_ptr,/*!< in: buffer end */
	page_t*		page,	/*!< in/out: page or NULL */
	page_zip_des_t*	page_zip,/*!< in/out: compressed page, or NULL */
	dict_index_t*	index);	/*!< in: index corresponding to page */
/****************************************************************//**
Parses the redo log record for delete marking or unmarking of a clustered
index record.
@return end of log record or NULL */
byte*
btr_cur_parse_del_mark_set_clust_rec(
/*=================================*/
	byte*		ptr,	/*!< in: buffer */
	byte*		end_ptr,/*!< in: buffer end */
	page_t*		page,	/*!< in/out: page or NULL */
	page_zip_des_t*	page_zip,/*!< in/out: compressed page, or NULL */
	dict_index_t*	index);	/*!< in: index corresponding to page */
/****************************************************************//**
Parses the redo log record for delete marking or unmarking of a secondary
index record.
@return end of log record or NULL */
byte*
btr_cur_parse_del_mark_set_sec_rec(
/*===============================*/
	byte*		ptr,	/*!< in: buffer */
	byte*		end_ptr,/*!< in: buffer end */
	page_t*		page,	/*!< in/out: page or NULL */
	page_zip_des_t*	page_zip);/*!< in/out: compressed page, or NULL */

/** Estimates the number of rows in a given index range.
@param[in]	index	index
@param[in]	tuple1	range start, may also be empty tuple
@param[in]	mode1	search mode for range start
@param[in]	tuple2	range end, may also be empty tuple
@param[in]	mode2	search mode for range end
@return estimated number of rows */
ha_rows
btr_estimate_n_rows_in_range(
	dict_index_t*	index,
	const dtuple_t*	tuple1,
	page_cur_mode_t	mode1,
	const dtuple_t*	tuple2,
	page_cur_mode_t	mode2);

/*******************************************************************//**
Estimates the number of different key values in a given index, for
each n-column prefix of the index where 1 <= n <= dict_index_get_n_unique(index).
The estimates are stored in the array index->stat_n_diff_key_vals[] (indexed
0..n_uniq-1) and the number of pages that were sampled is saved in
index->stat_n_sample_sizes[].
If innodb_stats_method is nulls_ignored, we also record the number of
non-null values for each prefix and stored the estimates in
array index->stat_n_non_null_key_vals.
@return true if the index is available and we get the estimated numbers,
false if the index is unavailable. */
bool
btr_estimate_number_of_different_key_vals(
/*======================================*/
	dict_index_t*	index);	/*!< in: index */

/** Gets the externally stored size of a record, in units of a database page.
@param[in]	rec	record
@param[in]	offsets	array returned by rec_get_offsets()
@return externally stored part, in units of a database page */
ulint
btr_rec_get_externally_stored_len(
	const rec_t*	rec,
	const offset_t*	offsets);

/*******************************************************************//**
Marks non-updated off-page fields as disowned by this record. The ownership
must be transferred to the updated record which is inserted elsewhere in the
index tree. In purge only the owner of externally stored field is allowed
to free the field. */
void
btr_cur_disown_inherited_fields(
/*============================*/
	page_zip_des_t*	page_zip,/*!< in/out: compressed page whose uncompressed
				part will be updated, or NULL */
	rec_t*		rec,	/*!< in/out: record in a clustered index */
	dict_index_t*	index,	/*!< in: index of the page */
	const offset_t*	offsets,/*!< in: array returned by rec_get_offsets() */
	const upd_t*	update,	/*!< in: update vector */
	mtr_t*		mtr)	/*!< in/out: mini-transaction */
	MY_ATTRIBUTE((nonnull(2,3,4,5,6)));

/** Operation code for btr_store_big_rec_extern_fields(). */
enum blob_op {
	/** Store off-page columns for a freshly inserted record */
	BTR_STORE_INSERT = 0,
	/** Store off-page columns for an insert by update */
	BTR_STORE_INSERT_UPDATE,
	/** Store off-page columns for an update */
	BTR_STORE_UPDATE,
	/** Store off-page columns for a freshly inserted record by bulk */
	BTR_STORE_INSERT_BULK
};

/*******************************************************************//**
Determine if an operation on off-page columns is an update.
@return TRUE if op != BTR_STORE_INSERT */
UNIV_INLINE
ibool
btr_blob_op_is_update(
/*==================*/
	enum blob_op	op)	/*!< in: operation */
	MY_ATTRIBUTE((warn_unused_result));

/*******************************************************************//**
Stores the fields in big_rec_vec to the tablespace and puts pointers to
them in rec.  The extern flags in rec will have to be set beforehand.
The fields are stored on pages allocated from leaf node
file segment of the index tree.
@return DB_SUCCESS or DB_OUT_OF_FILE_SPACE */
dberr_t
btr_store_big_rec_extern_fields(
/*============================*/
	btr_pcur_t*	pcur,		/*!< in/out: a persistent cursor. if
					btr_mtr is restarted, then this can
					be repositioned. */
	offset_t*	offsets,	/*!< in/out: rec_get_offsets() on
					pcur. the "external storage" flags
					in offsets will correctly correspond
					to rec when this function returns */
	const big_rec_t*big_rec_vec,	/*!< in: vector containing fields
					to be stored externally */
	mtr_t*		btr_mtr,	/*!< in/out: mtr containing the
					latches to the clustered index. can be
					committed and restarted. */
	enum blob_op	op)		/*! in: operation code */
	MY_ATTRIBUTE((warn_unused_result));

/*******************************************************************//**
Frees the space in an externally stored field to the file space
management if the field in data is owned the externally stored field,
in a rollback we may have the additional condition that the field must
not be inherited. */
void
btr_free_externally_stored_field(
/*=============================*/
	dict_index_t*	index,		/*!< in: index of the data, the index
					tree MUST be X-latched; if the tree
					height is 1, then also the root page
					must be X-latched! (this is relevant
					in the case this function is called
					from purge where 'data' is located on
					an undo log page, not an index
					page) */
	byte*		field_ref,	/*!< in/out: field reference */
	const rec_t*	rec,		/*!< in: record containing field_ref, for
					page_zip_write_blob_ptr(), or NULL */
	const offset_t*	offsets,	/*!< in: rec_get_offsets(rec, index),
					or NULL */
	page_zip_des_t*	page_zip,	/*!< in: compressed page corresponding
					to rec, or NULL if rec == NULL */
	ulint		i,		/*!< in: field number of field_ref;
					ignored if rec == NULL */
	bool		rollback,	/*!< in: performing rollback? */
	mtr_t*		local_mtr);	/*!< in: mtr containing the latch */

/** Copies the prefix of an externally stored field of a record.
The clustered index record must be protected by a lock or a page latch.
@param[out]	buf		the field, or a prefix of it
@param[in]	len		length of buf, in bytes
@param[in]	zip_size	ROW_FORMAT=COMPRESSED page size, or 0
@param[in]	data		'internally' stored part of the field
containing also the reference to the external part; must be protected by
a lock or a page latch
@param[in]	local_len	length of data, in bytes
@return the length of the copied field, or 0 if the column was being
or has been deleted */
ulint
btr_copy_externally_stored_field_prefix(
	byte*			buf,
	ulint			len,
	ulint			zip_size,
	const byte*		data,
	ulint			local_len);

/** Copies an externally stored field of a record to mem heap.
The clustered index record must be protected by a lock or a page latch.
@param[out]	len		length of the whole field
@param[in]	data		'internally' stored part of the field
containing also the reference to the external part; must be protected by
a lock or a page latch
@param[in]	zip_size	ROW_FORMAT=COMPRESSED page size, or 0
@param[in]	local_len	length of data
@param[in,out]	heap		mem heap
@return the whole field copied to heap */
byte*
btr_copy_externally_stored_field(
	ulint*			len,
	const byte*		data,
	ulint			zip_size,
	ulint			local_len,
	mem_heap_t*		heap);

/** Copies an externally stored field of a record to mem heap.
@param[in]	rec		record in a clustered index; must be
protected by a lock or a page latch
@param[in]	offset		array returned by rec_get_offsets()
@param[in]	zip_size	ROW_FORMAT=COMPRESSED page size, or 0
@param[in]	no		field number
@param[out]	len		length of the field
@param[in,out]	heap		mem heap
@return the field copied to heap, or NULL if the field is incomplete */
byte*
btr_rec_copy_externally_stored_field(
	const rec_t*		rec,
<<<<<<< HEAD
	const ulint*		offsets,
	ulint			zip_size,
=======
	const offset_t*		offsets,
	const page_size_t&	page_size,
>>>>>>> 3466b47b
	ulint			no,
	ulint*			len,
	mem_heap_t*		heap);

/** Flag the data tuple fields that are marked as extern storage in the
update vector.  We use this function to remember which fields we must
mark as extern storage in a record inserted for an update.
@param[in,out]	tuple	clustered index record
@param[in]	n	number of fields in tuple, before any btr_cur_trim()
@param[in]	update	update vector
@param[in,out]	heap	memory heap
@return number of flagged external columns */
ulint
btr_push_update_extern_fields(dtuple_t* tuple, ulint n, const upd_t* update,
			      mem_heap_t* heap)
	MY_ATTRIBUTE((nonnull));
/***********************************************************//**
Sets a secondary index record's delete mark to the given value. This
function is only used by the insert buffer merge mechanism. */
void
btr_cur_set_deleted_flag_for_ibuf(
/*==============================*/
	rec_t*		rec,		/*!< in/out: record */
	page_zip_des_t*	page_zip,	/*!< in/out: compressed page
					corresponding to rec, or NULL
					when the tablespace is uncompressed */
	ibool		val,		/*!< in: value to set */
	mtr_t*		mtr);		/*!< in/out: mini-transaction */

/******************************************************//**
The following function is used to set the deleted bit of a record. */
UNIV_INLINE
void
btr_rec_set_deleted_flag(
/*=====================*/
	rec_t*		rec,	/*!< in/out: physical record */
	page_zip_des_t*	page_zip,/*!< in/out: compressed page (or NULL) */
	ulint		flag);	/*!< in: nonzero if delete marked */

/** Latches the leaf page or pages requested.
@param[in]	block		leaf page where the search converged
@param[in]	page_id		page id of the leaf
@param[in]	zip_size	ROW_FORMAT=COMPRESSED page size, or 0
@param[in]	latch_mode	BTR_SEARCH_LEAF, ...
@param[in]	cursor		cursor
@param[in]	mtr		mini-transaction
@return	blocks and savepoints which actually latched. */
btr_latch_leaves_t
btr_cur_latch_leaves(
	buf_block_t*		block,
	const page_id_t		page_id,
	ulint			zip_size,
	ulint			latch_mode,
	btr_cur_t*		cursor,
	mtr_t*			mtr);

/*######################################################################*/

/** In the pessimistic delete, if the page data size drops below this
limit, merging it to a neighbor is tried */
#define BTR_CUR_PAGE_COMPRESS_LIMIT(index) \
	((srv_page_size * (ulint)((index)->merge_threshold)) / 100)

/** A slot in the path array. We store here info on a search path down the
tree. Each slot contains data on a single level of the tree. */
struct btr_path_t {
	/* Assume a page like:
	records:             (inf, a, b, c, d, sup)
	index of the record:    0, 1, 2, 3, 4, 5
	*/

	/** Index of the record where the page cursor stopped on this level
	(index in alphabetical order). Value ULINT_UNDEFINED denotes array
	end. In the above example, if the search stopped on record 'c', then
	nth_rec will be 3. */
	ulint	nth_rec;

	/** Number of the records on the page, not counting inf and sup.
	In the above example n_recs will be 4. */
	ulint	n_recs;

	/** Number of the page containing the record. */
	ulint	page_no;

	/** Level of the page. If later we fetch the page under page_no
	and it is no different level then we know that the tree has been
	reorganized. */
	ulint	page_level;
};

#define BTR_PATH_ARRAY_N_SLOTS	250	/*!< size of path array (in slots) */

/** Values for the flag documenting the used search method */
enum btr_cur_method {
	BTR_CUR_HASH = 1,	/*!< successful shortcut using
				the hash index */
	BTR_CUR_HASH_FAIL,	/*!< failure using hash, success using
				binary search: the misleading hash
				reference is stored in the field
				hash_node, and might be necessary to
				update */
	BTR_CUR_BINARY,		/*!< success using the binary search */
	BTR_CUR_INSERT_TO_IBUF,	/*!< performed the intended insert to
				the insert buffer */
	BTR_CUR_DEL_MARK_IBUF,	/*!< performed the intended delete
				mark in the insert/delete buffer */
	BTR_CUR_DELETE_IBUF,	/*!< performed the intended delete in
				the insert/delete buffer */
	BTR_CUR_DELETE_REF	/*!< row_purge_poss_sec() failed */
};

/** The tree cursor: the definition appears here only for the compiler
to know struct size! */
struct btr_cur_t {
	dict_index_t*	index;		/*!< index where positioned */
	page_cur_t	page_cur;	/*!< page cursor */
	purge_node_t*	purge_node;	/*!< purge node, for BTR_DELETE */
	buf_block_t*	left_block;	/*!< this field is used to store
					a pointer to the left neighbor
					page, in the cases
					BTR_SEARCH_PREV and
					BTR_MODIFY_PREV */
	/*------------------------------*/
	que_thr_t*	thr;		/*!< this field is only used
					when btr_cur_search_to_nth_level
					is called for an index entry
					insertion: the calling query
					thread is passed here to be
					used in the insert buffer */
	/*------------------------------*/
	/** The following fields are used in
	btr_cur_search_to_nth_level to pass information: */
	/* @{ */
	enum btr_cur_method	flag;	/*!< Search method used */
	ulint		tree_height;	/*!< Tree height if the search is done
					for a pessimistic insert or update
					operation */
	ulint		up_match;	/*!< If the search mode was PAGE_CUR_LE,
					the number of matched fields to the
					the first user record to the right of
					the cursor record after
					btr_cur_search_to_nth_level;
					for the mode PAGE_CUR_GE, the matched
					fields to the first user record AT THE
					CURSOR or to the right of it;
					NOTE that the up_match and low_match
					values may exceed the correct values
					for comparison to the adjacent user
					record if that record is on a
					different leaf page! (See the note in
					row_ins_duplicate_error_in_clust.) */
	ulint		up_bytes;	/*!< number of matched bytes to the
					right at the time cursor positioned;
					only used internally in searches: not
					defined after the search */
	ulint		low_match;	/*!< if search mode was PAGE_CUR_LE,
					the number of matched fields to the
					first user record AT THE CURSOR or
					to the left of it after
					btr_cur_search_to_nth_level;
					NOT defined for PAGE_CUR_GE or any
					other search modes; see also the NOTE
					in up_match! */
	ulint		low_bytes;	/*!< number of matched bytes to the
					left at the time cursor positioned;
					only used internally in searches: not
					defined after the search */
	ulint		n_fields;	/*!< prefix length used in a hash
					search if hash_node != NULL */
	ulint		n_bytes;	/*!< hash prefix bytes if hash_node !=
					NULL */
	ulint		fold;		/*!< fold value used in the search if
					flag is BTR_CUR_HASH */
	/* @} */
	btr_path_t*	path_arr;	/*!< in estimating the number of
					rows in range, we store in this array
					information of the path through
					the tree */
	rtr_info_t*	rtr_info;	/*!< rtree search info */
	btr_cur_t():thr(NULL), rtr_info(NULL) {}
					/* default values */
	/** Zero-initialize all fields */
	void init()
	{
		index = NULL;
		memset(&page_cur, 0, sizeof page_cur);
		purge_node = NULL;
		left_block = NULL;
		thr = NULL;
		flag = btr_cur_method(0);
		tree_height = 0;
		up_match = 0;
		up_bytes = 0;
		low_match = 0;
		low_bytes = 0;
		n_fields = 0;
		n_bytes = 0;
		fold = 0;
		path_arr = NULL;
		rtr_info = NULL;
	}
};

/******************************************************//**
The following function is used to set the deleted bit of a record. */
UNIV_INLINE
void
btr_rec_set_deleted_flag(
/*=====================*/
	rec_t*		rec,	/*!< in/out: physical record */
	page_zip_des_t*	page_zip,/*!< in/out: compressed page (or NULL) */
	ulint		flag);	/*!< in: nonzero if delete marked */

/** If pessimistic delete fails because of lack of file space, there
is still a good change of success a little later.  Try this many
times. */
#define BTR_CUR_RETRY_DELETE_N_TIMES	100
/** If pessimistic delete fails because of lack of file space, there
is still a good change of success a little later.  Sleep this many
microseconds between retries. */
#define BTR_CUR_RETRY_SLEEP_TIME	50000

/** The reference in a field for which data is stored on a different page.
The reference is at the end of the 'locally' stored part of the field.
'Locally' means storage in the index record.
We store locally a long enough prefix of each column so that we can determine
the ordering parts of each index record without looking into the externally
stored part. */
/*-------------------------------------- @{ */
#define BTR_EXTERN_SPACE_ID		0U	/*!< space id where stored */
#define BTR_EXTERN_PAGE_NO		4U	/*!< page no where stored */
#define BTR_EXTERN_OFFSET		8U	/*!< offset of BLOB header
						on that page */
#define BTR_EXTERN_LEN			12U	/*!< 8 bytes containing the
						length of the externally
						stored part of the BLOB.
						The 2 highest bits are
						reserved to the flags below. */
/*-------------------------------------- @} */
/* #define BTR_EXTERN_FIELD_REF_SIZE	20 // moved to btr0types.h */

/** The most significant bit of BTR_EXTERN_LEN (i.e., the most
significant bit of the byte at smallest address) is set to 1 if this
field does not 'own' the externally stored field; only the owner field
is allowed to free the field in purge! */
#define BTR_EXTERN_OWNER_FLAG		128U
/** If the second most significant bit of BTR_EXTERN_LEN (i.e., the
second most significant bit of the byte at smallest address) is 1 then
it means that the externally stored field was inherited from an
earlier version of the row.  In rollback we are not allowed to free an
inherited external field. */
#define BTR_EXTERN_INHERITED_FLAG	64U

/** Number of searches down the B-tree in btr_cur_search_to_nth_level(). */
extern Atomic_counter<ulint>	btr_cur_n_non_sea;
/** Old value of btr_cur_n_non_sea.  Copied by
srv_refresh_innodb_monitor_stats().  Referenced by
srv_printf_innodb_monitor(). */
extern ulint	btr_cur_n_non_sea_old;
#ifdef BTR_CUR_HASH_ADAPT
/** Number of successful adaptive hash index lookups in
btr_cur_search_to_nth_level(). */
extern ulint	btr_cur_n_sea;
/** Old value of btr_cur_n_sea.  Copied by
srv_refresh_innodb_monitor_stats().  Referenced by
srv_printf_innodb_monitor(). */
extern ulint	btr_cur_n_sea_old;
#endif /* BTR_CUR_HASH_ADAPT */

#ifdef UNIV_DEBUG
/* Flag to limit optimistic insert records */
extern uint	btr_cur_limit_optimistic_insert_debug;
#endif /* UNIV_DEBUG */

#include "btr0cur.ic"

#endif<|MERGE_RESOLUTION|>--- conflicted
+++ resolved
@@ -779,13 +779,8 @@
 byte*
 btr_rec_copy_externally_stored_field(
 	const rec_t*		rec,
-<<<<<<< HEAD
-	const ulint*		offsets,
+	const offset_t*		offsets,
 	ulint			zip_size,
-=======
-	const offset_t*		offsets,
-	const page_size_t&	page_size,
->>>>>>> 3466b47b
 	ulint			no,
 	ulint*			len,
 	mem_heap_t*		heap);
