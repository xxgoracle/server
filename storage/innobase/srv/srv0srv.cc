/*****************************************************************************

Copyright (c) 1995, 2017, Oracle and/or its affiliates. All Rights Reserved.
Copyright (c) 2008, 2009 Google Inc.
Copyright (c) 2009, Percona Inc.
Copyright (c) 2013, 2019, MariaDB Corporation.

Portions of this file contain modifications contributed and copyrighted by
Google, Inc. Those modifications are gratefully acknowledged and are described
briefly in the InnoDB documentation. The contributions by Google are
incorporated with their permission, and subject to the conditions contained in
the file COPYING.Google.

Portions of this file contain modifications contributed and copyrighted
by Percona Inc.. Those modifications are
gratefully acknowledged and are described briefly in the InnoDB
documentation. The contributions by Percona Inc. are incorporated with
their permission, and subject to the conditions contained in the file
COPYING.Percona.

This program is free software; you can redistribute it and/or modify it under
the terms of the GNU General Public License as published by the Free Software
Foundation; version 2 of the License.

This program is distributed in the hope that it will be useful, but WITHOUT
ANY WARRANTY; without even the implied warranty of MERCHANTABILITY or FITNESS
FOR A PARTICULAR PURPOSE. See the GNU General Public License for more details.

You should have received a copy of the GNU General Public License along with
this program; if not, write to the Free Software Foundation, Inc.,
51 Franklin Street, Fifth Floor, Boston, MA 02110-1335 USA

*****************************************************************************/

/**************************************************//**
@file srv/srv0srv.cc
The database server main program

Created 10/8/1995 Heikki Tuuri
*******************************************************/

#include "my_global.h"
// JAN: TODO: MySQL 5.7 missing header
//#include "my_thread.h"
//
// #include "mysql/psi/mysql_stage.h"
// #include "mysql/psi/psi.h"

#include "btr0sea.h"
#include "buf0flu.h"
#include "buf0lru.h"
#include "dict0boot.h"
#include "dict0load.h"
#include "ibuf0ibuf.h"
#include "lock0lock.h"
#include "log0recv.h"
#include "mem0mem.h"
#include "os0proc.h"
#include "pars0pars.h"
#include "que0que.h"
#include "row0mysql.h"
#include "row0trunc.h"
#include "row0log.h"
#include "srv0mon.h"
#include "srv0srv.h"
#include "srv0start.h"
#include "sync0sync.h"
#include "trx0i_s.h"
#include "trx0purge.h"
#include "ut0crc32.h"
#include "btr0defragment.h"
#include "ut0mem.h"
#include "fil0fil.h"
#include "fil0crypt.h"
#include "fil0pagecompress.h"
#include "btr0scrub.h"

#include <my_service_manager.h>

#ifdef WITH_WSREP
extern int wsrep_debug;
extern int wsrep_trx_is_aborting(void *thd_ptr);
#endif
/* The following is the maximum allowed duration of a lock wait. */
UNIV_INTERN ulong	srv_fatal_semaphore_wait_threshold =  DEFAULT_SRV_FATAL_SEMAPHORE_TIMEOUT;

/* How much data manipulation language (DML) statements need to be delayed,
in microseconds, in order to reduce the lagging of the purge thread. */
ulint	srv_dml_needed_delay;

bool	srv_monitor_active;
bool	srv_error_monitor_active;
bool	srv_buf_dump_thread_active;
bool	srv_dict_stats_thread_active;
bool	srv_buf_resize_thread_active;

my_bool	srv_scrub_log;

const char*	srv_main_thread_op_info = "";

/** Prefix used by MySQL to indicate pre-5.1 table name encoding */
const char		srv_mysql50_table_name_prefix[10] = "#mysql50#";

/* Server parameters which are read from the initfile */

/* The following three are dir paths which are catenated before file
names, where the file name itself may also contain a path */

char*	srv_data_home;

/** Rollback files directory, can be absolute. */
char*	srv_undo_dir;

/** The number of tablespaces to use for rollback segments. */
ulong	srv_undo_tablespaces;

/** The number of UNDO tablespaces that are open and ready to use. */
ulint	srv_undo_tablespaces_open;

/** The number of UNDO tablespaces that are active (hosting some rollback
segment). It is quite possible that some of the tablespaces doesn't host
any of the rollback-segment based on configuration used. */
ulint	srv_undo_tablespaces_active;

/* The number of rollback segments to use */
ulong	srv_undo_logs;

/** Rate at which UNDO records should be purged. */
ulong	srv_purge_rseg_truncate_frequency;

/** Enable or Disable Truncate of UNDO tablespace.
Note: If enabled then UNDO tablespace will be selected for truncate.
While Server waits for undo-tablespace to truncate if user disables
it, truncate action is completed but no new tablespace is marked
for truncate (action is never aborted). */
my_bool	srv_undo_log_truncate;

/** Maximum size of undo tablespace. */
unsigned long long	srv_max_undo_log_size;

/** Default undo tablespace size in UNIV_PAGEs count (10MB). */
const ulint SRV_UNDO_TABLESPACE_SIZE_IN_PAGES =
	((1024 * 1024) * 10) / UNIV_PAGE_SIZE_DEF;

/** Set if InnoDB must operate in read-only mode. We don't do any
recovery and open all tables in RO mode instead of RW mode. We don't
sync the max trx id to disk either. */
my_bool	srv_read_only_mode;
/** store to its own file each table created by an user; data
dictionary tables are in the system tablespace 0 */
my_bool	srv_file_per_table;
/** whether to use backup-safe TRUNCATE and crash-safe RENAME
instead of the MySQL 5.7 WL#6501 TRUNCATE TABLE implementation */
my_bool	srv_safe_truncate;
/** The file format to use on new *.ibd files. */
ulint	srv_file_format;
/** Whether to check file format during startup.  A value of
UNIV_FORMAT_MAX + 1 means no checking ie. FALSE.  The default is to
set it to the highest format we support. */
ulint	srv_max_file_format_at_startup = UNIV_FORMAT_MAX;
/** Set if InnoDB operates in read-only mode or innodb-force-recovery
is greater than SRV_FORCE_NO_TRX_UNDO. */
my_bool	high_level_read_only;

#if UNIV_FORMAT_A
# error "UNIV_FORMAT_A must be 0!"
#endif

/** Place locks to records only i.e. do not use next-key locking except
on duplicate key checking and foreign key checking */
ibool	srv_locks_unsafe_for_binlog;
/** Sort buffer size in index creation */
ulong	srv_sort_buf_size;
/** Maximum modification log file size for online index creation */
unsigned long long	srv_online_max_size;

/* If this flag is TRUE, then we will use the native aio of the
OS (provided we compiled Innobase with it in), otherwise we will
use simulated aio we build below with threads.
Currently we support native aio on windows and linux */
my_bool	srv_use_native_aio;
my_bool	srv_numa_interleave;
/** innodb_use_trim; whether to use fallocate(PUNCH_HOLE) with
page_compression */
my_bool	srv_use_trim;
/** copy of innodb_use_atomic_writes; @see innobase_init() */
my_bool	srv_use_atomic_writes;
/** innodb_compression_algorithm; used with page compression */
ulong	innodb_compression_algorithm;
/** innodb_mtflush_threads; number of threads used for multi-threaded flush */
long srv_mtflush_threads;
/** innodb_use_mtflush; whether to use multi threaded flush. */
my_bool	srv_use_mtflush;

#ifdef UNIV_DEBUG
/** Used by SET GLOBAL innodb_master_thread_disabled_debug = X. */
my_bool	srv_master_thread_disabled_debug;
/** Event used to inform that master thread is disabled. */
static os_event_t	srv_master_thread_disabled_event;
#endif /* UNIV_DEBUG */

/*------------------------- LOG FILES ------------------------ */
char*	srv_log_group_home_dir;

ulong	srv_n_log_files;
/** The InnoDB redo log file size, or 0 when changing the redo log format
at startup (while disallowing writes to the redo log). */
ulonglong	srv_log_file_size;
/** copy of innodb_log_buffer_size, but in database pages */
ulint		srv_log_buffer_size;
/** innodb_flush_log_at_trx_commit */
ulong		srv_flush_log_at_trx_commit;
/** innodb_flush_log_at_timeout */
uint		srv_flush_log_at_timeout;
/** innodb_page_size */
ulong		srv_page_size;
/** log2 of innodb_page_size; @see innobase_init() */
ulong		srv_page_size_shift;
/** innodb_log_write_ahead_size */
ulong		srv_log_write_ahead_size;

page_size_t	univ_page_size(0, 0, false);

/** innodb_adaptive_flushing; try to flush dirty pages so as to avoid
IO bursts at the checkpoints. */
my_bool	srv_adaptive_flushing;

/** innodb_flush_sync; whether to ignore io_capacity at log checkpoints */
my_bool	srv_flush_sync;

/** Maximum number of times allowed to conditionally acquire
mutex before switching to blocking wait on the mutex */
#define MAX_MUTEX_NOWAIT	20

/** Check whether the number of failed nonblocking mutex
acquisition attempts exceeds maximum allowed value. If so,
srv_printf_innodb_monitor() will request mutex acquisition
with mutex_enter(), which will wait until it gets the mutex. */
#define MUTEX_NOWAIT(mutex_skipped)	((mutex_skipped) < MAX_MUTEX_NOWAIT)

#ifdef WITH_INNODB_DISALLOW_WRITES
UNIV_INTERN os_event_t	srv_allow_writes_event;
#endif /* WITH_INNODB_DISALLOW_WRITES */

/** copy of innodb_buffer_pool_size */
ulint	srv_buf_pool_size;
const ulint	srv_buf_pool_min_size	= 5 * 1024 * 1024;
/** Default pool size in bytes */
const ulint	srv_buf_pool_def_size	= 128 * 1024 * 1024;
/** Requested buffer pool chunk size. Each buffer pool instance consists
of one or more chunks. */
ulong	srv_buf_pool_chunk_unit;
/** innodb_buffer_pool_instances (0 is interpreted as 1) */
ulong	srv_buf_pool_instances;
/** Default value of innodb_buffer_pool_instances */
const ulong	srv_buf_pool_instances_default = 0;
/** innodb_page_hash_locks (a debug-only parameter);
number of locks to protect buf_pool->page_hash */
ulong	srv_n_page_hash_locks = 16;
/** innodb_lru_scan_depth; number of blocks scanned in LRU flush batch */
ulong	srv_LRU_scan_depth;
/** innodb_flush_neighbors; whether or not to flush neighbors of a block */
ulong	srv_flush_neighbors;
/** Previously requested size */
ulint	srv_buf_pool_old_size;
/** Current size as scaling factor for the other components */
ulint	srv_buf_pool_base_size;
/** Current size in bytes */
ulint	srv_buf_pool_curr_size;
/** Dump this % of each buffer pool during BP dump */
ulong	srv_buf_pool_dump_pct;
/** Lock table size in bytes */
ulint	srv_lock_table_size	= ULINT_MAX;

/** innodb_idle_flush_pct */
ulong	srv_idle_flush_pct;

/** copy of innodb_read_io_threads */
ulint	srv_n_read_io_threads;
/** copy of innodb_write_io_threads */
ulint	srv_n_write_io_threads;

/** innodb_random_read_ahead */
my_bool	srv_random_read_ahead;
/** innodb_read_ahead_threshold; the number of pages that must be present
in the buffer cache and accessed sequentially for InnoDB to trigger a
readahead request. */
ulong	srv_read_ahead_threshold;

/** innodb_change_buffer_max_size; maximum on-disk size of change
buffer in terms of percentage of the buffer pool. */
uint	srv_change_buffer_max_size;

char*	srv_file_flush_method_str;


enum srv_flush_t	srv_file_flush_method = IF_WIN(SRV_ALL_O_DIRECT_FSYNC,SRV_FSYNC);


/** copy of innodb_open_files, initialized by innobase_init() */
ulint	srv_max_n_open_files;

/** innodb_io_capacity */
ulong	srv_io_capacity;
/** innodb_io_capacity_max */
ulong	srv_max_io_capacity;

/** innodb_page_cleaners; the number of page cleaner threads */
ulong	srv_n_page_cleaners;

/* The InnoDB main thread tries to keep the ratio of modified pages
in the buffer pool to all database pages in the buffer pool smaller than
the following number. But it is not guaranteed that the value stays below
that during a time of heavy update/insert activity. */

/** innodb_max_dirty_pages_pct */
double	srv_max_buf_pool_modified_pct;
/** innodb_max_dirty_pages_pct_lwm */
double	srv_max_dirty_pages_pct_lwm;

/** innodb_adaptive_flushing_lwm; the percentage of log capacity at
which adaptive flushing, if enabled, will kick in. */
double	srv_adaptive_flushing_lwm;

/** innodb_flushing_avg_loops; number of iterations over which
adaptive flushing is averaged */
ulong	srv_flushing_avg_loops;

/** innodb_purge_threads; the number of purge threads to use */
ulong	srv_n_purge_threads;

/** innodb_purge_batch_size, in pages */
ulong	srv_purge_batch_size;

/** innodb_stats_method decides how InnoDB treats
NULL value when collecting statistics. By default, it is set to
SRV_STATS_NULLS_EQUAL(0), ie. all NULL value are treated equal */
ulong srv_innodb_stats_method;

srv_stats_t	srv_stats;

/* structure to pass status variables to MySQL */
export_var_t export_vars;

/** Normally 0. When nonzero, skip some phases of crash recovery,
starting from SRV_FORCE_IGNORE_CORRUPT, so that data can be recovered
by SELECT or mysqldump. When this is nonzero, we do not allow any user
modifications to the data. */
ulong	srv_force_recovery;

/** innodb_print_all_deadlocks; whether to print all user-level
transactions deadlocks to the error log */
my_bool	srv_print_all_deadlocks;

/** innodb_cmp_per_index_enabled; enable
INFORMATION_SCHEMA.innodb_cmp_per_index */
my_bool	srv_cmp_per_index_enabled;

/** innodb_fast_shutdown; if 1 then we do not run purge and insert buffer
merge to completion before shutdown. If it is set to 2, do not even flush the
buffer pool to data files at the shutdown: we effectively 'crash'
InnoDB (but lose no committed transactions). */
uint	srv_fast_shutdown;

/** copy of innodb_status_file; generate a innodb_status.<pid> file */
ibool	srv_innodb_status;

/** innodb_prefix_index_cluster_optimization; whether to optimize
prefix index queries to skip cluster index lookup when possible */
my_bool	srv_prefix_index_cluster_optimization;

/** innodb_stats_transient_sample_pages;
When estimating number of different key values in an index, sample
this many index pages, there are 2 ways to calculate statistics:
* persistent stats that are calculated by ANALYZE TABLE and saved
  in the innodb database.
* quick transient stats, that are used if persistent stats for the given
  table/index are not found in the innodb database */
unsigned long long	srv_stats_transient_sample_pages;
/** innodb_stats_persistent */
my_bool		srv_stats_persistent;
/** innodb_stats_include_delete_marked */
my_bool		srv_stats_include_delete_marked;
/** innodb_stats_persistent_sample_pages */
unsigned long long	srv_stats_persistent_sample_pages;
/** innodb_stats_auto_recalc */
my_bool		srv_stats_auto_recalc;

/** innodb_stats_modified_counter; The number of rows modified before
we calculate new statistics (default 0 = current limits) */
unsigned long long srv_stats_modified_counter;

/** innodb_stats_traditional; enable traditional statistic calculation
based on number of configured pages */
my_bool	srv_stats_sample_traditional;

/** copy of innodb_doublewrite */
ibool	srv_use_doublewrite_buf;

/** innodb_doublewrite_batch_size (a debug parameter) specifies the
number of pages to use in LRU and flush_list batch flushing.
The rest of the doublewrite buffer is used for single-page flushing. */
ulong	srv_doublewrite_batch_size = 120;

/** innodb_replication_delay */
ulong	srv_replication_delay;

/** innodb_sync_spin_loops */
ulong	srv_n_spin_wait_rounds;
/** innodb_spin_wait_delay */
uint	srv_spin_wait_delay;

static ulint		srv_n_rows_inserted_old;
static ulint		srv_n_rows_updated_old;
static ulint		srv_n_rows_deleted_old;
static ulint		srv_n_rows_read_old;
static ulint		srv_n_system_rows_inserted_old;
static ulint		srv_n_system_rows_updated_old;
static ulint		srv_n_system_rows_deleted_old;
static ulint		srv_n_system_rows_read_old;

ulint	srv_truncated_status_writes;
/** Number of initialized rollback segments for persistent undo log */
ulong	srv_available_undo_logs;

/* Defragmentation */
UNIV_INTERN my_bool	srv_defragment;
/** innodb_defragment_n_pages */
UNIV_INTERN uint	srv_defragment_n_pages;
UNIV_INTERN uint	srv_defragment_stats_accuracy;
/** innodb_defragment_fill_factor_n_recs */
UNIV_INTERN uint	srv_defragment_fill_factor_n_recs;
/** innodb_defragment_fill_factor */
UNIV_INTERN double	srv_defragment_fill_factor;
/** innodb_defragment_frequency */
UNIV_INTERN uint	srv_defragment_frequency;
/** derived from innodb_defragment_frequency;
@see innodb_defragment_frequency_update() */
UNIV_INTERN ulonglong	srv_defragment_interval;

/** Current mode of operation */
UNIV_INTERN enum srv_operation_mode srv_operation;

/* Set the following to 0 if you want InnoDB to write messages on
stderr on startup/shutdown. Not enabled on the embedded server. */
ibool	srv_print_verbose_log;
my_bool	srv_print_innodb_monitor;
my_bool	srv_print_innodb_lock_monitor;
/** innodb_force_primary_key; whether to disallow CREATE TABLE without
PRIMARY KEY */
my_bool	srv_force_primary_key;

/** Key version to encrypt the temporary tablespace */
my_bool innodb_encrypt_temporary_tables;

/* Array of English strings describing the current state of an
i/o handler thread */

const char* srv_io_thread_op_info[SRV_MAX_N_IO_THREADS];
const char* srv_io_thread_function[SRV_MAX_N_IO_THREADS];

static time_t	srv_last_monitor_time;

static ib_mutex_t	srv_innodb_monitor_mutex;

/** Mutex protecting page_zip_stat_per_index */
ib_mutex_t	page_zip_stat_per_index_mutex;

/* Mutex for locking srv_monitor_file. Not created if srv_read_only_mode */
ib_mutex_t	srv_monitor_file_mutex;

/** Temporary file for innodb monitor output */
FILE*	srv_monitor_file;
/** Mutex for locking srv_misc_tmpfile. Not created if srv_read_only_mode.
This mutex has a very low rank; threads reserving it should not
acquire any further latches or sleep before releasing this one. */
ib_mutex_t	srv_misc_tmpfile_mutex;
/** Temporary file for miscellanous diagnostic output */
FILE*	srv_misc_tmpfile;

static ulint	srv_main_thread_process_no;
static ulint	srv_main_thread_id;

/* The following counts are used by the srv_master_thread. */

/** Iterations of the loop bounded by 'srv_active' label. */
static ulint		srv_main_active_loops;
/** Iterations of the loop bounded by the 'srv_idle' label. */
static ulint		srv_main_idle_loops;
/** Iterations of the loop bounded by the 'srv_shutdown' label. */
static ulint		srv_main_shutdown_loops;
/** Log writes involving flush. */
static ulint		srv_log_writes_and_flush;

/* This is only ever touched by the master thread. It records the
time when the last flush of log file has happened. The master
thread ensures that we flush the log files at least once per
second. */
static time_t	srv_last_log_flush_time;

/* Interval in seconds at which various tasks are performed by the
master thread when server is active. In order to balance the workload,
we should try to keep intervals such that they are not multiple of
each other. For example, if we have intervals for various tasks
defined as 5, 10, 15, 60 then all tasks will be performed when
current_time % 60 == 0 and no tasks will be performed when
current_time % 5 != 0. */

# define	SRV_MASTER_CHECKPOINT_INTERVAL		(7)
# define	SRV_MASTER_PURGE_INTERVAL		(10)
# define	SRV_MASTER_DICT_LRU_INTERVAL		(47)

/** Simulate compression failures. */
UNIV_INTERN uint srv_simulate_comp_failures;

/** Buffer pool dump status frequence in percentages */
UNIV_INTERN ulong srv_buf_dump_status_frequency;

/** Acquire the system_mutex. */
#define srv_sys_mutex_enter() do {			\
	mutex_enter(&srv_sys.mutex);			\
} while (0)

/** Test if the system mutex is owned. */
#define srv_sys_mutex_own() (mutex_own(&srv_sys.mutex)	\
			     && !srv_read_only_mode)

/** Release the system mutex. */
#define srv_sys_mutex_exit() do {			\
	mutex_exit(&srv_sys.mutex);			\
} while (0)

#define fetch_lock_wait_timeout(trx)			\
	((trx)->lock.allowed_to_wait			\
	 ? thd_lock_wait_timeout((trx)->mysql_thd)	\
	 : 0)

/*
	IMPLEMENTATION OF THE SERVER MAIN PROGRAM
	=========================================

There is the following analogue between this database
server and an operating system kernel:

DB concept			equivalent OS concept
----------			---------------------
transaction		--	process;

query thread		--	thread;

lock			--	semaphore;

kernel			--	kernel;

query thread execution:
(a) without lock mutex
reserved		--	process executing in user mode;
(b) with lock mutex reserved
			--	process executing in kernel mode;

The server has several backgroind threads all running at the same
priority as user threads. It periodically checks if here is anything
happening in the server which requires intervention of the master
thread. Such situations may be, for example, when flushing of dirty
blocks is needed in the buffer pool or old version of database rows
have to be cleaned away (purged). The user can configure a separate
dedicated purge thread(s) too, in which case the master thread does not
do any purging.

The threads which we call user threads serve the queries of the MySQL
server. They run at normal priority.

When there is no activity in the system, also the master thread
suspends itself to wait for an event making the server totally silent.

There is still one complication in our server design. If a
background utility thread obtains a resource (e.g., mutex) needed by a user
thread, and there is also some other user activity in the system,
the user thread may have to wait indefinitely long for the
resource, as the OS does not schedule a background thread if
there is some other runnable user thread. This problem is called
priority inversion in real-time programming.

One solution to the priority inversion problem would be to keep record
of which thread owns which resource and in the above case boost the
priority of the background thread so that it will be scheduled and it
can release the resource.  This solution is called priority inheritance
in real-time programming.  A drawback of this solution is that the overhead
of acquiring a mutex increases slightly, maybe 0.2 microseconds on a 100
MHz Pentium, because the thread has to call os_thread_get_curr_id.  This may
be compared to 0.5 microsecond overhead for a mutex lock-unlock pair. Note
that the thread cannot store the information in the resource , say mutex,
itself, because competing threads could wipe out the information if it is
stored before acquiring the mutex, and if it stored afterwards, the
information is outdated for the time of one machine instruction, at least.
(To be precise, the information could be stored to lock_word in mutex if
the machine supports atomic swap.)

The above solution with priority inheritance may become actual in the
future, currently we do not implement any priority twiddling solution.
Our general aim is to reduce the contention of all mutexes by making
them more fine grained.

The thread table contains information of the current status of each
thread existing in the system, and also the event semaphores used in
suspending the master thread and utility threads when they have nothing
to do.  The thread table can be seen as an analogue to the process table
in a traditional Unix implementation. */

/** The server system struct */
struct srv_sys_t{
	ib_mutex_t	tasks_mutex;		/*!< variable protecting the
						tasks queue */
	UT_LIST_BASE_NODE_T(que_thr_t)
			tasks;			/*!< task queue */

	ib_mutex_t	mutex;			/*!< variable protecting the
						fields below. */
	ulint		n_sys_threads;		/*!< size of the sys_threads
						array */

	srv_slot_t	sys_threads[32 + 1];	/*!< server thread table;
						os_event_set() and
						os_event_reset() on
						sys_threads[]->event are
						covered by srv_sys_t::mutex */

	ulint		n_threads_active[SRV_MASTER + 1];
						/*!< number of threads active
						in a thread class; protected
						by both my_atomic_addlint()
						and mutex */

	srv_stats_t::ulint_ctr_1_t
			activity_count;		/*!< For tracking server
						activity */
};

static srv_sys_t	srv_sys;

/** Event to signal srv_monitor_thread. Not protected by a mutex.
Set after setting srv_print_innodb_monitor. */
os_event_t	srv_monitor_event;

/** Event to signal the shutdown of srv_error_monitor_thread.
Not protected by a mutex. */
os_event_t	srv_error_event;

/** Event for waking up buf_dump_thread. Not protected by a mutex.
Set on shutdown or by buf_dump_start() or buf_load_start(). */
os_event_t	srv_buf_dump_event;

/** Event to signal the buffer pool resize thread */
os_event_t	srv_buf_resize_event;

/** The buffer pool dump/load file name */
char*	srv_buf_dump_filename;

/** Boolean config knobs that tell InnoDB to dump the buffer pool at shutdown
and/or load it during startup. */
char	srv_buffer_pool_dump_at_shutdown = TRUE;
char	srv_buffer_pool_load_at_startup = TRUE;

/** Slot index in the srv_sys.sys_threads array for the purge thread. */
static const ulint	SRV_PURGE_SLOT	= 1;

/** Slot index in the srv_sys.sys_threads array for the master thread. */
static const ulint	SRV_MASTER_SLOT = 0;

#ifdef HAVE_PSI_STAGE_INTERFACE
/** Performance schema stage event for monitoring ALTER TABLE progress
everything after flush log_make_checkpoint_at(). */
PSI_stage_info	srv_stage_alter_table_end
	= {0, "alter table (end)", PSI_FLAG_STAGE_PROGRESS};

/** Performance schema stage event for monitoring ALTER TABLE progress
log_make_checkpoint_at(). */
PSI_stage_info	srv_stage_alter_table_flush
	= {0, "alter table (flush)", PSI_FLAG_STAGE_PROGRESS};

/** Performance schema stage event for monitoring ALTER TABLE progress
row_merge_insert_index_tuples(). */
PSI_stage_info	srv_stage_alter_table_insert
	= {0, "alter table (insert)", PSI_FLAG_STAGE_PROGRESS};

/** Performance schema stage event for monitoring ALTER TABLE progress
row_log_apply(). */
PSI_stage_info	srv_stage_alter_table_log_index
	= {0, "alter table (log apply index)", PSI_FLAG_STAGE_PROGRESS};

/** Performance schema stage event for monitoring ALTER TABLE progress
row_log_table_apply(). */
PSI_stage_info	srv_stage_alter_table_log_table
	= {0, "alter table (log apply table)", PSI_FLAG_STAGE_PROGRESS};

/** Performance schema stage event for monitoring ALTER TABLE progress
row_merge_sort(). */
PSI_stage_info	srv_stage_alter_table_merge_sort
	= {0, "alter table (merge sort)", PSI_FLAG_STAGE_PROGRESS};

/** Performance schema stage event for monitoring ALTER TABLE progress
row_merge_read_clustered_index(). */
PSI_stage_info	srv_stage_alter_table_read_pk_internal_sort
	= {0, "alter table (read PK and internal sort)", PSI_FLAG_STAGE_PROGRESS};

/** Performance schema stage event for monitoring buffer pool load progress. */
PSI_stage_info	srv_stage_buffer_pool_load
	= {0, "buffer pool load", PSI_FLAG_STAGE_PROGRESS};
#endif /* HAVE_PSI_STAGE_INTERFACE */

/*********************************************************************//**
Prints counters for work done by srv_master_thread. */
static
void
srv_print_master_thread_info(
/*=========================*/
	FILE  *file)    /* in: output stream */
{
	fprintf(file, "srv_master_thread loops: " ULINTPF " srv_active, "
		ULINTPF " srv_shutdown, " ULINTPF " srv_idle\n"
		"srv_master_thread log flush and writes: " ULINTPF "\n",
		srv_main_active_loops,
		srv_main_shutdown_loops,
		srv_main_idle_loops,
		srv_log_writes_and_flush);
}

/*********************************************************************//**
Sets the info describing an i/o thread current state. */
void
srv_set_io_thread_op_info(
/*======================*/
	ulint		i,	/*!< in: the 'segment' of the i/o thread */
	const char*	str)	/*!< in: constant char string describing the
				state */
{
	ut_a(i < SRV_MAX_N_IO_THREADS);

	srv_io_thread_op_info[i] = str;
}

/*********************************************************************//**
Resets the info describing an i/o thread current state. */
void
srv_reset_io_thread_op_info()
/*=========================*/
{
	for (ulint i = 0; i < UT_ARR_SIZE(srv_io_thread_op_info); ++i) {
		srv_io_thread_op_info[i] = "not started yet";
	}
}

#ifdef UNIV_DEBUG
/*********************************************************************//**
Validates the type of a thread table slot.
@return TRUE if ok */
static
ibool
srv_thread_type_validate(
/*=====================*/
	srv_thread_type	type)	/*!< in: thread type */
{
	switch (type) {
	case SRV_NONE:
		break;
	case SRV_WORKER:
	case SRV_PURGE:
	case SRV_MASTER:
		return(TRUE);
	}
	ut_error;
	return(FALSE);
}
#endif /* UNIV_DEBUG */

/*********************************************************************//**
Gets the type of a thread table slot.
@return thread type */
static
srv_thread_type
srv_slot_get_type(
/*==============*/
	const srv_slot_t*	slot)	/*!< in: thread slot */
{
	srv_thread_type	type = slot->type;
	ut_ad(srv_thread_type_validate(type));
	return(type);
}

/*********************************************************************//**
Reserves a slot in the thread table for the current thread.
@return reserved slot */
static
srv_slot_t*
srv_reserve_slot(
/*=============*/
	srv_thread_type	type)	/*!< in: type of the thread */
{
	srv_slot_t*	slot = 0;

	srv_sys_mutex_enter();

	ut_ad(srv_thread_type_validate(type));

	switch (type) {
	case SRV_MASTER:
		slot = &srv_sys.sys_threads[SRV_MASTER_SLOT];
		break;

	case SRV_PURGE:
		slot = &srv_sys.sys_threads[SRV_PURGE_SLOT];
		break;

	case SRV_WORKER:
		/* Find an empty slot, skip the master and purge slots. */
		for (slot = &srv_sys.sys_threads[2];
		     slot->in_use;
		     ++slot) {

			ut_a(slot < &srv_sys.sys_threads[
				     srv_sys.n_sys_threads]);
		}
		break;

	case SRV_NONE:
		ut_error;
	}

	ut_a(!slot->in_use);

	slot->in_use = TRUE;
	slot->suspended = FALSE;
	slot->type = type;

	ut_ad(srv_slot_get_type(slot) == type);

	my_atomic_addlint(&srv_sys.n_threads_active[type], 1);

	srv_sys_mutex_exit();

	return(slot);
}

/*********************************************************************//**
Suspends the calling thread to wait for the event in its thread slot.
@return the current signal count of the event. */
static
int64_t
srv_suspend_thread_low(
/*===================*/
	srv_slot_t*	slot)	/*!< in/out: thread slot */
{
	ut_ad(!srv_read_only_mode);
	ut_ad(srv_sys_mutex_own());

	ut_ad(slot->in_use);

	srv_thread_type	type = srv_slot_get_type(slot);

	switch (type) {
	case SRV_NONE:
		ut_error;

	case SRV_MASTER:
		/* We have only one master thread and it
		should be the first entry always. */
		ut_a(srv_sys.n_threads_active[type] == 1);
		break;

	case SRV_PURGE:
		/* We have only one purge coordinator thread
		and it should be the second entry always. */
		ut_a(srv_sys.n_threads_active[type] == 1);
		break;

	case SRV_WORKER:
		ut_a(srv_n_purge_threads > 1);
		break;
	}

	ut_a(!slot->suspended);
	slot->suspended = TRUE;

	if (my_atomic_addlint(&srv_sys.n_threads_active[type], -1) < 0) {
		ut_error;
	}

	return(os_event_reset(slot->event));
}

/*********************************************************************//**
Suspends the calling thread to wait for the event in its thread slot.
@return the current signal count of the event. */
static
int64_t
srv_suspend_thread(
/*===============*/
	srv_slot_t*	slot)	/*!< in/out: thread slot */
{
	srv_sys_mutex_enter();

	int64_t		sig_count = srv_suspend_thread_low(slot);

	srv_sys_mutex_exit();

	return(sig_count);
}

/** Resume the calling thread.
@param[in,out]	slot		thread slot
@param[in]	sig_count	signal count (if wait)
@param[in]	wait		whether to wait for the event
@param[in]	timeout_usec	timeout in microseconds (0=infinite)
@return	whether the wait timed out */
static
bool
srv_resume_thread(srv_slot_t* slot, int64_t sig_count = 0, bool wait = true,
		  ulint timeout_usec = 0)
{
	bool	timeout;

	ut_ad(!srv_read_only_mode);
	ut_ad(slot->in_use);
	ut_ad(slot->suspended);

	if (!wait) {
		timeout = false;
	} else if (timeout_usec) {
		timeout = OS_SYNC_TIME_EXCEEDED == os_event_wait_time_low(
			slot->event, timeout_usec, sig_count);
	} else {
		timeout = false;
		os_event_wait_low(slot->event, sig_count);
	}

	srv_sys_mutex_enter();
	ut_ad(slot->in_use);
	ut_ad(slot->suspended);

	slot->suspended = FALSE;
	my_atomic_addlint(&srv_sys.n_threads_active[slot->type], 1);
	srv_sys_mutex_exit();
	return(timeout);
}

/** Ensure that a given number of threads of the type given are running
(or are already terminated).
@param[in]	type	thread type
@param[in]	n	number of threads that have to run */
void
srv_release_threads(enum srv_thread_type type, ulint n)
{
	ulint	running;

	ut_ad(srv_thread_type_validate(type));
	ut_ad(n > 0);

	do {
		running = 0;

		srv_sys_mutex_enter();

		for (ulint i = 0; i < srv_sys.n_sys_threads; i++) {
			srv_slot_t*	slot = &srv_sys.sys_threads[i];

			if (!slot->in_use || srv_slot_get_type(slot) != type) {
				continue;
			} else if (!slot->suspended) {
				if (++running >= n) {
					break;
				}
				continue;
			}

			switch (type) {
			case SRV_NONE:
				ut_error;

			case SRV_MASTER:
				/* We have only one master thread and it
				should be the first entry always. */
				ut_a(n == 1);
				ut_a(i == SRV_MASTER_SLOT);
				ut_a(srv_sys.n_threads_active[type] == 0);
				break;

			case SRV_PURGE:
				/* We have only one purge coordinator thread
				and it should be the second entry always. */
				ut_a(n == 1);
				ut_a(i == SRV_PURGE_SLOT);
				ut_a(srv_n_purge_threads > 0);
				ut_a(srv_sys.n_threads_active[type] == 0);
				break;

			case SRV_WORKER:
				ut_a(srv_n_purge_threads > 1);
				ut_a(srv_sys.n_threads_active[type]
				     < srv_n_purge_threads - 1);
				break;
			}

			os_event_set(slot->event);
		}

		srv_sys_mutex_exit();
	} while (running && running < n);
}

/*********************************************************************//**
Release a thread's slot. */
static
void
srv_free_slot(
/*==========*/
	srv_slot_t*	slot)	/*!< in/out: thread slot */
{
	srv_sys_mutex_enter();

	/* Mark the thread as inactive. */
	srv_suspend_thread_low(slot);
	/* Free the slot for reuse. */
	ut_ad(slot->in_use);
	slot->in_use = FALSE;

	srv_sys_mutex_exit();
}

/** Initialize the server. */
static
void
srv_init()
{
	mutex_create(LATCH_ID_SRV_INNODB_MONITOR, &srv_innodb_monitor_mutex);

	srv_sys.n_sys_threads = srv_read_only_mode
		? 0
		: srv_n_purge_threads + 1/* purge coordinator */;

	if (!srv_read_only_mode) {
		mutex_create(LATCH_ID_SRV_SYS, &srv_sys.mutex);

		mutex_create(LATCH_ID_SRV_SYS_TASKS, &srv_sys.tasks_mutex);

		for (ulint i = 0; i < srv_sys.n_sys_threads; ++i) {
			srv_slot_t*	slot = &srv_sys.sys_threads[i];

			slot->event = os_event_create(0);

			ut_a(slot->event);
		}

		srv_error_event = os_event_create(0);

		srv_monitor_event = os_event_create(0);

		srv_buf_dump_event = os_event_create(0);

		buf_flush_event = os_event_create("buf_flush_event");

		UT_LIST_INIT(srv_sys.tasks, &que_thr_t::queue);
	}

	srv_buf_resize_event = os_event_create(0);

	ut_d(srv_master_thread_disabled_event = os_event_create(0));

	/* page_zip_stat_per_index_mutex is acquired from:
	1. page_zip_compress() (after SYNC_FSP)
	2. page_zip_decompress()
	3. i_s_cmp_per_index_fill_low() (where SYNC_DICT is acquired)
	4. innodb_cmp_per_index_update(), no other latches
	since we do not acquire any other latches while holding this mutex,
	it can have very low level. We pick SYNC_ANY_LATCH for it. */
	mutex_create(LATCH_ID_PAGE_ZIP_STAT_PER_INDEX,
		     &page_zip_stat_per_index_mutex);

	/* Create dummy indexes for infimum and supremum records */

	dict_ind_init();

#ifdef WITH_INNODB_DISALLOW_WRITES
	/* Writes have to be enabled on init or else we hang. Thus, we
	always set the event here regardless of innobase_disallow_writes.
	That flag will always be 0 at this point because it isn't settable
	via my.cnf or command line arg. */
	srv_allow_writes_event = os_event_create(0);
	os_event_set(srv_allow_writes_event);
#endif /* WITH_INNODB_DISALLOW_WRITES */

	/* Initialize some INFORMATION SCHEMA internal structures */
	trx_i_s_cache_init(trx_i_s_cache);

	ut_crc32_init();

	dict_mem_init();
}

/*********************************************************************//**
Frees the data structures created in srv_init(). */
void
srv_free(void)
/*==========*/
{
	if (!srv_buf_resize_event) {
		return;
	}

	mutex_free(&srv_innodb_monitor_mutex);
	mutex_free(&page_zip_stat_per_index_mutex);

	if (!srv_read_only_mode) {
		mutex_free(&srv_sys.mutex);
		mutex_free(&srv_sys.tasks_mutex);

		for (ulint i = 0; i < srv_sys.n_sys_threads; ++i) {
			os_event_destroy(srv_sys.sys_threads[i].event);
		}

		os_event_destroy(srv_error_event);
		os_event_destroy(srv_monitor_event);
		os_event_destroy(srv_buf_dump_event);
		os_event_destroy(buf_flush_event);
	}

	os_event_destroy(srv_buf_resize_event);

	ut_d(os_event_destroy(srv_master_thread_disabled_event));

	dict_ind_free();

	trx_i_s_cache_free(trx_i_s_cache);
}

/*********************************************************************//**
Normalizes init parameter values to use units we use inside InnoDB. */
static
void
srv_normalize_init_values(void)
/*===========================*/
{
	srv_sys_space.normalize();

	srv_tmp_space.normalize();

	srv_log_buffer_size /= UNIV_PAGE_SIZE;

	srv_lock_table_size = 5 * (srv_buf_pool_size / UNIV_PAGE_SIZE);
}

/*********************************************************************//**
Boots the InnoDB server. */
void
srv_boot(void)
/*==========*/
{
	/* Transform the init parameter values given by MySQL to
	use units we use inside InnoDB: */

	srv_normalize_init_values();

	sync_check_init();
	/* Reset the system variables in the recovery module. */
	recv_sys_var_init();
	trx_pool_init();
	row_mysql_init();

	/* Initialize this module */

	srv_init();
}

/******************************************************************//**
Refreshes the values used to calculate per-second averages. */
static
void
srv_refresh_innodb_monitor_stats(void)
/*==================================*/
{
	mutex_enter(&srv_innodb_monitor_mutex);

	time_t current_time = time(NULL);

	if (difftime(current_time, srv_last_monitor_time) <= 60) {
		/* We referesh InnoDB Monitor values so that averages are
		printed from at most 60 last seconds */
		mutex_exit(&srv_innodb_monitor_mutex);
		return;
	}

	srv_last_monitor_time = current_time;

	os_aio_refresh_stats();

#ifdef BTR_CUR_HASH_ADAPT
	btr_cur_n_sea_old = btr_cur_n_sea;
#endif /* BTR_CUR_HASH_ADAPT */
	btr_cur_n_non_sea_old = btr_cur_n_non_sea;

	log_refresh_stats();

	buf_refresh_io_stats_all();

	srv_n_rows_inserted_old = srv_stats.n_rows_inserted;
	srv_n_rows_updated_old = srv_stats.n_rows_updated;
	srv_n_rows_deleted_old = srv_stats.n_rows_deleted;
	srv_n_rows_read_old = srv_stats.n_rows_read;

	srv_n_system_rows_inserted_old = srv_stats.n_system_rows_inserted;
	srv_n_system_rows_updated_old = srv_stats.n_system_rows_updated;
	srv_n_system_rows_deleted_old = srv_stats.n_system_rows_deleted;
	srv_n_system_rows_read_old = srv_stats.n_system_rows_read;

	mutex_exit(&srv_innodb_monitor_mutex);
}

/******************************************************************//**
Outputs to a file the output of the InnoDB Monitor.
@return FALSE if not all information printed
due to failure to obtain necessary mutex */
ibool
srv_printf_innodb_monitor(
/*======================*/
	FILE*	file,		/*!< in: output stream */
	ibool	nowait,		/*!< in: whether to wait for the
				lock_sys_t:: mutex */
	ulint*	trx_start_pos,	/*!< out: file position of the start of
				the list of active transactions */
	ulint*	trx_end)	/*!< out: file position of the end of
				the list of active transactions */
{
	double	time_elapsed;
	time_t	current_time;
	ulint	n_reserved;
	ibool	ret;

	mutex_enter(&srv_innodb_monitor_mutex);

	current_time = time(NULL);

	/* We add 0.001 seconds to time_elapsed to prevent division
	by zero if two users happen to call SHOW ENGINE INNODB STATUS at the
	same time */

	time_elapsed = difftime(current_time, srv_last_monitor_time)
		+ 0.001;

	srv_last_monitor_time = time(NULL);

	fputs("\n=====================================\n", file);

	ut_print_timestamp(file);
	fprintf(file,
		" INNODB MONITOR OUTPUT\n"
		"=====================================\n"
		"Per second averages calculated from the last %lu seconds\n",
		(ulong) time_elapsed);

	fputs("-----------------\n"
	      "BACKGROUND THREAD\n"
	      "-----------------\n", file);
	srv_print_master_thread_info(file);

	fputs("----------\n"
	      "SEMAPHORES\n"
	      "----------\n", file);

	sync_print(file);

	/* Conceptually, srv_innodb_monitor_mutex has a very high latching
	order level in sync0sync.h, while dict_foreign_err_mutex has a very
	low level 135. Therefore we can reserve the latter mutex here without
	a danger of a deadlock of threads. */

	mutex_enter(&dict_foreign_err_mutex);

	if (!srv_read_only_mode && ftell(dict_foreign_err_file) != 0L) {
		fputs("------------------------\n"
		      "LATEST FOREIGN KEY ERROR\n"
		      "------------------------\n", file);
		ut_copy_file(file, dict_foreign_err_file);
	}

	mutex_exit(&dict_foreign_err_mutex);

	/* Only if lock_print_info_summary proceeds correctly,
	before we call the lock_print_info_all_transactions
	to print all the lock information. IMPORTANT NOTE: This
	function acquires the lock mutex on success. */
	ret = lock_print_info_summary(file, nowait);

	if (ret) {
		if (trx_start_pos) {
			long	t = ftell(file);
			if (t < 0) {
				*trx_start_pos = ULINT_UNDEFINED;
			} else {
				*trx_start_pos = (ulint) t;
			}
		}

		/* NOTE: If we get here then we have the lock mutex. This
		function will release the lock mutex that we acquired when
		we called the lock_print_info_summary() function earlier. */

		lock_print_info_all_transactions(file);

		if (trx_end) {
			long	t = ftell(file);
			if (t < 0) {
				*trx_end = ULINT_UNDEFINED;
			} else {
				*trx_end = (ulint) t;
			}
		}
	}

	fputs("--------\n"
	      "FILE I/O\n"
	      "--------\n", file);
	os_aio_print(file);

	fputs("-------------------------------------\n"
	      "INSERT BUFFER AND ADAPTIVE HASH INDEX\n"
	      "-------------------------------------\n", file);
	ibuf_print(file);

#ifdef BTR_CUR_HASH_ADAPT
	for (ulint i = 0; i < btr_ahi_parts; ++i) {
		const hash_table_t* table = btr_search_sys->hash_tables[i];

		ut_ad(table->magic_n == HASH_TABLE_MAGIC_N);
		/* this is only used for buf_pool->page_hash */
		ut_ad(!table->heaps);
		/* this is used for the adaptive hash index */
		ut_ad(table->heap);

		const mem_heap_t* heap = table->heap;
		/* The heap may change during the following call,
		so the data displayed may be garbage. We intentionally
		avoid acquiring btr_search_latches[] so that the
		diagnostic output will not stop here even in case another
		thread hangs while holding btr_search_latches[].

		This should be safe from crashes, because
		table->heap will be pointing to the same object
		for the full lifetime of the server. Even during
		btr_search_disable() the heap will stay valid. */
		fprintf(file, "Hash table size " ULINTPF
			", node heap has " ULINTPF " buffer(s)\n",
			table->n_cells, heap->base.count - !heap->free_block);
	}

	fprintf(file,
		"%.2f hash searches/s, %.2f non-hash searches/s\n",
		(btr_cur_n_sea - btr_cur_n_sea_old)
		/ time_elapsed,
		(btr_cur_n_non_sea - btr_cur_n_non_sea_old)
		/ time_elapsed);
	btr_cur_n_sea_old = btr_cur_n_sea;
#else /* BTR_CUR_HASH_ADAPT */
	fprintf(file,
		"%.2f non-hash searches/s\n",
		(btr_cur_n_non_sea - btr_cur_n_non_sea_old)
		/ time_elapsed);
#endif /* BTR_CUR_HASH_ADAPT */
	btr_cur_n_non_sea_old = btr_cur_n_non_sea;

	fputs("---\n"
	      "LOG\n"
	      "---\n", file);
	log_print(file);

	fputs("----------------------\n"
	      "BUFFER POOL AND MEMORY\n"
	      "----------------------\n", file);
	fprintf(file,
		"Total large memory allocated " ULINTPF "\n"
		"Dictionary memory allocated " ULINTPF "\n",
		os_total_large_mem_allocated,
		dict_sys_get_size());

	buf_print_io(file);

	fputs("--------------\n"
	      "ROW OPERATIONS\n"
	      "--------------\n", file);
	fprintf(file,
		ULINTPF " queries inside InnoDB, "
		ULINTPF " queries in queue\n",
		srv_conc_get_active_threads(),
		srv_conc_get_waiting_threads());

	/* This is a dirty read, without holding trx_sys->mutex. */
	fprintf(file, ULINTPF " read views open inside InnoDB\n",
		trx_sys->mvcc->size());

	n_reserved = fil_space_get_n_reserved_extents(0);
	if (n_reserved > 0) {
		fprintf(file,
			ULINTPF " tablespace extents now reserved for"
			" B-tree split operations\n",
			n_reserved);
	}

	fprintf(file,
		"Process ID=" ULINTPF
		", Main thread ID=" ULINTPF
		", state: %s\n",
		srv_main_thread_process_no,
		srv_main_thread_id,
		srv_main_thread_op_info);
	fprintf(file,
		"Number of rows inserted " ULINTPF
		", updated " ULINTPF
		", deleted " ULINTPF
		", read " ULINTPF "\n",
		(ulint) srv_stats.n_rows_inserted,
		(ulint) srv_stats.n_rows_updated,
		(ulint) srv_stats.n_rows_deleted,
		(ulint) srv_stats.n_rows_read);
	fprintf(file,
		"%.2f inserts/s, %.2f updates/s,"
		" %.2f deletes/s, %.2f reads/s\n",
		((ulint) srv_stats.n_rows_inserted - srv_n_rows_inserted_old)
		/ time_elapsed,
		((ulint) srv_stats.n_rows_updated - srv_n_rows_updated_old)
		/ time_elapsed,
		((ulint) srv_stats.n_rows_deleted - srv_n_rows_deleted_old)
		/ time_elapsed,
		((ulint) srv_stats.n_rows_read - srv_n_rows_read_old)
		/ time_elapsed);
	fprintf(file,
		"Number of system rows inserted " ULINTPF
		", updated " ULINTPF ", deleted " ULINTPF
		", read " ULINTPF "\n",
		(ulint) srv_stats.n_system_rows_inserted,
		(ulint) srv_stats.n_system_rows_updated,
		(ulint) srv_stats.n_system_rows_deleted,
		(ulint) srv_stats.n_system_rows_read);
	fprintf(file,
		"%.2f inserts/s, %.2f updates/s,"
		" %.2f deletes/s, %.2f reads/s\n",
		((ulint) srv_stats.n_system_rows_inserted
		 - srv_n_system_rows_inserted_old) / time_elapsed,
		((ulint) srv_stats.n_system_rows_updated
		 - srv_n_system_rows_updated_old) / time_elapsed,
		((ulint) srv_stats.n_system_rows_deleted
		 - srv_n_system_rows_deleted_old) / time_elapsed,
		((ulint) srv_stats.n_system_rows_read
		 - srv_n_system_rows_read_old) / time_elapsed);
	srv_n_rows_inserted_old = srv_stats.n_rows_inserted;
	srv_n_rows_updated_old = srv_stats.n_rows_updated;
	srv_n_rows_deleted_old = srv_stats.n_rows_deleted;
	srv_n_rows_read_old = srv_stats.n_rows_read;
	srv_n_system_rows_inserted_old = srv_stats.n_system_rows_inserted;
	srv_n_system_rows_updated_old = srv_stats.n_system_rows_updated;
	srv_n_system_rows_deleted_old = srv_stats.n_system_rows_deleted;
	srv_n_system_rows_read_old = srv_stats.n_system_rows_read;

	fputs("----------------------------\n"
	      "END OF INNODB MONITOR OUTPUT\n"
	      "============================\n", file);
	mutex_exit(&srv_innodb_monitor_mutex);
	fflush(file);

	return(ret);
}

/******************************************************************//**
Function to pass InnoDB status variables to MySQL */
void
srv_export_innodb_status(void)
/*==========================*/
{
	buf_pool_stat_t		stat;
	buf_pools_list_size_t	buf_pools_list_size;
	ulint			LRU_len;
	ulint			free_len;
	ulint			flush_list_len;
	fil_crypt_stat_t	crypt_stat;
	btr_scrub_stat_t	scrub_stat;

	buf_get_total_stat(&stat);
	buf_get_total_list_len(&LRU_len, &free_len, &flush_list_len);
	buf_get_total_list_size_in_bytes(&buf_pools_list_size);
	if (!srv_read_only_mode) {
		fil_crypt_total_stat(&crypt_stat);
		btr_scrub_total_stat(&scrub_stat);
	}

	mutex_enter(&srv_innodb_monitor_mutex);

	export_vars.innodb_data_pending_reads =
		ulint(MONITOR_VALUE(MONITOR_OS_PENDING_READS));

	export_vars.innodb_data_pending_writes =
		ulint(MONITOR_VALUE(MONITOR_OS_PENDING_WRITES));

	export_vars.innodb_data_pending_fsyncs =
		fil_n_pending_log_flushes
		+ fil_n_pending_tablespace_flushes;

	export_vars.innodb_data_fsyncs = os_n_fsyncs;

	export_vars.innodb_data_read = srv_stats.data_read;

	export_vars.innodb_data_reads = os_n_file_reads;

	export_vars.innodb_data_writes = os_n_file_writes;

	export_vars.innodb_data_written = srv_stats.data_written;

	export_vars.innodb_buffer_pool_read_requests = stat.n_page_gets;

	export_vars.innodb_buffer_pool_write_requests =
		srv_stats.buf_pool_write_requests;

	export_vars.innodb_buffer_pool_wait_free =
		srv_stats.buf_pool_wait_free;

	export_vars.innodb_buffer_pool_pages_flushed =
		srv_stats.buf_pool_flushed;

	export_vars.innodb_buffer_pool_reads = srv_stats.buf_pool_reads;

	export_vars.innodb_buffer_pool_read_ahead_rnd =
		stat.n_ra_pages_read_rnd;

	export_vars.innodb_buffer_pool_read_ahead =
		stat.n_ra_pages_read;

	export_vars.innodb_buffer_pool_read_ahead_evicted =
		stat.n_ra_pages_evicted;

	export_vars.innodb_buffer_pool_pages_data = LRU_len;

	export_vars.innodb_buffer_pool_bytes_data =
		buf_pools_list_size.LRU_bytes
		+ buf_pools_list_size.unzip_LRU_bytes;

	export_vars.innodb_buffer_pool_pages_dirty = flush_list_len;

	export_vars.innodb_buffer_pool_bytes_dirty =
		buf_pools_list_size.flush_list_bytes;

	export_vars.innodb_buffer_pool_pages_free = free_len;

#ifdef UNIV_DEBUG
	export_vars.innodb_buffer_pool_pages_latched =
		buf_get_latched_pages_number();
#endif /* UNIV_DEBUG */
	export_vars.innodb_buffer_pool_pages_total = buf_pool_get_n_pages();

	export_vars.innodb_buffer_pool_pages_misc =
		buf_pool_get_n_pages() - LRU_len - free_len;

#ifdef HAVE_ATOMIC_BUILTINS
	export_vars.innodb_have_atomic_builtins = 1;
#else
	export_vars.innodb_have_atomic_builtins = 0;
#endif

	export_vars.innodb_page_size = UNIV_PAGE_SIZE;

	export_vars.innodb_log_waits = srv_stats.log_waits;

	export_vars.innodb_os_log_written = srv_stats.os_log_written;

	export_vars.innodb_os_log_fsyncs = fil_n_log_flushes;

	export_vars.innodb_os_log_pending_fsyncs = fil_n_pending_log_flushes;

	export_vars.innodb_os_log_pending_writes =
		srv_stats.os_log_pending_writes;

	export_vars.innodb_log_write_requests = srv_stats.log_write_requests;

	export_vars.innodb_log_writes = srv_stats.log_writes;

	export_vars.innodb_dblwr_pages_written =
		srv_stats.dblwr_pages_written;

	export_vars.innodb_dblwr_writes = srv_stats.dblwr_writes;

	export_vars.innodb_pages_created = stat.n_pages_created;

	export_vars.innodb_pages_read = stat.n_pages_read;
	export_vars.innodb_page0_read = srv_stats.page0_read;

	export_vars.innodb_pages_written = stat.n_pages_written;

	export_vars.innodb_row_lock_waits = srv_stats.n_lock_wait_count;

	export_vars.innodb_row_lock_current_waits =
		srv_stats.n_lock_wait_current_count;

	export_vars.innodb_row_lock_time = srv_stats.n_lock_wait_time / 1000;

	if (srv_stats.n_lock_wait_count > 0) {

		export_vars.innodb_row_lock_time_avg = (ulint)
			(srv_stats.n_lock_wait_time
			 / 1000 / srv_stats.n_lock_wait_count);

	} else {
		export_vars.innodb_row_lock_time_avg = 0;
	}

	export_vars.innodb_row_lock_time_max =
		lock_sys->n_lock_max_wait_time / 1000;

	export_vars.innodb_rows_read = srv_stats.n_rows_read;

	export_vars.innodb_rows_inserted = srv_stats.n_rows_inserted;

	export_vars.innodb_rows_updated = srv_stats.n_rows_updated;

	export_vars.innodb_rows_deleted = srv_stats.n_rows_deleted;

	export_vars.innodb_system_rows_read = srv_stats.n_system_rows_read;

	export_vars.innodb_system_rows_inserted =
		srv_stats.n_system_rows_inserted;

	export_vars.innodb_system_rows_updated =
		srv_stats.n_system_rows_updated;

	export_vars.innodb_system_rows_deleted =
		srv_stats.n_system_rows_deleted;

	export_vars.innodb_num_open_files = fil_system->n_open;

	export_vars.innodb_truncated_status_writes =
		srv_truncated_status_writes;

	export_vars.innodb_available_undo_logs = srv_available_undo_logs;
	export_vars.innodb_page_compression_saved = srv_stats.page_compression_saved;
	export_vars.innodb_index_pages_written = srv_stats.index_pages_written;
	export_vars.innodb_non_index_pages_written = srv_stats.non_index_pages_written;
	export_vars.innodb_pages_page_compressed = srv_stats.pages_page_compressed;
	export_vars.innodb_page_compressed_trim_op = srv_stats.page_compressed_trim_op;
	export_vars.innodb_pages_page_decompressed = srv_stats.pages_page_decompressed;
	export_vars.innodb_pages_page_compression_error = srv_stats.pages_page_compression_error;
	export_vars.innodb_pages_decrypted = srv_stats.pages_decrypted;
	export_vars.innodb_pages_encrypted = srv_stats.pages_encrypted;
	export_vars.innodb_n_merge_blocks_encrypted = srv_stats.n_merge_blocks_encrypted;
	export_vars.innodb_n_merge_blocks_decrypted = srv_stats.n_merge_blocks_decrypted;
	export_vars.innodb_n_rowlog_blocks_encrypted = srv_stats.n_rowlog_blocks_encrypted;
	export_vars.innodb_n_rowlog_blocks_decrypted = srv_stats.n_rowlog_blocks_decrypted;

	export_vars.innodb_n_temp_blocks_encrypted =
		srv_stats.n_temp_blocks_encrypted;

	export_vars.innodb_n_temp_blocks_decrypted =
		srv_stats.n_temp_blocks_decrypted;

	export_vars.innodb_defragment_compression_failures =
		btr_defragment_compression_failures;
	export_vars.innodb_defragment_failures = btr_defragment_failures;
	export_vars.innodb_defragment_count = btr_defragment_count;

	export_vars.innodb_onlineddl_rowlog_rows = onlineddl_rowlog_rows;
	export_vars.innodb_onlineddl_rowlog_pct_used = onlineddl_rowlog_pct_used;
	export_vars.innodb_onlineddl_pct_progress = onlineddl_pct_progress;

	export_vars.innodb_sec_rec_cluster_reads =
		srv_stats.n_sec_rec_cluster_reads;
	export_vars.innodb_sec_rec_cluster_reads_avoided =
		srv_stats.n_sec_rec_cluster_reads_avoided;

	if (!srv_read_only_mode) {
	export_vars.innodb_encryption_rotation_pages_read_from_cache =
		crypt_stat.pages_read_from_cache;
	export_vars.innodb_encryption_rotation_pages_read_from_disk =
		crypt_stat.pages_read_from_disk;
	export_vars.innodb_encryption_rotation_pages_modified =
		crypt_stat.pages_modified;
	export_vars.innodb_encryption_rotation_pages_flushed =
		crypt_stat.pages_flushed;
	export_vars.innodb_encryption_rotation_estimated_iops =
		crypt_stat.estimated_iops;
	export_vars.innodb_encryption_key_requests =
		srv_stats.n_key_requests;
	export_vars.innodb_key_rotation_list_length =
		srv_stats.key_rotation_list_length;

	export_vars.innodb_scrub_page_reorganizations =
		scrub_stat.page_reorganizations;
	export_vars.innodb_scrub_page_splits =
		scrub_stat.page_splits;
	export_vars.innodb_scrub_page_split_failures_underflow =
		scrub_stat.page_split_failures_underflow;
	export_vars.innodb_scrub_page_split_failures_out_of_filespace =
		scrub_stat.page_split_failures_out_of_filespace;
	export_vars.innodb_scrub_page_split_failures_missing_index =
		scrub_stat.page_split_failures_missing_index;
	export_vars.innodb_scrub_page_split_failures_unknown =
		scrub_stat.page_split_failures_unknown;
	export_vars.innodb_scrub_log = srv_stats.n_log_scrubs;
	}

	mutex_exit(&srv_innodb_monitor_mutex);
}

/*********************************************************************//**
A thread which prints the info output by various InnoDB monitors.
@return a dummy parameter */
extern "C"
os_thread_ret_t
DECLARE_THREAD(srv_monitor_thread)(void*)
{
	int64_t		sig_count;
	double		time_elapsed;
	time_t		current_time;
	time_t		last_monitor_time;
	ulint		mutex_skipped;
	ibool		last_srv_print_monitor;

	ut_ad(!srv_read_only_mode);

#ifdef UNIV_DEBUG_THREAD_CREATION
	ib::info() << "Lock timeout thread starts, id "
		<< os_thread_pf(os_thread_get_curr_id());
#endif /* UNIV_DEBUG_THREAD_CREATION */

#ifdef UNIV_PFS_THREAD
	pfs_register_thread(srv_monitor_thread_key);
#endif /* UNIV_PFS_THREAD */

<<<<<<< HEAD
	srv_last_monitor_time = ut_time();
	last_monitor_time = ut_time();
=======
	current_time = time(NULL);
	srv_last_monitor_time = current_time;
	last_table_monitor_time = current_time;
	last_tablespace_monitor_time = current_time;
	last_monitor_time = current_time;
>>>>>>> 8d0dabc5
	mutex_skipped = 0;
	last_srv_print_monitor = srv_print_innodb_monitor;
loop:
	/* Wake up every 5 seconds to see if we need to print
	monitor information or if signalled at shutdown. */

	sig_count = os_event_reset(srv_monitor_event);

	os_event_wait_time_low(srv_monitor_event, 5000000, sig_count);

	current_time = time(NULL);

	time_elapsed = difftime(current_time, last_monitor_time);

	if (time_elapsed > 15) {
		last_monitor_time = current_time;

		if (srv_print_innodb_monitor) {
			/* Reset mutex_skipped counter everytime
			srv_print_innodb_monitor changes. This is to
			ensure we will not be blocked by lock_sys->mutex
			for short duration information printing,
			such as requested by sync_array_print_long_waits() */
			if (!last_srv_print_monitor) {
				mutex_skipped = 0;
				last_srv_print_monitor = TRUE;
			}

			if (!srv_printf_innodb_monitor(stderr,
						MUTEX_NOWAIT(mutex_skipped),
						NULL, NULL)) {
				mutex_skipped++;
			} else {
				/* Reset the counter */
				mutex_skipped = 0;
			}
		} else {
			last_srv_print_monitor = FALSE;
		}


		/* We don't create the temp files or associated
		mutexes in read-only-mode */

		if (!srv_read_only_mode && srv_innodb_status) {
			mutex_enter(&srv_monitor_file_mutex);
			rewind(srv_monitor_file);
			if (!srv_printf_innodb_monitor(srv_monitor_file,
						MUTEX_NOWAIT(mutex_skipped),
						NULL, NULL)) {
				mutex_skipped++;
			} else {
				mutex_skipped = 0;
			}

			os_file_set_eof(srv_monitor_file);
			mutex_exit(&srv_monitor_file_mutex);
		}
<<<<<<< HEAD
=======

		if (srv_print_innodb_tablespace_monitor
		    && difftime(current_time,
				last_tablespace_monitor_time) > 60) {
			last_tablespace_monitor_time = current_time;

			fputs("========================"
			      "========================\n",
			      stderr);

			ut_print_timestamp(stderr);

			fputs(" INNODB TABLESPACE MONITOR OUTPUT\n"
			      "========================"
			      "========================\n",
			      stderr);

			fsp_print(0);
			fputs("Validating tablespace\n", stderr);
			fsp_validate(0);
			fputs("Validation ok\n"
			      "---------------------------------------\n"
			      "END OF INNODB TABLESPACE MONITOR OUTPUT\n"
			      "=======================================\n",
			      stderr);
		}

		if (srv_print_innodb_table_monitor
		    && difftime(current_time, last_table_monitor_time) > 60) {

			last_table_monitor_time = current_time;

			fprintf(stderr, "Warning: %s\n",
				DEPRECATED_MSG_INNODB_TABLE_MONITOR);

			fputs("===========================================\n",
			      stderr);

			ut_print_timestamp(stderr);

			fputs(" INNODB TABLE MONITOR OUTPUT\n"
			      "===========================================\n",
			      stderr);
			dict_print();

			fputs("-----------------------------------\n"
			      "END OF INNODB TABLE MONITOR OUTPUT\n"
			      "==================================\n",
			      stderr);

			fprintf(stderr, "Warning: %s\n",
				DEPRECATED_MSG_INNODB_TABLE_MONITOR);
		}
>>>>>>> 8d0dabc5
	}

	srv_refresh_innodb_monitor_stats();

	if (srv_shutdown_state != SRV_SHUTDOWN_NONE) {
		goto exit_func;
	}

	if (srv_print_innodb_monitor
	    || srv_print_innodb_lock_monitor) {
		goto loop;
	}

	goto loop;

exit_func:
	srv_monitor_active = false;

	/* We count the number of threads in os_thread_exit(). A created
	thread should always use that to exit and not use return() to exit. */

	os_thread_exit();

	OS_THREAD_DUMMY_RETURN;
}

/*********************************************************************//**
A thread which prints warnings about semaphore waits which have lasted
too long. These can be used to track bugs which cause hangs.
@return a dummy parameter */
extern "C"
os_thread_ret_t
DECLARE_THREAD(srv_error_monitor_thread)(void*)
{
	/* number of successive fatal timeouts observed */
	ulint		fatal_cnt	= 0;
	lsn_t		old_lsn;
	lsn_t		new_lsn;
	int64_t		sig_count;
	/* longest waiting thread for a semaphore */
	os_thread_id_t	waiter		= os_thread_get_curr_id();
	os_thread_id_t	old_waiter	= waiter;
	/* the semaphore that is being waited for */
	const void*	sema		= NULL;
	const void*	old_sema	= NULL;

	ut_ad(!srv_read_only_mode);

	old_lsn = srv_start_lsn;

#ifdef UNIV_DEBUG_THREAD_CREATION
	ib::info() << "Error monitor thread starts, id "
		<< os_thread_pf(os_thread_get_curr_id());
#endif /* UNIV_DEBUG_THREAD_CREATION */

#ifdef UNIV_PFS_THREAD
	pfs_register_thread(srv_error_monitor_thread_key);
#endif /* UNIV_PFS_THREAD */

loop:
	/* Try to track a strange bug reported by Harald Fuchs and others,
	where the lsn seems to decrease at times */

	if (log_peek_lsn(&new_lsn)) {
		if (new_lsn < old_lsn) {
		ib::error() << "Old log sequence number " << old_lsn << " was"
			<< " greater than the new log sequence number "
			<< new_lsn << ". Please submit a bug report to"
			" https://jira.mariadb.org/";
			ut_ad(0);
		}

		old_lsn = new_lsn;
	}

	/* Update the statistics collected for deciding LRU
	eviction policy. */
	buf_LRU_stat_update();

	if (sync_array_print_long_waits(&waiter, &sema)
	    && sema == old_sema && os_thread_eq(waiter, old_waiter)) {
#if defined(WITH_WSREP) && defined(WITH_INNODB_DISALLOW_WRITES)
	  if (os_event_is_set(srv_allow_writes_event)) {
#endif /* WITH_WSREP */
		fatal_cnt++;
#if defined(WITH_WSREP) && defined(WITH_INNODB_DISALLOW_WRITES)
	  } else {
		fprintf(stderr,
			"WSREP: avoiding InnoDB self crash due to long "
			"semaphore wait of  > %lu seconds\n"
			"Server is processing SST donor operation, "
			"fatal_cnt now: " ULINTPF,
			srv_fatal_semaphore_wait_threshold, fatal_cnt);
	  }
#endif /* WITH_WSREP */
		if (fatal_cnt > 10) {
			ib::fatal() << "Semaphore wait has lasted > "
				<< srv_fatal_semaphore_wait_threshold
				<< " seconds. We intentionally crash the"
				" server because it appears to be hung.";
		}
	} else {
		fatal_cnt = 0;
		old_waiter = waiter;
		old_sema = sema;
	}

	/* Flush stderr so that a database user gets the output
	to possible MySQL error file */

	fflush(stderr);

	sig_count = os_event_reset(srv_error_event);

	os_event_wait_time_low(srv_error_event, 1000000, sig_count);

	if (srv_shutdown_state == SRV_SHUTDOWN_NONE) {

		goto loop;
	}

	srv_error_monitor_active = false;

	/* We count the number of threads in os_thread_exit(). A created
	thread should always use that to exit and not use return() to exit. */

	os_thread_exit();

	OS_THREAD_DUMMY_RETURN;
}

/******************************************************************//**
Increment the server activity count. */
void
srv_inc_activity_count(void)
/*========================*/
{
	srv_sys.activity_count.inc();
}

/**********************************************************************//**
Check whether any background thread is active. If so return the thread
type.
@return SRV_NONE if all are suspended or have exited, thread
type if any are still active. */
srv_thread_type
srv_get_active_thread_type(void)
/*============================*/
{
	srv_thread_type ret = SRV_NONE;

	if (srv_read_only_mode) {
		return(SRV_NONE);
	}

	srv_sys_mutex_enter();

	for (ulint i = SRV_WORKER; i <= SRV_MASTER; ++i) {
		if (srv_sys.n_threads_active[i] != 0) {
			ret = static_cast<srv_thread_type>(i);
			break;
		}
	}

	srv_sys_mutex_exit();

	if (ret == SRV_NONE && srv_shutdown_state != SRV_SHUTDOWN_NONE
	    && purge_sys != NULL) {
		/* Check only on shutdown. */
		switch (trx_purge_state()) {
		case PURGE_STATE_RUN:
		case PURGE_STATE_STOP:
			ret = SRV_PURGE;
			break;
		case PURGE_STATE_INIT:
		case PURGE_STATE_DISABLED:
		case PURGE_STATE_EXIT:
			break;
		}
	}

	return(ret);
}

/** Wake up the InnoDB master thread if it was suspended (not sleeping). */
void
srv_active_wake_master_thread_low()
{
	ut_ad(!srv_read_only_mode);
	ut_ad(!srv_sys_mutex_own());

	srv_inc_activity_count();

	if (my_atomic_loadlint(&srv_sys.n_threads_active[SRV_MASTER]) == 0) {
		srv_slot_t*	slot;

		srv_sys_mutex_enter();

		slot = &srv_sys.sys_threads[SRV_MASTER_SLOT];

		/* Only if the master thread has been started. */

		if (slot->in_use) {
			ut_a(srv_slot_get_type(slot) == SRV_MASTER);
			os_event_set(slot->event);
		}

		srv_sys_mutex_exit();
	}
}

/** Wake up the purge threads if there is work to do. */
void
srv_wake_purge_thread_if_not_active()
{
	ut_ad(!srv_sys_mutex_own());

	if (purge_sys->state == PURGE_STATE_RUN
	    && !my_atomic_loadlint(&srv_sys.n_threads_active[SRV_PURGE])
	    && my_atomic_loadlint(&trx_sys->rseg_history_len)) {

		srv_release_threads(SRV_PURGE, 1);
	}
}

/** Wake up the master thread if it is suspended or being suspended. */
void
srv_wake_master_thread()
{
	srv_inc_activity_count();
	srv_release_threads(SRV_MASTER, 1);
}

/*******************************************************************//**
Get current server activity count. We don't hold srv_sys::mutex while
reading this value as it is only used in heuristics.
@return activity count. */
ulint
srv_get_activity_count(void)
/*========================*/
{
	return(srv_sys.activity_count);
}

/*******************************************************************//**
Check if there has been any activity.
@return FALSE if no change in activity counter. */
ibool
srv_check_activity(
/*===============*/
	ulint		old_activity_count)	/*!< in: old activity count */
{
	return(srv_sys.activity_count != old_activity_count);
}

/********************************************************************//**
The master thread is tasked to ensure that flush of log file happens
once every second in the background. This is to ensure that not more
than one second of trxs are lost in case of crash when
innodb_flush_logs_at_trx_commit != 1 */
static
void
srv_sync_log_buffer_in_background(void)
/*===================================*/
{
	time_t	current_time = time(NULL);

	srv_main_thread_op_info = "flushing log";
	if (difftime(current_time, srv_last_log_flush_time)
	    >= srv_flush_log_at_timeout) {
		log_buffer_sync_in_background(true);
		srv_last_log_flush_time = current_time;
		srv_log_writes_and_flush++;
	}
}

/********************************************************************//**
Make room in the table cache by evicting an unused table.
@return number of tables evicted. */
static
ulint
srv_master_evict_from_table_cache(
/*==============================*/
	ulint	pct_check)	/*!< in: max percent to check */
{
	ulint	n_tables_evicted = 0;

	rw_lock_x_lock(&dict_operation_lock);

	dict_mutex_enter_for_mysql();

	n_tables_evicted = dict_make_room_in_cache(
		innobase_get_table_cache_size(), pct_check);

	dict_mutex_exit_for_mysql();

	rw_lock_x_unlock(&dict_operation_lock);

	return(n_tables_evicted);
}

/*********************************************************************//**
This function prints progress message every 60 seconds during server
shutdown, for any activities that master thread is pending on. */
static
void
srv_shutdown_print_master_pending(
/*==============================*/
	time_t*		last_print_time,	/*!< last time the function
						print the message */
	ulint		n_tables_to_drop,	/*!< number of tables to
						be dropped */
	ulint		n_bytes_merged)		/*!< number of change buffer
						just merged */
{
	time_t current_time = time(NULL);

	if (difftime(current_time, *last_print_time) > 60) {
		*last_print_time = current_time;

		if (n_tables_to_drop) {
			ib::info() << "Waiting for " << n_tables_to_drop
				<< " table(s) to be dropped";
		}

		/* Check change buffer merge, we only wait for change buffer
		merge if it is a slow shutdown */
		if (!srv_fast_shutdown && n_bytes_merged) {
			ib::info() << "Waiting for change buffer merge to"
				" complete number of bytes of change buffer"
				" just merged: " << n_bytes_merged;
		}
	}
}

#ifdef UNIV_DEBUG
/** Waits in loop as long as master thread is disabled (debug) */
static
void
srv_master_do_disabled_loop(void)
{
	if (!srv_master_thread_disabled_debug) {
		/* We return here to avoid changing op_info. */
		return;
	}

	srv_main_thread_op_info = "disabled";

	while (srv_master_thread_disabled_debug) {
		os_event_set(srv_master_thread_disabled_event);
		if (srv_shutdown_state != SRV_SHUTDOWN_NONE) {
			break;
		}
		os_thread_sleep(100000);
	}

	srv_main_thread_op_info = "";
}

/** Disables master thread. It's used by:
	SET GLOBAL innodb_master_thread_disabled_debug = 1 (0).
@param[in]	thd		thread handle
@param[in]	var		pointer to system variable
@param[out]	var_ptr		where the formal string goes
@param[in]	save		immediate result from check function */
void
srv_master_thread_disabled_debug_update(
	THD*				thd,
	struct st_mysql_sys_var*	var,
	void*				var_ptr,
	const void*			save)
{
	/* This method is protected by mutex, as every SET GLOBAL .. */
	ut_ad(srv_master_thread_disabled_event != NULL);

	const bool disable = *static_cast<const my_bool*>(save);

	const int64_t sig_count = os_event_reset(
		srv_master_thread_disabled_event);

	srv_master_thread_disabled_debug = disable;

	if (disable) {
		os_event_wait_low(
			srv_master_thread_disabled_event, sig_count);
	}
}
#endif /* UNIV_DEBUG */

/*********************************************************************//**
Perform the tasks that the master thread is supposed to do when the
server is active. There are two types of tasks. The first category is
of such tasks which are performed at each inovcation of this function.
We assume that this function is called roughly every second when the
server is active. The second category is of such tasks which are
performed at some interval e.g.: purge, dict_LRU cleanup etc. */
static
void
srv_master_do_active_tasks(void)
/*============================*/
{
<<<<<<< HEAD
	ib_time_t	cur_time = ut_time();
	ulonglong	counter_time = microsecond_interval_timer();
=======
	time_t		cur_time = time(NULL);
	ulonglong	counter_time = microsecond_interval_timer();
	ulint		n_evicted = 0;
>>>>>>> 8d0dabc5

	/* First do the tasks that we are suppose to do at each
	invocation of this function. */

	++srv_main_active_loops;

	MONITOR_INC(MONITOR_MASTER_ACTIVE_LOOPS);

	/* ALTER TABLE in MySQL requires on Unix that the table handler
	can drop tables lazily after there no longer are SELECT
	queries to them. */
	srv_main_thread_op_info = "doing background drop tables";
	row_drop_tables_for_mysql_in_background();
	MONITOR_INC_TIME_IN_MICRO_SECS(
		MONITOR_SRV_BACKGROUND_DROP_TABLE_MICROSECOND, counter_time);

	ut_d(srv_master_do_disabled_loop());

	if (srv_shutdown_state != SRV_SHUTDOWN_NONE) {
		return;
	}

	/* make sure that there is enough reusable space in the redo
	log files */
	srv_main_thread_op_info = "checking free log space";
	log_free_check();

	/* Do an ibuf merge */
	srv_main_thread_op_info = "doing insert buffer merge";
	counter_time = microsecond_interval_timer();
	ibuf_merge_in_background(false);
	MONITOR_INC_TIME_IN_MICRO_SECS(
		MONITOR_SRV_IBUF_MERGE_MICROSECOND, counter_time);

	/* Flush logs if needed */
	srv_main_thread_op_info = "flushing log";
	srv_sync_log_buffer_in_background();
	MONITOR_INC_TIME_IN_MICRO_SECS(
		MONITOR_SRV_LOG_FLUSH_MICROSECOND, counter_time);

	/* Now see if various tasks that are performed at defined
	intervals need to be performed. */

	if (srv_shutdown_state != SRV_SHUTDOWN_NONE) {
		return;
	}

	if (cur_time % SRV_MASTER_DICT_LRU_INTERVAL == 0) {
		srv_main_thread_op_info = "enforcing dict cache limit";
		ulint	n_evicted = srv_master_evict_from_table_cache(50);
		if (n_evicted != 0) {
			MONITOR_INC_VALUE(
				MONITOR_SRV_DICT_LRU_EVICT_COUNT_ACTIVE, n_evicted);
		}
		MONITOR_INC_TIME_IN_MICRO_SECS(
			MONITOR_SRV_DICT_LRU_MICROSECOND, counter_time);
	}

	/* The periodic log_checkpoint() call here makes it harder to
	reproduce bugs in crash recovery or mariabackup --prepare, or
	in code that writes the redo log records. Omitting the call
	here should not affect correctness, because log_free_check()
	should still be invoking checkpoints when needed. In a
	production server, those calls could cause "furious flushing"
	and stall the server. Normally we want to perform checkpoints
	early and often to avoid those situations. */
	DBUG_EXECUTE_IF("ib_log_checkpoint_avoid", return;);

	if (srv_shutdown_state != SRV_SHUTDOWN_NONE) {
		return;
	}

	/* Make a new checkpoint */
	if (cur_time % SRV_MASTER_CHECKPOINT_INTERVAL == 0) {
		srv_main_thread_op_info = "making checkpoint";
		log_checkpoint(true);
		MONITOR_INC_TIME_IN_MICRO_SECS(
			MONITOR_SRV_CHECKPOINT_MICROSECOND, counter_time);
	}
}

/*********************************************************************//**
Perform the tasks that the master thread is supposed to do whenever the
server is idle. We do check for the server state during this function
and if the server has entered the shutdown phase we may return from
the function without completing the required tasks.
Note that the server can move to active state when we are executing this
function but we don't check for that as we are suppose to perform more
or less same tasks when server is active. */
static
void
srv_master_do_idle_tasks(void)
/*==========================*/
{
<<<<<<< HEAD
=======
	ulint	n_evicted = 0;
>>>>>>> 8d0dabc5
	++srv_main_idle_loops;

	MONITOR_INC(MONITOR_MASTER_IDLE_LOOPS);


	/* ALTER TABLE in MySQL requires on Unix that the table handler
	can drop tables lazily after there no longer are SELECT
	queries to them. */
	ulonglong counter_time = microsecond_interval_timer();
	srv_main_thread_op_info = "doing background drop tables";
	row_drop_tables_for_mysql_in_background();
	MONITOR_INC_TIME_IN_MICRO_SECS(
		MONITOR_SRV_BACKGROUND_DROP_TABLE_MICROSECOND,
			 counter_time);

	ut_d(srv_master_do_disabled_loop());

	if (srv_shutdown_state != SRV_SHUTDOWN_NONE) {
		return;
	}

	/* make sure that there is enough reusable space in the redo
	log files */
	srv_main_thread_op_info = "checking free log space";
	log_free_check();

	/* Do an ibuf merge */
	counter_time = microsecond_interval_timer();
	srv_main_thread_op_info = "doing insert buffer merge";
	ibuf_merge_in_background(true);
	MONITOR_INC_TIME_IN_MICRO_SECS(
		MONITOR_SRV_IBUF_MERGE_MICROSECOND, counter_time);

	if (srv_shutdown_state != SRV_SHUTDOWN_NONE) {
		return;
	}

	srv_main_thread_op_info = "enforcing dict cache limit";
	ulint	n_evicted = srv_master_evict_from_table_cache(100);
	if (n_evicted != 0) {
		MONITOR_INC_VALUE(
			MONITOR_SRV_DICT_LRU_EVICT_COUNT_IDLE, n_evicted);
	}
	MONITOR_INC_TIME_IN_MICRO_SECS(
		MONITOR_SRV_DICT_LRU_MICROSECOND, counter_time);

	/* Flush logs if needed */
	srv_sync_log_buffer_in_background();
	MONITOR_INC_TIME_IN_MICRO_SECS(
		MONITOR_SRV_LOG_FLUSH_MICROSECOND, counter_time);

	/* The periodic log_checkpoint() call here makes it harder to
	reproduce bugs in crash recovery or mariabackup --prepare, or
	in code that writes the redo log records. Omitting the call
	here should not affect correctness, because log_free_check()
	should still be invoking checkpoints when needed. In a
	production server, those calls could cause "furious flushing"
	and stall the server. Normally we want to perform checkpoints
	early and often to avoid those situations. */
	DBUG_EXECUTE_IF("ib_log_checkpoint_avoid", return;);

	if (srv_shutdown_state != SRV_SHUTDOWN_NONE) {
		return;
	}

	/* Make a new checkpoint */
	srv_main_thread_op_info = "making checkpoint";
	log_checkpoint(true);
	MONITOR_INC_TIME_IN_MICRO_SECS(MONITOR_SRV_CHECKPOINT_MICROSECOND,
				       counter_time);
}

/** Perform shutdown tasks.
@param[in]	ibuf_merge	whether to complete the change buffer merge */
static
void
srv_shutdown(bool ibuf_merge)
{
	ulint		n_bytes_merged	= 0;
	ulint		n_tables_to_drop;
	time_t		now = time(NULL);

	do {
		ut_ad(!srv_read_only_mode);
		ut_ad(srv_shutdown_state == SRV_SHUTDOWN_CLEANUP);
		++srv_main_shutdown_loops;

		/* FIXME: Remove the background DROP TABLE queue; it is not
		crash-safe and breaks ACID. */
		srv_main_thread_op_info = "doing background drop tables";
		n_tables_to_drop = row_drop_tables_for_mysql_in_background();

		if (ibuf_merge) {
			srv_main_thread_op_info = "checking free log space";
			log_free_check();
			srv_main_thread_op_info = "doing insert buffer merge";
			n_bytes_merged = ibuf_merge_in_background(true);

			/* Flush logs if needed */
			srv_sync_log_buffer_in_background();
		}

		/* Print progress message every 60 seconds during shutdown */
		if (srv_print_verbose_log) {
			srv_shutdown_print_master_pending(
				&now, n_tables_to_drop, n_bytes_merged);
		}
	} while (n_bytes_merged || n_tables_to_drop);
}

/*********************************************************************//**
Puts master thread to sleep. At this point we are using polling to
service various activities. Master thread sleeps for one second before
checking the state of the server again */
static
void
srv_master_sleep(void)
/*==================*/
{
	srv_main_thread_op_info = "sleeping";
	os_thread_sleep(1000000);
	srv_main_thread_op_info = "";
}

/*********************************************************************//**
The master thread controlling the server.
@return a dummy parameter */
extern "C"
os_thread_ret_t
DECLARE_THREAD(srv_master_thread)(
/*==============================*/
	void*	arg MY_ATTRIBUTE((unused)))
			/*!< in: a dummy parameter required by
			os_thread_create */
{
	my_thread_init();
	DBUG_ENTER("srv_master_thread");

	srv_slot_t*	slot;
	ulint		old_activity_count = srv_get_activity_count();

	ut_ad(!srv_read_only_mode);

#ifdef UNIV_DEBUG_THREAD_CREATION
	ib::info() << "Master thread starts, id "
		<< os_thread_pf(os_thread_get_curr_id());
#endif /* UNIV_DEBUG_THREAD_CREATION */

#ifdef UNIV_PFS_THREAD
	pfs_register_thread(srv_master_thread_key);
#endif /* UNIV_PFS_THREAD */

	srv_main_thread_process_no = os_proc_get_number();
	srv_main_thread_id = os_thread_pf(os_thread_get_curr_id());

	slot = srv_reserve_slot(SRV_MASTER);
	ut_a(slot == srv_sys.sys_threads);

loop:
	while (srv_shutdown_state == SRV_SHUTDOWN_NONE) {

		srv_master_sleep();

		MONITOR_INC(MONITOR_MASTER_THREAD_SLEEP);

		if (srv_check_activity(old_activity_count)) {
			old_activity_count = srv_get_activity_count();
			srv_master_do_active_tasks();
		} else {
			srv_master_do_idle_tasks();
		}
	}

	switch (srv_shutdown_state) {
	case SRV_SHUTDOWN_NONE:
		break;
	case SRV_SHUTDOWN_FLUSH_PHASE:
	case SRV_SHUTDOWN_LAST_PHASE:
		ut_ad(0);
		/* fall through */
	case SRV_SHUTDOWN_EXIT_THREADS:
		/* srv_init_abort() must have been invoked */
	case SRV_SHUTDOWN_CLEANUP:
		if (srv_shutdown_state == SRV_SHUTDOWN_CLEANUP
		    && srv_fast_shutdown < 2) {
			srv_shutdown(srv_fast_shutdown == 0);
		}
		srv_suspend_thread(slot);
		my_thread_end();
		os_thread_exit();
	}

	srv_main_thread_op_info = "suspending";

	srv_suspend_thread(slot);

	/* DO NOT CHANGE THIS STRING. innobase_start_or_create_for_mysql()
	waits for database activity to die down when converting < 4.1.x
	databases, and relies on this string being exactly as it is. InnoDB
	manual also mentions this string in several places. */
	srv_main_thread_op_info = "waiting for server activity";

	srv_resume_thread(slot);
	goto loop;
}

/** Check if purge should stop.
@param[in]	n_purged	pages purged in the last batch
@return whether purge should exit */
static
bool
srv_purge_should_exit(ulint n_purged)
{
	ut_ad(srv_shutdown_state == SRV_SHUTDOWN_NONE
	      || srv_shutdown_state == SRV_SHUTDOWN_CLEANUP);

	if (srv_undo_sources) {
		return(false);
	}
	if (srv_fast_shutdown) {
		return(true);
	}
	/* Slow shutdown was requested. */
	if (n_purged) {
#if defined HAVE_SYSTEMD && !defined EMBEDDED_LIBRARY
		static time_t progress_time;
		time_t now = time(NULL);
		if (now - progress_time >= 15) {
			progress_time = now;
			service_manager_extend_timeout(
				INNODB_EXTEND_TIMEOUT_INTERVAL,
				"InnoDB: to purge " ULINTPF " transactions",
				trx_sys->rseg_history_len);
		}
#endif
		/* The previous round still did some work. */
		return(false);
	}
	/* Exit if there are no active transactions to roll back. */
	return(trx_sys_any_active_transactions() == 0);
}

/*********************************************************************//**
Fetch and execute a task from the work queue.
@return true if a task was executed */
static
bool
srv_task_execute(void)
/*==================*/
{
	que_thr_t*	thr = NULL;

	ut_ad(!srv_read_only_mode);
	ut_a(srv_force_recovery < SRV_FORCE_NO_BACKGROUND);

	mutex_enter(&srv_sys.tasks_mutex);

	if (UT_LIST_GET_LEN(srv_sys.tasks) > 0) {

		thr = UT_LIST_GET_FIRST(srv_sys.tasks);

		ut_a(que_node_get_type(thr->child) == QUE_NODE_PURGE);

		UT_LIST_REMOVE(srv_sys.tasks, thr);
	}

	mutex_exit(&srv_sys.tasks_mutex);

	if (thr != NULL) {

		que_run_threads(thr);

		my_atomic_addlint(
			&purge_sys->n_completed, 1);
	}

	return(thr != NULL);
}

/*********************************************************************//**
Worker thread that reads tasks from the work queue and executes them.
@return a dummy parameter */
extern "C"
os_thread_ret_t
DECLARE_THREAD(srv_worker_thread)(
/*==============================*/
	void*	arg MY_ATTRIBUTE((unused)))	/*!< in: a dummy parameter
						required by os_thread_create */
{
	my_thread_init();

	srv_slot_t*	slot;

	ut_ad(!srv_read_only_mode);
	ut_a(srv_force_recovery < SRV_FORCE_NO_BACKGROUND);
	my_thread_init();
	THD*		thd = innobase_create_background_thd("InnoDB purge worker");

#ifdef UNIV_DEBUG_THREAD_CREATION
	ib::info() << "Worker thread starting, id "
		<< os_thread_pf(os_thread_get_curr_id());
#endif /* UNIV_DEBUG_THREAD_CREATION */

	slot = srv_reserve_slot(SRV_WORKER);

	ut_a(srv_n_purge_threads > 1);
	ut_a(ulong(my_atomic_loadlint(&srv_sys.n_threads_active[SRV_WORKER]))
	     < srv_n_purge_threads);

	/* We need to ensure that the worker threads exit after the
	purge coordinator thread. Otherwise the purge coordinator can
	end up waiting forever in trx_purge_wait_for_workers_to_complete() */

	do {
		srv_suspend_thread(slot);
		srv_resume_thread(slot);

		if (srv_task_execute()) {

			/* If there are tasks in the queue, wakeup
			the purge coordinator thread. */

			srv_wake_purge_thread_if_not_active();
		}

		/* Note: we are checking the state without holding the
		purge_sys->latch here. */
	} while (purge_sys->state != PURGE_STATE_EXIT);

	srv_free_slot(slot);

	rw_lock_x_lock(&purge_sys->latch);

	ut_a(!purge_sys->running);
	ut_a(purge_sys->state == PURGE_STATE_EXIT);

	rw_lock_x_unlock(&purge_sys->latch);

#ifdef UNIV_DEBUG_THREAD_CREATION
	ib::info() << "Purge worker thread exiting, id "
		<< os_thread_pf(os_thread_get_curr_id());
#endif /* UNIV_DEBUG_THREAD_CREATION */

	innobase_destroy_background_thd(thd);
	my_thread_end();
	/* We count the number of threads in os_thread_exit(). A created
	thread should always use that to exit and not use return() to exit. */
	os_thread_exit();

	OS_THREAD_DUMMY_RETURN;	/* Not reached, avoid compiler warning */
}

/** Do the actual purge operation.
@param[in,out]	n_total_purged	total number of purged pages
@return length of history list before the last purge batch. */
static
ulint
srv_do_purge(ulint* n_total_purged)
{
	ulint		n_pages_purged;

	static ulint	count = 0;
	static ulint	n_use_threads = 0;
	static ulint	rseg_history_len = 0;
	ulint		old_activity_count = srv_get_activity_count();
	const ulint	n_threads = srv_n_purge_threads;

	ut_a(n_threads > 0);
	ut_ad(!srv_read_only_mode);

	/* Purge until there are no more records to purge and there is
	no change in configuration or server state. If the user has
	configured more than one purge thread then we treat that as a
	pool of threads and only use the extra threads if purge can't
	keep up with updates. */

	if (n_use_threads == 0) {
		n_use_threads = n_threads;
	}

	do {
		if (trx_sys->rseg_history_len > rseg_history_len
		    || (srv_max_purge_lag > 0
			&& rseg_history_len > srv_max_purge_lag)) {

			/* History length is now longer than what it was
			when we took the last snapshot. Use more threads. */

			if (n_use_threads < n_threads) {
				++n_use_threads;
			}

		} else if (srv_check_activity(old_activity_count)
			   && n_use_threads > 1) {

			/* History length same or smaller since last snapshot,
			use fewer threads. */

			--n_use_threads;

			old_activity_count = srv_get_activity_count();
		}

		/* Ensure that the purge threads are less than what
		was configured. */

		ut_a(n_use_threads > 0);
		ut_a(n_use_threads <= n_threads);

		/* Take a snapshot of the history list before purge. */
		if ((rseg_history_len = trx_sys->rseg_history_len) == 0) {
			break;
		}

		ulint	undo_trunc_freq =
			purge_sys->undo_trunc.get_rseg_truncate_frequency();

		ulint	rseg_truncate_frequency = ut_min(
			static_cast<ulint>(srv_purge_rseg_truncate_frequency),
			undo_trunc_freq);

		n_pages_purged = trx_purge(
			n_use_threads, srv_purge_batch_size,
			(++count % rseg_truncate_frequency) == 0);

		*n_total_purged += n_pages_purged;
	} while (!srv_purge_should_exit(n_pages_purged)
		 && n_pages_purged > 0
		 && purge_sys->state == PURGE_STATE_RUN);

	return(rseg_history_len);
}

/*********************************************************************//**
Suspend the purge coordinator thread. */
static
void
srv_purge_coordinator_suspend(
/*==========================*/
	srv_slot_t*	slot,			/*!< in/out: Purge coordinator
						thread slot */
	ulint		rseg_history_len)	/*!< in: history list length
						before last purge */
{
	ut_ad(!srv_read_only_mode);
	ut_a(slot->type == SRV_PURGE);

	bool		stop = false;

	/** Maximum wait time on the purge event, in micro-seconds. */
	static const ulint SRV_PURGE_MAX_TIMEOUT = 10000;

	int64_t		sig_count = srv_suspend_thread(slot);

	do {
		rw_lock_x_lock(&purge_sys->latch);

		purge_sys->running = false;

		rw_lock_x_unlock(&purge_sys->latch);

		/* We don't wait right away on the the non-timed wait because
		we want to signal the thread that wants to suspend purge. */
		const bool wait = stop
			|| rseg_history_len <= trx_sys->rseg_history_len;
		const bool timeout = srv_resume_thread(
			slot, sig_count, wait,
			stop ? 0 : SRV_PURGE_MAX_TIMEOUT);

		sig_count = srv_suspend_thread(slot);

		rw_lock_x_lock(&purge_sys->latch);

		stop = (srv_shutdown_state == SRV_SHUTDOWN_NONE
			&& purge_sys->state == PURGE_STATE_STOP);

		if (!stop) {
			ut_a(purge_sys->n_stop == 0);
			purge_sys->running = true;

			if (timeout
			    && rseg_history_len == trx_sys->rseg_history_len
			    && trx_sys->rseg_history_len < 5000) {
				/* No new records were added since the
				wait started. Simply wait for new
				records. The magic number 5000 is an
				approximation for the case where we
				have cached UNDO log records which
				prevent truncate of the UNDO
				segments. */
				stop = true;
			}
		} else {
			ut_a(purge_sys->n_stop > 0);

			/* Signal that we are suspended. */
			os_event_set(purge_sys->event);
		}

		rw_lock_x_unlock(&purge_sys->latch);
	} while (stop && srv_undo_sources);

	srv_resume_thread(slot, 0, false);
}

/*********************************************************************//**
Purge coordinator thread that schedules the purge tasks.
@return a dummy parameter */
extern "C"
os_thread_ret_t
DECLARE_THREAD(srv_purge_coordinator_thread)(
/*=========================================*/
	void*	arg MY_ATTRIBUTE((unused)))	/*!< in: a dummy parameter
						required by os_thread_create */
{
	my_thread_init();
	THD*		thd = innobase_create_background_thd("InnoDB purge coordinator");
	srv_slot_t*	slot;
	ulint           n_total_purged = ULINT_UNDEFINED;

	ut_ad(!srv_read_only_mode);
	ut_a(srv_n_purge_threads >= 1);
	ut_a(trx_purge_state() == PURGE_STATE_INIT);
	ut_a(srv_force_recovery < SRV_FORCE_NO_BACKGROUND);

	rw_lock_x_lock(&purge_sys->latch);

	purge_sys->running = true;
	purge_sys->state = PURGE_STATE_RUN;

	rw_lock_x_unlock(&purge_sys->latch);

#ifdef UNIV_PFS_THREAD
	pfs_register_thread(srv_purge_thread_key);
#endif /* UNIV_PFS_THREAD */

#ifdef UNIV_DEBUG_THREAD_CREATION
	ib::info() << "Purge coordinator thread created, id "
		<< os_thread_pf(os_thread_get_curr_id());
#endif /* UNIV_DEBUG_THREAD_CREATION */

	slot = srv_reserve_slot(SRV_PURGE);

	ulint	rseg_history_len = trx_sys->rseg_history_len;

	do {
		/* If there are no records to purge or the last
		purge didn't purge any records then wait for activity. */

		if (srv_shutdown_state == SRV_SHUTDOWN_NONE
		    && srv_undo_sources
		    && (purge_sys->state == PURGE_STATE_STOP
			|| n_total_purged == 0)) {

			srv_purge_coordinator_suspend(slot, rseg_history_len);
		}

		ut_ad(!slot->suspended);

		if (srv_purge_should_exit(n_total_purged)) {
			break;
		}

		n_total_purged = 0;

		rseg_history_len = srv_do_purge(&n_total_purged);
	} while (!srv_purge_should_exit(n_total_purged));

	/* The task queue should always be empty, independent of fast
	shutdown state. */
	ut_a(srv_get_task_queue_length() == 0);

	srv_free_slot(slot);

	/* Note that we are shutting down. */
	rw_lock_x_lock(&purge_sys->latch);

	purge_sys->state = PURGE_STATE_EXIT;

	/* If there are any pending undo-tablespace truncate then clear
	it off as we plan to shutdown the purge thread. */
	purge_sys->undo_trunc.clear();

	purge_sys->running = false;

	/* Ensure that the wait in trx_purge_stop() will terminate. */
	os_event_set(purge_sys->event);

	rw_lock_x_unlock(&purge_sys->latch);

#ifdef UNIV_DEBUG_THREAD_CREATION
	ib::info() << "Purge coordinator exiting, id "
		<< os_thread_pf(os_thread_get_curr_id());
#endif /* UNIV_DEBUG_THREAD_CREATION */

	/* Ensure that all the worker threads quit. */
	if (ulint n_workers = srv_n_purge_threads - 1) {
		const srv_slot_t* slot;
		const srv_slot_t* const end = &srv_sys.sys_threads[
			srv_sys.n_sys_threads];

		do {
			srv_release_threads(SRV_WORKER, n_workers);
			srv_sys_mutex_enter();
			for (slot = &srv_sys.sys_threads[2];
			     !slot++->in_use && slot < end; );
			srv_sys_mutex_exit();
		} while (slot < end);
	}

	innobase_destroy_background_thd(thd);
	my_thread_end();
	/* We count the number of threads in os_thread_exit(). A created
	thread should always use that to exit and not use return() to exit. */
	os_thread_exit();

	OS_THREAD_DUMMY_RETURN;	/* Not reached, avoid compiler warning */
}

/**********************************************************************//**
Enqueues a task to server task queue and releases a worker thread, if there
is a suspended one. */
void
srv_que_task_enqueue_low(
/*=====================*/
	que_thr_t*	thr)	/*!< in: query thread */
{
	ut_ad(!srv_read_only_mode);
	mutex_enter(&srv_sys.tasks_mutex);

	UT_LIST_ADD_LAST(srv_sys.tasks, thr);

	mutex_exit(&srv_sys.tasks_mutex);

	srv_release_threads(SRV_WORKER, 1);
}

/**********************************************************************//**
Get count of tasks in the queue.
@return number of tasks in queue */
ulint
srv_get_task_queue_length(void)
/*===========================*/
{
	ulint	n_tasks;

	ut_ad(!srv_read_only_mode);

	mutex_enter(&srv_sys.tasks_mutex);

	n_tasks = UT_LIST_GET_LEN(srv_sys.tasks);

	mutex_exit(&srv_sys.tasks_mutex);

	return(n_tasks);
}

/** Wake up the purge threads. */
void
srv_purge_wakeup()
{
	ut_ad(!srv_read_only_mode);
	ut_ad(!sync_check_iterate(sync_check()));

	if (srv_force_recovery >= SRV_FORCE_NO_BACKGROUND) {
		return;
	}

	do {
		srv_release_threads(SRV_PURGE, 1);

		if (srv_n_purge_threads > 1) {
			ulint	n_workers = srv_n_purge_threads - 1;

			srv_release_threads(SRV_WORKER, n_workers);
		}
	} while (!my_atomic_loadptr_explicit(reinterpret_cast<void**>
					     (&srv_running),
					     MY_MEMORY_ORDER_RELAXED)
		 && (srv_sys.n_threads_active[SRV_WORKER]
		     || srv_sys.n_threads_active[SRV_PURGE]));
}

/** Shut down the purge threads. */
void srv_purge_shutdown()
{
	do {
		ut_ad(!srv_undo_sources);
		srv_purge_wakeup();
	} while (srv_sys.sys_threads[SRV_PURGE_SLOT].in_use);
}

/** Check if tablespace is being truncated.
(Ignore system-tablespace as we don't re-create the tablespace
and so some of the action that are suppressed by this function
for independent tablespace are not applicable to system-tablespace).
@param	space_id	space_id to check for truncate action
@return true		if being truncated, false if not being
			truncated or tablespace is system-tablespace. */
bool
srv_is_tablespace_truncated(ulint space_id)
{
	if (is_system_tablespace(space_id)) {
		return(false);
	}

	return(truncate_t::is_tablespace_truncated(space_id)
	       || undo::Truncate::is_tablespace_truncated(space_id));

}

/** Check if tablespace was truncated.
@param[in]	space	space object to check for truncate action
@return true if tablespace was truncated and we still have an active
MLOG_TRUNCATE REDO log record. */
bool
srv_was_tablespace_truncated(const fil_space_t* space)
{
	if (space == NULL) {
		ut_ad(0);
		return(false);
	}

	return (!is_system_tablespace(space->id)
		&& truncate_t::was_tablespace_truncated(space->id));
}<|MERGE_RESOLUTION|>--- conflicted
+++ resolved
@@ -1728,16 +1728,9 @@
 	pfs_register_thread(srv_monitor_thread_key);
 #endif /* UNIV_PFS_THREAD */
 
-<<<<<<< HEAD
-	srv_last_monitor_time = ut_time();
-	last_monitor_time = ut_time();
-=======
 	current_time = time(NULL);
 	srv_last_monitor_time = current_time;
-	last_table_monitor_time = current_time;
-	last_tablespace_monitor_time = current_time;
 	last_monitor_time = current_time;
->>>>>>> 8d0dabc5
 	mutex_skipped = 0;
 	last_srv_print_monitor = srv_print_innodb_monitor;
 loop:
@@ -1796,62 +1789,6 @@
 			os_file_set_eof(srv_monitor_file);
 			mutex_exit(&srv_monitor_file_mutex);
 		}
-<<<<<<< HEAD
-=======
-
-		if (srv_print_innodb_tablespace_monitor
-		    && difftime(current_time,
-				last_tablespace_monitor_time) > 60) {
-			last_tablespace_monitor_time = current_time;
-
-			fputs("========================"
-			      "========================\n",
-			      stderr);
-
-			ut_print_timestamp(stderr);
-
-			fputs(" INNODB TABLESPACE MONITOR OUTPUT\n"
-			      "========================"
-			      "========================\n",
-			      stderr);
-
-			fsp_print(0);
-			fputs("Validating tablespace\n", stderr);
-			fsp_validate(0);
-			fputs("Validation ok\n"
-			      "---------------------------------------\n"
-			      "END OF INNODB TABLESPACE MONITOR OUTPUT\n"
-			      "=======================================\n",
-			      stderr);
-		}
-
-		if (srv_print_innodb_table_monitor
-		    && difftime(current_time, last_table_monitor_time) > 60) {
-
-			last_table_monitor_time = current_time;
-
-			fprintf(stderr, "Warning: %s\n",
-				DEPRECATED_MSG_INNODB_TABLE_MONITOR);
-
-			fputs("===========================================\n",
-			      stderr);
-
-			ut_print_timestamp(stderr);
-
-			fputs(" INNODB TABLE MONITOR OUTPUT\n"
-			      "===========================================\n",
-			      stderr);
-			dict_print();
-
-			fputs("-----------------------------------\n"
-			      "END OF INNODB TABLE MONITOR OUTPUT\n"
-			      "==================================\n",
-			      stderr);
-
-			fprintf(stderr, "Warning: %s\n",
-				DEPRECATED_MSG_INNODB_TABLE_MONITOR);
-		}
->>>>>>> 8d0dabc5
 	}
 
 	srv_refresh_innodb_monitor_stats();
@@ -2253,14 +2190,8 @@
 srv_master_do_active_tasks(void)
 /*============================*/
 {
-<<<<<<< HEAD
-	ib_time_t	cur_time = ut_time();
-	ulonglong	counter_time = microsecond_interval_timer();
-=======
 	time_t		cur_time = time(NULL);
 	ulonglong	counter_time = microsecond_interval_timer();
-	ulint		n_evicted = 0;
->>>>>>> 8d0dabc5
 
 	/* First do the tasks that we are suppose to do at each
 	invocation of this function. */
@@ -2355,10 +2286,6 @@
 srv_master_do_idle_tasks(void)
 /*==========================*/
 {
-<<<<<<< HEAD
-=======
-	ulint	n_evicted = 0;
->>>>>>> 8d0dabc5
 	++srv_main_idle_loops;
 
 	MONITOR_INC(MONITOR_MASTER_IDLE_LOOPS);
