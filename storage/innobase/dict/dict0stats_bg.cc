--- conflicted
+++ resolved
@@ -541,11 +541,7 @@
 	my_thread_init();
 	ut_a(!srv_read_only_mode);
 
-<<<<<<< HEAD
-	while (!SHUTTING_DOWN()) {
-=======
 	while (!dict_stats_start_shutdown) {
->>>>>>> 75b35a3b
 
 		/* Wake up periodically even if not signaled. This is
 		because we may lose an event - if the below call to
