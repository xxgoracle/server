/* Copyright (c) 2008, 2015, Oracle and/or its affiliates. All rights reserved.

  This program is free software; you can redistribute it and/or modify
  it under the terms of the GNU General Public License as published by
  the Free Software Foundation; version 2 of the License.

  This program is distributed in the hope that it will be useful,
  but WITHOUT ANY WARRANTY; without even the implied warranty of
  MERCHANTABILITY or FITNESS FOR A PARTICULAR PURPOSE.  See the
  GNU General Public License for more details.

  You should have received a copy of the GNU General Public License
  along with this program; if not, write to the Free Software Foundation,
  51 Franklin Street, Fifth Floor, Boston, MA 02110-1335 USA */

/**
  @file storage/perfschema/pfs_instr.cc
  Performance schema instruments (implementation).
*/

#include <my_global.h>
#include <string.h>

#include "my_sys.h"
#include "pfs.h"
#include "pfs_stat.h"
#include "pfs_instr.h"
#include "pfs_host.h"
#include "pfs_user.h"
#include "pfs_account.h"
#include "pfs_global.h"
#include "pfs_instr_class.h"

/**
  @addtogroup Performance_schema_buffers
  @{
*/

/** Size of the mutex instances array. @sa mutex_array */
ulong mutex_max;
/** True when @c mutex_array is full. */
bool mutex_full;
/** Number of mutexes instance lost. @sa mutex_array */
ulong mutex_lost;
/** Size of the rwlock instances array. @sa rwlock_array */
ulong rwlock_max;
/** True when @c rwlock_array is full. */
bool rwlock_full;
/** Number or rwlock instances lost. @sa rwlock_array */
ulong rwlock_lost;
/** Size of the conditions instances array. @sa cond_array */
ulong cond_max;
/** True when @c cond_array is full. */
bool cond_full;
/** Number of conditions instances lost. @sa cond_array */
ulong cond_lost;
/** Size of the thread instances array. @sa thread_array */
ulong thread_max;
/** True when @c thread_array is full. */
bool thread_full;
/** Number or thread instances lost. @sa thread_array */
ulong thread_lost;
/** Size of the file instances array. @sa file_array */
ulong file_max;
/** True when @c file_array is full. */
bool file_full;
/** Number of file instances lost. @sa file_array */
ulong file_lost;
/**
  Size of the file handle array. @sa file_handle_array.
  Signed value, for easier comparisons with a file descriptor number.
*/
long file_handle_max;
/** True when @c file_handle_array is full. */
bool file_handle_full;
/** Number of file handle lost. @sa file_handle_array */
ulong file_handle_lost;
/** Size of the table instances array. @sa table_array */
ulong table_max;
/** True when @c table_array is full. */
bool table_full;
/** Number of table instances lost. @sa table_array */
ulong table_lost;
/** Size of the socket instances array. @sa socket_array */
ulong socket_max;
/** True when @c socket_array is full. */
bool socket_full;
/** Number of socket instances lost. @sa socket_array */
ulong socket_lost;
/** Number of EVENTS_WAITS_HISTORY records per thread. */
ulong events_waits_history_per_thread;
/** Number of EVENTS_STAGES_HISTORY records per thread. */
ulong events_stages_history_per_thread;
/** Number of EVENTS_STATEMENTS_HISTORY records per thread. */
ulong events_statements_history_per_thread;
uint statement_stack_max;
size_t pfs_max_digest_length= 0;
/** Number of locker lost. @sa LOCKER_STACK_SIZE. */
ulong locker_lost= 0;
/** Number of statement lost. @sa STATEMENT_STACK_SIZE. */
ulong statement_lost= 0;
/** Size of connection attribute storage per thread */
ulong session_connect_attrs_size_per_thread;
/** Number of connection attributes lost */
ulong session_connect_attrs_lost= 0;

/**
  Mutex instrumentation instances array.
  @sa mutex_max
  @sa mutex_lost
*/
PFS_mutex *mutex_array= NULL;

/**
  RWLock instrumentation instances array.
  @sa rwlock_max
  @sa rwlock_lost
*/
PFS_rwlock *rwlock_array= NULL;

/**
  Condition instrumentation instances array.
  @sa cond_max
  @sa cond_lost
*/
PFS_cond *cond_array= NULL;

/**
  Thread instrumentation instances array.
  @sa thread_max
  @sa thread_lost
*/
PFS_thread *thread_array= NULL;

/**
  File instrumentation instances array.
  @sa file_max
  @sa file_lost
  @sa filename_hash
*/
PFS_file *file_array= NULL;

/**
  File instrumentation handle array.
  @sa file_handle_max
  @sa file_handle_lost
*/
PFS_file **file_handle_array= NULL;

/**
  Table instrumentation instances array.
  @sa table_max
  @sa table_lost
*/
PFS_table *table_array= NULL;

/**
  Socket instrumentation instances array.
  @sa socket_max
  @sa socket_lost
*/
PFS_socket *socket_array= NULL;

PFS_stage_stat *global_instr_class_stages_array= NULL;
PFS_statement_stat *global_instr_class_statements_array= NULL;

static volatile uint64 thread_internal_id_counter= 0;

static uint thread_instr_class_waits_sizing;
static uint thread_instr_class_stages_sizing;
static uint thread_instr_class_statements_sizing;
static PFS_single_stat *thread_instr_class_waits_array= NULL;
static PFS_stage_stat *thread_instr_class_stages_array= NULL;
static PFS_statement_stat *thread_instr_class_statements_array= NULL;

static PFS_events_waits *thread_waits_history_array= NULL;
static PFS_events_stages *thread_stages_history_array= NULL;
static PFS_events_statements *thread_statements_history_array= NULL;
static PFS_events_statements *thread_statements_stack_array= NULL;
static unsigned char *current_stmts_digest_token_array= NULL;
static unsigned char *history_stmts_digest_token_array= NULL;
static char *thread_session_connect_attrs_array= NULL;

/** Hash table for instrumented files. */
LF_HASH filename_hash;
/** True if filename_hash is initialized. */
static bool filename_hash_inited= false;

/**
  Initialize all the instruments instance buffers.
  @param param                        sizing parameters
  @return 0 on success
*/
int init_instruments(const PFS_global_param *param)
{
  PFS_events_statements *pfs_stmt;
  unsigned char *pfs_tokens;

  uint thread_waits_history_sizing;
  uint thread_stages_history_sizing;
  uint thread_statements_history_sizing;
  uint thread_statements_stack_sizing;
  uint thread_session_connect_attrs_sizing;
  uint index;

  /* Make sure init_event_name_sizing is called */
  DBUG_ASSERT(wait_class_max != 0);

  mutex_max= param->m_mutex_sizing;
  mutex_full= false;
  mutex_lost= 0;
  rwlock_max= param->m_rwlock_sizing;
  rwlock_full= false;
  rwlock_lost= 0;
  cond_max= param->m_cond_sizing;
  cond_full= false;
  cond_lost= 0;
  file_max= param->m_file_sizing;
  file_full= false;
  file_lost= 0;
  file_handle_max= param->m_file_handle_sizing;
  file_handle_full= false;
  file_handle_lost= 0;

  pfs_max_digest_length= param->m_max_digest_length;

  table_max= param->m_table_sizing;
  table_full= false;
  table_lost= 0;
  thread_max= param->m_thread_sizing;
  thread_full= false;
  thread_lost= 0;
  socket_max= param->m_socket_sizing;
  socket_full= false;
  socket_lost= 0;

  events_waits_history_per_thread= param->m_events_waits_history_sizing;
  thread_waits_history_sizing= param->m_thread_sizing
    * events_waits_history_per_thread;

  thread_instr_class_waits_sizing= param->m_thread_sizing
    * wait_class_max;

  events_stages_history_per_thread= param->m_events_stages_history_sizing;
  thread_stages_history_sizing= param->m_thread_sizing
    * events_stages_history_per_thread;

  events_statements_history_per_thread= param->m_events_statements_history_sizing;
  thread_statements_history_sizing= param->m_thread_sizing
    * events_statements_history_per_thread;

  statement_stack_max= 1;
  thread_statements_stack_sizing= param->m_thread_sizing * statement_stack_max;

  thread_instr_class_stages_sizing= param->m_thread_sizing
    * param->m_stage_class_sizing;

  thread_instr_class_statements_sizing= param->m_thread_sizing
    * param->m_statement_class_sizing;

  session_connect_attrs_size_per_thread= param->m_session_connect_attrs_sizing;
  thread_session_connect_attrs_sizing= param->m_thread_sizing
    * session_connect_attrs_size_per_thread;
  session_connect_attrs_lost= 0;

  size_t current_digest_tokens_sizing= param->m_thread_sizing * pfs_max_digest_length * statement_stack_max;
  size_t history_digest_tokens_sizing= param->m_thread_sizing * pfs_max_digest_length * events_statements_history_per_thread;

  mutex_array= NULL;
  rwlock_array= NULL;
  cond_array= NULL;
  file_array= NULL;
  file_handle_array= NULL;
  table_array= NULL;
  socket_array= NULL;
  thread_array= NULL;
  thread_waits_history_array= NULL;
  thread_stages_history_array= NULL;
  thread_statements_history_array= NULL;
  thread_statements_stack_array= NULL;
  current_stmts_digest_token_array= NULL;
  history_stmts_digest_token_array= NULL;
  thread_instr_class_waits_array= NULL;
  thread_instr_class_stages_array= NULL;
  thread_instr_class_statements_array= NULL;
  thread_internal_id_counter= 0;

  if (mutex_max > 0)
  {
    mutex_array= PFS_MALLOC_ARRAY(mutex_max, sizeof(PFS_mutex), PFS_mutex, MYF(MY_ZEROFILL));
    if (unlikely(mutex_array == NULL))
      return 1;
  }

  if (rwlock_max > 0)
  {
    rwlock_array= PFS_MALLOC_ARRAY(rwlock_max, sizeof(PFS_rwlock), PFS_rwlock, MYF(MY_ZEROFILL));
    if (unlikely(rwlock_array == NULL))
      return 1;
  }

  if (cond_max > 0)
  {
    cond_array= PFS_MALLOC_ARRAY(cond_max, sizeof(PFS_cond), PFS_cond, MYF(MY_ZEROFILL));
    if (unlikely(cond_array == NULL))
      return 1;
  }

  if (file_max > 0)
  {
    file_array= PFS_MALLOC_ARRAY(file_max, sizeof(PFS_file), PFS_file, MYF(MY_ZEROFILL));
    if (unlikely(file_array == NULL))
      return 1;
  }

  if (file_handle_max > 0)
  {
    file_handle_array= PFS_MALLOC_ARRAY(file_handle_max, sizeof(PFS_file*), PFS_file*, MYF(MY_ZEROFILL));
    if (unlikely(file_handle_array == NULL))
      return 1;
  }

  if (table_max > 0)
  {
    table_array= PFS_MALLOC_ARRAY(table_max, sizeof(PFS_table), PFS_table, MYF(MY_ZEROFILL));
    if (unlikely(table_array == NULL))
      return 1;
  }

  if (socket_max > 0)
  {
    socket_array= PFS_MALLOC_ARRAY(socket_max, sizeof(PFS_socket), PFS_socket, MYF(MY_ZEROFILL));
    if (unlikely(socket_array == NULL))
      return 1;
  }

  if (thread_max > 0)
  {
    thread_array= PFS_MALLOC_ARRAY(thread_max, sizeof(PFS_thread), PFS_thread, MYF(MY_ZEROFILL));
    if (unlikely(thread_array == NULL))
      return 1;
  }

  if (thread_waits_history_sizing > 0)
  {
    thread_waits_history_array=
      PFS_MALLOC_ARRAY(thread_waits_history_sizing, sizeof(PFS_events_waits), PFS_events_waits,
                       MYF(MY_ZEROFILL));
    if (unlikely(thread_waits_history_array == NULL))
      return 1;
  }

  if (thread_instr_class_waits_sizing > 0)
  {
    thread_instr_class_waits_array=
      PFS_MALLOC_ARRAY(thread_instr_class_waits_sizing,
                       sizeof(PFS_single_stat), PFS_single_stat, MYF(MY_ZEROFILL));
    if (unlikely(thread_instr_class_waits_array == NULL))
      return 1;

    for (index= 0; index < thread_instr_class_waits_sizing; index++)
      thread_instr_class_waits_array[index].reset();
  }

  if (thread_stages_history_sizing > 0)
  {
    thread_stages_history_array=
      PFS_MALLOC_ARRAY(thread_stages_history_sizing, sizeof(PFS_events_stages), PFS_events_stages,
                       MYF(MY_ZEROFILL));
    if (unlikely(thread_stages_history_array == NULL))
      return 1;
  }

  if (thread_instr_class_stages_sizing > 0)
  {
    thread_instr_class_stages_array=
      PFS_MALLOC_ARRAY(thread_instr_class_stages_sizing,
                       sizeof(PFS_stage_stat), PFS_stage_stat, MYF(MY_ZEROFILL));
    if (unlikely(thread_instr_class_stages_array == NULL))
      return 1;

    for (index= 0; index < thread_instr_class_stages_sizing; index++)
      thread_instr_class_stages_array[index].reset();
  }

  if (thread_statements_history_sizing > 0)
  {
    thread_statements_history_array=
      PFS_MALLOC_ARRAY(thread_statements_history_sizing, sizeof(PFS_events_statements),
                       PFS_events_statements, MYF(MY_ZEROFILL));
    if (unlikely(thread_statements_history_array == NULL))
      return 1;
  }

  if (thread_statements_stack_sizing > 0)
  {
    thread_statements_stack_array=
      PFS_MALLOC_ARRAY(thread_statements_stack_sizing, sizeof(PFS_events_statements),
                       PFS_events_statements, MYF(MY_ZEROFILL));
    if (unlikely(thread_statements_stack_array == NULL))
      return 1;
  }

  if (thread_instr_class_statements_sizing > 0)
  {
    thread_instr_class_statements_array=
      PFS_MALLOC_ARRAY(thread_instr_class_statements_sizing,
                       sizeof(PFS_statement_stat), PFS_statement_stat, MYF(MY_ZEROFILL));
    if (unlikely(thread_instr_class_statements_array == NULL))
      return 1;

    for (index= 0; index < thread_instr_class_statements_sizing; index++)
      thread_instr_class_statements_array[index].reset();
  }

  if (thread_session_connect_attrs_sizing > 0)
  {
    thread_session_connect_attrs_array=
      (char *)pfs_malloc(thread_session_connect_attrs_sizing, MYF(MY_ZEROFILL));
    if (unlikely(thread_session_connect_attrs_array == NULL))
      return 1;
  }

  if (current_digest_tokens_sizing > 0)
  {
    current_stmts_digest_token_array=
      (unsigned char *)pfs_malloc(current_digest_tokens_sizing, MYF(MY_ZEROFILL));
    if (unlikely(current_stmts_digest_token_array == NULL))
      return 1;
  }

  if (history_digest_tokens_sizing > 0)
  {
    history_stmts_digest_token_array=
      (unsigned char *)pfs_malloc(history_digest_tokens_sizing, MYF(MY_ZEROFILL));
    if (unlikely(history_stmts_digest_token_array == NULL))
      return 1;
  }

  for (index= 0; index < thread_max; index++)
  {
    thread_array[index].m_waits_history=
      &thread_waits_history_array[index * events_waits_history_per_thread];
    thread_array[index].m_instr_class_waits_stats=
      &thread_instr_class_waits_array[index * wait_class_max];
    thread_array[index].m_stages_history=
      &thread_stages_history_array[index * events_stages_history_per_thread];
    thread_array[index].m_instr_class_stages_stats=
      &thread_instr_class_stages_array[index * stage_class_max];
    thread_array[index].m_statements_history=
      &thread_statements_history_array[index * events_statements_history_per_thread];
    thread_array[index].m_statement_stack=
      &thread_statements_stack_array[index * statement_stack_max];
    thread_array[index].m_instr_class_statements_stats=
      &thread_instr_class_statements_array[index * statement_class_max];
    thread_array[index].m_session_connect_attrs=
      &thread_session_connect_attrs_array[index * session_connect_attrs_size_per_thread];
  }

  for (index= 0; index < thread_statements_stack_sizing; index++)
  {
    pfs_stmt= & thread_statements_stack_array[index];

    pfs_tokens= & current_stmts_digest_token_array[index * pfs_max_digest_length];
    pfs_stmt->m_digest_storage.reset(pfs_tokens, pfs_max_digest_length);
  }

  for (index= 0; index < thread_statements_history_sizing; index++)
  {
    pfs_stmt= & thread_statements_history_array[index];

    pfs_tokens= & history_stmts_digest_token_array[index * pfs_max_digest_length];
    pfs_stmt->m_digest_storage.reset(pfs_tokens, pfs_max_digest_length);
  }

  if (stage_class_max > 0)
  {
    global_instr_class_stages_array=
      PFS_MALLOC_ARRAY(stage_class_max,
                       sizeof(PFS_stage_stat), PFS_stage_stat, MYF(MY_ZEROFILL));
    if (unlikely(global_instr_class_stages_array == NULL))
      return 1;

    for (index= 0; index < stage_class_max; index++)
      global_instr_class_stages_array[index].reset();
  }

  if (statement_class_max > 0)
  {
    global_instr_class_statements_array=
      PFS_MALLOC_ARRAY(statement_class_max,
                       sizeof(PFS_statement_stat), PFS_statement_stat, MYF(MY_ZEROFILL));
    if (unlikely(global_instr_class_statements_array == NULL))
      return 1;

    for (index= 0; index < statement_class_max; index++)
      global_instr_class_statements_array[index].reset();
  }

  return 0;
}

/** Cleanup all the instruments buffers. */
void cleanup_instruments(void)
{
  pfs_free(mutex_array);
  mutex_array= NULL;
  mutex_max= 0;
  pfs_free(rwlock_array);
  rwlock_array= NULL;
  rwlock_max= 0;
  pfs_free(cond_array);
  cond_array= NULL;
  cond_max= 0;
  pfs_free(file_array);
  file_array= NULL;
  file_max= 0;
  pfs_free(file_handle_array);
  file_handle_array= NULL;
  file_handle_max= 0;
  pfs_free(table_array);
  table_array= NULL;
  table_max= 0;
  pfs_free(socket_array);
  socket_array= NULL;
  socket_max= 0;
  pfs_free(thread_array);
  thread_array= NULL;
  thread_max= 0;
  pfs_free(thread_waits_history_array);
  thread_waits_history_array= NULL;
  pfs_free(thread_stages_history_array);
  thread_stages_history_array= NULL;
  pfs_free(thread_statements_history_array);
  thread_statements_history_array= NULL;
  pfs_free(thread_statements_stack_array);
  thread_statements_stack_array= NULL;
  pfs_free(thread_instr_class_waits_array);
  thread_instr_class_waits_array= NULL;
  pfs_free(global_instr_class_stages_array);
  global_instr_class_stages_array= NULL;
  pfs_free(global_instr_class_statements_array);
  global_instr_class_statements_array= NULL;
  pfs_free(thread_instr_class_statements_array);
  thread_instr_class_statements_array= NULL;
  pfs_free(thread_instr_class_stages_array);
  thread_instr_class_stages_array= NULL;
  pfs_free(thread_session_connect_attrs_array);
  thread_session_connect_attrs_array=NULL;
  pfs_free(current_stmts_digest_token_array);
  current_stmts_digest_token_array= NULL;
  pfs_free(history_stmts_digest_token_array);
  history_stmts_digest_token_array= NULL;
}

C_MODE_START
/** Get hash table key for instrumented files. */
static uchar *filename_hash_get_key(const uchar *entry, size_t *length,
                                    my_bool)
{
  const PFS_file * const *typed_entry;
  const PFS_file *file;
  const void *result;
  typed_entry= reinterpret_cast<const PFS_file* const *> (entry);
  DBUG_ASSERT(typed_entry != NULL);
  file= *typed_entry;
  DBUG_ASSERT(file != NULL);
  *length= file->m_filename_length;
  result= file->m_filename;
  return const_cast<uchar*> (reinterpret_cast<const uchar*> (result));
}
C_MODE_END

/**
  Initialize the file name hash.
  @return 0 on success
*/
int init_file_hash(void)
{
  if ((! filename_hash_inited) && (file_max > 0))
  {
    lf_hash_init(&filename_hash, sizeof(PFS_file*), LF_HASH_UNIQUE,
                 0, 0, filename_hash_get_key, &my_charset_bin);
    /* filename_hash.size= file_max; */
    filename_hash_inited= true;
  }
  return 0;
}

/** Cleanup the file name hash. */
void cleanup_file_hash(void)
{
  if (filename_hash_inited)
  {
    lf_hash_destroy(&filename_hash);
    filename_hash_inited= false;
  }
}

void PFS_scan::init(uint random, uint max_size)
{
  m_pass= 0;

  if (max_size == 0)
  {
    /* Degenerated case, no buffer */
    m_pass_max= 0;
    return;
  }

  DBUG_ASSERT(random < max_size);

  if (PFS_MAX_ALLOC_RETRY < max_size)
  {
    /*
      The buffer is big compared to PFS_MAX_ALLOC_RETRY,
      scan it only partially.
    */
    if (random + PFS_MAX_ALLOC_RETRY < max_size)
    {
      /*
        Pass 1: [random, random + PFS_MAX_ALLOC_RETRY - 1]
        Pass 2: not used.
      */
      m_pass_max= 1;
      m_first[0]= random;
      m_last[0]= random + PFS_MAX_ALLOC_RETRY;
      m_first[1]= 0;
      m_last[1]= 0;
    }
    else
    {
      /*
        Pass 1: [random, max_size - 1]
        Pass 2: [0, ...]
        The combined length of pass 1 and 2 is PFS_MAX_ALLOC_RETRY.
      */
      m_pass_max= 2;
      m_first[0]= random;
      m_last[0]= max_size;
      m_first[1]= 0;
      m_last[1]= PFS_MAX_ALLOC_RETRY - (max_size - random);
    }
  }
  else
  {
    /*
      The buffer is small compared to PFS_MAX_ALLOC_RETRY,
      scan it in full in two passes.
      Pass 1: [random, max_size - 1]
      Pass 2: [0, random - 1]
    */
    m_pass_max= 2;
    m_first[0]= random;
    m_last[0]= max_size;
    m_first[1]= 0;
    m_last[1]= random;
  }

  DBUG_ASSERT(m_first[0] < max_size);
  DBUG_ASSERT(m_first[1] < max_size);
  DBUG_ASSERT(m_last[1] <= max_size);
  DBUG_ASSERT(m_last[1] <= max_size);
  /* The combined length of all passes should not exceed PFS_MAX_ALLOC_RETRY. */
  DBUG_ASSERT((m_last[0] - m_first[0]) +
              (m_last[1] - m_first[1]) <= PFS_MAX_ALLOC_RETRY);
}

/**
  Create instrumentation for a mutex instance.
  @param klass                        the mutex class
  @param identity                     the mutex address
  @return a mutex instance, or NULL
*/
PFS_mutex* create_mutex(PFS_mutex_class *klass, const void *identity)
{
  static uint PFS_ALIGNED mutex_monotonic_index= 0;
  uint index;
  uint attempts= 0;
  PFS_mutex *pfs;

  if (mutex_full)
  {
    /*
      This is a safety plug.
      When mutex_array is severely undersized,
      do not spin to death for each call.
    */
    mutex_lost++;
    return NULL;
  }

  while (++attempts <= mutex_max)
  {
    /*
      Problem:
      Multiple threads running concurrently may need to create a new
      instrumented mutex, and find an empty slot in mutex_array[].
      With N1 threads running on a N2 core hardware:
      - up to N2 hardware threads can run concurrently,
      causing contention if looking at the same array[i] slot.
      - up to N1 threads can run almost concurrently (with thread scheduling),
      scanning maybe overlapping regions in the [0-mutex_max] array.

      Solution:
      Instead of letting different threads compete on the same array[i] entry,
      this code forces all threads to cooperate with the monotonic_index.
      Only one thread will be allowed to test a given array[i] slot.
      All threads do scan from the same region, starting at monotonic_index.
      Serializing on monotonic_index ensures that when a slot is found occupied
      in a given loop by a given thread, other threads will not attempt this
      slot.
    */
    index= PFS_atomic::add_u32(& mutex_monotonic_index, 1) % mutex_max;
    pfs= mutex_array + index;

    if (pfs->m_lock.is_free())
    {
      if (pfs->m_lock.free_to_dirty())
      {
        pfs->m_identity= identity;
        pfs->m_class= klass;
        pfs->m_enabled= klass->m_enabled && flag_global_instrumentation;
        pfs->m_timed= klass->m_timed;
        pfs->m_mutex_stat.reset();
        pfs->m_owner= NULL;
        pfs->m_last_locked= 0;
        pfs->m_lock.dirty_to_allocated();
        if (klass->is_singleton())
          klass->m_singleton= pfs;
        return pfs;
      }
    }
  }

  mutex_lost++;
  /*
    Race condition.
    The mutex_array might not be full if a concurrent thread
    called destroy_mutex() during the scan, leaving one
    empty slot we did not find.
    However, 99.999 percent full tables or 100 percent full tables
    are treated the same here, we declare the array overloaded.
  */
  mutex_full= true;
  return NULL;
}

/**
  Destroy instrumentation for a mutex instance.
  @param pfs                          the mutex to destroy
*/
void destroy_mutex(PFS_mutex *pfs)
{
  DBUG_ASSERT(pfs != NULL);
  PFS_mutex_class *klass= pfs->m_class;
  /* Aggregate to EVENTS_WAITS_SUMMARY_GLOBAL_BY_EVENT_NAME */
  klass->m_mutex_stat.aggregate(& pfs->m_mutex_stat);
  pfs->m_mutex_stat.reset();
  if (klass->is_singleton())
    klass->m_singleton= NULL;
  pfs->m_lock.allocated_to_free();
  mutex_full= false;
}

/**
  Create instrumentation for a rwlock instance.
  @param klass                        the rwlock class
  @param identity                     the rwlock address
  @return a rwlock instance, or NULL
*/
PFS_rwlock* create_rwlock(PFS_rwlock_class *klass, const void *identity)
{
  static uint PFS_ALIGNED rwlock_monotonic_index= 0;
  uint index;
  uint attempts= 0;
  PFS_rwlock *pfs;

  if (rwlock_full)
  {
    rwlock_lost++;
    return NULL;
  }

  while (++attempts <= rwlock_max)
  {
    /* See create_mutex() */
    index= PFS_atomic::add_u32(& rwlock_monotonic_index, 1) % rwlock_max;
    pfs= rwlock_array + index;

    if (pfs->m_lock.is_free())
    {
      if (pfs->m_lock.free_to_dirty())
      {
        pfs->m_identity= identity;
        pfs->m_class= klass;
        pfs->m_enabled= klass->m_enabled && flag_global_instrumentation;
        pfs->m_timed= klass->m_timed;
        pfs->m_rwlock_stat.reset();
        pfs->m_lock.dirty_to_allocated();
        pfs->m_writer= NULL;
        pfs->m_readers= 0;
        pfs->m_last_written= 0;
        pfs->m_last_read= 0;
        if (klass->is_singleton())
          klass->m_singleton= pfs;
        return pfs;
      }
    }
  }

  rwlock_lost++;
  rwlock_full= true;
  return NULL;
}

/**
  Destroy instrumentation for a rwlock instance.
  @param pfs                          the rwlock to destroy
*/
void destroy_rwlock(PFS_rwlock *pfs)
{
  DBUG_ASSERT(pfs != NULL);
  PFS_rwlock_class *klass= pfs->m_class;
  /* Aggregate to EVENTS_WAITS_SUMMARY_GLOBAL_BY_EVENT_NAME */
  klass->m_rwlock_stat.aggregate(& pfs->m_rwlock_stat);
  pfs->m_rwlock_stat.reset();
  if (klass->is_singleton())
    klass->m_singleton= NULL;
  pfs->m_lock.allocated_to_free();
  rwlock_full= false;
}

/**
  Create instrumentation for a condition instance.
  @param klass                        the condition class
  @param identity                     the condition address
  @return a condition instance, or NULL
*/
PFS_cond* create_cond(PFS_cond_class *klass, const void *identity)
{
  static uint PFS_ALIGNED cond_monotonic_index= 0;
  uint index;
  uint attempts= 0;
  PFS_cond *pfs;

  if (cond_full)
  {
    cond_lost++;
    return NULL;
  }

  while (++attempts <= cond_max)
  {
    /* See create_mutex() */
    index= PFS_atomic::add_u32(& cond_monotonic_index, 1) % cond_max;
    pfs= cond_array + index;

    if (pfs->m_lock.is_free())
    {
      if (pfs->m_lock.free_to_dirty())
      {
        pfs->m_identity= identity;
        pfs->m_class= klass;
        pfs->m_enabled= klass->m_enabled && flag_global_instrumentation;
        pfs->m_timed= klass->m_timed;
        pfs->m_cond_stat.m_signal_count= 0;
        pfs->m_cond_stat.m_broadcast_count= 0;
        pfs->m_wait_stat.reset();
        pfs->m_lock.dirty_to_allocated();
        if (klass->is_singleton())
          klass->m_singleton= pfs;
        return pfs;
      }
    }
  }

  cond_lost++;
  cond_full= true;
  return NULL;
}

/**
  Destroy instrumentation for a condition instance.
  @param pfs                          the condition to destroy
*/
void destroy_cond(PFS_cond *pfs)
{
  DBUG_ASSERT(pfs != NULL);
  PFS_cond_class *klass= pfs->m_class;
  /* Aggregate to EVENTS_WAITS_SUMMARY_GLOBAL_BY_EVENT_NAME */
  klass->m_cond_stat.aggregate(& pfs->m_cond_stat);
  pfs->m_wait_stat.reset();
  if (klass->is_singleton())
    klass->m_singleton= NULL;
  pfs->m_lock.allocated_to_free();
  cond_full= false;
}

PFS_thread* PFS_thread::get_current_thread()
{
  PFS_thread *pfs= my_pthread_getspecific_ptr(PFS_thread*, THR_PFS);
  return pfs;
}

void PFS_thread::reset_session_connect_attrs()
{
  m_session_connect_attrs_length= 0;
  m_session_connect_attrs_cs_number= 0;

  if ((m_session_connect_attrs != NULL) &&
      (session_connect_attrs_size_per_thread > 0) )
  {
    /* Do not keep user data */
    memset(m_session_connect_attrs, 0, session_connect_attrs_size_per_thread);
  }
}

/**
  Create instrumentation for a thread instance.
  @param klass                        the thread class
  @param identity                     the thread address,
    or a value characteristic of this thread
  @param processlist_id               the PROCESSLIST id,
    or 0 if unknown
  @return a thread instance, or NULL
*/
PFS_thread* create_thread(PFS_thread_class *klass, const void *identity,
                          ulonglong processlist_id)
{
  static uint PFS_ALIGNED thread_monotonic_index= 0;
  uint index;
  uint attempts= 0;
  PFS_thread *pfs;

  if (thread_full)
  {
    thread_lost++;
    return NULL;
  }

  while (++attempts <= thread_max)
  {
    /* See create_mutex() */
    index= PFS_atomic::add_u32(& thread_monotonic_index, 1) % thread_max;
    pfs= thread_array + index;

    if (pfs->m_lock.is_free())
    {
      if (pfs->m_lock.free_to_dirty())
      {
        pfs->m_thread_internal_id=
          PFS_atomic::add_u64(&thread_internal_id_counter, 1);
        pfs->m_parent_thread_internal_id= 0;
        pfs->m_processlist_id= (ulong)processlist_id;
        pfs->m_event_id= 1;
        pfs->m_stmt_lock.set_allocated();
        pfs->m_session_lock.set_allocated();
        pfs->m_enabled= true;
        pfs->m_class= klass;
        pfs->m_events_waits_current= & pfs->m_events_waits_stack[WAIT_STACK_BOTTOM];
        pfs->m_waits_history_full= false;
        pfs->m_waits_history_index= 0;
        pfs->m_stages_history_full= false;
        pfs->m_stages_history_index= 0;
        pfs->m_statements_history_full= false;
        pfs->m_statements_history_index= 0;

        pfs->reset_stats();
        pfs->reset_session_connect_attrs();

        pfs->m_filename_hash_pins= NULL;
        pfs->m_table_share_hash_pins= NULL;
        pfs->m_setup_actor_hash_pins= NULL;
        pfs->m_setup_object_hash_pins= NULL;
        pfs->m_user_hash_pins= NULL;
        pfs->m_account_hash_pins= NULL;
        pfs->m_host_hash_pins= NULL;
        pfs->m_digest_hash_pins= NULL;

        pfs->m_username_length= 0;
        pfs->m_hostname_length= 0;
        pfs->m_dbname_length= 0;
        pfs->m_command= 0;
        pfs->m_start_time= 0;
        pfs->m_stage= 0;
        pfs->m_processlist_info[0]= '\0';
        pfs->m_processlist_info_length= 0;

        pfs->m_host= NULL;
        pfs->m_user= NULL;
        pfs->m_account= NULL;
        set_thread_account(pfs);

        PFS_events_waits *child_wait;
        for (index= 0; index < WAIT_STACK_SIZE; index++)
        {
          child_wait= & pfs->m_events_waits_stack[index];
          child_wait->m_thread_internal_id= pfs->m_thread_internal_id;
          child_wait->m_event_id= 0;
          child_wait->m_end_event_id= 0;
          child_wait->m_event_type= EVENT_TYPE_STATEMENT;
          child_wait->m_wait_class= NO_WAIT_CLASS;
        }

        PFS_events_stages *child_stage= & pfs->m_stage_current;
        child_stage->m_thread_internal_id= pfs->m_thread_internal_id;
        child_stage->m_event_id= 0;
        child_stage->m_end_event_id= 0;
        child_stage->m_event_type= EVENT_TYPE_STATEMENT;
        child_stage->m_class= NULL;
        child_stage->m_timer_start= 0;
        child_stage->m_timer_end= 0;
        child_stage->m_source_file= NULL;
        child_stage->m_source_line= 0;

        PFS_events_statements *child_statement;
        for (index= 0; index < statement_stack_max; index++)
        {
          child_statement= & pfs->m_statement_stack[index];
          child_statement->m_thread_internal_id= pfs->m_thread_internal_id;
          child_statement->m_event_id= 0;
          child_statement->m_end_event_id= 0;
          child_statement->m_event_type= EVENT_TYPE_STATEMENT;
          child_statement->m_class= NULL;
          child_statement->m_timer_start= 0;
          child_statement->m_timer_end= 0;
          child_statement->m_lock_time= 0;
          child_statement->m_source_file= NULL;
          child_statement->m_source_line= 0;
          child_statement->m_current_schema_name_length= 0;
          child_statement->m_sqltext_length= 0;

          child_statement->m_message_text[0]= '\0';
          child_statement->m_sql_errno= 0;
          child_statement->m_sqlstate[0]= '\0';
          child_statement->m_error_count= 0;
          child_statement->m_warning_count= 0;
          child_statement->m_rows_affected= 0;

          child_statement->m_rows_sent= 0;
          child_statement->m_rows_examined= 0;
          child_statement->m_created_tmp_disk_tables= 0;
          child_statement->m_created_tmp_tables= 0;
          child_statement->m_select_full_join= 0;
          child_statement->m_select_full_range_join= 0;
          child_statement->m_select_range= 0;
          child_statement->m_select_range_check= 0;
          child_statement->m_select_scan= 0;
          child_statement->m_sort_merge_passes= 0;
          child_statement->m_sort_range= 0;
          child_statement->m_sort_rows= 0;
          child_statement->m_sort_scan= 0;
          child_statement->m_no_index_used= 0;
          child_statement->m_no_good_index_used= 0;
        }
        pfs->m_events_statements_count= 0;

        pfs->m_lock.dirty_to_allocated();
        return pfs;
      }
    }
  }

  thread_lost++;
  thread_full= true;
  return NULL;
}

PFS_mutex *sanitize_mutex(PFS_mutex *unsafe)
{
  SANITIZE_ARRAY_BODY(PFS_mutex, mutex_array, mutex_max, unsafe);
}

PFS_rwlock *sanitize_rwlock(PFS_rwlock *unsafe)
{
  SANITIZE_ARRAY_BODY(PFS_rwlock, rwlock_array, rwlock_max, unsafe);
}

PFS_cond *sanitize_cond(PFS_cond *unsafe)
{
  SANITIZE_ARRAY_BODY(PFS_cond, cond_array, cond_max, unsafe);
}

/**
  Sanitize a PFS_thread pointer.
  Validate that the PFS_thread is part of thread_array.
  Sanitizing data is required when the data can be
  damaged with expected race conditions, for example
  involving EVENTS_WAITS_HISTORY_LONG.
  @param unsafe the pointer to sanitize
  @return a valid pointer, or NULL
*/
PFS_thread *sanitize_thread(PFS_thread *unsafe)
{
  SANITIZE_ARRAY_BODY(PFS_thread, thread_array, thread_max, unsafe);
}

PFS_file *sanitize_file(PFS_file *unsafe)
{
  SANITIZE_ARRAY_BODY(PFS_file, file_array, file_max, unsafe);
}

PFS_socket *sanitize_socket(PFS_socket *unsafe)
{
  SANITIZE_ARRAY_BODY(PFS_socket, socket_array, socket_max, unsafe);
}

/**
  Destroy instrumentation for a thread instance.
  @param pfs                          the thread to destroy
*/
void destroy_thread(PFS_thread *pfs)
{
  DBUG_ASSERT(pfs != NULL);
  pfs->reset_session_connect_attrs();
  if (pfs->m_account != NULL)
  {
    pfs->m_account->release();
    pfs->m_account= NULL;
    DBUG_ASSERT(pfs->m_user == NULL);
    DBUG_ASSERT(pfs->m_host == NULL);
  }
  else
  {
    if (pfs->m_user != NULL)
    {
      pfs->m_user->release();
      pfs->m_user= NULL;
    }
    if (pfs->m_host != NULL)
    {
      pfs->m_host->release();
      pfs->m_host= NULL;
    }
  }
  if (pfs->m_filename_hash_pins)
  {
    lf_hash_put_pins(pfs->m_filename_hash_pins);
    pfs->m_filename_hash_pins= NULL;
  }
  if (pfs->m_table_share_hash_pins)
  {
    lf_hash_put_pins(pfs->m_table_share_hash_pins);
    pfs->m_table_share_hash_pins= NULL;
  }
  if (pfs->m_setup_actor_hash_pins)
  {
    lf_hash_put_pins(pfs->m_setup_actor_hash_pins);
    pfs->m_setup_actor_hash_pins= NULL;
  }
  if (pfs->m_setup_object_hash_pins)
  {
    lf_hash_put_pins(pfs->m_setup_object_hash_pins);
    pfs->m_setup_object_hash_pins= NULL;
  }
  if (pfs->m_user_hash_pins)
  {
    lf_hash_put_pins(pfs->m_user_hash_pins);
    pfs->m_user_hash_pins= NULL;
  }
  if (pfs->m_account_hash_pins)
  {
    lf_hash_put_pins(pfs->m_account_hash_pins);
    pfs->m_account_hash_pins= NULL;
  }
  if (pfs->m_host_hash_pins)
  {
    lf_hash_put_pins(pfs->m_host_hash_pins);
    pfs->m_host_hash_pins= NULL;
  }
  if (pfs->m_digest_hash_pins)
  {
    lf_hash_put_pins(pfs->m_digest_hash_pins);
    pfs->m_digest_hash_pins= NULL;
  }
  pfs->m_lock.allocated_to_free();
  thread_full= false;
}

/**
  Get the hash pins for @filename_hash.
  @param thread The running thread.
  @returns The LF_HASH pins for the thread.
*/
LF_PINS* get_filename_hash_pins(PFS_thread *thread)
{
  if (unlikely(thread->m_filename_hash_pins == NULL))
  {
    if (! filename_hash_inited)
      return NULL;
    thread->m_filename_hash_pins= lf_hash_get_pins(&filename_hash);
  }
  return thread->m_filename_hash_pins;
}

/**
  Find or create instrumentation for a file instance by file name.
  @param thread                       the executing instrumented thread
  @param klass                        the file class
  @param filename                     the file name
  @param len                          the length in bytes of filename
  @param create                       create a file instance if none found
  @return a file instance, or NULL
*/
PFS_file*
find_or_create_file(PFS_thread *thread, PFS_file_class *klass,
                    const char *filename, uint len, bool create)
{
  PFS_file *pfs;

  DBUG_ASSERT(klass != NULL || ! create);

  LF_PINS *pins= get_filename_hash_pins(thread);
  if (unlikely(pins == NULL))
  {
    file_lost++;
    return NULL;
  }

  char safe_buffer[FN_REFLEN];
  const char *safe_filename;

  if (len >= FN_REFLEN)
  {
    /*
      The instrumented code uses file names that exceeds FN_REFLEN.
      This could be legal for instrumentation on non mysys APIs,
      so we support it.
      Truncate the file name so that:
      - it fits into pfs->m_filename
      - it is safe to use mysys apis to normalize the file name.
    */
    memcpy(safe_buffer, filename, FN_REFLEN - 1);
    safe_buffer[FN_REFLEN - 1]= 0;
    safe_filename= safe_buffer;
  }
  else
    safe_filename= filename;

  /*
    Normalize the file name to avoid duplicates when using aliases:
    - absolute or relative paths
    - symbolic links
    Names are resolved as follows:
    - /real/path/to/real_file ==> same
    - /path/with/link/to/real_file ==> /real/path/to/real_file
    - real_file ==> /real/path/to/real_file
    - ./real_file ==> /real/path/to/real_file
    - /real/path/to/sym_link ==> same
    - /path/with/link/to/sym_link ==> /real/path/to/sym_link
    - sym_link ==> /real/path/to/sym_link
    - ./sym_link ==> /real/path/to/sym_link
    When the last component of a file is a symbolic link,
    the last component is *not* resolved, so that all file io
    operations on a link (create, read, write, delete) are counted
    against the link itself, not the target file.
    Resolving the name would lead to create counted against the link,
    and read/write/delete counted against the target, leading to
    incoherent results and instrumentation leaks.
    Also note that, when creating files, this name resolution
    works properly for files that do not exist (yet) on the file system.
  */
  char buffer[FN_REFLEN];
  char dirbuffer[FN_REFLEN];
  size_t dirlen;
  const char *normalized_filename;

  dirlen= dirname_length(safe_filename);
  if (dirlen == 0)
  {
    dirbuffer[0]= FN_CURLIB;
    dirbuffer[1]= FN_LIBCHAR;
    dirbuffer[2]= '\0';
  }
  else
  {
    memcpy(dirbuffer, safe_filename, dirlen);
    dirbuffer[dirlen]= '\0';
  }

  if (my_realpath(buffer, dirbuffer, MYF(0)) != 0)
  {
    file_lost++;
    return NULL;
  }

  /* Append the unresolved file name to the resolved path */
  char *ptr= buffer + strlen(buffer);
  char *buf_end= &buffer[sizeof(buffer)-1];
  if ((buf_end > ptr) && (*(ptr-1) != FN_LIBCHAR))
    *ptr++= FN_LIBCHAR;
  if (buf_end > ptr)
    strncpy(ptr, safe_filename + dirlen, buf_end - ptr);
  *buf_end= '\0';

  normalized_filename= buffer;
<<<<<<< HEAD
  normalized_length= (int)strlen(normalized_filename);
=======
  size_t normalized_length= strlen(normalized_filename);
>>>>>>> 5e9b3419

  PFS_file **entry;
  uint retry_count= 0;
  const uint retry_max= 3;
  static uint PFS_ALIGNED file_monotonic_index= 0;
  uint index;
  uint attempts= 0;

search:

  entry= reinterpret_cast<PFS_file**>
    (lf_hash_search(&filename_hash, pins,
                    normalized_filename, normalized_length));
  if (entry && (entry != MY_ERRPTR))
  {
    pfs= *entry;
    pfs->m_file_stat.m_open_count++;
    lf_hash_search_unpin(pins);
    return pfs;
  }

  lf_hash_search_unpin(pins);

  if (! create)
  {
    /* No lost counter, just looking for the file existence. */
    return NULL;
  }

  if (file_full)
  {
    file_lost++;
    return NULL;
  }

  while (++attempts <= file_max)
  {
    /* See create_mutex() */
    index= PFS_atomic::add_u32(& file_monotonic_index, 1) % file_max;
    pfs= file_array + index;

    if (pfs->m_lock.is_free())
    {
      if (pfs->m_lock.free_to_dirty())
      {
        pfs->m_class= klass;
        pfs->m_enabled= klass->m_enabled && flag_global_instrumentation;
        pfs->m_timed= klass->m_timed;
        strncpy(pfs->m_filename, normalized_filename, normalized_length + 1);
        pfs->m_filename[normalized_length]= '\0';
        pfs->m_filename_length= normalized_length;
        pfs->m_file_stat.m_open_count= 1;
        pfs->m_file_stat.m_io_stat.reset();
        pfs->m_identity= (const void *)pfs;

        int res;
        res= lf_hash_insert(&filename_hash, thread->m_filename_hash_pins,
                            &pfs);
        if (likely(res == 0))
        {
          pfs->m_lock.dirty_to_allocated();
          if (klass->is_singleton())
            klass->m_singleton= pfs;
          return pfs;
        }

        pfs->m_lock.dirty_to_free();

        if (res > 0)
        {
          /* Duplicate insert by another thread */
          if (++retry_count > retry_max)
          {
            /* Avoid infinite loops */
            file_lost++;
            return NULL;
          }
          goto search;
        }

        /* OOM in lf_hash_insert */
        file_lost++;
        return NULL;
      }
    }
  }

  file_lost++;
  file_full= true;
  return NULL;
}

/**
  Release instrumentation for a file instance.
  @param pfs                          the file to release
*/
void release_file(PFS_file *pfs)
{
  DBUG_ASSERT(pfs != NULL);
  pfs->m_file_stat.m_open_count--;
}

/**
  Destroy instrumentation for a file instance.
  @param thread                       the executing thread instrumentation
  @param pfs                          the file to destroy
*/
void destroy_file(PFS_thread *thread, PFS_file *pfs)
{
  DBUG_ASSERT(thread != NULL);
  DBUG_ASSERT(pfs != NULL);
  PFS_file_class *klass= pfs->m_class;

  /* Aggregate to FILE_SUMMARY_BY_EVENT_NAME */
  klass->m_file_stat.aggregate(& pfs->m_file_stat);
  pfs->m_file_stat.reset();

  if (klass->is_singleton())
    klass->m_singleton= NULL;

  LF_PINS *pins= get_filename_hash_pins(thread);
  DBUG_ASSERT(pins != NULL);

  lf_hash_delete(&filename_hash, pins,
                 pfs->m_filename, pfs->m_filename_length);
  if (klass->is_singleton())
    klass->m_singleton= NULL;
  pfs->m_lock.allocated_to_free();
  file_full= false;
}

/**
  Create instrumentation for a table instance.
  @param share                        the table share
  @param opening_thread               the opening thread
  @param identity                     the table address
  @return a table instance, or NULL
*/
PFS_table* create_table(PFS_table_share *share, PFS_thread *opening_thread,
                        const void *identity)
{
  static uint PFS_ALIGNED table_monotonic_index= 0;
  uint index;
  uint attempts= 0;
  PFS_table *pfs;

  if (table_full)
  {
    table_lost++;
    return NULL;
  }

  while (++attempts <= table_max)
  {
    /* See create_mutex() */
    index= PFS_atomic::add_u32(& table_monotonic_index, 1) % table_max;
    pfs= table_array + index;

    if (pfs->m_lock.is_free())
    {
      if (pfs->m_lock.free_to_dirty())
      {
        pfs->m_identity= identity;
        pfs->m_share= share;
        pfs->m_io_enabled= share->m_enabled &&
          flag_global_instrumentation && global_table_io_class.m_enabled;
        pfs->m_io_timed= share->m_timed && global_table_io_class.m_timed;
        pfs->m_lock_enabled= share->m_enabled &&
          flag_global_instrumentation && global_table_lock_class.m_enabled;
        pfs->m_lock_timed= share->m_timed && global_table_lock_class.m_timed;
        pfs->m_has_io_stats= false;
        pfs->m_has_lock_stats= false;
        share->inc_refcount();
        pfs->m_table_stat.fast_reset();
        pfs->m_thread_owner= opening_thread;
        pfs->m_lock.dirty_to_allocated();
        return pfs;
      }
    }
  }

  table_lost++;
  table_full= true;
  return NULL;
}

void PFS_table::sanitized_aggregate(void)
{
  /*
    This thread could be a TRUNCATE on an aggregated summary table,
    and not own the table handle.
  */
  PFS_table_share *safe_share= sanitize_table_share(m_share);
  if (safe_share != NULL)
  {
    if (m_has_io_stats && m_has_lock_stats)
    {
      safe_aggregate(& m_table_stat, safe_share);
      m_has_io_stats= false;
      m_has_lock_stats= false;
    }
    else if (m_has_io_stats)
    {
      safe_aggregate_io(& m_table_stat, safe_share);
      m_has_io_stats= false;
    }
    else if (m_has_lock_stats)
    {
      safe_aggregate_lock(& m_table_stat, safe_share);
      m_has_lock_stats= false;
    }
  }
}

void PFS_table::sanitized_aggregate_io(void)
{
  PFS_table_share *safe_share= sanitize_table_share(m_share);
  if (safe_share != NULL && m_has_io_stats)
  {
    safe_aggregate_io(& m_table_stat, safe_share);
    m_has_io_stats= false;
  }
}

void PFS_table::sanitized_aggregate_lock(void)
{
  PFS_table_share *safe_share= sanitize_table_share(m_share);
  if (safe_share != NULL && m_has_lock_stats)
  {
    safe_aggregate_lock(& m_table_stat, safe_share);
    m_has_lock_stats= false;
  }
}

void PFS_table::safe_aggregate(PFS_table_stat *table_stat,
                               PFS_table_share *table_share)
{
  DBUG_ASSERT(table_stat != NULL);
  DBUG_ASSERT(table_share != NULL);

  uint key_count= sanitize_index_count(table_share->m_key_count);

  /* Aggregate to TABLE_IO_SUMMARY, TABLE_LOCK_SUMMARY */
  table_share->m_table_stat.aggregate(table_stat, key_count);
  table_stat->fast_reset();
}

void PFS_table::safe_aggregate_io(PFS_table_stat *table_stat,
                                  PFS_table_share *table_share)
{
  DBUG_ASSERT(table_stat != NULL);
  DBUG_ASSERT(table_share != NULL);

  uint key_count= sanitize_index_count(table_share->m_key_count);

  /* Aggregate to TABLE_IO_SUMMARY */
  table_share->m_table_stat.aggregate_io(table_stat, key_count);
  table_stat->fast_reset_io();
}

void PFS_table::safe_aggregate_lock(PFS_table_stat *table_stat,
                                    PFS_table_share *table_share)
{
  DBUG_ASSERT(table_stat != NULL);
  DBUG_ASSERT(table_share != NULL);

  /* Aggregate to TABLE_LOCK_SUMMARY */
  table_share->m_table_stat.aggregate_lock(table_stat);
  table_stat->fast_reset_lock();
}

/**
  Destroy instrumentation for a table instance.
  @param pfs                          the table to destroy
*/
void destroy_table(PFS_table *pfs)
{
  DBUG_ASSERT(pfs != NULL);
  pfs->m_share->dec_refcount();
  pfs->m_lock.allocated_to_free();
  table_full= false;
}

/**
  Create instrumentation for a socket instance.
  @param klass                        the socket class
  @param identity                     the socket descriptor
  @return a socket instance, or NULL
*/
PFS_socket* create_socket(PFS_socket_class *klass, const my_socket *fd,
                          const struct sockaddr *addr, socklen_t addr_len)
{
  static uint PFS_ALIGNED socket_monotonic_index= 0;
  uint index;
  uint attempts= 0;
  PFS_socket *pfs;

  if (socket_full)
  {
    socket_lost++;
    return NULL;
  }

  uint fd_used= 0;
  uint addr_len_used= addr_len;

  if (fd != NULL)
    fd_used= (int)*fd;

  if (addr_len_used > sizeof(sockaddr_storage))
    addr_len_used= sizeof(sockaddr_storage);

  while (++attempts <= socket_max)
  {
    index= PFS_atomic::add_u32(& socket_monotonic_index, 1) % socket_max;
    pfs= socket_array + index;

    if (pfs->m_lock.is_free())
    {
      if (pfs->m_lock.free_to_dirty())
      {
        pfs->m_fd= fd_used;
        /* There is no socket object, so we use the instrumentation. */
        pfs->m_identity= pfs;
        pfs->m_class= klass;
        pfs->m_enabled= klass->m_enabled && flag_global_instrumentation;
        pfs->m_timed= klass->m_timed;
        pfs->m_idle= false;
        pfs->m_socket_stat.reset();
        pfs->m_thread_owner= NULL;

        pfs->m_addr_len= addr_len_used;
        if ((addr != NULL) && (addr_len_used > 0))
        {
          pfs->m_addr_len= addr_len_used;
          memcpy(&pfs->m_sock_addr, addr, addr_len_used);
        }
        else
        {
          pfs->m_addr_len= 0;
        }

        pfs->m_lock.dirty_to_allocated();

        if (klass->is_singleton())
          klass->m_singleton= pfs;
        return pfs;
      }
    }
  }

  socket_lost++;
  socket_full= true;
  return NULL;
}

/**
  Destroy instrumentation for a socket instance.
  @param pfs                          the socket to destroy
*/
void destroy_socket(PFS_socket *pfs)
{
  DBUG_ASSERT(pfs != NULL);
  PFS_socket_class *klass= pfs->m_class;

  /* Aggregate to SOCKET_SUMMARY_BY_EVENT_NAME */
  klass->m_socket_stat.m_io_stat.aggregate(&pfs->m_socket_stat.m_io_stat);

  if (klass->is_singleton())
    klass->m_singleton= NULL;

  /* Aggregate to EVENTS_WAITS_SUMMARY_BY_THREAD_BY_EVENT_NAME */
  PFS_thread *thread= pfs->m_thread_owner;
  if (thread != NULL)
  {
    PFS_single_stat *event_name_array;
    event_name_array= thread->m_instr_class_waits_stats;
    uint index= pfs->m_class->m_event_name_index;

    /* Combine stats for all operations */
    PFS_single_stat stat;
    pfs->m_socket_stat.m_io_stat.sum_waits(&stat);
    event_name_array[index].aggregate(&stat);
  }

  pfs->m_socket_stat.reset();
  pfs->m_thread_owner= NULL;
  pfs->m_fd= 0;
  pfs->m_addr_len= 0;
  pfs->m_lock.allocated_to_free();
  socket_full= false;
}

static void reset_mutex_waits_by_instance(void)
{
  PFS_mutex *pfs= mutex_array;
  PFS_mutex *pfs_last= mutex_array + mutex_max;

  for ( ; pfs < pfs_last; pfs++)
    pfs->m_mutex_stat.reset();
}

static void reset_rwlock_waits_by_instance(void)
{
  PFS_rwlock *pfs= rwlock_array;
  PFS_rwlock *pfs_last= rwlock_array + rwlock_max;

  for ( ; pfs < pfs_last; pfs++)
    pfs->m_rwlock_stat.reset();
}

static void reset_cond_waits_by_instance(void)
{
  PFS_cond *pfs= cond_array;
  PFS_cond *pfs_last= cond_array + cond_max;

  for ( ; pfs < pfs_last; pfs++)
    pfs->m_cond_stat.reset();
}

static void reset_file_waits_by_instance(void)
{
  PFS_file *pfs= file_array;
  PFS_file *pfs_last= file_array + file_max;

  for ( ; pfs < pfs_last; pfs++)
    pfs->m_file_stat.reset();
}

static void reset_socket_waits_by_instance(void)
{
  PFS_socket *pfs= socket_array;
  PFS_socket *pfs_last= socket_array + socket_max;

  for ( ; pfs < pfs_last; pfs++)
    pfs->m_socket_stat.reset();
}

/** Reset the wait statistics per object instance. */
void reset_events_waits_by_instance(void)
{
  reset_mutex_waits_by_instance();
  reset_rwlock_waits_by_instance();
  reset_cond_waits_by_instance();
  reset_file_waits_by_instance();
  reset_socket_waits_by_instance();
}

/** Reset the io statistics per file instance. */
void reset_file_instance_io(void)
{
  PFS_file *pfs= file_array;
  PFS_file *pfs_last= file_array + file_max;

  for ( ; pfs < pfs_last; pfs++)
    pfs->m_file_stat.m_io_stat.reset();
}

/** Reset the io statistics per socket instance. */
void reset_socket_instance_io(void)
{
  PFS_socket *pfs= socket_array;
  PFS_socket *pfs_last= socket_array + socket_max;

  for ( ; pfs < pfs_last; pfs++)
    pfs->m_socket_stat.m_io_stat.reset();
}

void aggregate_all_event_names(PFS_single_stat *from_array,
                               PFS_single_stat *to_array)
{
  PFS_single_stat *from;
  PFS_single_stat *from_last;
  PFS_single_stat *to;

  from= from_array;
  from_last= from_array + wait_class_max;
  to= to_array;

  for ( ; from < from_last ; from++, to++)
  {
    if (from->m_count > 0)
    {
      to->aggregate(from);
      from->reset();
    }
  }
}

void aggregate_all_event_names(PFS_single_stat *from_array,
                               PFS_single_stat *to_array_1,
                               PFS_single_stat *to_array_2)
{
  PFS_single_stat *from;
  PFS_single_stat *from_last;
  PFS_single_stat *to_1;
  PFS_single_stat *to_2;

  from= from_array;
  from_last= from_array + wait_class_max;
  to_1= to_array_1;
  to_2= to_array_2;

  for ( ; from < from_last ; from++, to_1++, to_2++)
  {
    if (from->m_count > 0)
    {
      to_1->aggregate(from);
      to_2->aggregate(from);
      from->reset();
    }
  }
}

void aggregate_all_stages(PFS_stage_stat *from_array,
                          PFS_stage_stat *to_array)
{
  PFS_stage_stat *from;
  PFS_stage_stat *from_last;
  PFS_stage_stat *to;

  from= from_array;
  from_last= from_array + stage_class_max;
  to= to_array;

  for ( ; from < from_last ; from++, to++)
  {
    if (from->m_timer1_stat.m_count > 0)
    {
      to->aggregate(from);
      from->reset();
    }
  }
}

void aggregate_all_stages(PFS_stage_stat *from_array,
                          PFS_stage_stat *to_array_1,
                          PFS_stage_stat *to_array_2)
{
  PFS_stage_stat *from;
  PFS_stage_stat *from_last;
  PFS_stage_stat *to_1;
  PFS_stage_stat *to_2;

  from= from_array;
  from_last= from_array + stage_class_max;
  to_1= to_array_1;
  to_2= to_array_2;

  for ( ; from < from_last ; from++, to_1++, to_2++)
  {
    if (from->m_timer1_stat.m_count > 0)
    {
      to_1->aggregate(from);
      to_2->aggregate(from);
      from->reset();
    }
  }
}

void aggregate_all_statements(PFS_statement_stat *from_array,
                              PFS_statement_stat *to_array)
{
  PFS_statement_stat *from;
  PFS_statement_stat *from_last;
  PFS_statement_stat *to;

  from= from_array;
  from_last= from_array + statement_class_max;
  to= to_array;

  for ( ; from < from_last ; from++, to++)
  {
    if (from->m_timer1_stat.m_count > 0)
    {
      to->aggregate(from);
      from->reset();
    }
  }
}

void aggregate_all_statements(PFS_statement_stat *from_array,
                              PFS_statement_stat *to_array_1,
                              PFS_statement_stat *to_array_2)
{
  PFS_statement_stat *from;
  PFS_statement_stat *from_last;
  PFS_statement_stat *to_1;
  PFS_statement_stat *to_2;

  from= from_array;
  from_last= from_array + statement_class_max;
  to_1= to_array_1;
  to_2= to_array_2;

  for ( ; from < from_last ; from++, to_1++, to_2++)
  {
    if (from->m_timer1_stat.m_count > 0)
    {
      to_1->aggregate(from);
      to_2->aggregate(from);
      from->reset();
    }
  }
}

void aggregate_thread_stats(PFS_thread *thread,
                            PFS_account *safe_account,
                            PFS_user *safe_user,
                            PFS_host *safe_host)
{
  if (likely(safe_account != NULL))
  {
    safe_account->m_disconnected_count++;
    return;
  }

  if (safe_user != NULL)
    safe_user->m_disconnected_count++;

  if (safe_host != NULL)
    safe_host->m_disconnected_count++;

  /* There is no global table for connections statistics. */
  return;
}

void aggregate_thread(PFS_thread *thread,
                      PFS_account *safe_account,
                      PFS_user *safe_user,
                      PFS_host *safe_host)
{
  aggregate_thread_waits(thread, safe_account, safe_user, safe_host);
  aggregate_thread_stages(thread, safe_account, safe_user, safe_host);
  aggregate_thread_statements(thread, safe_account, safe_user, safe_host);
  aggregate_thread_stats(thread, safe_account, safe_user, safe_host);
}

void aggregate_thread_waits(PFS_thread *thread,
                            PFS_account *safe_account,
                            PFS_user *safe_user,
                            PFS_host *safe_host)
{
  if (likely(safe_account != NULL))
  {
    /*
      Aggregate EVENTS_WAITS_SUMMARY_BY_THREAD_BY_EVENT_NAME
      to EVENTS_WAITS_SUMMARY_BY_ACCOUNT_BY_EVENT_NAME.
    */
    aggregate_all_event_names(thread->m_instr_class_waits_stats,
                              safe_account->m_instr_class_waits_stats);

    return;
  }

  if ((safe_user != NULL) && (safe_host != NULL))
  {
    /*
      Aggregate EVENTS_WAITS_SUMMARY_BY_THREAD_BY_EVENT_NAME to:
      -  EVENTS_WAITS_SUMMARY_BY_USER_BY_EVENT_NAME
      -  EVENTS_WAITS_SUMMARY_BY_HOST_BY_EVENT_NAME
      in parallel.
    */
    aggregate_all_event_names(thread->m_instr_class_waits_stats,
                              safe_user->m_instr_class_waits_stats,
                              safe_host->m_instr_class_waits_stats);
    return;
  }

  if (safe_user != NULL)
  {
    /*
      Aggregate EVENTS_WAITS_SUMMARY_BY_THREAD_BY_EVENT_NAME
      to EVENTS_WAITS_SUMMARY_BY_USER_BY_EVENT_NAME, directly.
    */
    aggregate_all_event_names(thread->m_instr_class_waits_stats,
                              safe_user->m_instr_class_waits_stats);
    return;
  }

  if (safe_host != NULL)
  {
    /*
      Aggregate EVENTS_WAITS_SUMMARY_BY_THREAD_BY_EVENT_NAME
      to EVENTS_WAITS_SUMMARY_BY_HOST_BY_EVENT_NAME, directly.
    */
    aggregate_all_event_names(thread->m_instr_class_waits_stats,
                              safe_host->m_instr_class_waits_stats);
    return;
  }

  /* Orphan thread, clean the waits stats. */
  thread->reset_waits_stats();
}

void aggregate_thread_stages(PFS_thread *thread,
                             PFS_account *safe_account,
                             PFS_user *safe_user,
                             PFS_host *safe_host)
{
  if (likely(safe_account != NULL))
  {
    /*
      Aggregate EVENTS_STAGES_SUMMARY_BY_THREAD_BY_EVENT_NAME
      to EVENTS_STAGES_SUMMARY_BY_ACCOUNT_BY_EVENT_NAME.
    */
    aggregate_all_stages(thread->m_instr_class_stages_stats,
                         safe_account->m_instr_class_stages_stats);

    return;
  }

  if ((safe_user != NULL) && (safe_host != NULL))
  {
    /*
      Aggregate EVENTS_STAGES_SUMMARY_BY_THREAD_BY_EVENT_NAME to:
      -  EVENTS_STAGES_SUMMARY_BY_USER_BY_EVENT_NAME
      -  EVENTS_STAGES_SUMMARY_BY_HOST_BY_EVENT_NAME
      in parallel.
    */
    aggregate_all_stages(thread->m_instr_class_stages_stats,
                         safe_user->m_instr_class_stages_stats,
                         safe_host->m_instr_class_stages_stats);
    return;
  }

  if (safe_user != NULL)
  {
    /*
      Aggregate EVENTS_STAGES_SUMMARY_BY_THREAD_BY_EVENT_NAME to:
      -  EVENTS_STAGES_SUMMARY_BY_USER_BY_EVENT_NAME
      -  EVENTS_STAGES_SUMMARY_GLOBAL_BY_EVENT_NAME
      in parallel.
    */
    aggregate_all_stages(thread->m_instr_class_stages_stats,
                         safe_user->m_instr_class_stages_stats,
                         global_instr_class_stages_array);
    return;
  }

  if (safe_host != NULL)
  {
    /*
      Aggregate EVENTS_STAGES_SUMMARY_BY_THREAD_BY_EVENT_NAME
      to EVENTS_STAGES_SUMMARY_BY_HOST_BY_EVENT_NAME, directly.
    */
    aggregate_all_stages(thread->m_instr_class_stages_stats,
                         safe_host->m_instr_class_stages_stats);
    return;
  }

  /*
    Aggregate EVENTS_STAGES_SUMMARY_BY_THREAD_BY_EVENT_NAME
    to EVENTS_STAGES_SUMMARY_GLOBAL_BY_EVENT_NAME.
  */
  aggregate_all_stages(thread->m_instr_class_stages_stats,
                       global_instr_class_stages_array);
}

void aggregate_thread_statements(PFS_thread *thread,
                                 PFS_account *safe_account,
                                 PFS_user *safe_user,
                                 PFS_host *safe_host)
{
  if (likely(safe_account != NULL))
  {
    /*
      Aggregate EVENTS_STATEMENTS_SUMMARY_BY_THREAD_BY_EVENT_NAME
      to EVENTS_STATEMENTS_SUMMARY_BY_ACCOUNT_BY_EVENT_NAME.
    */
    aggregate_all_statements(thread->m_instr_class_statements_stats,
                             safe_account->m_instr_class_statements_stats);

    return;
  }

  if ((safe_user != NULL) && (safe_host != NULL))
  {
    /*
      Aggregate EVENTS_STATEMENT_SUMMARY_BY_THREAD_BY_EVENT_NAME to:
      -  EVENTS_STATEMENT_SUMMARY_BY_USER_BY_EVENT_NAME
      -  EVENTS_STATEMENT_SUMMARY_BY_HOST_BY_EVENT_NAME
      in parallel.
    */
    aggregate_all_statements(thread->m_instr_class_statements_stats,
                             safe_user->m_instr_class_statements_stats,
                             safe_host->m_instr_class_statements_stats);
    return;
  }

  if (safe_user != NULL)
  {
    /*
      Aggregate EVENTS_STATEMENTS_SUMMARY_BY_THREAD_BY_EVENT_NAME to:
      -  EVENTS_STATEMENTS_SUMMARY_BY_USER_BY_EVENT_NAME
      -  EVENTS_STATEMENTS_SUMMARY_GLOBAL_BY_EVENT_NAME
      in parallel.
    */
    aggregate_all_statements(thread->m_instr_class_statements_stats,
                             safe_user->m_instr_class_statements_stats,
                             global_instr_class_statements_array);
    return;
  }

  if (safe_host != NULL)
  {
    /*
      Aggregate EVENTS_STATEMENTS_SUMMARY_BY_THREAD_BY_EVENT_NAME
      to EVENTS_STATEMENTS_SUMMARY_BY_HOST_BY_EVENT_NAME, directly.
    */
    aggregate_all_statements(thread->m_instr_class_statements_stats,
                             safe_host->m_instr_class_statements_stats);
    return;
  }

  /*
    Aggregate EVENTS_STATEMENTS_SUMMARY_BY_THREAD_BY_EVENT_NAME
    to EVENTS_STATEMENTS_SUMMARY_GLOBAL_BY_EVENT_NAME.
  */
  aggregate_all_statements(thread->m_instr_class_statements_stats,
                           global_instr_class_statements_array);
}

void clear_thread_account(PFS_thread *thread)
{
  if (thread->m_account != NULL)
  {
    thread->m_account->release();
    thread->m_account= NULL;
  }

  if (thread->m_user != NULL)
  {
    thread->m_user->release();
    thread->m_user= NULL;
  }

  if (thread->m_host != NULL)
  {
    thread->m_host->release();
    thread->m_host= NULL;
  }
}

void set_thread_account(PFS_thread *thread)
{
  DBUG_ASSERT(thread->m_account == NULL);
  DBUG_ASSERT(thread->m_user == NULL);
  DBUG_ASSERT(thread->m_host == NULL);

  thread->m_account= find_or_create_account(thread,
                                                thread->m_username,
                                                thread->m_username_length,
                                                thread->m_hostname,
                                                thread->m_hostname_length);

  if ((thread->m_account == NULL) && (thread->m_username_length > 0))
    thread->m_user= find_or_create_user(thread,
                                        thread->m_username,
                                        thread->m_username_length);

  if ((thread->m_account == NULL) && (thread->m_hostname_length > 0))
    thread->m_host= find_or_create_host(thread,
                                        thread->m_hostname,
                                        thread->m_hostname_length);
}

void update_mutex_derived_flags()
{
  PFS_mutex *pfs= mutex_array;
  PFS_mutex *pfs_last= mutex_array + mutex_max;
  PFS_mutex_class *klass;

  for ( ; pfs < pfs_last; pfs++)
  {
    klass= sanitize_mutex_class(pfs->m_class);
    if (likely(klass != NULL))
    {
      pfs->m_enabled= klass->m_enabled && flag_global_instrumentation;
      pfs->m_timed= klass->m_timed;
    }
    else
    {
      pfs->m_enabled= false;
      pfs->m_timed= false;
    }
  }
}

void update_rwlock_derived_flags()
{
  PFS_rwlock *pfs= rwlock_array;
  PFS_rwlock *pfs_last= rwlock_array + rwlock_max;
  PFS_rwlock_class *klass;

  for ( ; pfs < pfs_last; pfs++)
  {
    klass= sanitize_rwlock_class(pfs->m_class);
    if (likely(klass != NULL))
    {
      pfs->m_enabled= klass->m_enabled && flag_global_instrumentation;
      pfs->m_timed= klass->m_timed;
    }
    else
    {
      pfs->m_enabled= false;
      pfs->m_timed= false;
    }
  }
}

void update_cond_derived_flags()
{
  PFS_cond *pfs= cond_array;
  PFS_cond *pfs_last= cond_array + cond_max;
  PFS_cond_class *klass;

  for ( ; pfs < pfs_last; pfs++)
  {
    klass= sanitize_cond_class(pfs->m_class);
    if (likely(klass != NULL))
    {
      pfs->m_enabled= klass->m_enabled && flag_global_instrumentation;
      pfs->m_timed= klass->m_timed;
    }
    else
    {
      pfs->m_enabled= false;
      pfs->m_timed= false;
    }
  }
}

void update_file_derived_flags()
{
  PFS_file *pfs= file_array;
  PFS_file *pfs_last= file_array + file_max;
  PFS_file_class *klass;

  for ( ; pfs < pfs_last; pfs++)
  {
    klass= sanitize_file_class(pfs->m_class);
    if (likely(klass != NULL))
    {
      pfs->m_enabled= klass->m_enabled && flag_global_instrumentation;
      pfs->m_timed= klass->m_timed;
    }
    else
    {
      pfs->m_enabled= false;
      pfs->m_timed= false;
    }
  }
}

void update_table_derived_flags()
{
  PFS_table *pfs= table_array;
  PFS_table *pfs_last= table_array + table_max;
  PFS_table_share *share;

  for ( ; pfs < pfs_last; pfs++)
  {
    share= sanitize_table_share(pfs->m_share);
    if (likely(share != NULL))
    {
      pfs->m_io_enabled= share->m_enabled &&
        flag_global_instrumentation && global_table_io_class.m_enabled;
      pfs->m_io_timed= share->m_timed && global_table_io_class.m_timed;
      pfs->m_lock_enabled= share->m_enabled &&
        flag_global_instrumentation && global_table_lock_class.m_enabled;
      pfs->m_lock_timed= share->m_timed && global_table_lock_class.m_timed;
    }
    else
    {
      pfs->m_io_enabled= false;
      pfs->m_io_timed= false;
      pfs->m_lock_enabled= false;
      pfs->m_lock_timed= false;
    }
  }
}

void update_socket_derived_flags()
{
  PFS_socket *pfs= socket_array;
  PFS_socket *pfs_last= socket_array + socket_max;
  PFS_socket_class *klass;

  for ( ; pfs < pfs_last; pfs++)
  {
    klass= sanitize_socket_class(pfs->m_class);
    if (likely(klass != NULL))
    {
      pfs->m_enabled= klass->m_enabled && flag_global_instrumentation;
      pfs->m_timed= klass->m_timed;
    }
    else
    {
      pfs->m_enabled= false;
      pfs->m_timed= false;
    }
  }
}

void update_instruments_derived_flags()
{
  update_mutex_derived_flags();
  update_rwlock_derived_flags();
  update_cond_derived_flags();
  update_file_derived_flags();
  update_table_derived_flags();
  update_socket_derived_flags();
  /* nothing for stages and statements (no instances) */
}

/** @} */<|MERGE_RESOLUTION|>--- conflicted
+++ resolved
@@ -1295,11 +1295,7 @@
   *buf_end= '\0';
 
   normalized_filename= buffer;
-<<<<<<< HEAD
-  normalized_length= (int)strlen(normalized_filename);
-=======
-  size_t normalized_length= strlen(normalized_filename);
->>>>>>> 5e9b3419
+  uint normalized_length= static_cast<uint>(strlen(normalized_filename));
 
   PFS_file **entry;
   uint retry_count= 0;
