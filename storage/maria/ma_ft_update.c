--- conflicted
+++ resolved
@@ -319,6 +319,7 @@
   uchar *key_ptr= (uchar*) dynamic_array_ptr(da, 0), *end;
   uint length, key_length;
   MARIA_PINNED_PAGE tmp_page_link, *page_link= &tmp_page_link;
+  MARIA_KEY tmp_key;
   MARIA_PAGE page;
   DBUG_ENTER("_ma_ft_convert_to_ft2");
 
@@ -356,14 +357,14 @@
 
   /* inserting the rest of key values */
   end= (uchar*) dynamic_array_ptr(da, da->elements);
+  tmp_key.keyinfo= keyinfo;
+  tmp_key.data_length= keyinfo->keylength;
+  tmp_key.ref_length= 0;
+  tmp_key.flag= 0;
   for (key_ptr+=length; key_ptr < end; key_ptr+=keyinfo->keylength)
   {
-<<<<<<< HEAD
-    if (_ma_ck_real_write_btree(info, key, &root, SEARCH_SAME))
-=======
     tmp_key.data= key_ptr;
     if (_ma_ck_real_write_btree(info, &tmp_key, &root, SEARCH_SAME))
->>>>>>> ab181e4e
       DBUG_RETURN(1);
   }
 
