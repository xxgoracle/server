--- conflicted
+++ resolved
@@ -542,11 +542,8 @@
 extern uchar NEAR maria_file_magic[], NEAR maria_pack_file_magic[];
 extern uint NEAR maria_read_vec[], NEAR maria_readnext_vec[];
 extern uint maria_quick_table_bits;
-<<<<<<< HEAD
+extern const char *maria_data_root;
 extern byte maria_zero_string[];
-=======
-extern const char *maria_data_root;
->>>>>>> 02540092
 extern my_bool maria_inited;
 
 	/* This is used by _ma_calc_xxx_key_length och _ma_store_key */
