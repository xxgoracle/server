--- conflicted
+++ resolved
@@ -381,11 +381,4 @@
 postcard	23	5.75
 DROP TABLE t1;
 true
-<<<<<<< HEAD
-<<<<<<< HEAD
-=======
-set connect_enable_mongo=0;
->>>>>>> connect/10.0
-=======
-set connect_enable_mongo=0;
->>>>>>> fe718541
+set connect_enable_mongo=0;