/* Copyright (C) 2000-2002, 2004 MySQL AB, 2008-2009 Sun Microsystems, Inc

   This program is free software; you can redistribute it and/or modify
   it under the terms of the GNU General Public License as published by
   the Free Software Foundation; version 2 of the License.

   This program is distributed in the hope that it will be useful,
   but WITHOUT ANY WARRANTY; without even the implied warranty of
   MERCHANTABILITY or FITNESS FOR A PARTICULAR PURPOSE.  See the
   GNU General Public License for more details.

   You should have received a copy of the GNU General Public License
   along with this program; if not, write to the Free Software
   Foundation, Inc., 59 Temple Place, Suite 330, Boston, MA  02111-1307  USA */

/* This file is included in all heap-files */

#include <my_base.h>			/* This includes global */
C_MODE_START
#include <my_pthread.h>
#include "heap.h"			/* Structs & some defines */
#include "my_tree.h"

/*
  When allocating keys /rows in the internal block structure, do it
  within the following boundaries.

  The challenge is to find the balance between allocate as few blocks
  as possible and keep memory consumption down.
*/

#define HP_MIN_RECORDS_IN_BLOCK 16
#define HP_MAX_RECORDS_IN_BLOCK 8192

	/* Some extern variables */

extern LIST *heap_open_list,*heap_share_list;

#define test_active(info) \
if (!(info->update & HA_STATE_AKTIV))\
{ my_errno=HA_ERR_NO_ACTIVE_RECORD; DBUG_RETURN(-1); }
#define hp_find_hash(A,B) ((HASH_INFO*) hp_find_block((A),(B)))

	/* Find pos for record and update it in info->current_ptr */
#define hp_find_record(info,pos) (info)->current_ptr= hp_find_block(&(info)->s->block,pos)

typedef struct st_hp_hash_info
{
  struct st_hp_hash_info *next_key;
  uchar *ptr_to_rec;
} HASH_INFO;

typedef struct {
  HA_KEYSEG *keyseg;
  uint key_length;
  uint search_flag;
} heap_rb_param;
      
	/* Prototypes for intern functions */

extern HP_SHARE *hp_find_named_heap(const char *name);
extern int hp_rectest(HP_INFO *info,const uchar *old);
extern uchar *hp_find_block(HP_BLOCK *info,ulong pos);
extern int hp_get_new_block(HP_BLOCK *info, size_t* alloc_length);
extern void hp_free(HP_SHARE *info);
extern uchar *hp_free_level(HP_BLOCK *block,uint level,HP_PTRS *pos,
			   uchar *last_pos);
extern int hp_write_key(HP_INFO *info, HP_KEYDEF *keyinfo,
			const uchar *record, uchar *recpos);
extern int hp_rb_write_key(HP_INFO *info, HP_KEYDEF *keyinfo, 
			   const uchar *record, uchar *recpos);
extern int hp_rb_delete_key(HP_INFO *info,HP_KEYDEF *keyinfo,
			    const uchar *record,uchar *recpos,int flag);
extern int hp_delete_key(HP_INFO *info,HP_KEYDEF *keyinfo,
			 const uchar *record,uchar *recpos,int flag);
extern HASH_INFO *_heap_find_hash(HP_BLOCK *block,ulong pos);
extern uchar *hp_search(HP_INFO *info,HP_KEYDEF *keyinfo,const uchar *key,
		       uint nextflag);
extern uchar *hp_search_next(HP_INFO *info, HP_KEYDEF *keyinfo,
			    const uchar *key, HASH_INFO *pos);
extern ulong hp_hashnr(HP_KEYDEF *keyinfo,const uchar *key);
extern ulong hp_rec_hashnr(HP_KEYDEF *keyinfo,const uchar *rec);
extern ulong hp_mask(ulong hashnr,ulong buffmax,ulong maxlength);
extern void hp_movelink(HASH_INFO *pos,HASH_INFO *next_link,
			 HASH_INFO *newlink);
extern int hp_rec_key_cmp(HP_KEYDEF *keydef,const uchar *rec1,
			  const uchar *rec2,
                          my_bool diff_if_only_endspace_difference);
extern int hp_key_cmp(HP_KEYDEF *keydef,const uchar *rec,
		      const uchar *key);
extern void hp_make_key(HP_KEYDEF *keydef,uchar *key,const uchar *rec);
extern uint hp_rb_make_key(HP_KEYDEF *keydef, uchar *key,
			   const uchar *rec, uchar *recpos);
extern uint hp_rb_key_length(HP_KEYDEF *keydef, const uchar *key);
extern uint hp_rb_null_key_length(HP_KEYDEF *keydef, const uchar *key);
extern uint hp_rb_var_key_length(HP_KEYDEF *keydef, const uchar *key);
extern my_bool hp_if_null_in_key(HP_KEYDEF *keyinfo, const uchar *record);
extern int hp_close(register HP_INFO *info);
extern void hp_clear(HP_SHARE *info);
extern void hp_clear_keys(HP_SHARE *info);
extern uint hp_rb_pack_key(HP_KEYDEF *keydef, uchar *key, const uchar *old,
                           key_part_map keypart_map);
<<<<<<< HEAD
#ifdef THREAD
extern mysql_mutex_t THR_LOCK_heap;
#endif

#ifdef HAVE_PSI_INTERFACE
#ifdef THREAD
extern PSI_mutex_key hp_key_mutex_HP_SHARE_intern_lock;
#endif /* THREAD */
=======

extern mysql_mutex_t THR_LOCK_heap;

#ifdef HAVE_PSI_INTERFACE
extern PSI_mutex_key hp_key_mutex_HP_SHARE_intern_lock;
>>>>>>> 5a0e7394
void init_heap_psi_keys();
#endif /* HAVE_PSI_INTERFACE */

C_MODE_END<|MERGE_RESOLUTION|>--- conflicted
+++ resolved
@@ -100,22 +100,11 @@
 extern void hp_clear_keys(HP_SHARE *info);
 extern uint hp_rb_pack_key(HP_KEYDEF *keydef, uchar *key, const uchar *old,
                            key_part_map keypart_map);
-<<<<<<< HEAD
-#ifdef THREAD
-extern mysql_mutex_t THR_LOCK_heap;
-#endif
-
-#ifdef HAVE_PSI_INTERFACE
-#ifdef THREAD
-extern PSI_mutex_key hp_key_mutex_HP_SHARE_intern_lock;
-#endif /* THREAD */
-=======
 
 extern mysql_mutex_t THR_LOCK_heap;
 
 #ifdef HAVE_PSI_INTERFACE
 extern PSI_mutex_key hp_key_mutex_HP_SHARE_intern_lock;
->>>>>>> 5a0e7394
 void init_heap_psi_keys();
 #endif /* HAVE_PSI_INTERFACE */
 
