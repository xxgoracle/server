--- conflicted
+++ resolved
@@ -936,11 +936,7 @@
 	mem_free(buf);
 }
 #ifdef WITH_WSREP
-<<<<<<< HEAD
-dberr_t wsrep_append_foreign_key(trx_t *trx,  
-=======
 dberr_t wsrep_append_foreign_key(trx_t *trx,
->>>>>>> f1af2114
 			       dict_foreign_t*	foreign,
 			       const rec_t*	clust_rec,
 			       dict_index_t*	clust_index,
@@ -1300,21 +1296,12 @@
 
 #ifdef WITH_WSREP
 	err = wsrep_append_foreign_key(
-<<<<<<< HEAD
 					thr_get_trx(thr),
 					foreign,
 					clust_rec,
 					clust_index,
 					FALSE,
 					(node) ? TRUE : FALSE);
-=======
-				       thr_get_trx(thr),
-				       foreign,
-				       clust_rec,
-				       clust_index,
-				       FALSE,
-				       (node) ? TRUE : FALSE);
->>>>>>> f1af2114
 	if (err != DB_SUCCESS) {
 		fprintf(stderr,
 			"WSREP: foreign key append failed: %d\n", err);
@@ -1476,11 +1463,7 @@
 	rec_offs_init(offsets_);
 
 #ifdef WITH_WSREP
-<<<<<<< HEAD
-       upd_node= NULL;
-=======
 	upd_node= NULL;
->>>>>>> f1af2114
 #endif /* WITH_WSREP */
 run_again:
 #ifdef UNIV_SYNC_DEBUG
@@ -1671,11 +1654,7 @@
 					err = wsrep_append_foreign_key(
 						thr_get_trx(thr),
 						foreign,
-<<<<<<< HEAD
-						rec, 
-=======
 						rec,
->>>>>>> f1af2114
 						check_index,
 						check_ref,
 						(upd_node) ? TRUE : FALSE);
