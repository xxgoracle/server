--- conflicted
+++ resolved
@@ -45,17 +45,10 @@
 
 #define INNODB_VERSION_MAJOR	5
 #define INNODB_VERSION_MINOR	6
-<<<<<<< HEAD
-#define INNODB_VERSION_BUGFIX	36
-
-#ifndef PERCONA_INNODB_VERSION
-#define PERCONA_INNODB_VERSION 83.0
-=======
 #define INNODB_VERSION_BUGFIX	39
 
 #ifndef PERCONA_INNODB_VERSION
 #define PERCONA_INNODB_VERSION 83.1
->>>>>>> 42fac324
 #endif
 
 /* Enable UNIV_LOG_ARCHIVE in XtraDB */
