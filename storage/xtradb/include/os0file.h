/***********************************************************************

Copyright (c) 1995, 2016, Oracle and/or its affiliates. All Rights Reserved.
Copyright (c) 2009, Percona Inc.
<<<<<<< HEAD
Copyright (c) 2013, 2017, MariaDB Corporation. All Rights Reserved.
=======
Copyright (c) 2013, 2017, MariaDB Corporation.
>>>>>>> 87b6df31

Portions of this file contain modifications contributed and copyrighted
by Percona Inc.. Those modifications are
gratefully acknowledged and are described briefly in the InnoDB
documentation. The contributions by Percona Inc. are incorporated with
their permission, and subject to the conditions contained in the file
COPYING.Percona.

This program is free software; you can redistribute it and/or modify it
under the terms of the GNU General Public License as published by the
Free Software Foundation; version 2 of the License.

This program is distributed in the hope that it will be useful, but
WITHOUT ANY WARRANTY; without even the implied warranty of
MERCHANTABILITY or FITNESS FOR A PARTICULAR PURPOSE. See the GNU General
Public License for more details.

You should have received a copy of the GNU General Public License along with
this program; if not, write to the Free Software Foundation, Inc.,
51 Franklin Street, Suite 500, Boston, MA 02110-1335 USA

***********************************************************************/

/**************************************************//**
@file include/os0file.h
The interface to the operating system file io

Created 10/21/1995 Heikki Tuuri
*******************************************************/

#ifndef os0file_h
#define os0file_h

#include "univ.i"
#include "trx0types.h"

#ifndef __WIN__
#include <dirent.h>
#include <sys/stat.h>
#include <time.h>
#endif

/** File node of a tablespace or the log data space */
struct fil_node_t;

extern ibool	os_has_said_disk_full;
/** Flag: enable debug printout for asynchronous i/o */
extern ibool	os_aio_print_debug;

#ifdef __WIN__

/** We define always WIN_ASYNC_IO, and check at run-time whether
   the OS actually supports it: Win 95 does not, NT does. */
#define WIN_ASYNC_IO

/** Use unbuffered I/O */
#define UNIV_NON_BUFFERED_IO

#endif

/** File offset in bytes */
typedef ib_uint64_t os_offset_t;
#ifdef __WIN__
#define SRV_PATH_SEPARATOR	'\\'
/** File handle */
# define os_file_t	HANDLE
# define os_file_invalid	INVALID_HANDLE_VALUE
/** Convert a C file descriptor to a native file handle
@param fd	file descriptor
@return		native file handle */
# define OS_FILE_FROM_FD(fd) (HANDLE) _get_osfhandle(fd)
#else
#define SRV_PATH_SEPARATOR	'/'
/** File handle */
typedef int	os_file_t;
# define os_file_invalid	(-1)
/** Convert a C file descriptor to a native file handle
@param fd	file descriptor
@return		native file handle */
# define OS_FILE_FROM_FD(fd) fd
#endif

/** Umask for creating files */
extern ulint	os_innodb_umask;

/** The next value should be smaller or equal to the smallest sector size used
on any disk. A log block is required to be a portion of disk which is written
so that if the start and the end of a block get written to disk, then the
whole block gets written. This should be true even in most cases of a crash:
if this fails for a log block, then it is equivalent to a media failure in the
log. */

#define OS_FILE_LOG_BLOCK_SIZE		srv_log_block_size

/** Options for os_file_create_func @{ */
enum os_file_create_t {
	OS_FILE_OPEN = 51,		/*!< to open an existing file (if
					doesn't exist, error) */
	OS_FILE_CREATE,			/*!< to create new file (if
					exists, error) */
	OS_FILE_OVERWRITE,		/*!< to create a new file, if exists
					the overwrite old file */
	OS_FILE_OPEN_RAW,		/*!< to open a raw device or disk
					partition */
	OS_FILE_CREATE_PATH,		/*!< to create the directories */
	OS_FILE_OPEN_RETRY,		/*!< open with retry */

	/** Flags that can be combined with the above values. Please ensure
	that the above values stay below 128. */

	OS_FILE_ON_ERROR_NO_EXIT = 128,	/*!< do not exit on unknown errors */
	OS_FILE_ON_ERROR_SILENT = 256	/*!< don't print diagnostic messages to
					the log unless it is a fatal error,
					this flag is only used if
					ON_ERROR_NO_EXIT is set */
};

#define OS_FILE_READ_ONLY		333
#define	OS_FILE_READ_WRITE		444
#define	OS_FILE_READ_ALLOW_DELETE	555	/* for mysqlbackup */
#define OS_FILE_READ_WRITE_CACHED	666	/* OS_FILE_READ_WRITE but never
						O_DIRECT. Only for
						os_file_create_simple_no_error_handling
						currently. */

/* Options for file_create */
#define	OS_FILE_AIO			61
#define	OS_FILE_NORMAL			62
/* @} */

/** Types for file create @{ */
#define	OS_DATA_FILE			100
#define OS_LOG_FILE			101
/* @} */

/** Error codes from os_file_get_last_error @{ */
#define	OS_FILE_NAME_TOO_LONG		36
#define	OS_FILE_NOT_FOUND		71
#define	OS_FILE_DISK_FULL		72
#define	OS_FILE_ALREADY_EXISTS		73
#define	OS_FILE_PATH_ERROR		74
#define	OS_FILE_AIO_RESOURCES_RESERVED	75	/* wait for OS aio resources
						to become available again */
#define	OS_FILE_SHARING_VIOLATION	76
#define	OS_FILE_ERROR_NOT_SPECIFIED	77
#define	OS_FILE_INSUFFICIENT_RESOURCE	78
#define	OS_FILE_AIO_INTERRUPTED		79
#define	OS_FILE_OPERATION_ABORTED	80
#define	OS_FILE_ACCESS_VIOLATION	81
#define	OS_FILE_OPERATION_NOT_SUPPORTED	125
#define	OS_FILE_ERROR_MAX		200
/* @} */

/** Types for aio operations @{ */
#define OS_FILE_READ	10
#define OS_FILE_WRITE	11

#define OS_FILE_LOG	256	/* This can be ORed to type */
/* @} */

#define OS_AIO_N_PENDING_IOS_PER_THREAD 32	/*!< Win NT does not allow more
						than 64 */

/** Modes for aio operations @{ */
#define OS_AIO_NORMAL	21	/*!< Normal asynchronous i/o not for ibuf
				pages or ibuf bitmap pages */
#define OS_AIO_IBUF	22	/*!< Asynchronous i/o for ibuf pages or ibuf
				bitmap pages */
#define OS_AIO_LOG	23	/*!< Asynchronous i/o for the log */
#define OS_AIO_SYNC	24	/*!< Asynchronous i/o where the calling thread
				will itself wait for the i/o to complete,
				doing also the job of the i/o-handler thread;
				can be used for any pages, ibuf or non-ibuf.
				This is used to save CPU time, as we can do
				with fewer thread switches. Plain synchronous
				i/o is not as good, because it must serialize
				the file seek and read or write, causing a
				bottleneck for parallelism. */

#define OS_AIO_SIMULATED_WAKE_LATER	512 /*!< This can be ORed to mode
				in the call of os_aio(...),
				if the caller wants to post several i/o
				requests in a batch, and only after that
				wake the i/o-handler thread; this has
				effect only in simulated aio */
/* @} */

#define OS_WIN31	1	/*!< Microsoft Windows 3.x */
#define OS_WIN95	2	/*!< Microsoft Windows 95 */
#define OS_WINNT	3	/*!< Microsoft Windows NT 3.x */
#define OS_WIN2000	4	/*!< Microsoft Windows 2000 */
#define OS_WINXP	5	/*!< Microsoft Windows XP
				or Windows Server 2003 */
#define OS_WINVISTA	6	/*!< Microsoft Windows Vista
				or Windows Server 2008 */
#define OS_WIN7		7	/*!< Microsoft Windows 7
				or Windows Server 2008 R2 */


extern ulint	os_n_file_reads;
extern ulint	os_n_file_writes;
extern ulint	os_n_fsyncs;

#define OS_MIN_LOG_BLOCK_SIZE 512

extern ulint	srv_log_block_size;

#ifdef UNIV_PFS_IO
/* Keys to register InnoDB I/O with performance schema */
extern mysql_pfs_key_t	innodb_file_data_key;
extern mysql_pfs_key_t	innodb_file_log_key;
extern mysql_pfs_key_t	innodb_file_temp_key;
extern mysql_pfs_key_t	innodb_file_bmp_key;

/* Following four macros are instumentations to register
various file I/O operations with performance schema.
1) register_pfs_file_open_begin() and register_pfs_file_open_end() are
used to register file creation, opening, closing and renaming.
2) register_pfs_file_io_begin() and register_pfs_file_io_end() are
used to register actual file read, write and flush
3) register_pfs_file_close_begin() and register_pfs_file_close_end()
are used to register file deletion operations*/
# define register_pfs_file_open_begin(state, locker, key, op, name,	\
				      src_file, src_line)		\
do {									\
	locker = PSI_FILE_CALL(get_thread_file_name_locker)(		\
		state, key, op, name, &locker);				\
	if (UNIV_LIKELY(locker != NULL)) {				\
		PSI_FILE_CALL(start_file_open_wait)(			\
			locker, src_file, src_line);			\
	}								\
} while (0)

# define register_pfs_file_open_end(locker, file)			\
do {									\
	if (UNIV_LIKELY(locker != NULL)) {				\
		PSI_FILE_CALL(end_file_open_wait_and_bind_to_descriptor)(\
			locker, file);					\
	}								\
} while (0)

# define register_pfs_file_close_begin(state, locker, key, op, name,	\
				      src_file, src_line)		\
do {									\
	locker = PSI_FILE_CALL(get_thread_file_name_locker)(		\
		state, key, op, name, &locker);				\
	if (UNIV_LIKELY(locker != NULL)) {				\
		PSI_FILE_CALL(start_file_close_wait)(			\
			locker, src_file, src_line);			\
	}								\
} while (0)

# define register_pfs_file_close_end(locker, result)			\
do {									\
	if (UNIV_LIKELY(locker != NULL)) {				\
		PSI_FILE_CALL(end_file_close_wait)(			\
			locker, result);				\
	}								\
} while (0)

# define register_pfs_file_io_begin(state, locker, file, count, op,	\
				    src_file, src_line)			\
do {									\
	locker = PSI_FILE_CALL(get_thread_file_descriptor_locker)(	\
		state, file, op);					\
	if (UNIV_LIKELY(locker != NULL)) {				\
		PSI_FILE_CALL(start_file_wait)(				\
			locker, count, src_file, src_line);		\
	}								\
} while (0)

# define register_pfs_file_io_end(locker, count)			\
do {									\
	if (UNIV_LIKELY(locker != NULL)) {				\
		PSI_FILE_CALL(end_file_wait)(locker, count);		\
	}								\
} while (0)
#endif /* UNIV_PFS_IO  */

/* Following macros/functions are file I/O APIs that would be performance
schema instrumented if "UNIV_PFS_IO" is defined. They would point to
wrapper functions with performance schema instrumentation in such case.

os_file_create
os_file_create_simple
os_file_create_simple_no_error_handling
os_file_close
os_file_rename
os_aio
os_file_read
os_file_read_no_error_handling
os_file_write

The wrapper functions have the prefix of "innodb_". */

#ifdef UNIV_PFS_IO
# define os_file_create(key, name, create, purpose, type, success, atomic_writes)	\
	pfs_os_file_create_func(key, name, create, purpose,	type,	\
				success, atomic_writes, __FILE__, __LINE__)

# define os_file_create_simple(key, name, create, access, success)	\
	pfs_os_file_create_simple_func(key, name, create, access,	\
				       success, __FILE__, __LINE__)

# define os_file_create_simple_no_error_handling(			\
		key, name, create_mode, access, success, atomic_writes)	\
	pfs_os_file_create_simple_no_error_handling_func(		\
		key, name, create_mode, access, success, atomic_writes, __FILE__, __LINE__)

# define os_file_close(file)						\
	pfs_os_file_close_func(file, __FILE__, __LINE__)

# define os_aio(type, is_log, mode, name, file, buf, offset,		\
	n, page_size, message1, message2, space_id,			\
	trx, write_size) 					 	\
	pfs_os_aio_func(type, is_log, mode, name, file, buf, offset,	\
		n, page_size, message1, message2, space_id, trx, write_size, \
		__FILE__, __LINE__)

# define os_file_read(file, buf, offset, n)				\
	pfs_os_file_read_func(file, buf, offset, n, NULL,		\
			      __FILE__, __LINE__)

# define os_file_read_trx(file, buf, offset, n, trx)			\
	pfs_os_file_read_func(file, buf, offset, n, trx,		\
			      __FILE__, __LINE__)

# define os_file_read_no_error_handling(file, buf, offset, n)		\
	pfs_os_file_read_no_error_handling_func(file, buf, offset, n,	\
						__FILE__, __LINE__)

# define os_file_write(name, file, buf, offset, n)			\
	pfs_os_file_write_func(name, file, buf, offset,	n,		\
		               __FILE__, __LINE__)

# define os_file_flush(file)						\
	pfs_os_file_flush_func(file, __FILE__, __LINE__)

# define os_file_rename(key, oldpath, newpath)				\
	pfs_os_file_rename_func(key, oldpath, newpath, __FILE__, __LINE__)

# define os_file_delete(key, name)					\
	pfs_os_file_delete_func(key, name, __FILE__, __LINE__)

# define os_file_delete_if_exists(key, name)				\
	pfs_os_file_delete_if_exists_func(key, name, __FILE__, __LINE__)
#else /* UNIV_PFS_IO */

/* If UNIV_PFS_IO is not defined, these I/O APIs point
to original un-instrumented file I/O APIs */
# define os_file_create(key, name, create, purpose, type, success, atomic_writes)	\
	os_file_create_func(name, create, purpose, type, success, atomic_writes)

# define os_file_create_simple(key, name, create_mode, access, success)	\
	os_file_create_simple_func(name, create_mode, access, success)

# define os_file_create_simple_no_error_handling(			\
	key, name, create_mode, access, success, atomic_writes)		\
	os_file_create_simple_no_error_handling_func(			\
		name, create_mode, access, success, atomic_writes)

# define os_file_close(file)	os_file_close_func(file)

# define os_aio(type, is_log, mode, name, file, buf, offset, n, page_size, message1, \
	message2, space_id, trx, write_size)				\
	os_aio_func(type, is_log, mode, name, file, buf, offset, n,	\
		page_size, message1, message2, space_id, trx, write_size)

# define os_file_read(file, buf, offset, n)				\
	os_file_read_func(file, buf, offset, n, NULL)

# define os_file_read_trx(file, buf, offset, n, trx)			\
	os_file_read_func(file, buf, offset, n, trx)

# define os_file_read_no_error_handling(file, buf, offset, n)		\
	os_file_read_no_error_handling_func(file, buf, offset, n)

# define os_file_write(name, file, buf, offset, n)			\
	os_file_write_func(name, file, buf, offset, n)

# define os_file_flush(file)	os_file_flush_func(file)

# define os_file_rename(key, oldpath, newpath)				\
	os_file_rename_func(oldpath, newpath)

# define os_file_delete(key, name)	os_file_delete_func(name)

# define os_file_delete_if_exists(key, name)				\
	os_file_delete_if_exists_func(name)

#endif /* UNIV_PFS_IO */

/* File types for directory entry data type */

enum os_file_type_t {
	OS_FILE_TYPE_UNKNOWN = 0,
	OS_FILE_TYPE_FILE,			/* regular file
						(or a character/block device) */
	OS_FILE_TYPE_DIR,			/* directory */
	OS_FILE_TYPE_LINK			/* symbolic link */
};

/* Maximum path string length in bytes when referring to tables with in the
'./databasename/tablename.ibd' path format; we can allocate at least 2 buffers
of this size from the thread stack; that is why this should not be made much
bigger than 4000 bytes */
#define OS_FILE_MAX_PATH	4000

/** Struct used in fetching information of a file in a directory */
struct os_file_stat_t {
	char		name[OS_FILE_MAX_PATH];	/*!< path to a file */
	os_file_type_t	type;			/*!< file type */
	ib_int64_t	size;			/*!< file size */
	time_t		ctime;			/*!< creation time */
	time_t		mtime;			/*!< modification time */
	time_t		atime;			/*!< access time */
	bool		rw_perm;		/*!< true if can be opened
						in read-write mode. Only valid
						if type == OS_FILE_TYPE_FILE */
};

#ifdef __WIN__
typedef HANDLE	os_file_dir_t;	/*!< directory stream */
#else
typedef DIR*	os_file_dir_t;	/*!< directory stream */
#endif

#ifdef __WIN__
/***********************************************************************//**
Gets the operating system version. Currently works only on Windows.
@return	OS_WIN95, OS_WIN31, OS_WINNT, OS_WIN2000, OS_WINXP, OS_WINVISTA,
OS_WIN7. */
UNIV_INTERN
ulint
os_get_os_version(void);
/*===================*/
#endif /* __WIN__ */
#ifndef UNIV_HOTBACKUP


/** Create a temporary file. This function is like tmpfile(3), but
the temporary file is created in the given parameter path. If the path
is null then it will create the file in the mysql server configuration
parameter (--tmpdir).
@param[in]	path	location for creating temporary file
@return temporary file handle, or NULL on error */
UNIV_INTERN
FILE*
os_file_create_tmpfile(
	const char*	path);

#endif /* !UNIV_HOTBACKUP */
/***********************************************************************//**
The os_file_opendir() function opens a directory stream corresponding to the
directory named by the dirname argument. The directory stream is positioned
at the first entry. In both Unix and Windows we automatically skip the '.'
and '..' items at the start of the directory listing.
@return	directory stream, NULL if error */
UNIV_INTERN
os_file_dir_t
os_file_opendir(
/*============*/
	const char*	dirname,	/*!< in: directory name; it must not
					contain a trailing '\' or '/' */
	ibool		error_is_fatal);/*!< in: TRUE if we should treat an
					error as a fatal error; if we try to
					open symlinks then we do not wish a
					fatal error if it happens not to be
					a directory */
/***********************************************************************//**
Closes a directory stream.
@return	0 if success, -1 if failure */
UNIV_INTERN
int
os_file_closedir(
/*=============*/
	os_file_dir_t	dir);	/*!< in: directory stream */
/***********************************************************************//**
This function returns information of the next file in the directory. We jump
over the '.' and '..' entries in the directory.
@return	0 if ok, -1 if error, 1 if at the end of the directory */
UNIV_INTERN
int
os_file_readdir_next_file(
/*======================*/
	const char*	dirname,/*!< in: directory name or path */
	os_file_dir_t	dir,	/*!< in: directory stream */
	os_file_stat_t*	info);	/*!< in/out: buffer where the info is returned */
/*****************************************************************//**
This function attempts to create a directory named pathname. The new directory
gets default permissions. On Unix, the permissions are (0770 & ~umask). If the
directory exists already, nothing is done and the call succeeds, unless the
fail_if_exists arguments is true.
@return	TRUE if call succeeds, FALSE on error */
UNIV_INTERN
ibool
os_file_create_directory(
/*=====================*/
	const char*	pathname,	/*!< in: directory name as
					null-terminated string */
	ibool		fail_if_exists);/*!< in: if TRUE, pre-existing directory
					is treated as an error. */
/****************************************************************//**
NOTE! Use the corresponding macro os_file_create_simple(), not directly
this function!
A simple function to open or create a file.
@return own: handle to the file, not defined if error, error number
can be retrieved with os_file_get_last_error */
UNIV_INTERN
os_file_t
os_file_create_simple_func(
/*=======================*/
	const char*	name,	/*!< in: name of the file or path as a
				null-terminated string */
	ulint		create_mode,/*!< in: create mode */
	ulint		access_type,/*!< in: OS_FILE_READ_ONLY or
				OS_FILE_READ_WRITE */
	ibool*		success,/*!< out: TRUE if succeed, FALSE if error */
	ulint		atomic_writes);/*!< in: atomic writes table option
				      value */
/****************************************************************//**
NOTE! Use the corresponding macro
os_file_create_simple_no_error_handling(), not directly this function!
A simple function to open or create a file.
@return own: handle to the file, not defined if error, error number
can be retrieved with os_file_get_last_error */
UNIV_INTERN
os_file_t
os_file_create_simple_no_error_handling_func(
/*=========================================*/
	const char*	name,	/*!< in: name of the file or path as a
				null-terminated string */
	ulint		create_mode,/*!< in: create mode */
	ulint		access_type,/*!< in: OS_FILE_READ_ONLY,
				OS_FILE_READ_WRITE,
				OS_FILE_READ_ALLOW_DELETE (used by a backup
				program reading the file), or
				OS_FILE_READ_WRITE_CACHED (disable O_DIRECT
				if it would be enabled otherwise) */
	ibool*		success,/*!< out: TRUE if succeed, FALSE if error */
	ulint		atomic_writes)/*!< in: atomic writes table option
				      value */
	__attribute__((nonnull, warn_unused_result));
/****************************************************************//**
Tries to disable OS caching on an opened file descriptor.
@return true if operation is success and false otherwise */
UNIV_INTERN
bool
os_file_set_nocache(
/*================*/
	os_file_t	fd,		/*!< in: file descriptor to alter */
	const char*	file_name,	/*!< in: file name, used in the
					diagnostic message */
	const char*	operation_name);/*!< in: "open" or "create"; used in the
					diagnostic message */
/****************************************************************//**
NOTE! Use the corresponding macro os_file_create(), not directly
this function!
Opens an existing file or creates a new.
@return own: handle to the file, not defined if error, error number
can be retrieved with os_file_get_last_error */
UNIV_INTERN
os_file_t
os_file_create_func(
/*================*/
	const char*	name,	/*!< in: name of the file or path as a
				null-terminated string */
	ulint		create_mode,/*!< in: create mode */
	ulint		purpose,/*!< in: OS_FILE_AIO, if asynchronous,
				non-buffered i/o is desired,
				OS_FILE_NORMAL, if any normal file;
				NOTE that it also depends on type, os_aio_..
				and srv_.. variables whether we really use
				async i/o or unbuffered i/o: look in the
				function source code for the exact rules */
	ulint		type,	/*!< in: OS_DATA_FILE or OS_LOG_FILE */
	ibool*		success,/*!< out: TRUE if succeed, FALSE if error */
	ulint		atomic_writes) /*!< in: atomic writes table option
				       value */
	__attribute__((nonnull, warn_unused_result));
/***********************************************************************//**
Deletes a file. The file has to be closed before calling this.
@return	TRUE if success */
UNIV_INTERN
bool
os_file_delete_func(
/*================*/
	const char*	name);	/*!< in: file path as a null-terminated
				string */

/***********************************************************************//**
Deletes a file if it exists. The file has to be closed before calling this.
@return	TRUE if success */
UNIV_INTERN
bool
os_file_delete_if_exists_func(
/*==========================*/
	const char*	name);	/*!< in: file path as a null-terminated
				string */
/***********************************************************************//**
NOTE! Use the corresponding macro os_file_rename(), not directly
this function!
Renames a file (can also move it to another directory). It is safest that the
file is closed before calling this function.
@return	TRUE if success */
UNIV_INTERN
ibool
os_file_rename_func(
/*================*/
	const char*	oldpath,	/*!< in: old file path as a
					null-terminated string */
	const char*	newpath);	/*!< in: new file path */
/***********************************************************************//**
NOTE! Use the corresponding macro os_file_close(), not directly this
function!
Closes a file handle. In case of error, error number can be retrieved with
os_file_get_last_error.
@return	TRUE if success */
UNIV_INTERN
ibool
os_file_close_func(
/*===============*/
	os_file_t	file);	/*!< in, own: handle to a file */

#ifdef UNIV_PFS_IO
/****************************************************************//**
NOTE! Please use the corresponding macro os_file_create_simple(),
not directly this function!
A performance schema instrumented wrapper function for
os_file_create_simple() which opens or creates a file.
@return own: handle to the file, not defined if error, error number
can be retrieved with os_file_get_last_error */
UNIV_INLINE
os_file_t
pfs_os_file_create_simple_func(
/*===========================*/
	mysql_pfs_key_t key,	/*!< in: Performance Schema Key */
	const char*	name,	/*!< in: name of the file or path as a
				null-terminated string */
	ulint		create_mode,/*!< in: create mode */
	ulint		access_type,/*!< in: OS_FILE_READ_ONLY or
				OS_FILE_READ_WRITE */
	ibool*		success,/*!< out: TRUE if succeed, FALSE if error */
	ulint		atomic_writes,/*!< in: atomic writes table option
				value */
	const char*	src_file,/*!< in: file name where func invoked */
	ulint		src_line)/*!< in: line where the func invoked */
	MY_ATTRIBUTE((nonnull, warn_unused_result));

/****************************************************************//**
NOTE! Please use the corresponding macro
os_file_create_simple_no_error_handling(), not directly this function!
A performance schema instrumented wrapper function for
os_file_create_simple_no_error_handling(). Add instrumentation to
monitor file creation/open.
@return own: handle to the file, not defined if error, error number
can be retrieved with os_file_get_last_error */
UNIV_INLINE
os_file_t
pfs_os_file_create_simple_no_error_handling_func(
/*=============================================*/
	mysql_pfs_key_t key,	/*!< in: Performance Schema Key */
	const char*	name,	/*!< in: name of the file or path as a
				null-terminated string */
	ulint		create_mode, /*!< in: file create mode */
	ulint		access_type,/*!< in: OS_FILE_READ_ONLY,
				OS_FILE_READ_WRITE, or
				OS_FILE_READ_ALLOW_DELETE; the last option is
				used by a backup program reading the file */
	ibool*		success,/*!< out: TRUE if succeed, FALSE if error */
	ulint		atomic_writes,/*!< in: atomic writes table option
				      value*/
	const char*	src_file,/*!< in: file name where func invoked */
	ulint		src_line)/*!< in: line where the func invoked */
	MY_ATTRIBUTE((nonnull, warn_unused_result));

/****************************************************************//**
NOTE! Please use the corresponding macro os_file_create(), not directly
this function!
A performance schema wrapper function for os_file_create().
Add instrumentation to monitor file creation/open.
@return own: handle to the file, not defined if error, error number
can be retrieved with os_file_get_last_error */
UNIV_INLINE
os_file_t
pfs_os_file_create_func(
/*====================*/
	mysql_pfs_key_t key,	/*!< in: Performance Schema Key */
	const char*	name,	/*!< in: name of the file or path as a
				null-terminated string */
	ulint		create_mode,/*!< in: file create mode */
	ulint		purpose,/*!< in: OS_FILE_AIO, if asynchronous,
				non-buffered i/o is desired,
				OS_FILE_NORMAL, if any normal file;
				NOTE that it also depends on type, os_aio_..
				and srv_.. variables whether we really use
				async i/o or unbuffered i/o: look in the
				function source code for the exact rules */
	ulint		type,	/*!< in: OS_DATA_FILE or OS_LOG_FILE */
	ibool*		success,/*!< out: TRUE if succeed, FALSE if error */
	ulint		atomic_writes,/*!< in: atomic writes table option
				value */
	const char*	src_file,/*!< in: file name where func invoked */
	ulint		src_line)/*!< in: line where the func invoked */
	MY_ATTRIBUTE((nonnull, warn_unused_result));

/***********************************************************************//**
NOTE! Please use the corresponding macro os_file_close(), not directly
this function!
A performance schema instrumented wrapper function for os_file_close().
@return TRUE if success */
UNIV_INLINE
ibool
pfs_os_file_close_func(
/*===================*/
        os_file_t	file,	/*!< in, own: handle to a file */
	const char*	src_file,/*!< in: file name where func invoked */
	ulint		src_line);/*!< in: line where the func invoked */
/*******************************************************************//**
NOTE! Please use the corresponding macro os_file_read(), not directly
this function!
This is the performance schema instrumented wrapper function for
os_file_read() which requests a synchronous read operation.
@return	TRUE if request was successful, FALSE if fail */
UNIV_INLINE
ibool
pfs_os_file_read_func(
/*==================*/
	os_file_t	file,	/*!< in: handle to a file */
	void*		buf,	/*!< in: buffer where to read */
	os_offset_t	offset,	/*!< in: file offset where to read */
	ulint		n,	/*!< in: number of bytes to read */
	trx_t*		trx,	/*!< in: trx */
	const char*	src_file,/*!< in: file name where func invoked */
	ulint		src_line);/*!< in: line where the func invoked */

/*******************************************************************//**
NOTE! Please use the corresponding macro os_file_read_no_error_handling(),
not directly this function!
This is the performance schema instrumented wrapper function for
os_file_read_no_error_handling_func() which requests a synchronous
read operation.
@return	TRUE if request was successful, FALSE if fail */
UNIV_INLINE
ibool
pfs_os_file_read_no_error_handling_func(
/*====================================*/
	os_file_t	file,	/*!< in: handle to a file */
	void*		buf,	/*!< in: buffer where to read */
	os_offset_t	offset,	/*!< in: file offset where to read */
	ulint		n,	/*!< in: number of bytes to read */
	const char*	src_file,/*!< in: file name where func invoked */
	ulint		src_line);/*!< in: line where the func invoked */

/*******************************************************************//**
NOTE! Please use the corresponding macro os_aio(), not directly this
function!
Performance schema wrapper function of os_aio() which requests
an asynchronous i/o operation.
@return TRUE if request was queued successfully, FALSE if fail */
UNIV_INLINE
ibool
pfs_os_aio_func(
/*============*/
	ulint		type,	/*!< in: OS_FILE_READ or OS_FILE_WRITE */
	ulint		is_log,	/*!< in: 1 is OS_FILE_LOG or 0 */
	ulint		mode,	/*!< in: OS_AIO_NORMAL etc. I/O mode */
	const char*	name,	/*!< in: name of the file or path as a
				null-terminated string */
	os_file_t	file,	/*!< in: handle to a file */
	void*		buf,	/*!< in: buffer where to read or from which
				to write */
	os_offset_t	offset,	/*!< in: file offset where to read or write */
	ulint		n,	/*!< in: number of bytes to read or write */
	ulint		page_size,/*!< in: page size in bytes */
	fil_node_t*	message1,/*!< in: message for the aio handler
				(can be used to identify a completed
				aio operation); ignored if mode is
				OS_AIO_SYNC */
	void*		message2,/*!< in: message for the aio handler
				(can be used to identify a completed
				aio operation); ignored if mode is
                                OS_AIO_SYNC */
	ulint		space_id,
	trx_t*		trx,
	ulint*		write_size,/*!< in/out: Actual write size initialized
			       after fist successfull trim
			       operation for this page and if
			       initialized we do not trim again if
			       actual page size does not decrease. */
	const char*	src_file,/*!< in: file name where func invoked */
	ulint		src_line);/*!< in: line where the func invoked */
/*******************************************************************//**
NOTE! Please use the corresponding macro os_file_write(), not directly
this function!
This is the performance schema instrumented wrapper function for
os_file_write() which requests a synchronous write operation.
@return	TRUE if request was successful, FALSE if fail */
UNIV_INLINE
ibool
pfs_os_file_write_func(
/*===================*/
	const char*	name,	/*!< in: name of the file or path as a
				null-terminated string */
	os_file_t	file,	/*!< in: handle to a file */
	const void*	buf,	/*!< in: buffer from which to write */
	os_offset_t	offset,	/*!< in: file offset where to write */
	ulint		n,	/*!< in: number of bytes to write */
	const char*	src_file,/*!< in: file name where func invoked */
	ulint		src_line);/*!< in: line where the func invoked */
/***********************************************************************//**
NOTE! Please use the corresponding macro os_file_flush(), not directly
this function!
This is the performance schema instrumented wrapper function for
os_file_flush() which flushes the write buffers of a given file to the disk.
Flushes the write buffers of a given file to the disk.
@return TRUE if success */
UNIV_INLINE
ibool
pfs_os_file_flush_func(
/*===================*/
	os_file_t	file,	/*!< in, own: handle to a file */
	const char*	src_file,/*!< in: file name where func invoked */
	ulint		src_line);/*!< in: line where the func invoked */

/***********************************************************************//**
NOTE! Please use the corresponding macro os_file_rename(), not directly
this function!
This is the performance schema instrumented wrapper function for
os_file_rename()
@return TRUE if success */
UNIV_INLINE
ibool
pfs_os_file_rename_func(
/*====================*/
	mysql_pfs_key_t	key,	/*!< in: Performance Schema Key */
	const char*	oldpath,/*!< in: old file path as a null-terminated
				string */
	const char*	newpath,/*!< in: new file path */
	const char*	src_file,/*!< in: file name where func invoked */
	ulint		src_line);/*!< in: line where the func invoked */

/***********************************************************************//**
NOTE! Please use the corresponding macro os_file_delete(), not directly
this function!
This is the performance schema instrumented wrapper function for
os_file_delete()
@return TRUE if success */
UNIV_INLINE
bool
pfs_os_file_delete_func(
/*====================*/
	mysql_pfs_key_t	key,	/*!< in: Performance Schema Key */
	const char*	name,	/*!< in: old file path as a null-terminated
				string */
	const char*	src_file,/*!< in: file name where func invoked */
	ulint		src_line);/*!< in: line where the func invoked */

/***********************************************************************//**
NOTE! Please use the corresponding macro os_file_delete_if_exists(), not
directly this function!
This is the performance schema instrumented wrapper function for
os_file_delete_if_exists()
@return TRUE if success */
UNIV_INLINE
bool
pfs_os_file_delete_if_exists_func(
/*==============================*/
	mysql_pfs_key_t	key,	/*!< in: Performance Schema Key */
	const char*	name,	/*!< in: old file path as a null-terminated
				string */
	const char*	src_file,/*!< in: file name where func invoked */
	ulint		src_line);/*!< in: line where the func invoked */
#endif	/* UNIV_PFS_IO */

/***********************************************************************//**
Closes a file handle.
@return	TRUE if success */
UNIV_INTERN
ibool
os_file_close_no_error_handling(
/*============================*/
	os_file_t	file);	/*!< in, own: handle to a file */
/***********************************************************************//**
Gets a file size.
@return	file size, or (os_offset_t) -1 on failure */
UNIV_INTERN
os_offset_t
os_file_get_size(
/*=============*/
	os_file_t	file)	/*!< in: handle to a file */
	MY_ATTRIBUTE((warn_unused_result));
/** Set the size of a newly created file.
@param[in]	name	file name
@param[in]	file	file handle
@param[in]	size	desired file size
@param[in]	sparse	whether to create a sparse file (no preallocating)
@return	whether the operation succeeded */
UNIV_INTERN
bool
os_file_set_size(
	const char*	name,
	os_file_t	file,
	os_offset_t	size,
	bool		is_sparse = false)
	MY_ATTRIBUTE((nonnull, warn_unused_result));
/***********************************************************************//**
Truncates a file at its current position.
@return	TRUE if success */
UNIV_INTERN
ibool
os_file_set_eof(
/*============*/
	FILE*		file);	/*!< in: file to be truncated */
/***********************************************************************//**
Truncates a file at the specified position.
@return TRUE if success */
UNIV_INTERN
ibool
os_file_set_eof_at(
	os_file_t	file,	/*!< in: handle to a file */
	ib_uint64_t	new_len);/*!< in: new file length */
/***********************************************************************//**
NOTE! Use the corresponding macro os_file_flush(), not directly this function!
Flushes the write buffers of a given file to the disk.
@return	TRUE if success */
UNIV_INTERN
ibool
os_file_flush_func(
/*===============*/
	os_file_t	file);	/*!< in, own: handle to a file */
/***********************************************************************//**
Retrieves the last error number if an error occurs in a file io function.
The number should be retrieved before any other OS calls (because they may
overwrite the error number). If the number is not known to this program,
the OS error number + 100 is returned.
@return	error number, or OS error number + 100 */
UNIV_INTERN
ulint
os_file_get_last_error(
/*===================*/
	bool	report_all_errors);	/*!< in: TRUE if we want an error message
					printed of all errors */
/*******************************************************************//**
NOTE! Use the corresponding macro os_file_read(), not directly this function!
Requests a synchronous read operation.
@return	TRUE if request was successful, FALSE if fail */
UNIV_INTERN
ibool
os_file_read_func(
/*==============*/
	os_file_t	file,	/*!< in: handle to a file */
	void*		buf,	/*!< in: buffer where to read */
	os_offset_t	offset,	/*!< in: file offset where to read */
	ulint		n,	/*!< in: number of bytes to read */
	trx_t*		trx);	/*!< in: trx */
/*******************************************************************//**
Rewind file to its start, read at most size - 1 bytes from it to str, and
NUL-terminate str. All errors are silently ignored. This function is
mostly meant to be used with temporary files. */
UNIV_INTERN
void
os_file_read_string(
/*================*/
	FILE*	file,	/*!< in: file to read from */
	char*	str,	/*!< in: buffer where to read */
	ulint	size);	/*!< in: size of buffer */
/*******************************************************************//**
NOTE! Use the corresponding macro os_file_read_no_error_handling(),
not directly this function!
Requests a synchronous positioned read operation. This function does not do
any error handling. In case of error it returns FALSE.
@return	TRUE if request was successful, FALSE if fail */
UNIV_INTERN
ibool
os_file_read_no_error_handling_func(
/*================================*/
	os_file_t	file,	/*!< in: handle to a file */
	void*		buf,	/*!< in: buffer where to read */
	os_offset_t	offset,	/*!< in: file offset where to read */
	ulint		n);	/*!< in: number of bytes to read */

/*******************************************************************//**
NOTE! Use the corresponding macro os_file_write(), not directly this
function!
Requests a synchronous write operation.
@return	TRUE if request was successful, FALSE if fail */
UNIV_INTERN
ibool
os_file_write_func(
/*===============*/
	const char*	name,	/*!< in: name of the file or path as a
				null-terminated string */
	os_file_t	file,	/*!< in: handle to a file */
	const void*	buf,	/*!< in: buffer from which to write */
	os_offset_t	offset,	/*!< in: file offset where to write */
	ulint		n);	/*!< in: number of bytes to write */

/*******************************************************************//**
Check the existence and type of the given file.
@return	TRUE if call succeeded */
UNIV_INTERN
ibool
os_file_status(
/*===========*/
	const char*	path,	/*!< in:	pathname of the file */
	ibool*		exists,	/*!< out: TRUE if file exists */
	os_file_type_t* type);	/*!< out: type of the file (if it exists) */
/****************************************************************//**
The function os_file_dirname returns a directory component of a
null-terminated pathname string.  In the usual case, dirname returns
the string up to, but not including, the final '/', and basename
is the component following the final '/'.  Trailing '/' characters
are not counted as part of the pathname.

If path does not contain a slash, dirname returns the string ".".

Concatenating the string returned by dirname, a "/", and the basename
yields a complete pathname.

The return value is  a copy of the directory component of the pathname.
The copy is allocated from heap. It is the caller responsibility
to free it after it is no longer needed.

The following list of examples (taken from SUSv2) shows the strings
returned by dirname and basename for different paths:

       path	      dirname	     basename
       "/usr/lib"     "/usr"	     "lib"
       "/usr/"	      "/"	     "usr"
       "usr"	      "."	     "usr"
       "/"	      "/"	     "/"
       "."	      "."	     "."
       ".."	      "."	     ".."

@return	own: directory component of the pathname */
UNIV_INTERN
char*
os_file_dirname(
/*============*/
	const char*	path);	/*!< in: pathname */
/****************************************************************//**
This function returns a new path name after replacing the basename
in an old path with a new basename.  The old_path is a full path
name including the extension.  The tablename is in the normal
form "databasename/tablename".  The new base name is found after
the forward slash.  Both input strings are null terminated.

This function allocates memory to be returned.  It is the callers
responsibility to free the return value after it is no longer needed.

@return	own: new full pathname */
UNIV_INTERN
char*
os_file_make_new_pathname(
/*======================*/
	const char*	old_path,	/*!< in: pathname */
	const char*	new_name);	/*!< in: new file name */
/****************************************************************//**
This function returns a remote path name by combining a data directory
path provided in a DATA DIRECTORY clause with the tablename which is
in the form 'database/tablename'.  It strips the file basename (which
is the tablename) found after the last directory in the path provided.
The full filepath created will include the database name as a directory
under the path provided.  The filename is the tablename with the '.ibd'
extension. All input and output strings are null-terminated.

This function allocates memory to be returned.  It is the callers
responsibility to free the return value after it is no longer needed.

@return	own: A full pathname; data_dir_path/databasename/tablename.ibd */
UNIV_INTERN
char*
os_file_make_remote_pathname(
/*=========================*/
	const char*	data_dir_path,	/*!< in: pathname */
	const char*	tablename,	/*!< in: tablename */
	const char*	extention);	/*!< in: file extention; ibd,cfg*/
/****************************************************************//**
This function reduces a null-terminated full remote path name into
the path that is sent by MySQL for DATA DIRECTORY clause.  It replaces
the 'databasename/tablename.ibd' found at the end of the path with just
'tablename'.

Since the result is always smaller than the path sent in, no new memory
is allocated. The caller should allocate memory for the path sent in.
This function manipulates that path in place.

If the path format is not as expected, just return.  The result is used
to inform a SHOW CREATE TABLE command. */
UNIV_INTERN
void
os_file_make_data_dir_path(
/*========================*/
	char*	data_dir_path);	/*!< in/out: full path/data_dir_path */
/****************************************************************//**
Creates all missing subdirectories along the given path.
@return	TRUE if call succeeded FALSE otherwise */
UNIV_INTERN
ibool
os_file_create_subdirs_if_needed(
/*=============================*/
	const char*	path);	/*!< in: path name */
/***********************************************************************
Initializes the asynchronous io system. Creates one array each for ibuf
and log i/o. Also creates one array each for read and write where each
array is divided logically into n_read_segs and n_write_segs
respectively. The caller must create an i/o handler thread for each
segment in these arrays. This function also creates the sync array.
No i/o handler thread needs to be created for that */
UNIV_INTERN
ibool
os_aio_init(
/*========*/
	ulint	n_per_seg,	/*<! in: maximum number of pending aio
				operations allowed per segment */
	ulint	n_read_segs,	/*<! in: number of reader threads */
	ulint	n_write_segs,	/*<! in: number of writer threads */
	ulint	n_slots_sync);	/*<! in: number of slots in the sync aio
				array */
/***********************************************************************
Frees the asynchronous io system. */
UNIV_INTERN
void
os_aio_free(void);
/*=============*/

/*******************************************************************//**
NOTE! Use the corresponding macro os_aio(), not directly this function!
Requests an asynchronous i/o operation.
@return	TRUE if request was queued successfully, FALSE if fail */
UNIV_INTERN
ibool
os_aio_func(
/*========*/
	ulint		type,	/*!< in: OS_FILE_READ or OS_FILE_WRITE */
	ulint		is_log,	/*!< in: 1 is OS_FILE_LOG or 0 */
	ulint		mode,	/*!< in: OS_AIO_NORMAL, ..., possibly ORed
				to OS_AIO_SIMULATED_WAKE_LATER: the
				last flag advises this function not to wake
				i/o-handler threads, but the caller will
				do the waking explicitly later, in this
				way the caller can post several requests in
				a batch; NOTE that the batch must not be
				so big that it exhausts the slots in aio
				arrays! NOTE that a simulated batch
				may introduce hidden chances of deadlocks,
				because i/os are not actually handled until
				all have been posted: use with great
				caution! */
	const char*	name,	/*!< in: name of the file or path as a
				null-terminated string */
	os_file_t	file,	/*!< in: handle to a file */
	void*		buf,	/*!< in: buffer where to read or from which
				to write */
	os_offset_t	offset,	/*!< in: file offset where to read or write */
	ulint		n,	/*!< in: number of bytes to read or write */
	ulint		page_size, /*!< in: page size in bytes */
	fil_node_t*	message1,/*!< in: message for the aio handler
				(can be used to identify a completed
				aio operation); ignored if mode is
				OS_AIO_SYNC */
	void*		message2,/*!< in: message for the aio handler
				(can be used to identify a completed
				aio operation); ignored if mode is
				OS_AIO_SYNC */
	ulint		space_id,
	trx_t*		trx,
	ulint*		write_size);/*!< in/out: Actual write size initialized
			       after fist successfull trim
			       operation for this page and if
			       initialized we do not trim again if
			       actual page size does not decrease. */
/************************************************************************//**
Wakes up all async i/o threads so that they know to exit themselves in
shutdown. */
UNIV_INTERN
void
os_aio_wake_all_threads_at_shutdown(void);
/*=====================================*/
/************************************************************************//**
Waits until there are no pending writes in os_aio_write_array. There can
be other, synchronous, pending writes. */
UNIV_INTERN
void
os_aio_wait_until_no_pending_writes(void);
/*=====================================*/
/**********************************************************************//**
Wakes up simulated aio i/o-handler threads if they have something to do. */
UNIV_INTERN
void
os_aio_simulated_wake_handler_threads(void);
/*=======================================*/
#ifdef _WIN32
/**********************************************************************//**
This function can be called if one wants to post a batch of reads and
prefers an i/o-handler thread to handle them all at once later. You must
call os_aio_simulated_wake_handler_threads later to ensure the threads
are not left sleeping! */
UNIV_INTERN
void
os_aio_simulated_put_read_threads_to_sleep();
#else /* _WIN32 */
# define os_aio_simulated_put_read_threads_to_sleep()
#endif /* _WIN32 */

#ifdef WIN_ASYNC_IO
/**********************************************************************//**
This function is only used in Windows asynchronous i/o.
Waits for an aio operation to complete. This function is used to wait the
for completed requests. The aio array of pending requests is divided
into segments. The thread specifies which segment or slot it wants to wait
for. NOTE: this function will also take care of freeing the aio slot,
therefore no other thread is allowed to do the freeing!
@return	TRUE if the aio operation succeeded */
UNIV_INTERN
ibool
os_aio_windows_handle(
/*==================*/
	ulint	segment,	/*!< in: the number of the segment in the aio
				arrays to wait for; segment 0 is the ibuf
				i/o thread, segment 1 the log i/o thread,
				then follow the non-ibuf read threads, and as
				the last are the non-ibuf write threads; if
				this is ULINT_UNDEFINED, then it means that
				sync aio is used, and this parameter is
				ignored */
	ulint	pos,		/*!< this parameter is used only in sync aio:
				wait for the aio slot at this position */
	fil_node_t**message1,	/*!< out: the messages passed with the aio
				request; note that also in the case where
				the aio operation failed, these output
				parameters are valid and can be used to
				restart the operation, for example */
	void**	message2,
	ulint*	type,		/*!< out: OS_FILE_WRITE or ..._READ */
	ulint*	space_id);

#endif

/**********************************************************************//**
Does simulated aio. This function should be called by an i/o-handler
thread.
@return	TRUE if the aio operation succeeded */
UNIV_INTERN
ibool
os_aio_simulated_handle(
/*====================*/
	ulint	segment,	/*!< in: the number of the segment in the aio
				arrays to wait for; segment 0 is the ibuf
				i/o thread, segment 1 the log i/o thread,
				then follow the non-ibuf read threads, and as
				the last are the non-ibuf write threads */
	fil_node_t**message1,	/*!< out: the messages passed with the aio
				request; note that also in the case where
				the aio operation failed, these output
				parameters are valid and can be used to
				restart the operation, for example */
	void**	message2,
	ulint*	type,		/*!< out: OS_FILE_WRITE or ..._READ */
	ulint*	space_id);
/**********************************************************************//**
Validates the consistency of the aio system.
@return	TRUE if ok */
UNIV_INTERN
ibool
os_aio_validate(void);
/*=================*/
/**********************************************************************//**
Prints info of the aio arrays. */
UNIV_INTERN
void
os_aio_print(
/*=========*/
	FILE*	file);	/*!< in: file where to print */
/**********************************************************************//**
Refreshes the statistics used to print per-second averages. */
UNIV_INTERN
void
os_aio_refresh_stats(void);
/*======================*/

#ifdef UNIV_DEBUG
/**********************************************************************//**
Checks that all slots in the system have been freed, that is, there are
no pending io operations. */
UNIV_INTERN
ibool
os_aio_all_slots_free(void);
/*=======================*/
#endif /* UNIV_DEBUG */

/*******************************************************************//**
This function returns information about the specified file
@return	DB_SUCCESS if all OK */
UNIV_INTERN
dberr_t
os_file_get_status(
/*===============*/
	const char*	path,		/*!< in: pathname of the file */
	os_file_stat_t* stat_info,	/*!< information of a file in a
					directory */
	bool		check_rw_perm);	/*!< in: for testing whether the
					file can be opened in RW mode */

#if !defined(UNIV_HOTBACKUP)
/** Create a temporary file in the location specified by the parameter
path. If the path is null, then it will be created in tmpdir.
@param[in]	path	location for creating temporary file
@return temporary file descriptor, or < 0 on error */
UNIV_INTERN
int
innobase_mysql_tmpfile(
	const char*	path);
#endif /* !UNIV_HOTBACKUP */


#if defined(LINUX_NATIVE_AIO)
/**************************************************************************
This function is only used in Linux native asynchronous i/o.
Waits for an aio operation to complete. This function is used to wait the
for completed requests. The aio array of pending requests is divided
into segments. The thread specifies which segment or slot it wants to wait
for. NOTE: this function will also take care of freeing the aio slot,
therefore no other thread is allowed to do the freeing!
@return	TRUE if the IO was successful */
UNIV_INTERN
ibool
os_aio_linux_handle(
/*================*/
	ulint	global_seg,	/*!< in: segment number in the aio array
				to wait for; segment 0 is the ibuf
				i/o thread, segment 1 is log i/o thread,
				then follow the non-ibuf read threads,
				and the last are the non-ibuf write
				threads. */
	fil_node_t**message1,	/*!< out: the messages passed with the */
	void**	message2,	/*!< aio request; note that in case the
				aio operation failed, these output
				parameters are valid and can be used to
				restart the operation. */
	ulint*	type,		/*!< out: OS_FILE_WRITE or ..._READ */
	ulint*	space_id);
#endif /* LINUX_NATIVE_AIO */

/****************************************************************//**
Does error handling when a file operation fails.
@return	TRUE if we should retry the operation */
ibool
os_file_handle_error_no_exit(
/*=========================*/
	const char*	name,		/*!< in: name of a file or NULL */
	const char*	operation,	/*!< in: operation */
	ibool		on_error_silent);/*!< in: if TRUE then don't print
					any message to the log. */


/***********************************************************************//**
Try to get number of bytes per sector from file system.
@return	file block size */
UNIV_INTERN
ulint
os_file_get_block_size(
/*===================*/
	os_file_t	file,	/*!< in: handle to a file */
	const char*	name);	/*!< in: file name */

#ifndef UNIV_NONINL
#include "os0file.ic"
#endif

#endif<|MERGE_RESOLUTION|>--- conflicted
+++ resolved
@@ -2,11 +2,7 @@
 
 Copyright (c) 1995, 2016, Oracle and/or its affiliates. All Rights Reserved.
 Copyright (c) 2009, Percona Inc.
-<<<<<<< HEAD
-Copyright (c) 2013, 2017, MariaDB Corporation. All Rights Reserved.
-=======
 Copyright (c) 2013, 2017, MariaDB Corporation.
->>>>>>> 87b6df31
 
 Portions of this file contain modifications contributed and copyrighted
 by Percona Inc.. Those modifications are
