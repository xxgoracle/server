/*
   Copyright (c) 2012,2013 Monty Program Ab

   This program is free software; you can redistribute it and/or modify
   it under the terms of the GNU General Public License as published by
   the Free Software Foundation; version 2 of the License.

   This program is distributed in the hope that it will be useful,
   but WITHOUT ANY WARRANTY; without even the implied warranty of
   MERCHANTABILITY or FITNESS FOR A PARTICULAR PURPOSE.  See the
   GNU General Public License for more details.

   You should have received a copy of the GNU General Public License
   along with this program; if not, write to the Free Software
   Foundation, Inc., 59 Temple Place, Suite 330, Boston, MA  02111-1307  USA */

#ifdef USE_PRAGMA_IMPLEMENTATION
#pragma implementation // gcc: Class implementation
#endif

#include <my_config.h>
/* This C++ file's header file */
#include "./rdb_datadic.h"

#include <inttypes.h>
/* C++ standard header files */
#include <algorithm>
#include <array>
#include <limits>
#include <map>
#include <set>
#include <utility>
#include <vector>

/* MySQL header files */
#include "./key.h"
#include "./m_ctype.h"
#include "./my_bit.h"

/* MyRocks header files */
#include "./ha_rocksdb_proto.h"
#include "./my_stacktrace.h"
#include "./rdb_cf_manager.h"
#include "./rdb_utils.h"

namespace myrocks {

void get_mem_comparable_space(const CHARSET_INFO *cs,
                              const std::vector<uchar> **xfrm, size_t *xfrm_len,
                              size_t *mb_len);

/*
  Rdb_key_def class implementation
*/

Rdb_key_def::Rdb_key_def(uint indexnr_arg, uint keyno_arg,
                         rocksdb::ColumnFamilyHandle *cf_handle_arg,
                         uint16_t index_dict_version_arg, uchar index_type_arg,
                         uint16_t kv_format_version_arg, bool is_reverse_cf_arg,
                         bool is_auto_cf_arg, const char *_name,
                         Rdb_index_stats _stats)
    : m_index_number(indexnr_arg), m_cf_handle(cf_handle_arg),
      m_index_dict_version(index_dict_version_arg),
      m_index_type(index_type_arg), m_kv_format_version(kv_format_version_arg),
      m_is_reverse_cf(is_reverse_cf_arg), m_is_auto_cf(is_auto_cf_arg),
      m_name(_name), m_stats(_stats), m_pk_part_no(nullptr),
      m_pack_info(nullptr), m_keyno(keyno_arg), m_key_parts(0),
      m_prefix_extractor(nullptr), m_maxlength(0) // means 'not intialized'
{
  mysql_mutex_init(0, &m_mutex, MY_MUTEX_INIT_FAST);
  rdb_netbuf_store_index(m_index_number_storage_form, m_index_number);
  DBUG_ASSERT(m_cf_handle != nullptr);
}

Rdb_key_def::Rdb_key_def(const Rdb_key_def &k)
    : m_index_number(k.m_index_number), m_cf_handle(k.m_cf_handle),
      m_is_reverse_cf(k.m_is_reverse_cf), m_is_auto_cf(k.m_is_auto_cf),
      m_name(k.m_name), m_stats(k.m_stats), m_pk_part_no(k.m_pk_part_no),
      m_pack_info(k.m_pack_info), m_keyno(k.m_keyno),
      m_key_parts(k.m_key_parts), m_prefix_extractor(k.m_prefix_extractor),
      m_maxlength(k.m_maxlength) {
  mysql_mutex_init(0, &m_mutex, MY_MUTEX_INIT_FAST);
  rdb_netbuf_store_index(m_index_number_storage_form, m_index_number);
  if (k.m_pack_info) {
    const size_t size = sizeof(Rdb_field_packing) * k.m_key_parts;
    m_pack_info =
        reinterpret_cast<Rdb_field_packing *>(my_malloc(size, MYF(0)));
    memcpy(m_pack_info, k.m_pack_info, size);
  }

  if (k.m_pk_part_no) {
    const size_t size = sizeof(uint) * m_key_parts;
    m_pk_part_no = reinterpret_cast<uint *>(my_malloc(size, MYF(0)));
    memcpy(m_pk_part_no, k.m_pk_part_no, size);
  }
}

Rdb_key_def::~Rdb_key_def() {
  mysql_mutex_destroy(&m_mutex);

  my_free(m_pk_part_no);
  m_pk_part_no = nullptr;

  my_free(m_pack_info);
  m_pack_info = nullptr;
}

void Rdb_key_def::setup(const TABLE *const tbl,
                        const Rdb_tbl_def *const tbl_def) {
  DBUG_ASSERT(tbl != nullptr);
  DBUG_ASSERT(tbl_def != nullptr);

  /*
    Set max_length based on the table.  This can be called concurrently from
    multiple threads, so there is a mutex to protect this code.
  */
  const bool is_hidden_pk = (m_index_type == INDEX_TYPE_HIDDEN_PRIMARY);
  const bool hidden_pk_exists = table_has_hidden_pk(tbl);
  const bool secondary_key = (m_index_type == INDEX_TYPE_SECONDARY);
  if (!m_maxlength) {
    mysql_mutex_lock(&m_mutex);
    if (m_maxlength != 0) {
      mysql_mutex_unlock(&m_mutex);
      return;
    }

    KEY *key_info = nullptr;
    KEY *pk_info = nullptr;
    if (!is_hidden_pk) {
      key_info = &tbl->key_info[m_keyno];
      if (!hidden_pk_exists)
        pk_info = &tbl->key_info[tbl->s->primary_key];
      m_name = std::string(key_info->name);
    } else {
      m_name = HIDDEN_PK_NAME;
    }

    if (secondary_key)
      m_pk_key_parts= hidden_pk_exists ? 1 : pk_info->ext_key_parts;
    else {
      pk_info = nullptr;
      m_pk_key_parts = 0;
    }

    // "unique" secondary keys support:
    m_key_parts= is_hidden_pk ? 1 : key_info->ext_key_parts;

    if (secondary_key) {
      /*
        In most cases, SQL layer puts PK columns as invisible suffix at the
        end of secondary key. There are cases where this doesn't happen:
        - unique secondary indexes.
        - partitioned tables.

        Internally, we always need PK columns as suffix (and InnoDB does,
        too, if you were wondering).

        The loop below will attempt to put all PK columns at the end of key
        definition.  Columns that are already included in the index (either
        by the user or by "extended keys" feature) are not included for the
        second time.
      */
      m_key_parts += m_pk_key_parts;
    }

    if (secondary_key)
      m_pk_part_no = reinterpret_cast<uint *>(
          my_malloc(sizeof(uint) * m_key_parts, MYF(0)));
    else
      m_pk_part_no = nullptr;

    const size_t size = sizeof(Rdb_field_packing) * m_key_parts;
    m_pack_info =
        reinterpret_cast<Rdb_field_packing *>(my_malloc(size, MYF(0)));

    size_t max_len = INDEX_NUMBER_SIZE;
    int unpack_len = 0;
    int max_part_len = 0;
    bool simulating_extkey = false;
    uint dst_i = 0;

    uint keyno_to_set = m_keyno;
    uint keypart_to_set = 0;

    if (is_hidden_pk) {
      Field *field = nullptr;
      m_pack_info[dst_i].setup(this, field, keyno_to_set, 0, 0);
      m_pack_info[dst_i].m_unpack_data_offset = unpack_len;
      max_len += m_pack_info[dst_i].m_max_image_len;
      max_part_len = std::max(max_part_len, m_pack_info[dst_i].m_max_image_len);
      dst_i++;
    } else {
      KEY_PART_INFO *key_part = key_info->key_part;

      /* this loop also loops over the 'extended key' tail */
      for (uint src_i = 0; src_i < m_key_parts; src_i++, keypart_to_set++) {
        Field *const field = key_part ? key_part->field : nullptr;

        if (simulating_extkey && !hidden_pk_exists) {
          DBUG_ASSERT(secondary_key);
          /* Check if this field is already present in the key definition */
          bool found = false;
          for (uint j= 0; j < key_info->ext_key_parts; j++) {
            if (field->field_index ==
                    key_info->key_part[j].field->field_index &&
                key_part->length == key_info->key_part[j].length) {
              found = true;
              break;
            }
          }

          if (found) {
            key_part++;
            continue;
          }
        }

        if (field && field->real_maybe_null())
          max_len += 1; // NULL-byte

        m_pack_info[dst_i].setup(this, field, keyno_to_set, keypart_to_set,
                                 key_part ? key_part->length : 0);
        m_pack_info[dst_i].m_unpack_data_offset = unpack_len;

        if (pk_info) {
          m_pk_part_no[dst_i] = -1;
          for (uint j = 0; j < m_pk_key_parts; j++) {
            if (field->field_index == pk_info->key_part[j].field->field_index) {
              m_pk_part_no[dst_i] = j;
              break;
            }
          }
        } else if (secondary_key && hidden_pk_exists) {
          /*
            The hidden pk can never be part of the sk.  So it is always
            appended to the end of the sk.
          */
          m_pk_part_no[dst_i] = -1;
          if (simulating_extkey)
            m_pk_part_no[dst_i] = 0;
        }

        max_len += m_pack_info[dst_i].m_max_image_len;

        max_part_len =
            std::max(max_part_len, m_pack_info[dst_i].m_max_image_len);

        key_part++;
        /*
          For "unique" secondary indexes, pretend they have
          "index extensions".

          MariaDB also has this property: if an index has a partially-covered
          column like KEY(varchar_col(N)), then the SQL layer will think it is
          not "extended" with PK columns. The code below handles this case,
          also.
         */
        if (secondary_key && src_i+1 == key_info->ext_key_parts) {
          simulating_extkey = true;
          if (!hidden_pk_exists) {
            keyno_to_set = tbl->s->primary_key;
            key_part = pk_info->key_part;
            keypart_to_set = (uint)-1;
          } else {
            keyno_to_set = tbl_def->m_key_count - 1;
            key_part = nullptr;
            keypart_to_set = 0;
          }
        }

        dst_i++;
      }
    }

    m_key_parts = dst_i;

    /* Initialize the memory needed by the stats structure */
    m_stats.m_distinct_keys_per_prefix.resize(get_key_parts());

    /* Cache prefix extractor for bloom filter usage later */
    rocksdb::Options opt = rdb_get_rocksdb_db()->GetOptions(get_cf());
    m_prefix_extractor = opt.prefix_extractor;

    /*
      This should be the last member variable set before releasing the mutex
      so that other threads can't see the object partially set up.
     */
    m_maxlength = max_len;

    mysql_mutex_unlock(&m_mutex);
  }
}

/**
  Read a memcmp key part from a slice using the passed in reader.

  Returns -1 if field was null, 1 if error, 0 otherwise.
*/
int Rdb_key_def::read_memcmp_key_part(const TABLE *table_arg,
                                      Rdb_string_reader *reader,
                                      const uint part_num) const {
  /* It is impossible to unpack the column. Skip it. */
  if (m_pack_info[part_num].m_maybe_null) {
    const char *nullp;
    if (!(nullp = reader->read(1)))
      return 1;
    if (*nullp == 0) {
      /* This is a NULL value */
      return -1;
    } else {
      /* If NULL marker is not '0', it can be only '1'  */
      if (*nullp != 1)
        return 1;
    }
  }

  Rdb_field_packing *fpi = &m_pack_info[part_num];
  DBUG_ASSERT(table_arg->s != nullptr);

  bool is_hidden_pk_part = (part_num + 1 == m_key_parts) &&
                           (table_arg->s->primary_key == MAX_INDEXES);
  Field *field = nullptr;
  if (!is_hidden_pk_part)
    field = fpi->get_field_in_table(table_arg);
  if (fpi->m_skip_func(fpi, field, reader))
    return 1;

  return 0;
}

/**
  Get a mem-comparable form of Primary Key from mem-comparable form of this key

  @param
    pk_descr        Primary Key descriptor
    key             Index tuple from this key in mem-comparable form
    pk_buffer  OUT  Put here mem-comparable form of the Primary Key.

  @note
    It may or may not be possible to restore primary key columns to their
    mem-comparable form.  To handle all cases, this function copies mem-
    comparable forms directly.

    RocksDB SE supports "Extended keys". This means that PK columns are present
    at the end of every key.  If the key already includes PK columns, then
    these columns are not present at the end of the key.

    Because of the above, we copy each primary key column.

  @todo
    If we checked crc32 checksums in this function, we would catch some CRC
    violations that we currently don't. On the other hand, there is a broader
    set of queries for which we would check the checksum twice.
*/

uint Rdb_key_def::get_primary_key_tuple(const TABLE *const table,
                                        const Rdb_key_def &pk_descr,
                                        const rocksdb::Slice *const key,
                                        uchar *const pk_buffer) const {
  DBUG_ASSERT(table != nullptr);
  DBUG_ASSERT(key != nullptr);
  DBUG_ASSERT(pk_buffer);

  uint size = 0;
  uchar *buf = pk_buffer;
  DBUG_ASSERT(m_pk_key_parts);

  /* Put the PK number */
  rdb_netbuf_store_index(buf, pk_descr.m_index_number);
  buf += INDEX_NUMBER_SIZE;
  size += INDEX_NUMBER_SIZE;

  const char *start_offs[MAX_REF_PARTS];
  const char *end_offs[MAX_REF_PARTS];
  int pk_key_part;
  uint i;
  Rdb_string_reader reader(key);

  // Skip the index number
  if ((!reader.read(INDEX_NUMBER_SIZE)))
    return RDB_INVALID_KEY_LEN;

  for (i = 0; i < m_key_parts; i++) {
    if ((pk_key_part = m_pk_part_no[i]) != -1) {
      start_offs[pk_key_part] = reader.get_current_ptr();
    }

    if (read_memcmp_key_part(table, &reader, i) > 0) {
      return RDB_INVALID_KEY_LEN;
    }

    if (pk_key_part != -1) {
      end_offs[pk_key_part] = reader.get_current_ptr();
    }
  }

  for (i = 0; i < m_pk_key_parts; i++) {
    const uint part_size = end_offs[i] - start_offs[i];
    memcpy(buf, start_offs[i], end_offs[i] - start_offs[i]);
    buf += part_size;
    size += part_size;
  }

  return size;
}

/**
  Get a mem-comparable form of Secondary Key from mem-comparable form of this
  key, without the extended primary key tail.

  @param
    key                Index tuple from this key in mem-comparable form
    sk_buffer     OUT  Put here mem-comparable form of the Secondary Key.
    n_null_fields OUT  Put number of null fields contained within sk entry
*/
uint Rdb_key_def::get_memcmp_sk_parts(const TABLE *table,
                                      const rocksdb::Slice &key,
                                      uchar *sk_buffer,
                                      uint *n_null_fields) const {
  DBUG_ASSERT(table != nullptr);
  DBUG_ASSERT(sk_buffer != nullptr);
  DBUG_ASSERT(n_null_fields != nullptr);
  DBUG_ASSERT(m_keyno != table->s->primary_key && !table_has_hidden_pk(table));

  uchar *buf = sk_buffer;

  int res;
  Rdb_string_reader reader(&key);
  const char *start = reader.get_current_ptr();

  // Skip the index number
  if ((!reader.read(INDEX_NUMBER_SIZE)))
    return RDB_INVALID_KEY_LEN;

  for (uint i = 0; i < table->key_info[m_keyno].user_defined_key_parts; i++) {
    if ((res = read_memcmp_key_part(table, &reader, i)) > 0) {
      return RDB_INVALID_KEY_LEN;
    } else if (res == -1) {
      (*n_null_fields)++;
    }
  }

  uint sk_memcmp_len = reader.get_current_ptr() - start;
  memcpy(buf, start, sk_memcmp_len);
  return sk_memcmp_len;
}

/**
  Convert index tuple into storage (i.e. mem-comparable) format

  @detail
    Currently this is done by unpacking into table->record[0] and then
    packing index columns into storage format.

  @param pack_buffer Temporary area for packing varchar columns. Its
                     size is at least max_storage_fmt_length() bytes.
*/

uint Rdb_key_def::pack_index_tuple(TABLE *const tbl, uchar *const pack_buffer,
                                   uchar *const packed_tuple,
                                   const uchar *const key_tuple,
                                   const key_part_map &keypart_map) const {
  DBUG_ASSERT(tbl != nullptr);
  DBUG_ASSERT(pack_buffer != nullptr);
  DBUG_ASSERT(packed_tuple != nullptr);
  DBUG_ASSERT(key_tuple != nullptr);

  /* We were given a record in KeyTupleFormat. First, save it to record */
  const uint key_len = calculate_key_len(tbl, m_keyno, key_tuple, keypart_map);
  key_restore(tbl->record[0], key_tuple, &tbl->key_info[m_keyno], key_len);

  uint n_used_parts = my_count_bits(keypart_map);
  if (keypart_map == HA_WHOLE_KEY)
    n_used_parts = 0; // Full key is used

  /* Then, convert the record into a mem-comparable form */
  return pack_record(tbl, pack_buffer, tbl->record[0], packed_tuple, nullptr,
                     false, 0, n_used_parts);
}

/**
  @brief
    Check if "unpack info" data includes checksum.

  @detail
    This is used only by CHECK TABLE to count the number of rows that have
    checksums.
*/

bool Rdb_key_def::unpack_info_has_checksum(const rocksdb::Slice &unpack_info) {
  const uchar *ptr = (const uchar *)unpack_info.data();
  size_t size = unpack_info.size();

  // Skip unpack info if present.
  if (size >= RDB_UNPACK_HEADER_SIZE && ptr[0] == RDB_UNPACK_DATA_TAG) {
    const uint16 skip_len = rdb_netbuf_to_uint16(ptr + 1);
    SHIP_ASSERT(size >= skip_len);

    size -= skip_len;
    ptr += skip_len;
  }

  return (size == RDB_CHECKSUM_CHUNK_SIZE && ptr[0] == RDB_CHECKSUM_DATA_TAG);
}

/*
  @return Number of bytes that were changed
*/
int Rdb_key_def::successor(uchar *const packed_tuple, const uint &len) {
  DBUG_ASSERT(packed_tuple != nullptr);

  int changed = 0;
  uchar *p = packed_tuple + len - 1;
  for (; p > packed_tuple; p--) {
    changed++;
    if (*p != uchar(0xFF)) {
      *p = *p + 1;
      break;
    }
    *p = '\0';
  }
  return changed;
}

/**
  Get index columns from the record and pack them into mem-comparable form.

  @param
    tbl                   Table we're working on
    record           IN   Record buffer with fields in table->record format
    pack_buffer      IN   Temporary area for packing varchars. The size is
                          at least max_storage_fmt_length() bytes.
    packed_tuple     OUT  Key in the mem-comparable form
    unpack_info      OUT  Unpack data
    unpack_info_len  OUT  Unpack data length
    n_key_parts           Number of keyparts to process. 0 means all of them.
    n_null_fields    OUT  Number of key fields with NULL value.

  @detail
    Some callers do not need the unpack information, they can pass
    unpack_info=nullptr, unpack_info_len=nullptr.

  @return
    Length of the packed tuple
*/

uint Rdb_key_def::pack_record(const TABLE *const tbl, uchar *const pack_buffer,
                              const uchar *const record,
                              uchar *const packed_tuple,
                              Rdb_string_writer *const unpack_info,
                              const bool &should_store_row_debug_checksums,
                              const longlong &hidden_pk_id, uint n_key_parts,
                              uint *const n_null_fields) const {
  DBUG_ASSERT(tbl != nullptr);
  DBUG_ASSERT(pack_buffer != nullptr);
  DBUG_ASSERT(record != nullptr);
  DBUG_ASSERT(packed_tuple != nullptr);
  // Checksums for PKs are made when record is packed.
  // We should never attempt to make checksum just from PK values
  DBUG_ASSERT_IMP(should_store_row_debug_checksums,
                  (m_index_type == INDEX_TYPE_SECONDARY));

  uchar *tuple = packed_tuple;
  size_t unpack_len_pos = size_t(-1);
  const bool hidden_pk_exists = table_has_hidden_pk(tbl);

  rdb_netbuf_store_index(tuple, m_index_number);
  tuple += INDEX_NUMBER_SIZE;

  // If n_key_parts is 0, it means all columns.
  // The following includes the 'extended key' tail.
  // The 'extended key' includes primary key. This is done to 'uniqify'
  // non-unique indexes
  const bool use_all_columns = n_key_parts == 0 || n_key_parts == MAX_REF_PARTS;

  // If hidden pk exists, but hidden pk wasnt passed in, we can't pack the
  // hidden key part.  So we skip it (its always 1 part).
  if (hidden_pk_exists && !hidden_pk_id && use_all_columns)
    n_key_parts = m_key_parts - 1;
  else if (use_all_columns)
    n_key_parts = m_key_parts;

  if (n_null_fields)
    *n_null_fields = 0;

  if (unpack_info) {
    unpack_info->clear();
    unpack_info->write_uint8(RDB_UNPACK_DATA_TAG);
    unpack_len_pos = unpack_info->get_current_pos();
    // we don't know the total length yet, so write a zero
    unpack_info->write_uint16(0);
  }

  for (uint i = 0; i < n_key_parts; i++) {
    // Fill hidden pk id into the last key part for secondary keys for tables
    // with no pk
    if (hidden_pk_exists && hidden_pk_id && i + 1 == n_key_parts) {
      m_pack_info[i].fill_hidden_pk_val(&tuple, hidden_pk_id);
      break;
    }

    Field *const field = m_pack_info[i].get_field_in_table(tbl);
    DBUG_ASSERT(field != nullptr);

    // Old Field methods expected the record pointer to be at tbl->record[0].
    // The quick and easy way to fix this was to pass along the offset
    // for the pointer.
    const my_ptrdiff_t ptr_diff = record - tbl->record[0];

    if (field->real_maybe_null()) {
      DBUG_ASSERT(is_storage_available(tuple - packed_tuple, 1));
      if (field->is_real_null(ptr_diff)) {
        /* NULL value. store '\0' so that it sorts before non-NULL values */
        *tuple++ = 0;
        /* That's it, don't store anything else */
        if (n_null_fields)
          (*n_null_fields)++;
        continue;
      } else {
        /* Not a NULL value. Store '1' */
        *tuple++ = 1;
      }
    }

    const bool create_unpack_info =
        (unpack_info && // we were requested to generate unpack_info
         m_pack_info[i].uses_unpack_info()); // and this keypart uses it
    Rdb_pack_field_context pack_ctx(unpack_info);

    // Set the offset for methods which do not take an offset as an argument
    DBUG_ASSERT(is_storage_available(tuple - packed_tuple,
                                     m_pack_info[i].m_max_image_len));
    field->move_field_offset(ptr_diff);

    m_pack_info[i].m_pack_func(&m_pack_info[i], field, pack_buffer, &tuple,
                               &pack_ctx);

    /* Make "unpack info" to be stored in the value */
    if (create_unpack_info) {
      m_pack_info[i].m_make_unpack_info_func(m_pack_info[i].m_charset_codec,
                                             field, &pack_ctx);
    }
    field->move_field_offset(-ptr_diff);
  }

  if (unpack_info) {
    const size_t len = unpack_info->get_current_pos();
    DBUG_ASSERT(len <= std::numeric_limits<uint16_t>::max());

    // Don't store the unpack_info if it has only the header (that is, there's
    // no meaningful content).
    // Primary Keys are special: for them, store the unpack_info even if it's
    // empty (provided m_maybe_unpack_info==true, see
    // ha_rocksdb::convert_record_to_storage_format)
    if (len == RDB_UNPACK_HEADER_SIZE &&
        m_index_type != Rdb_key_def::INDEX_TYPE_PRIMARY) {
      unpack_info->clear();
    } else {
      unpack_info->write_uint16_at(unpack_len_pos, len);
    }

    //
    // Secondary keys have key and value checksums in the value part
    // Primary key is a special case (the value part has non-indexed columns),
    // so the checksums are computed and stored by
    // ha_rocksdb::convert_record_to_storage_format
    //
    if (should_store_row_debug_checksums) {
      const uint32_t key_crc32 = crc32(0, packed_tuple, tuple - packed_tuple);
      const uint32_t val_crc32 =
          crc32(0, unpack_info->ptr(), unpack_info->get_current_pos());

      unpack_info->write_uint8(RDB_CHECKSUM_DATA_TAG);
      unpack_info->write_uint32(key_crc32);
      unpack_info->write_uint32(val_crc32);
    }
  }

  DBUG_ASSERT(is_storage_available(tuple - packed_tuple, 0));

  return tuple - packed_tuple;
}

/**
  Pack the hidden primary key into mem-comparable form.

  @param
    tbl                   Table we're working on
    hidden_pk_id     IN   New value to be packed into key
    packed_tuple     OUT  Key in the mem-comparable form

  @return
    Length of the packed tuple
*/

uint Rdb_key_def::pack_hidden_pk(const longlong &hidden_pk_id,
                                 uchar *const packed_tuple) const {
  DBUG_ASSERT(packed_tuple != nullptr);

  uchar *tuple = packed_tuple;
  rdb_netbuf_store_index(tuple, m_index_number);
  tuple += INDEX_NUMBER_SIZE;
  DBUG_ASSERT(m_key_parts == 1);
  DBUG_ASSERT(is_storage_available(tuple - packed_tuple,
                                   m_pack_info[0].m_max_image_len));

  m_pack_info[0].fill_hidden_pk_val(&tuple, hidden_pk_id);

  DBUG_ASSERT(is_storage_available(tuple - packed_tuple, 0));
  return tuple - packed_tuple;
}

/*
  Function of type rdb_index_field_pack_t
*/

void rdb_pack_with_make_sort_key(
    Rdb_field_packing *const fpi, Field *const field,
    uchar *const buf MY_ATTRIBUTE((__unused__)), uchar **dst,
    Rdb_pack_field_context *const pack_ctx MY_ATTRIBUTE((__unused__))) {
  DBUG_ASSERT(fpi != nullptr);
  DBUG_ASSERT(field != nullptr);
  DBUG_ASSERT(dst != nullptr);
  DBUG_ASSERT(*dst != nullptr);

  const int max_len = fpi->m_max_image_len;
  my_bitmap_map *old_map;

  old_map= dbug_tmp_use_all_columns(field->table,
                                    field->table->read_set);
  field->sort_string(*dst, max_len);
  dbug_tmp_restore_column_map(field->table->read_set, old_map);
  *dst += max_len;
}

/*
  Compares two keys without unpacking

  @detail
  @return
    0 - Ok. column_index is the index of the first column which is different.
          -1 if two kes are equal
    1 - Data format error.
*/
int Rdb_key_def::compare_keys(const rocksdb::Slice *key1,
                              const rocksdb::Slice *key2,
                              std::size_t *const column_index) const {
  DBUG_ASSERT(key1 != nullptr);
  DBUG_ASSERT(key2 != nullptr);
  DBUG_ASSERT(column_index != nullptr);

  // the caller should check the return value and
  // not rely on column_index being valid
  *column_index = 0xbadf00d;

  Rdb_string_reader reader1(key1);
  Rdb_string_reader reader2(key2);

  // Skip the index number
  if ((!reader1.read(INDEX_NUMBER_SIZE)))
    return HA_EXIT_FAILURE;

  if ((!reader2.read(INDEX_NUMBER_SIZE)))
    return HA_EXIT_FAILURE;

  for (uint i = 0; i < m_key_parts; i++) {
    const Rdb_field_packing *const fpi = &m_pack_info[i];
    if (fpi->m_maybe_null) {
      const auto nullp1 = reader1.read(1);
      const auto nullp2 = reader2.read(1);

      if (nullp1 == nullptr || nullp2 == nullptr) {
        return HA_EXIT_FAILURE;
      }

      if (*nullp1 != *nullp2) {
        *column_index = i;
        return HA_EXIT_SUCCESS;
      }

      if (*nullp1 == 0) {
        /* This is a NULL value */
        continue;
      }
    }

    const auto before_skip1 = reader1.get_current_ptr();
    const auto before_skip2 = reader2.get_current_ptr();
    DBUG_ASSERT(fpi->m_skip_func);
    if (fpi->m_skip_func(fpi, nullptr, &reader1))
      return HA_EXIT_FAILURE;
    if (fpi->m_skip_func(fpi, nullptr, &reader2))
      return HA_EXIT_FAILURE;
    const auto size1 = reader1.get_current_ptr() - before_skip1;
    const auto size2 = reader2.get_current_ptr() - before_skip2;
    if (size1 != size2) {
      *column_index = i;
      return HA_EXIT_SUCCESS;
    }

    if (memcmp(before_skip1, before_skip2, size1) != 0) {
      *column_index = i;
      return HA_EXIT_SUCCESS;
    }
  }

  *column_index = m_key_parts;
  return HA_EXIT_SUCCESS;
}

/*
  @brief
    Given a zero-padded key, determine its real key length

  @detail
    Fixed-size skip functions just read.
*/

size_t Rdb_key_def::key_length(const TABLE *const table,
                               const rocksdb::Slice &key) const {
  DBUG_ASSERT(table != nullptr);

  Rdb_string_reader reader(&key);

  if ((!reader.read(INDEX_NUMBER_SIZE)))
    return size_t(-1);

  for (uint i = 0; i < m_key_parts; i++) {
    const Rdb_field_packing *fpi = &m_pack_info[i];
    const Field *field = nullptr;
    if (m_index_type != INDEX_TYPE_HIDDEN_PRIMARY)
      field = fpi->get_field_in_table(table);
    if (fpi->m_skip_func(fpi, field, &reader))
      return size_t(-1);
  }
  return key.size() - reader.remaining_bytes();
}

/*
  Take mem-comparable form and unpack_info and unpack it to Table->record

  @detail
    not all indexes support this

  @return
    UNPACK_SUCCESS - Ok
    UNPACK_FAILURE - Data format error.
*/

int Rdb_key_def::unpack_record(TABLE *const table, uchar *const buf,
                               const rocksdb::Slice *const packed_key,
                               const rocksdb::Slice *const unpack_info,
                               const bool &verify_row_debug_checksums) const {
  Rdb_string_reader reader(packed_key);
  Rdb_string_reader unp_reader = Rdb_string_reader::read_or_empty(unpack_info);

  const bool is_hidden_pk = (m_index_type == INDEX_TYPE_HIDDEN_PRIMARY);
  const bool hidden_pk_exists = table_has_hidden_pk(table);
  const bool secondary_key = (m_index_type == INDEX_TYPE_SECONDARY);
  // There is no checksuming data after unpack_info for primary keys, because
  // the layout there is different. The checksum is verified in
  // ha_rocksdb::convert_record_from_storage_format instead.
  DBUG_ASSERT_IMP(!secondary_key, !verify_row_debug_checksums);

  // Old Field methods expected the record pointer to be at tbl->record[0].
  // The quick and easy way to fix this was to pass along the offset
  // for the pointer.
  const my_ptrdiff_t ptr_diff = buf - table->record[0];

  // Skip the index number
  if ((!reader.read(INDEX_NUMBER_SIZE))) {
    return HA_EXIT_FAILURE;
  }

  // For secondary keys, we expect the value field to contain unpack data and
  // checksum data in that order. One or both can be missing, but they cannot
  // be reordered.
  const bool has_unpack_info =
      unp_reader.remaining_bytes() &&
      *unp_reader.get_current_ptr() == RDB_UNPACK_DATA_TAG;
  if (has_unpack_info && !unp_reader.read(RDB_UNPACK_HEADER_SIZE)) {
    return HA_EXIT_FAILURE;
  }

  for (uint i = 0; i < m_key_parts; i++) {
    Rdb_field_packing *const fpi = &m_pack_info[i];

    /*
      Hidden pk field is packed at the end of the secondary keys, but the SQL
      layer does not know about it. Skip retrieving field if hidden pk.
    */
    if ((secondary_key && hidden_pk_exists && i + 1 == m_key_parts) ||
        is_hidden_pk) {
      DBUG_ASSERT(fpi->m_unpack_func);
      if (fpi->m_skip_func(fpi, nullptr, &reader)) {
        return HA_EXIT_FAILURE;
      }
      continue;
    }

    Field *const field = fpi->get_field_in_table(table);

    if (fpi->m_unpack_func) {
      /* It is possible to unpack this column. Do it. */

      if (fpi->m_maybe_null) {
        const char *nullp;
        if (!(nullp = reader.read(1)))
          return HA_EXIT_FAILURE;
        if (*nullp == 0) {
          /* Set the NULL-bit of this field */
          field->set_null(ptr_diff);
          /* Also set the field to its default value */
          uint field_offset = field->ptr - table->record[0];
          memcpy(buf + field_offset, table->s->default_values + field_offset,
                 field->pack_length());
          continue;
        } else if (*nullp == 1)
          field->set_notnull(ptr_diff);
        else
          return HA_EXIT_FAILURE;
      }

      // If we need unpack info, but there is none, tell the unpack function
      // this by passing unp_reader as nullptr. If we never read unpack_info
      // during unpacking anyway, then there won't an error.
      const bool maybe_missing_unpack =
          !has_unpack_info && fpi->uses_unpack_info();
      const int res =
          fpi->m_unpack_func(fpi, field, field->ptr + ptr_diff, &reader,
                             maybe_missing_unpack ? nullptr : &unp_reader);

      if (res)
        return res;
    } else {
      /* It is impossible to unpack the column. Skip it. */
      if (fpi->m_maybe_null) {
        const char *nullp;
        if (!(nullp = reader.read(1)))
          return HA_EXIT_FAILURE;
        if (*nullp == 0) {
          /* This is a NULL value */
          continue;
        }
        /* If NULL marker is not '0', it can be only '1'  */
        if (*nullp != 1)
          return HA_EXIT_FAILURE;
      }
      if (fpi->m_skip_func(fpi, field, &reader))
        return HA_EXIT_FAILURE;
    }
  }

  /*
    Check checksum values if present
  */
  const char *ptr;
  if ((ptr = unp_reader.read(1)) && *ptr == RDB_CHECKSUM_DATA_TAG) {
    if (verify_row_debug_checksums) {
      uint32_t stored_key_chksum = rdb_netbuf_to_uint32(
          (const uchar *)unp_reader.read(RDB_CHECKSUM_SIZE));
      const uint32_t stored_val_chksum = rdb_netbuf_to_uint32(
          (const uchar *)unp_reader.read(RDB_CHECKSUM_SIZE));

      const uint32_t computed_key_chksum =
          crc32(0, (const uchar *)packed_key->data(), packed_key->size());
      const uint32_t computed_val_chksum =
          crc32(0, (const uchar *)unpack_info->data(),
                unpack_info->size() - RDB_CHECKSUM_CHUNK_SIZE);

      DBUG_EXECUTE_IF("myrocks_simulate_bad_key_checksum1",
                      stored_key_chksum++;);

      if (stored_key_chksum != computed_key_chksum) {
        report_checksum_mismatch(true, packed_key->data(), packed_key->size());
        return HA_EXIT_FAILURE;
      }

      if (stored_val_chksum != computed_val_chksum) {
        report_checksum_mismatch(false, unpack_info->data(),
                                 unpack_info->size() - RDB_CHECKSUM_CHUNK_SIZE);
        return HA_EXIT_FAILURE;
      }
    } else {
      /* The checksums are present but we are not checking checksums */
    }
  }

  if (reader.remaining_bytes())
    return HA_EXIT_FAILURE;

  return HA_EXIT_SUCCESS;
}

bool Rdb_key_def::table_has_hidden_pk(const TABLE *const table) {
  return table->s->primary_key == MAX_INDEXES;
}

void Rdb_key_def::report_checksum_mismatch(const bool &is_key,
                                           const char *const data,
                                           const size_t data_size) const {
  // NO_LINT_DEBUG
  sql_print_error("Checksum mismatch in %s of key-value pair for index 0x%x",
                  is_key ? "key" : "value", get_index_number());

  const std::string buf = rdb_hexdump(data, data_size, RDB_MAX_HEXDUMP_LEN);
  // NO_LINT_DEBUG
  sql_print_error("Data with incorrect checksum (%" PRIu64 " bytes): %s",
                  (uint64_t)data_size, buf.c_str());

  my_error(ER_INTERNAL_ERROR, MYF(0), "Record checksum mismatch");
}

bool Rdb_key_def::index_format_min_check(const int &pk_min,
                                         const int &sk_min) const {
  switch (m_index_type) {
  case INDEX_TYPE_PRIMARY:
  case INDEX_TYPE_HIDDEN_PRIMARY:
    return (m_kv_format_version >= pk_min);
  case INDEX_TYPE_SECONDARY:
    return (m_kv_format_version >= sk_min);
  default:
    DBUG_ASSERT(0);
    return false;
  }
}

///////////////////////////////////////////////////////////////////////////////////////////
// Rdb_field_packing
///////////////////////////////////////////////////////////////////////////////////////////

/*
  Function of type rdb_index_field_skip_t
*/

int rdb_skip_max_length(const Rdb_field_packing *const fpi,
                        const Field *const field MY_ATTRIBUTE((__unused__)),
                        Rdb_string_reader *const reader) {
  if (!reader->read(fpi->m_max_image_len))
    return HA_EXIT_FAILURE;
  return HA_EXIT_SUCCESS;
}

/*
  (RDB_ESCAPE_LENGTH-1) must be an even number so that pieces of lines are not
  split in the middle of an UTF-8 character. See the implementation of
  rdb_unpack_binary_or_utf8_varchar.
*/

const uint RDB_ESCAPE_LENGTH = 9;
static_assert((RDB_ESCAPE_LENGTH - 1) % 2 == 0,
              "RDB_ESCAPE_LENGTH-1 must be even.");

/*
  Function of type rdb_index_field_skip_t
*/

static int rdb_skip_variable_length(
    const Rdb_field_packing *const fpi MY_ATTRIBUTE((__unused__)),
    const Field *const field, Rdb_string_reader *const reader) {
  const uchar *ptr;
  bool finished = false;

  size_t dst_len; /* How much data can be there */
  if (field) {
    const Field_varstring *const field_var =
        static_cast<const Field_varstring *>(field);
    dst_len = field_var->pack_length() - field_var->length_bytes;
  } else {
    dst_len = UINT_MAX;
  }

  /* Decode the length-emitted encoding here */
  while ((ptr = (const uchar *)reader->read(RDB_ESCAPE_LENGTH))) {
    /* See rdb_pack_with_varchar_encoding. */
    const uchar pad =
        255 - ptr[RDB_ESCAPE_LENGTH - 1]; // number of padding bytes
    const uchar used_bytes = RDB_ESCAPE_LENGTH - 1 - pad;

    if (used_bytes > RDB_ESCAPE_LENGTH - 1 || used_bytes > dst_len) {
      return HA_EXIT_FAILURE; /* cannot store that much, invalid data */
    }

    if (used_bytes < RDB_ESCAPE_LENGTH - 1) {
      finished = true;
      break;
    }
    dst_len -= used_bytes;
  }

  if (!finished) {
    return HA_EXIT_FAILURE;
  }

  return HA_EXIT_SUCCESS;
}

const int VARCHAR_CMP_LESS_THAN_SPACES = 1;
const int VARCHAR_CMP_EQUAL_TO_SPACES = 2;
const int VARCHAR_CMP_GREATER_THAN_SPACES = 3;

/*
  Skip a keypart that uses Variable-Length Space-Padded encoding
*/

static int rdb_skip_variable_space_pad(const Rdb_field_packing *const fpi,
                                       const Field *const field,
                                       Rdb_string_reader *const reader) {
  const uchar *ptr;
  bool finished = false;

  size_t dst_len = UINT_MAX; /* How much data can be there */

  if (field) {
    const Field_varstring *const field_var =
        static_cast<const Field_varstring *>(field);
    dst_len = field_var->pack_length() - field_var->length_bytes;
  }

  /* Decode the length-emitted encoding here */
  while ((ptr = (const uchar *)reader->read(fpi->m_segment_size))) {
    // See rdb_pack_with_varchar_space_pad
    const uchar c = ptr[fpi->m_segment_size - 1];
    if (c == VARCHAR_CMP_EQUAL_TO_SPACES) {
      // This is the last segment
      finished = true;
      break;
    } else if (c == VARCHAR_CMP_LESS_THAN_SPACES ||
               c == VARCHAR_CMP_GREATER_THAN_SPACES) {
      // This is not the last segment
      if ((fpi->m_segment_size - 1) > dst_len) {
        // The segment is full of data but the table field can't hold that
        // much! This must be data corruption.
        return HA_EXIT_FAILURE;
      }
      dst_len -= (fpi->m_segment_size - 1);
    } else {
      // Encountered a value that's none of the VARCHAR_CMP* constants
      // It's data corruption.
      return HA_EXIT_FAILURE;
    }
  }
  return finished ? HA_EXIT_SUCCESS : HA_EXIT_FAILURE;
}

/*
  Function of type rdb_index_field_unpack_t
*/

int rdb_unpack_integer(Rdb_field_packing *const fpi, Field *const field,
                       uchar *const to, Rdb_string_reader *const reader,
                       Rdb_string_reader *const unp_reader
                           MY_ATTRIBUTE((__unused__))) {
  const int length = fpi->m_max_image_len;

  const uchar *from;
  if (!(from = (const uchar *)reader->read(length)))
    return UNPACK_FAILURE; /* Mem-comparable image doesn't have enough bytes */

#ifdef WORDS_BIGENDIAN
  {
    if (((Field_num *)field)->unsigned_flag)
      to[0] = from[0];
    else
      to[0] = (char)(from[0] ^ 128); // Reverse the sign bit.
    memcpy(to + 1, from + 1, length - 1);
  }
#else
  {
    const int sign_byte = from[0];
    if (((Field_num *)field)->unsigned_flag)
      to[length - 1] = sign_byte;
    else
      to[length - 1] =
          static_cast<char>(sign_byte ^ 128); // Reverse the sign bit.
    for (int i = 0, j = length - 1; i < length - 1; ++i, --j)
      to[i] = from[j];
  }
#endif
  return UNPACK_SUCCESS;
}

#if !defined(WORDS_BIGENDIAN)
static void rdb_swap_double_bytes(uchar *const dst, const uchar *const src) {
#if defined(__FLOAT_WORD_ORDER) && (__FLOAT_WORD_ORDER == __BIG_ENDIAN)
  // A few systems store the most-significant _word_ first on little-endian
  dst[0] = src[3];
  dst[1] = src[2];
  dst[2] = src[1];
  dst[3] = src[0];
  dst[4] = src[7];
  dst[5] = src[6];
  dst[6] = src[5];
  dst[7] = src[4];
#else
  dst[0] = src[7];
  dst[1] = src[6];
  dst[2] = src[5];
  dst[3] = src[4];
  dst[4] = src[3];
  dst[5] = src[2];
  dst[6] = src[1];
  dst[7] = src[0];
#endif
}

static void rdb_swap_float_bytes(uchar *const dst, const uchar *const src) {
  dst[0] = src[3];
  dst[1] = src[2];
  dst[2] = src[1];
  dst[3] = src[0];
}
#else
#define rdb_swap_double_bytes nullptr
#define rdb_swap_float_bytes nullptr
#endif

static int rdb_unpack_floating_point(
    uchar *const dst, Rdb_string_reader *const reader, const size_t &size,
    const int &exp_digit, const uchar *const zero_pattern,
    const uchar *const zero_val, void (*swap_func)(uchar *, const uchar *)) {
  const uchar *const from = (const uchar *)reader->read(size);
  if (from == nullptr)
    return UNPACK_FAILURE; /* Mem-comparable image doesn't have enough bytes */

  /* Check to see if the value is zero */
  if (memcmp(from, zero_pattern, size) == 0) {
    memcpy(dst, zero_val, size);
    return UNPACK_SUCCESS;
  }

#if defined(WORDS_BIGENDIAN)
  // On big-endian, output can go directly into result
  uchar *const tmp = dst;
#else
  // Otherwise use a temporary buffer to make byte-swapping easier later
  uchar tmp[8];
#endif

  memcpy(tmp, from, size);

  if (tmp[0] & 0x80) {
    // If the high bit is set the original value was positive so
    // remove the high bit and subtract one from the exponent.
    ushort exp_part = ((ushort)tmp[0] << 8) | (ushort)tmp[1];
    exp_part &= 0x7FFF;                            // clear high bit;
    exp_part -= (ushort)1 << (16 - 1 - exp_digit); // subtract from exponent
    tmp[0] = (uchar)(exp_part >> 8);
    tmp[1] = (uchar)exp_part;
  } else {
    // Otherwise the original value was negative and all bytes have been
    // negated.
    for (size_t ii = 0; ii < size; ii++)
      tmp[ii] ^= 0xFF;
  }

#if !defined(WORDS_BIGENDIAN)
  // On little-endian, swap the bytes around
  swap_func(dst, tmp);
#else
  static_assert(swap_func == nullptr, "Assuming that no swapping is needed.");
#endif

  return UNPACK_SUCCESS;
}

#if !defined(DBL_EXP_DIG)
#define DBL_EXP_DIG (sizeof(double) * 8 - DBL_MANT_DIG)
#endif

/*
  Function of type rdb_index_field_unpack_t

  Unpack a double by doing the reverse action of change_double_for_sort
  (sql/filesort.cc).  Note that this only works on IEEE values.
  Note also that this code assumes that NaN and +/-Infinity are never
  allowed in the database.
*/
static int rdb_unpack_double(
    Rdb_field_packing *const fpi MY_ATTRIBUTE((__unused__)),
    Field *const field MY_ATTRIBUTE((__unused__)), uchar *const field_ptr,
    Rdb_string_reader *const reader,
    Rdb_string_reader *const unp_reader MY_ATTRIBUTE((__unused__))) {
  static double zero_val = 0.0;
  static const uchar zero_pattern[8] = {128, 0, 0, 0, 0, 0, 0, 0};

  return rdb_unpack_floating_point(
      field_ptr, reader, sizeof(double), DBL_EXP_DIG, zero_pattern,
      (const uchar *)&zero_val, rdb_swap_double_bytes);
}

#if !defined(FLT_EXP_DIG)
#define FLT_EXP_DIG (sizeof(float) * 8 - FLT_MANT_DIG)
#endif

/*
  Function of type rdb_index_field_unpack_t

  Unpack a float by doing the reverse action of Field_float::make_sort_key
  (sql/field.cc).  Note that this only works on IEEE values.
  Note also that this code assumes that NaN and +/-Infinity are never
  allowed in the database.
*/
static int rdb_unpack_float(
    Rdb_field_packing *const, Field *const field MY_ATTRIBUTE((__unused__)),
    uchar *const field_ptr, Rdb_string_reader *const reader,
    Rdb_string_reader *const unp_reader MY_ATTRIBUTE((__unused__))) {
  static float zero_val = 0.0;
  static const uchar zero_pattern[4] = {128, 0, 0, 0};

  return rdb_unpack_floating_point(
      field_ptr, reader, sizeof(float), FLT_EXP_DIG, zero_pattern,
      (const uchar *)&zero_val, rdb_swap_float_bytes);
}

/*
  Function of type rdb_index_field_unpack_t used to
  Unpack by doing the reverse action to Field_newdate::make_sort_key.
*/

int rdb_unpack_newdate(Rdb_field_packing *const fpi, Field *constfield,
                       uchar *const field_ptr, Rdb_string_reader *const reader,
                       Rdb_string_reader *const unp_reader
                           MY_ATTRIBUTE((__unused__))) {
  const char *from;
  DBUG_ASSERT(fpi->m_max_image_len == 3);

  if (!(from = reader->read(3)))
    return UNPACK_FAILURE; /* Mem-comparable image doesn't have enough bytes */

  field_ptr[0] = from[2];
  field_ptr[1] = from[1];
  field_ptr[2] = from[0];
  return UNPACK_SUCCESS;
}

/*
  Function of type rdb_index_field_unpack_t, used to
  Unpack the string by copying it over.
  This is for BINARY(n) where the value occupies the whole length.
*/

static int rdb_unpack_binary_str(
    Rdb_field_packing *const fpi, Field *const field, uchar *const to,
    Rdb_string_reader *const reader,
    Rdb_string_reader *const unp_reader MY_ATTRIBUTE((__unused__))) {
  const char *from;
  if (!(from = reader->read(fpi->m_max_image_len)))
    return UNPACK_FAILURE; /* Mem-comparable image doesn't have enough bytes */

  memcpy(to, from, fpi->m_max_image_len);
  return UNPACK_SUCCESS;
}

/*
  Function of type rdb_index_field_unpack_t.
  For UTF-8, we need to convert 2-byte wide-character entities back into
  UTF8 sequences.
*/

static int rdb_unpack_utf8_str(Rdb_field_packing *const fpi, Field *const field,
                               uchar *dst, Rdb_string_reader *const reader,
                               Rdb_string_reader *const unp_reader
                                   MY_ATTRIBUTE((__unused__))) {
  my_core::CHARSET_INFO *const cset = (my_core::CHARSET_INFO *)field->charset();
  const uchar *src;
  if (!(src = (const uchar *)reader->read(fpi->m_max_image_len)))
    return UNPACK_FAILURE; /* Mem-comparable image doesn't have enough bytes */

  const uchar *const src_end = src + fpi->m_max_image_len;
  uchar *const dst_end = dst + field->pack_length();

  while (src < src_end) {
    my_wc_t wc = (src[0] << 8) | src[1];
    src += 2;
    int res = cset->cset->wc_mb(cset, wc, dst, dst_end);
    DBUG_ASSERT(res > 0 && res <= 3);
    if (res < 0)
      return UNPACK_FAILURE;
    dst += res;
  }

  cset->cset->fill(cset, reinterpret_cast<char *>(dst), dst_end - dst,
                   cset->pad_char);
  return UNPACK_SUCCESS;
}

/*
  Function of type rdb_index_field_pack_t
*/

static void rdb_pack_with_varchar_encoding(
    Rdb_field_packing *const fpi, Field *const field, uchar *buf, uchar **dst,
    Rdb_pack_field_context *const pack_ctx MY_ATTRIBUTE((__unused__))) {
  /*
    Use a flag byte every Nth byte. Set it to (255 - #pad) where #pad is 0
    when the var length field filled all N-1 previous bytes and #pad is
    otherwise the number of padding bytes used.

    If N=8 and the field is:
    * 3 bytes (1, 2, 3) this is encoded as: 1, 2, 3, 0, 0, 0, 0, 251
    * 4 bytes (1, 2, 3, 0) this is encoded as: 1, 2, 3, 0, 0, 0, 0, 252
    And the 4 byte string compares as greater than the 3 byte string
  */
  const CHARSET_INFO *const charset = field->charset();
  Field_varstring *const field_var = (Field_varstring *)field;

  const size_t value_length = (field_var->length_bytes == 1)
                                  ? (uint)*field->ptr
                                  : uint2korr(field->ptr);
  size_t xfrm_len = charset->coll->strnxfrm(
      charset, buf, fpi->m_max_image_len, field_var->char_length(),
      field_var->ptr + field_var->length_bytes, value_length, 0);

  /* Got a mem-comparable image in 'buf'. Now, produce varlength encoding */

  size_t encoded_size = 0;
  uchar *ptr = *dst;
  while (1) {
    const size_t copy_len = std::min((size_t)RDB_ESCAPE_LENGTH - 1, xfrm_len);
    const size_t padding_bytes = RDB_ESCAPE_LENGTH - 1 - copy_len;
    memcpy(ptr, buf, copy_len);
    ptr += copy_len;
    buf += copy_len;
    // pad with zeros if necessary;
<<<<<<< HEAD
    for (size_t idx = 0; idx < padding_bytes; idx++)
      *(ptr++) = 0;
    *(ptr++) = 255 - padding_bytes;
=======
    for (size_t idx= 0; idx < padding_bytes; idx++)
      *(ptr++)= 0;
    *(ptr++) = 255 - (uchar)padding_bytes;
>>>>>>> 7facbc54

    xfrm_len -= copy_len;
    encoded_size += RDB_ESCAPE_LENGTH;
    if (padding_bytes != 0)
      break;
  }
  *dst += encoded_size;
}

/*
  Compare the string in [buf..buf_end) with a string that is an infinite
  sequence of strings in space_xfrm
*/

static int
rdb_compare_string_with_spaces(const uchar *buf, const uchar *const buf_end,
                               const std::vector<uchar> *const space_xfrm) {
  int cmp = 0;
  while (buf < buf_end) {
    size_t bytes = std::min((size_t)(buf_end - buf), space_xfrm->size());
    if ((cmp = memcmp(buf, space_xfrm->data(), bytes)) != 0)
      break;
    buf += bytes;
  }
  return cmp;
}

static const int RDB_TRIMMED_CHARS_OFFSET = 8;
/*
  Pack the data with Variable-Length Space-Padded Encoding.

  The encoding is there to meet two goals:

  Goal#1. Comparison. The SQL standard says

    " If the collation for the comparison has the PAD SPACE characteristic,
    for the purposes of the comparison, the shorter value is effectively
    extended to the length of the longer by concatenation of <space>s on the
    right.

  At the moment, all MySQL collations except one have the PAD SPACE
  characteristic.  The exception is the "binary" collation that is used by
  [VAR]BINARY columns. (Note that binary collations for specific charsets,
  like utf8_bin or latin1_bin are not the same as "binary" collation, they have
  the PAD SPACE characteristic).

  Goal#2 is to preserve the number of trailing spaces in the original value.

  This is achieved by using the following encoding:
  The key part:
  - Stores mem-comparable image of the column
  - It is stored in chunks of fpi->m_segment_size bytes (*)
    = If the remainder of the chunk is not occupied, it is padded with mem-
      comparable image of the space character (cs->pad_char to be precise).
  - The last byte of the chunk shows how the rest of column's mem-comparable
    image would compare to mem-comparable image of the column extended with
    spaces. There are three possible values.
     - VARCHAR_CMP_LESS_THAN_SPACES,
     - VARCHAR_CMP_EQUAL_TO_SPACES
     - VARCHAR_CMP_GREATER_THAN_SPACES

  VARCHAR_CMP_EQUAL_TO_SPACES means that this chunk is the last one (the rest
  is spaces, or something that sorts as spaces, so there is no reason to store
  it).

  Example: if fpi->m_segment_size=5, and the collation is latin1_bin:

   'abcd\0'   => [ 'abcd' <VARCHAR_CMP_LESS> ]['\0    ' <VARCHAR_CMP_EQUAL> ]
   'abcd'     => [ 'abcd' <VARCHAR_CMP_EQUAL>]
   'abcd   '  => [ 'abcd' <VARCHAR_CMP_EQUAL>]
   'abcdZZZZ' => [ 'abcd' <VARCHAR_CMP_GREATER>][ 'ZZZZ' <VARCHAR_CMP_EQUAL>]

  As mentioned above, the last chunk is padded with mem-comparable images of
  cs->pad_char. It can be 1-byte long (latin1), 2 (utf8_bin), 3 (utf8mb4), etc.

  fpi->m_segment_size depends on the used collation. It is chosen to be such
  that no mem-comparable image of space will ever stretch across the segments
  (see get_segment_size_from_collation).

  == The value part (aka unpack_info) ==
  The value part stores the number of space characters that one needs to add
  when unpacking the string.
  - If the number is positive, it means add this many spaces at the end
  - If the number is negative, it means padding has added extra spaces which
    must be removed.

  Storage considerations
  - depending on column's max size, the number may occupy 1 or 2 bytes
  - the number of spaces that need to be removed is not more than
    RDB_TRIMMED_CHARS_OFFSET=8, so we offset the number by that value and
    then store it as unsigned.

  @seealso
    rdb_unpack_binary_or_utf8_varchar_space_pad
    rdb_unpack_simple_varchar_space_pad
    rdb_dummy_make_unpack_info
    rdb_skip_variable_space_pad
*/

static void
rdb_pack_with_varchar_space_pad(Rdb_field_packing *const fpi,
                                Field *const field, uchar *buf, uchar **dst,
                                Rdb_pack_field_context *const pack_ctx) {
  Rdb_string_writer *const unpack_info = pack_ctx->writer;
  const CHARSET_INFO *const charset = field->charset();
  const auto field_var = static_cast<Field_varstring *>(field);

  const size_t value_length = (field_var->length_bytes == 1)
                                  ? (uint)*field->ptr
                                  : uint2korr(field->ptr);

  const size_t trimmed_len = charset->cset->lengthsp(
      charset, (const char *)field_var->ptr + field_var->length_bytes,
      value_length);
  const size_t xfrm_len = charset->coll->strnxfrm(
      charset, buf, fpi->m_max_image_len, field_var->char_length(),
      field_var->ptr + field_var->length_bytes, trimmed_len, 0);

  /* Got a mem-comparable image in 'buf'. Now, produce varlength encoding */
  uchar *const buf_end = buf + xfrm_len;

  size_t encoded_size = 0;
  uchar *ptr = *dst;
  size_t padding_bytes;
  while (true) {
    const size_t copy_len =
        std::min<size_t>(fpi->m_segment_size - 1, buf_end - buf);
    padding_bytes = fpi->m_segment_size - 1 - copy_len;
    memcpy(ptr, buf, copy_len);
    ptr += copy_len;
    buf += copy_len;

    if (padding_bytes) {
      memcpy(ptr, fpi->space_xfrm->data(), padding_bytes);
      ptr += padding_bytes;
      *ptr = VARCHAR_CMP_EQUAL_TO_SPACES; // last segment
    } else {
      // Compare the string suffix with a hypothetical infinite string of
      // spaces. It could be that the first difference is beyond the end of
      // current chunk.
      const int cmp =
          rdb_compare_string_with_spaces(buf, buf_end, fpi->space_xfrm);

      if (cmp < 0)
        *ptr = VARCHAR_CMP_LESS_THAN_SPACES;
      else if (cmp > 0)
        *ptr = VARCHAR_CMP_GREATER_THAN_SPACES;
      else {
        // It turns out all the rest are spaces.
        *ptr = VARCHAR_CMP_EQUAL_TO_SPACES;
      }
    }
    encoded_size += fpi->m_segment_size;

    if (*(ptr++) == VARCHAR_CMP_EQUAL_TO_SPACES)
      break;
  }

  // m_unpack_info_stores_value means unpack_info stores the whole original
  // value. There is no need to store the number of trimmed/padded endspaces
  // in that case.
  if (unpack_info && !fpi->m_unpack_info_stores_value) {
    // (value_length - trimmed_len) is the number of trimmed space *characters*
    // then, padding_bytes is the number of *bytes* added as padding
    // then, we add 8, because we don't store negative values.
    DBUG_ASSERT(padding_bytes % fpi->space_xfrm_len == 0);
    DBUG_ASSERT((value_length - trimmed_len) % fpi->space_mb_len == 0);
    const size_t removed_chars =
        RDB_TRIMMED_CHARS_OFFSET +
        (value_length - trimmed_len) / fpi->space_mb_len -
        padding_bytes / fpi->space_xfrm_len;

    if (fpi->m_unpack_info_uses_two_bytes) {
      unpack_info->write_uint16(removed_chars);
    } else {
      DBUG_ASSERT(removed_chars < 0x100);
      unpack_info->write_uint8(removed_chars);
    }
  }

  *dst += encoded_size;
}

/*
  Function of type rdb_index_field_unpack_t
*/

static int rdb_unpack_binary_or_utf8_varchar(
    Rdb_field_packing *const fpi, Field *const field, uchar *dst,
    Rdb_string_reader *const reader,
    Rdb_string_reader *const unp_reader MY_ATTRIBUTE((__unused__))) {
  const uchar *ptr;
  size_t len = 0;
  bool finished = false;
  uchar *d0 = dst;
  Field_varstring *const field_var = (Field_varstring *)field;
  dst += field_var->length_bytes;
  // How much we can unpack
  size_t dst_len = field_var->pack_length() - field_var->length_bytes;
  uchar *const dst_end = dst + dst_len;

  /* Decode the length-emitted encoding here */
  while ((ptr = (const uchar *)reader->read(RDB_ESCAPE_LENGTH))) {
    /* See rdb_pack_with_varchar_encoding. */
    uchar pad = 255 - ptr[RDB_ESCAPE_LENGTH - 1]; // number of padding bytes
    uchar used_bytes = RDB_ESCAPE_LENGTH - 1 - pad;

    if (used_bytes > RDB_ESCAPE_LENGTH - 1) {
      return UNPACK_FAILURE; /* cannot store that much, invalid data */
    }

    if (dst_len < used_bytes) {
      /* Encoded index tuple is longer than the size in the record buffer? */
      return UNPACK_FAILURE;
    }

    /*
      Now, we need to decode used_bytes of data and append them to the value.
    */
    if (fpi->m_varchar_charset == &my_charset_utf8_bin) {
      if (used_bytes & 1) {
        /*
          UTF-8 characters are encoded into two-byte entities. There is no way
          we can have an odd number of bytes after encoding.
        */
        return UNPACK_FAILURE;
      }

      const uchar *src = ptr;
      const uchar *src_end = ptr + used_bytes;
      while (src < src_end) {
        my_wc_t wc = (src[0] << 8) | src[1];
        src += 2;
        const CHARSET_INFO *cset = fpi->m_varchar_charset;
        int res = cset->cset->wc_mb(cset, wc, dst, dst_end);
        DBUG_ASSERT(res > 0 && res <= 3);
        if (res < 0)
          return UNPACK_FAILURE;
        dst += res;
        len += res;
        dst_len -= res;
      }
    } else {
      memcpy(dst, ptr, used_bytes);
      dst += used_bytes;
      dst_len -= used_bytes;
      len += used_bytes;
    }

    if (used_bytes < RDB_ESCAPE_LENGTH - 1) {
      finished = true;
      break;
    }
  }

  if (!finished)
    return UNPACK_FAILURE;

  /* Save the length */
<<<<<<< HEAD
  if (field_var->length_bytes == 1) {
    d0[0] = len;
  } else {
=======
  if (field_var->length_bytes == 1)
  {
    d0[0]= (uchar)len;
  }
  else
  {
>>>>>>> 7facbc54
    DBUG_ASSERT(field_var->length_bytes == 2);
    int2store(d0, len);
  }
  return UNPACK_SUCCESS;
}

/*
  @seealso
    rdb_pack_with_varchar_space_pad - packing function
    rdb_unpack_simple_varchar_space_pad - unpacking function for 'simple'
    charsets.
    rdb_skip_variable_space_pad - skip function
*/
static int rdb_unpack_binary_or_utf8_varchar_space_pad(
    Rdb_field_packing *const fpi, Field *const field, uchar *dst,
    Rdb_string_reader *const reader, Rdb_string_reader *const unp_reader) {
  const uchar *ptr;
  size_t len = 0;
  bool finished = false;
  Field_varstring *const field_var = static_cast<Field_varstring *>(field);
  uchar *d0 = dst;
  uchar *dst_end = dst + field_var->pack_length();
  dst += field_var->length_bytes;

  uint space_padding_bytes = 0;
  uint extra_spaces;
  if ((fpi->m_unpack_info_uses_two_bytes
           ? unp_reader->read_uint16(&extra_spaces)
           : unp_reader->read_uint8(&extra_spaces))) {
    return UNPACK_FAILURE;
  }

  if (extra_spaces <= RDB_TRIMMED_CHARS_OFFSET) {
    space_padding_bytes =
        -(static_cast<int>(extra_spaces) - RDB_TRIMMED_CHARS_OFFSET);
    extra_spaces = 0;
  } else
    extra_spaces -= RDB_TRIMMED_CHARS_OFFSET;

  space_padding_bytes *= fpi->space_xfrm_len;

  /* Decode the length-emitted encoding here */
  while ((ptr = (const uchar *)reader->read(fpi->m_segment_size))) {
    const char last_byte = ptr[fpi->m_segment_size - 1];
    size_t used_bytes;
    if (last_byte == VARCHAR_CMP_EQUAL_TO_SPACES) // this is the last segment
    {
      if (space_padding_bytes > (fpi->m_segment_size - 1))
        return UNPACK_FAILURE; // Cannot happen, corrupted data
      used_bytes = (fpi->m_segment_size - 1) - space_padding_bytes;
      finished = true;
    } else {
      if (last_byte != VARCHAR_CMP_LESS_THAN_SPACES &&
          last_byte != VARCHAR_CMP_GREATER_THAN_SPACES) {
        return UNPACK_FAILURE; // Invalid value
      }
      used_bytes = fpi->m_segment_size - 1;
    }

    // Now, need to decode used_bytes of data and append them to the value.
    if (fpi->m_varchar_charset == &my_charset_utf8_bin) {
      if (used_bytes & 1) {
        /*
          UTF-8 characters are encoded into two-byte entities. There is no way
          we can have an odd number of bytes after encoding.
        */
        return UNPACK_FAILURE;
      }

      const uchar *src = ptr;
      const uchar *const src_end = ptr + used_bytes;
      while (src < src_end) {
        my_wc_t wc = (src[0] << 8) | src[1];
        src += 2;
        const CHARSET_INFO *cset = fpi->m_varchar_charset;
        int res = cset->cset->wc_mb(cset, wc, dst, dst_end);
        DBUG_ASSERT(res <= 3);
        if (res <= 0)
          return UNPACK_FAILURE;
        dst += res;
        len += res;
      }
    } else {
      if (dst + used_bytes > dst_end)
        return UNPACK_FAILURE;
      memcpy(dst, ptr, used_bytes);
      dst += used_bytes;
      len += used_bytes;
    }

    if (finished) {
      if (extra_spaces) {
        // Both binary and UTF-8 charset store space as ' ',
        // so the following is ok:
        if (dst + extra_spaces > dst_end)
          return UNPACK_FAILURE;
        memset(dst, fpi->m_varchar_charset->pad_char, extra_spaces);
        len += extra_spaces;
      }
      break;
    }
  }

  if (!finished)
    return UNPACK_FAILURE;

  /* Save the length */
<<<<<<< HEAD
  if (field_var->length_bytes == 1) {
    d0[0] = len;
  } else {
=======
  if (field_var->length_bytes == 1)
  {
    d0[0]= (uchar)len;
  }
  else
  {
>>>>>>> 7facbc54
    DBUG_ASSERT(field_var->length_bytes == 2);
    int2store(d0, len);
  }
  return UNPACK_SUCCESS;
}

/////////////////////////////////////////////////////////////////////////

/*
  Function of type rdb_make_unpack_info_t
*/

static void rdb_make_unpack_unknown(
    const Rdb_collation_codec *codec MY_ATTRIBUTE((__unused__)),
    const Field *const field, Rdb_pack_field_context *const pack_ctx) {
  pack_ctx->writer->write(field->ptr, field->pack_length());
}

/*
  This point of this function is only to indicate that unpack_info is
  available.

  The actual unpack_info data is produced by the function that packs the key,
  that is, rdb_pack_with_varchar_space_pad.
*/

static void rdb_dummy_make_unpack_info(
    const Rdb_collation_codec *codec MY_ATTRIBUTE((__unused__)),
    const Field *field MY_ATTRIBUTE((__unused__)),
    Rdb_pack_field_context *pack_ctx MY_ATTRIBUTE((__unused__))) {}

/*
  Function of type rdb_index_field_unpack_t
*/

static int rdb_unpack_unknown(Rdb_field_packing *const fpi, Field *const field,
                              uchar *const dst, Rdb_string_reader *const reader,
                              Rdb_string_reader *const unp_reader) {
  const uchar *ptr;
  const uint len = fpi->m_unpack_data_len;
  // We don't use anything from the key, so skip over it.
  if (rdb_skip_max_length(fpi, field, reader)) {
    return UNPACK_FAILURE;
  }

  DBUG_ASSERT_IMP(len > 0, unp_reader != nullptr);

  if ((ptr = (const uchar *)unp_reader->read(len))) {
    memcpy(dst, ptr, len);
    return UNPACK_SUCCESS;
  }
  return UNPACK_FAILURE;
}

/*
  Function of type rdb_make_unpack_info_t
*/

static void rdb_make_unpack_unknown_varchar(
    const Rdb_collation_codec *const codec MY_ATTRIBUTE((__unused__)),
    const Field *const field, Rdb_pack_field_context *const pack_ctx) {
  const auto f = static_cast<const Field_varstring *>(field);
  uint len = f->length_bytes == 1 ? (uint)*f->ptr : uint2korr(f->ptr);
  len += f->length_bytes;
  pack_ctx->writer->write(field->ptr, len);
}

/*
  Function of type rdb_index_field_unpack_t

  @detail
  Unpack a key part in an "unknown" collation from its
  (mem_comparable_form, unpack_info) form.

  "Unknown" means we have no clue about how mem_comparable_form is made from
  the original string, so we keep the whole original string in the unpack_info.

  @seealso
    rdb_make_unpack_unknown, rdb_unpack_unknown
*/

static int rdb_unpack_unknown_varchar(Rdb_field_packing *const fpi,
                                      Field *const field, uchar *dst,
                                      Rdb_string_reader *const reader,
                                      Rdb_string_reader *const unp_reader) {
  const uchar *ptr;
  uchar *const d0 = dst;
  const auto f = static_cast<Field_varstring *>(field);
  dst += f->length_bytes;
  const uint len_bytes = f->length_bytes;
  // We don't use anything from the key, so skip over it.
  if (fpi->m_skip_func(fpi, field, reader)) {
    return UNPACK_FAILURE;
  }

  DBUG_ASSERT(len_bytes > 0);
  DBUG_ASSERT(unp_reader != nullptr);

  if ((ptr = (const uchar *)unp_reader->read(len_bytes))) {
    memcpy(d0, ptr, len_bytes);
    const uint len = len_bytes == 1 ? (uint)*ptr : uint2korr(ptr);
    if ((ptr = (const uchar *)unp_reader->read(len))) {
      memcpy(dst, ptr, len);
      return UNPACK_SUCCESS;
    }
  }
  return UNPACK_FAILURE;
}

/*
  Write unpack_data for a "simple" collation
*/
static void rdb_write_unpack_simple(Rdb_bit_writer *const writer,
                                    const Rdb_collation_codec *const codec,
                                    const uchar *const src,
                                    const size_t src_len) {
  for (uint i = 0; i < src_len; i++) {
    writer->write(codec->m_enc_size[src[i]], codec->m_enc_idx[src[i]]);
  }
}

static uint rdb_read_unpack_simple(Rdb_bit_reader *const reader,
                                   const Rdb_collation_codec *const codec,
                                   const uchar *const src,
                                   const size_t &src_len, uchar *const dst) {
  for (uint i = 0; i < src_len; i++) {
    if (codec->m_dec_size[src[i]] > 0) {
      uint *ret;
      DBUG_ASSERT(reader != nullptr);

      if ((ret = reader->read(codec->m_dec_size[src[i]])) == nullptr) {
        return UNPACK_FAILURE;
      }
      dst[i] = codec->m_dec_idx[*ret][src[i]];
    } else {
      dst[i] = codec->m_dec_idx[0][src[i]];
    }
  }

  return UNPACK_SUCCESS;
}

/*
  Function of type rdb_make_unpack_info_t

  @detail
    Make unpack_data for VARCHAR(n) in a "simple" charset.
*/

static void
rdb_make_unpack_simple_varchar(const Rdb_collation_codec *const codec,
                               const Field *const field,
                               Rdb_pack_field_context *const pack_ctx) {
  const auto f = static_cast<const Field_varstring *>(field);
  uchar *const src = f->ptr + f->length_bytes;
  const size_t src_len =
      f->length_bytes == 1 ? (uint)*f->ptr : uint2korr(f->ptr);
  Rdb_bit_writer bit_writer(pack_ctx->writer);
  // The std::min compares characters with bytes, but for simple collations,
  // mbmaxlen = 1.
  rdb_write_unpack_simple(&bit_writer, codec, src,
                          std::min((size_t)f->char_length(), src_len));
}

/*
  Function of type rdb_index_field_unpack_t

  @seealso
    rdb_pack_with_varchar_space_pad - packing function
    rdb_unpack_binary_or_utf8_varchar_space_pad - a similar unpacking function
*/

int rdb_unpack_simple_varchar_space_pad(Rdb_field_packing *const fpi,
                                        Field *const field, uchar *dst,
                                        Rdb_string_reader *const reader,
                                        Rdb_string_reader *const unp_reader) {
  const uchar *ptr;
  size_t len = 0;
  bool finished = false;
  uchar *d0 = dst;
  const Field_varstring *const field_var =
      static_cast<Field_varstring *>(field);
  // For simple collations, char_length is also number of bytes.
  DBUG_ASSERT((size_t)fpi->m_max_image_len >= field_var->char_length());
  uchar *dst_end = dst + field_var->pack_length();
  dst += field_var->length_bytes;
  Rdb_bit_reader bit_reader(unp_reader);

  uint space_padding_bytes = 0;
  uint extra_spaces;
  DBUG_ASSERT(unp_reader != nullptr);

  if ((fpi->m_unpack_info_uses_two_bytes
           ? unp_reader->read_uint16(&extra_spaces)
           : unp_reader->read_uint8(&extra_spaces))) {
    return UNPACK_FAILURE;
  }

  if (extra_spaces <= 8) {
    space_padding_bytes = -(static_cast<int>(extra_spaces) - 8);
    extra_spaces = 0;
  } else
    extra_spaces -= 8;

  space_padding_bytes *= fpi->space_xfrm_len;

  /* Decode the length-emitted encoding here */
  while ((ptr = (const uchar *)reader->read(fpi->m_segment_size))) {
    const char last_byte =
        ptr[fpi->m_segment_size - 1]; // number of padding bytes
    size_t used_bytes;
    if (last_byte == VARCHAR_CMP_EQUAL_TO_SPACES) {
      // this is the last one
      if (space_padding_bytes > (fpi->m_segment_size - 1))
        return UNPACK_FAILURE; // Cannot happen, corrupted data
      used_bytes = (fpi->m_segment_size - 1) - space_padding_bytes;
      finished = true;
    } else {
      if (last_byte != VARCHAR_CMP_LESS_THAN_SPACES &&
          last_byte != VARCHAR_CMP_GREATER_THAN_SPACES) {
        return UNPACK_FAILURE;
      }
      used_bytes = fpi->m_segment_size - 1;
    }

    if (dst + used_bytes > dst_end) {
      // The value on disk is longer than the field definition allows?
      return UNPACK_FAILURE;
    }

    uint ret;
    if ((ret = rdb_read_unpack_simple(&bit_reader, fpi->m_charset_codec, ptr,
                                      used_bytes, dst)) != UNPACK_SUCCESS) {
      return ret;
    }

    dst += used_bytes;
    len += used_bytes;

    if (finished) {
      if (extra_spaces) {
        if (dst + extra_spaces > dst_end)
          return UNPACK_FAILURE;
        // pad_char has a 1-byte form in all charsets that
        // are handled by rdb_init_collation_mapping.
        memset(dst, field_var->charset()->pad_char, extra_spaces);
        len += extra_spaces;
      }
      break;
    }
  }

  if (!finished)
    return UNPACK_FAILURE;

  /* Save the length */
<<<<<<< HEAD
  if (field_var->length_bytes == 1) {
    d0[0] = len;
  } else {
=======
  if (field_var->length_bytes == 1)
  {
    d0[0]= (uchar)len;
  }
  else
  {
>>>>>>> 7facbc54
    DBUG_ASSERT(field_var->length_bytes == 2);
    int2store(d0, len);
  }
  return UNPACK_SUCCESS;
}

/*
  Function of type rdb_make_unpack_info_t

  @detail
    Make unpack_data for CHAR(n) value in a "simple" charset.
    It is CHAR(N), so SQL layer has padded the value with spaces up to N chars.

  @seealso
    The VARCHAR variant is in rdb_make_unpack_simple_varchar
*/

static void rdb_make_unpack_simple(const Rdb_collation_codec *const codec,
                                   const Field *const field,
                                   Rdb_pack_field_context *const pack_ctx) {
  const uchar *const src = field->ptr;
  Rdb_bit_writer bit_writer(pack_ctx->writer);
  rdb_write_unpack_simple(&bit_writer, codec, src, field->pack_length());
}

/*
  Function of type rdb_index_field_unpack_t
*/

static int rdb_unpack_simple(Rdb_field_packing *const fpi,
                             Field *const field MY_ATTRIBUTE((__unused__)),
                             uchar *const dst, Rdb_string_reader *const reader,
                             Rdb_string_reader *const unp_reader) {
  const uchar *ptr;
  const uint len = fpi->m_max_image_len;
  Rdb_bit_reader bit_reader(unp_reader);

  if (!(ptr = (const uchar *)reader->read(len))) {
    return UNPACK_FAILURE;
  }

  return rdb_read_unpack_simple(unp_reader ? &bit_reader : nullptr,
                                fpi->m_charset_codec, ptr, len, dst);
}

// See Rdb_charset_space_info::spaces_xfrm
const int RDB_SPACE_XFRM_SIZE = 32;

// A class holding information about how space character is represented in a
// charset.
class Rdb_charset_space_info {
public:
  Rdb_charset_space_info(const Rdb_charset_space_info &) = delete;
  Rdb_charset_space_info &operator=(const Rdb_charset_space_info &) = delete;
  Rdb_charset_space_info() = default;

  // A few strxfrm'ed space characters, at least RDB_SPACE_XFRM_SIZE bytes
  std::vector<uchar> spaces_xfrm;

  // length(strxfrm(' '))
  size_t space_xfrm_len;

  // length of the space character itself
  // Typically space is just 0x20 (length=1) but in ucs2 it is 0x00 0x20
  // (length=2)
  size_t space_mb_len;
};

static std::array<std::unique_ptr<Rdb_charset_space_info>, MY_ALL_CHARSETS_SIZE>
    rdb_mem_comparable_space;

/*
  @brief
  For a given charset, get
   - strxfrm('    '), a sample that is at least RDB_SPACE_XFRM_SIZE bytes long.
   - length of strxfrm(charset, ' ')
   - length of the space character in the charset

  @param cs  IN    Charset to get the space for
  @param ptr OUT   A few space characters
  @param len OUT   Return length of the space (in bytes)

  @detail
    It is tempting to pre-generate mem-comparable form of space character for
    every charset on server startup.
    One can't do that: some charsets are not initialized until somebody
    attempts to use them (e.g. create or open a table that has a field that
    uses the charset).
*/

static void rdb_get_mem_comparable_space(const CHARSET_INFO *const cs,
                                         const std::vector<uchar> **xfrm,
                                         size_t *const xfrm_len,
                                         size_t *const mb_len) {
  DBUG_ASSERT(cs->number < MY_ALL_CHARSETS_SIZE);
  if (!rdb_mem_comparable_space[cs->number].get()) {
    mysql_mutex_lock(&rdb_mem_cmp_space_mutex);
    if (!rdb_mem_comparable_space[cs->number].get()) {
      // Upper bound of how many bytes can be occupied by multi-byte form of a
      // character in any charset.
      const int MAX_MULTI_BYTE_CHAR_SIZE = 4;
      DBUG_ASSERT(cs->mbmaxlen <= MAX_MULTI_BYTE_CHAR_SIZE);

      // multi-byte form of the ' ' (space) character
      uchar space_mb[MAX_MULTI_BYTE_CHAR_SIZE];

      const size_t space_mb_len = cs->cset->wc_mb(
          cs, (my_wc_t)cs->pad_char, space_mb, space_mb + sizeof(space_mb));

      uchar space[20]; // mem-comparable image of the space character

      const size_t space_len = cs->coll->strnxfrm(cs, space, sizeof(space), 1,
                                                  space_mb, space_mb_len, 0);
      Rdb_charset_space_info *const info = new Rdb_charset_space_info;
      info->space_xfrm_len = space_len;
      info->space_mb_len = space_mb_len;
      while (info->spaces_xfrm.size() < RDB_SPACE_XFRM_SIZE) {
        info->spaces_xfrm.insert(info->spaces_xfrm.end(), space,
                                 space + space_len);
      }
      rdb_mem_comparable_space[cs->number].reset(info);
    }
    mysql_mutex_unlock(&rdb_mem_cmp_space_mutex);
  }

  *xfrm = &rdb_mem_comparable_space[cs->number]->spaces_xfrm;
  *xfrm_len = rdb_mem_comparable_space[cs->number]->space_xfrm_len;
  *mb_len = rdb_mem_comparable_space[cs->number]->space_mb_len;
}

mysql_mutex_t rdb_mem_cmp_space_mutex;

std::array<const Rdb_collation_codec *, MY_ALL_CHARSETS_SIZE>
    rdb_collation_data;
mysql_mutex_t rdb_collation_data_mutex;

static bool rdb_is_collation_supported(const my_core::CHARSET_INFO *const cs) {
  return (cs->coll == &my_collation_8bit_simple_ci_handler);
}

static const Rdb_collation_codec *
rdb_init_collation_mapping(const my_core::CHARSET_INFO *const cs) {
  DBUG_ASSERT(cs && cs->state & MY_CS_AVAILABLE);
  const Rdb_collation_codec *codec = rdb_collation_data[cs->number];

  if (codec == nullptr && rdb_is_collation_supported(cs)) {
    mysql_mutex_lock(&rdb_collation_data_mutex);
    codec = rdb_collation_data[cs->number];
    if (codec == nullptr) {
      Rdb_collation_codec *cur = nullptr;

      // Compute reverse mapping for simple collations.
      if (cs->coll == &my_collation_8bit_simple_ci_handler) {
        cur = new Rdb_collation_codec;
        std::map<uchar, std::vector<uchar>> rev_map;
        size_t max_conflict_size = 0;
        for (int src = 0; src < 256; src++) {
          uchar dst = cs->sort_order[src];
          rev_map[dst].push_back(src);
          max_conflict_size = std::max(max_conflict_size, rev_map[dst].size());
        }
        cur->m_dec_idx.resize(max_conflict_size);

        for (auto const &p : rev_map) {
          uchar dst = p.first;
          for (uint idx = 0; idx < p.second.size(); idx++) {
            uchar src = p.second[idx];
            uchar bits =
                my_bit_log2(my_round_up_to_next_power(p.second.size()));
            cur->m_enc_idx[src] = idx;
            cur->m_enc_size[src] = bits;
            cur->m_dec_size[dst] = bits;
            cur->m_dec_idx[idx][dst] = src;
          }
        }

        cur->m_make_unpack_info_func = {
            {rdb_make_unpack_simple_varchar, rdb_make_unpack_simple}};
        cur->m_unpack_func = {
            {rdb_unpack_simple_varchar_space_pad, rdb_unpack_simple}};
      } else {
        // Out of luck for now.
      }

      if (cur != nullptr) {
        codec = cur;
        cur->m_cs = cs;
        rdb_collation_data[cs->number] = cur;
      }
    }
    mysql_mutex_unlock(&rdb_collation_data_mutex);
  }

  return codec;
}

static int get_segment_size_from_collation(const CHARSET_INFO *const cs) {
  int ret;
  if (cs == &my_charset_utf8mb4_bin || cs == &my_charset_utf16_bin ||
      cs == &my_charset_utf16le_bin || cs == &my_charset_utf32_bin) {
    /*
      In these collations, a character produces one weight, which is 3 bytes.
      Segment has 3 characters, add one byte for VARCHAR_CMP_* marker, and we
      get 3*3+1=10
    */
    ret = 10;
  } else {
    /*
      All other collations. There are two classes:
      - Unicode-based, except for collations mentioned in the if-condition.
        For these all weights are 2 bytes long, a character may produce 0..8
        weights.
        in any case, 8 bytes of payload in the segment guarantee that the last
        space character won't span across segments.

      - Collations not based on unicode. These have length(strxfrm(' '))=1,
        there nothing to worry about.

      In both cases, take 8 bytes payload + 1 byte for VARCHAR_CMP* marker.
    */
    ret = 9;
  }
  DBUG_ASSERT(ret < RDB_SPACE_XFRM_SIZE);
  return ret;
}

/*
  @brief
    Setup packing of index field into its mem-comparable form

  @detail
    - It is possible produce mem-comparable form for any datatype.
    - Some datatypes also allow to unpack the original value from its
      mem-comparable form.
      = Some of these require extra information to be stored in "unpack_info".
        unpack_info is not a part of mem-comparable form, it is only used to
        restore the original value

  @param
    field  IN  field to be packed/un-packed

  @return
    TRUE  -  Field can be read with index-only reads
    FALSE -  Otherwise
*/

bool Rdb_field_packing::setup(const Rdb_key_def *const key_descr,
                              const Field *const field, const uint &keynr_arg,
                              const uint &key_part_arg,
                              const uint16 &key_length) {
  int res = false;
  enum_field_types type = field ? field->real_type() : MYSQL_TYPE_LONGLONG;

  m_keynr = keynr_arg;
  m_key_part = key_part_arg;

  m_maybe_null = field ? field->real_maybe_null() : false;
  m_unpack_func = nullptr;
  m_make_unpack_info_func = nullptr;
  m_unpack_data_len = 0;
  space_xfrm = nullptr; // safety

  /* Calculate image length. By default, is is pack_length() */
  m_max_image_len =
      field ? field->pack_length() : ROCKSDB_SIZEOF_HIDDEN_PK_COLUMN;
  m_skip_func = rdb_skip_max_length;
  m_pack_func = rdb_pack_with_make_sort_key;

  switch (type) {
  case MYSQL_TYPE_LONGLONG:
  case MYSQL_TYPE_LONG:
  case MYSQL_TYPE_INT24:
  case MYSQL_TYPE_SHORT:
  case MYSQL_TYPE_TINY:
    m_unpack_func = rdb_unpack_integer;
    return true;

  case MYSQL_TYPE_DOUBLE:
    m_unpack_func = rdb_unpack_double;
    return true;

  case MYSQL_TYPE_FLOAT:
    m_unpack_func = rdb_unpack_float;
    return true;

  case MYSQL_TYPE_NEWDECIMAL:
  /*
    Decimal is packed with Field_new_decimal::make_sort_key, which just
    does memcpy.
    Unpacking decimal values was supported only after fix for issue#253,
    because of that ha_rocksdb::get_storage_type() handles decimal values
    in a special way.
  */
  case MYSQL_TYPE_DATETIME2:
  case MYSQL_TYPE_TIMESTAMP2:
  /* These are packed with Field_temporal_with_date_and_timef::make_sort_key */
  case MYSQL_TYPE_TIME2: /* TIME is packed with Field_timef::make_sort_key */
  case MYSQL_TYPE_YEAR:  /* YEAR is packed with  Field_tiny::make_sort_key */
    /* Everything that comes here is packed with just a memcpy(). */
    m_unpack_func = rdb_unpack_binary_str;
    return true;

  case MYSQL_TYPE_NEWDATE:
    /*
      This is packed by Field_newdate::make_sort_key. It assumes the data is
      3 bytes, and packing is done by swapping the byte order (for both big-
      and little-endian)
    */
    m_unpack_func = rdb_unpack_newdate;
    return true;
  case MYSQL_TYPE_TINY_BLOB:
  case MYSQL_TYPE_MEDIUM_BLOB:
  case MYSQL_TYPE_LONG_BLOB:
  case MYSQL_TYPE_BLOB: {
    if (key_descr) {
      // The my_charset_bin collation is special in that it will consider
      // shorter strings sorting as less than longer strings.
      //
      // See Field_blob::make_sort_key for details.
      m_max_image_len =
          key_length + (field->charset() == &my_charset_bin
                            ? reinterpret_cast<const Field_blob *>(field)
                                  ->pack_length_no_ptr()
                            : 0);
      // Return false because indexes on text/blob will always require
      // a prefix. With a prefix, the optimizer will not be able to do an
      // index-only scan since there may be content occuring after the prefix
      // length.
      return false;
    }
  }
  default:
    break;
  }

  m_unpack_info_stores_value = false;
  /* Handle [VAR](CHAR|BINARY) */

  if (type == MYSQL_TYPE_VARCHAR || type == MYSQL_TYPE_STRING) {
    /*
      For CHAR-based columns, check how strxfrm image will take.
      field->field_length = field->char_length() * cs->mbmaxlen.
    */
    const CHARSET_INFO *cs = field->charset();
    m_max_image_len = cs->coll->strnxfrmlen(cs, field->field_length);
  }
  const bool is_varchar = (type == MYSQL_TYPE_VARCHAR);
  const CHARSET_INFO *cs = field->charset();
  // max_image_len before chunking is taken into account
  const int max_image_len_before_chunks = m_max_image_len;

  if (is_varchar) {
    // The default for varchar is variable-length, without space-padding for
    // comparisons
    m_varchar_charset = cs;
    m_skip_func = rdb_skip_variable_length;
    m_pack_func = rdb_pack_with_varchar_encoding;
    m_max_image_len =
        (m_max_image_len / (RDB_ESCAPE_LENGTH - 1) + 1) * RDB_ESCAPE_LENGTH;

    const auto field_var = static_cast<const Field_varstring *>(field);
    m_unpack_info_uses_two_bytes = (field_var->field_length + 8 >= 0x100);
  }

  if (type == MYSQL_TYPE_VARCHAR || type == MYSQL_TYPE_STRING) {
    // See http://dev.mysql.com/doc/refman/5.7/en/string-types.html for
    // information about character-based datatypes are compared.
    bool use_unknown_collation = false;
    DBUG_EXECUTE_IF("myrocks_enable_unknown_collation_index_only_scans",
                    use_unknown_collation = true;);

    if (cs == &my_charset_bin) {
      // - SQL layer pads BINARY(N) so that it always is N bytes long.
      // - For VARBINARY(N), values may have different lengths, so we're using
      //   variable-length encoding. This is also the only charset where the
      //   values are not space-padded for comparison.
      m_unpack_func = is_varchar ? rdb_unpack_binary_or_utf8_varchar
                                 : rdb_unpack_binary_str;
      res = true;
    } else if (cs == &my_charset_latin1_bin || cs == &my_charset_utf8_bin) {
      // For _bin collations, mem-comparable form of the string is the string
      // itself.

      if (is_varchar) {
        // VARCHARs - are compared as if they were space-padded - but are
        // not actually space-padded (reading the value back produces the
        // original value, without the padding)
        m_unpack_func = rdb_unpack_binary_or_utf8_varchar_space_pad;
        m_skip_func = rdb_skip_variable_space_pad;
        m_pack_func = rdb_pack_with_varchar_space_pad;
        m_make_unpack_info_func = rdb_dummy_make_unpack_info;
        m_segment_size = get_segment_size_from_collation(cs);
        m_max_image_len =
            (max_image_len_before_chunks / (m_segment_size - 1) + 1) *
            m_segment_size;
        rdb_get_mem_comparable_space(cs, &space_xfrm, &space_xfrm_len,
                                     &space_mb_len);
      } else {
        // SQL layer pads CHAR(N) values to their maximum length.
        // We just store that and restore it back.
        m_unpack_func = (cs == &my_charset_latin1_bin) ? rdb_unpack_binary_str
                                                       : rdb_unpack_utf8_str;
      }
      res = true;
    } else {
      // This is [VAR]CHAR(n) and the collation is not $(charset_name)_bin

      res = true; // index-only scans are possible
      m_unpack_data_len = is_varchar ? 0 : field->field_length;
      const uint idx = is_varchar ? 0 : 1;
      const Rdb_collation_codec *codec = nullptr;

      if (is_varchar) {
        // VARCHAR requires space-padding for doing comparisons
        //
        // The check for cs->levels_for_order is to catch
        // latin2_czech_cs and cp1250_czech_cs - multi-level collations
        // that Variable-Length Space Padded Encoding can't handle.
        // It is not expected to work for any other multi-level collations,
        // either.
        // Currently we handle these collations as NO_PAD, even if they have
        // PAD_SPACE attribute.
        if (cs->levels_for_order == 1) {
          m_pack_func = rdb_pack_with_varchar_space_pad;
          m_skip_func = rdb_skip_variable_space_pad;
          m_segment_size = get_segment_size_from_collation(cs);
          m_max_image_len =
              (max_image_len_before_chunks / (m_segment_size - 1) + 1) *
              m_segment_size;
          rdb_get_mem_comparable_space(cs, &space_xfrm, &space_xfrm_len,
                                       &space_mb_len);
        } else {
          //  NO_LINT_DEBUG
          sql_print_warning("RocksDB: you're trying to create an index "
                            "with a multi-level collation %s",
                            cs->name);
          //  NO_LINT_DEBUG
          sql_print_warning("MyRocks will handle this collation internally "
                            " as if it had a NO_PAD attribute.");
          m_pack_func = rdb_pack_with_varchar_encoding;
          m_skip_func = rdb_skip_variable_length;
        }
      }

      if ((codec = rdb_init_collation_mapping(cs)) != nullptr) {
        // The collation allows to store extra information in the unpack_info
        // which can be used to restore the original value from the
        // mem-comparable form.
        m_make_unpack_info_func = codec->m_make_unpack_info_func[idx];
        m_unpack_func = codec->m_unpack_func[idx];
        m_charset_codec = codec;
      } else if (use_unknown_collation) {
        // We have no clue about how this collation produces mem-comparable
        // form. Our way of restoring the original value is to keep a copy of
        // the original value in unpack_info.
        m_unpack_info_stores_value = true;
        m_make_unpack_info_func = is_varchar ? rdb_make_unpack_unknown_varchar
                                             : rdb_make_unpack_unknown;
        m_unpack_func =
            is_varchar ? rdb_unpack_unknown_varchar : rdb_unpack_unknown;
      } else {
        // Same as above: we don't know how to restore the value from its
        // mem-comparable form.
        // Here, we just indicate to the SQL layer we can't do it.
        DBUG_ASSERT(m_unpack_func == nullptr);
        m_unpack_info_stores_value = false;
        res = false; // Indicate that index-only reads are not possible
      }
    }

    // Make an adjustment: unpacking partially covered columns is not
    // possible. field->table is populated when called through
    // Rdb_key_def::setup, but not during ha_rocksdb::index_flags.
    if (field->table) {
      // Get the original Field object and compare lengths. If this key part is
      // a prefix of a column, then we can't do index-only scans.
      if (field->table->field[field->field_index]->field_length != key_length) {
        m_unpack_func = nullptr;
        m_make_unpack_info_func = nullptr;
        m_unpack_info_stores_value = true;
        res = false;
      }
    } else {
      if (field->field_length != key_length) {
        m_unpack_func = nullptr;
        m_make_unpack_info_func = nullptr;
        m_unpack_info_stores_value = true;
        res = false;
      }
    }
  }
  return res;
}

Field *Rdb_field_packing::get_field_in_table(const TABLE *const tbl) const {
  return tbl->key_info[m_keynr].key_part[m_key_part].field;
}

void Rdb_field_packing::fill_hidden_pk_val(uchar **dst,
                                           const longlong &hidden_pk_id) const {
  DBUG_ASSERT(m_max_image_len == 8);

  String to;
  rdb_netstr_append_uint64(&to, hidden_pk_id);
  memcpy(*dst, to.ptr(), m_max_image_len);

  *dst += m_max_image_len;
}

///////////////////////////////////////////////////////////////////////////////////////////
// Rdb_ddl_manager
///////////////////////////////////////////////////////////////////////////////////////////

Rdb_tbl_def::~Rdb_tbl_def() {
  auto ddl_manager = rdb_get_ddl_manager();
  /* Don't free key definitions */
  if (m_key_descr_arr) {
    for (uint i = 0; i < m_key_count; i++) {
      if (ddl_manager && m_key_descr_arr[i]) {
        ddl_manager->erase_index_num(m_key_descr_arr[i]->get_gl_index_id());
      }

      m_key_descr_arr[i] = nullptr;
    }

    delete[] m_key_descr_arr;
    m_key_descr_arr = nullptr;
  }
}

/*
  Put table definition DDL entry. Actual write is done at
  Rdb_dict_manager::commit.

  We write
    dbname.tablename -> version + {key_entry, key_entry, key_entry, ... }

  Where key entries are a tuple of
    ( cf_id, index_nr )
*/

bool Rdb_tbl_def::put_dict(Rdb_dict_manager *const dict,
                           rocksdb::WriteBatch *const batch, uchar *const key,
                           const size_t &keylen) {
  StringBuffer<8 * Rdb_key_def::PACKED_SIZE> indexes;
  indexes.alloc(Rdb_key_def::VERSION_SIZE +
                m_key_count * Rdb_key_def::PACKED_SIZE * 2);
  rdb_netstr_append_uint16(&indexes, Rdb_key_def::DDL_ENTRY_INDEX_VERSION);

  for (uint i = 0; i < m_key_count; i++) {
    const Rdb_key_def &kd = *m_key_descr_arr[i];

    const uchar flags =
        (kd.m_is_reverse_cf ? Rdb_key_def::REVERSE_CF_FLAG : 0) |
        (kd.m_is_auto_cf ? Rdb_key_def::AUTO_CF_FLAG : 0);

    const uint cf_id = kd.get_cf()->GetID();
    /*
      If cf_id already exists, cf_flags must be the same.
      To prevent race condition, reading/modifying/committing CF flags
      need to be protected by mutex (dict_manager->lock()).
      When RocksDB supports transaction with pessimistic concurrency
      control, we can switch to use it and removing mutex.
    */
    uint existing_cf_flags;
    if (dict->get_cf_flags(cf_id, &existing_cf_flags)) {
      if (existing_cf_flags != flags) {
        my_printf_error(ER_UNKNOWN_ERROR,
                        "Column Family Flag is different from existing flag. "
                        "Assign a new CF flag, or do not change existing "
                        "CF flag.",
                        MYF(0));
        return true;
      }
    } else {
      dict->add_cf_flags(batch, cf_id, flags);
    }

    rdb_netstr_append_uint32(&indexes, cf_id);
    rdb_netstr_append_uint32(&indexes, kd.m_index_number);
    dict->add_or_update_index_cf_mapping(batch, kd.m_index_type,
                                         kd.m_kv_format_version,
                                         kd.m_index_number, cf_id);
  }

  const rocksdb::Slice skey((char *)key, keylen);
  const rocksdb::Slice svalue(indexes.c_ptr(), indexes.length());

  dict->put_key(batch, skey, svalue);
  return false;
}

void Rdb_tbl_def::check_if_is_mysql_system_table() {
  static const char *const system_dbs[] = {
      "mysql", "performance_schema", "information_schema",
  };

  m_is_mysql_system_table = false;
  for (uint ii = 0; ii < array_elements(system_dbs); ii++) {
    if (strcmp(m_dbname.c_str(), system_dbs[ii]) == 0) {
      m_is_mysql_system_table = true;
      break;
    }
  }
}

void Rdb_tbl_def::set_name(const std::string &name) {
  int err MY_ATTRIBUTE((__unused__));

  m_dbname_tablename = name;
  err = rdb_split_normalized_tablename(name, &m_dbname, &m_tablename,
                                       &m_partition);
  DBUG_ASSERT(err == 0);

  check_if_is_mysql_system_table();
}

/*
  Static function of type my_hash_get_key that gets invoked by
  the m_ddl_hash object of type my_core::HASH.
  It manufactures a key (db+table name in our case) from a record
  (Rdb_tbl_def in our case).
*/
const uchar *
Rdb_ddl_manager::get_hash_key(Rdb_tbl_def *const rec, size_t *const length,
                              my_bool not_used MY_ATTRIBUTE((__unused__))) {
  const std::string &dbname_tablename = rec->full_tablename();
  *length = dbname_tablename.size();
  return reinterpret_cast<const uchar *>(dbname_tablename.c_str());
}

/*
  Static function of type void (*my_hash_free_element_func_t)(void*) that gets
  invoked by the m_ddl_hash object of type my_core::HASH.
  It deletes a record (Rdb_tbl_def in our case).
*/
void Rdb_ddl_manager::free_hash_elem(void *const data) {
  Rdb_tbl_def *elem = reinterpret_cast<Rdb_tbl_def *>(data);
  delete elem;
}

void Rdb_ddl_manager::erase_index_num(const GL_INDEX_ID &gl_index_id) {
  m_index_num_to_keydef.erase(gl_index_id);
}

namespace // anonymous namespace = not visible outside this source file
{
struct Rdb_validate_tbls : public Rdb_tables_scanner {
  using tbl_info_t = std::pair<std::string, bool>;
  using tbl_list_t = std::map<std::string, std::set<tbl_info_t>>;

  tbl_list_t m_list;

  int add_table(Rdb_tbl_def *tdef) override;

  bool compare_to_actual_tables(const std::string &datadir, bool *has_errors);

  bool scan_for_frms(const std::string &datadir, const std::string &dbname,
                     bool *has_errors);

  bool check_frm_file(const std::string &fullpath, const std::string &dbname,
                      const std::string &tablename, bool *has_errors);
};
} // anonymous namespace

/*
  Get a list of tables that we expect to have .frm files for.  This will use the
  information just read from the RocksDB data dictionary.
*/
int Rdb_validate_tbls::add_table(Rdb_tbl_def *tdef) {
  DBUG_ASSERT(tdef != nullptr);

  /* Add the database/table into the list */
  bool is_partition = tdef->base_partition().size() != 0;
  m_list[tdef->base_dbname()].insert(
      tbl_info_t(tdef->base_tablename(), is_partition));

  return HA_EXIT_SUCCESS;
}

/*
  Access the .frm file for this dbname/tablename and see if it is a RocksDB
  table (or partition table).
*/
bool Rdb_validate_tbls::check_frm_file(const std::string &fullpath,
                                       const std::string &dbname,
                                       const std::string &tablename,
                                       bool *has_errors) {
  /* Check this .frm file to see what engine it uses */
  String fullfilename(fullpath.c_str(), &my_charset_bin);
  fullfilename.append(FN_DIRSEP);
  fullfilename.append(tablename.c_str());
  fullfilename.append(".frm");

  /*
    This function will return the legacy_db_type of the table.  Currently
    it does not reference the first parameter (THD* thd), but if it ever
    did in the future we would need to make a version that does it without
    the connection handle as we don't have one here.
  */
  enum legacy_db_type eng_type;
  frm_type_enum type = dd_frm_type(nullptr, fullfilename.c_ptr(), &eng_type);
  if (type == FRMTYPE_ERROR) {
    sql_print_warning("RocksDB: Failed to open/read .from file: %s",
                      fullfilename.ptr());
    return false;
  }

  if (type == FRMTYPE_TABLE) {
    /* For a RocksDB table do we have a reference in the data dictionary? */
    if (eng_type == DB_TYPE_ROCKSDB) {
      /*
        Attempt to remove the table entry from the list of tables.  If this
        fails then we know we had a .frm file that wasn't registered in RocksDB.
      */
      tbl_info_t element(tablename, false);
      if (m_list.count(dbname) == 0 || m_list[dbname].erase(element) == 0) {
        sql_print_warning("RocksDB: Schema mismatch - "
                          "A .frm file exists for table %s.%s, "
                          "but that table is not registered in RocksDB",
                          dbname.c_str(), tablename.c_str());
        *has_errors = true;
      }
    } else if (eng_type == DB_TYPE_PARTITION_DB) {
      /*
        For partition tables, see if it is in the m_list as a partition,
        but don't generate an error if it isn't there - we don't know that the
        .frm is for RocksDB.
      */
      if (m_list.count(dbname) > 0) {
        m_list[dbname].erase(tbl_info_t(tablename, true));
      }
    }
  }

  return true;
}

/* Scan the database subdirectory for .frm files */
bool Rdb_validate_tbls::scan_for_frms(const std::string &datadir,
                                      const std::string &dbname,
                                      bool *has_errors) {
  bool result = true;
  std::string fullpath = datadir + dbname;
  struct st_my_dir *dir_info = my_dir(fullpath.c_str(), MYF(MY_DONT_SORT));

  /* Access the directory */
  if (dir_info == nullptr) {
    sql_print_warning("RocksDB: Could not open database directory: %s",
                      fullpath.c_str());
    return false;
  }

  /* Scan through the files in the directory */
  struct fileinfo *file_info = dir_info->dir_entry;
  for (uint ii = 0; ii < dir_info->number_of_files; ii++, file_info++) {
    /* Find .frm files that are not temp files (those that start with '#') */
    const char *ext = strrchr(file_info->name, '.');
    if (ext != nullptr && !is_prefix(file_info->name, tmp_file_prefix) &&
        strcmp(ext, ".frm") == 0) {
      std::string tablename =
          std::string(file_info->name, ext - file_info->name);

      /* Check to see if the .frm file is from RocksDB */
      if (!check_frm_file(fullpath, dbname, tablename, has_errors)) {
        result = false;
        break;
      }
    }
  }

  /* Remove any databases who have no more tables listed */
  if (m_list.count(dbname) == 1 && m_list[dbname].size() == 0) {
    m_list.erase(dbname);
  }

  /* Release the directory entry */
  my_dirend(dir_info);

  return result;
}

/*
  Scan the datadir for all databases (subdirectories) and get a list of .frm
  files they contain
*/
bool Rdb_validate_tbls::compare_to_actual_tables(const std::string &datadir,
                                                 bool *has_errors) {
  bool result = true;
  struct st_my_dir *dir_info;
  struct fileinfo *file_info;

  dir_info = my_dir(datadir.c_str(), MYF(MY_DONT_SORT | MY_WANT_STAT));
  if (dir_info == nullptr) {
    sql_print_warning("RocksDB: could not open datadir: %s", datadir.c_str());
    return false;
  }

  file_info = dir_info->dir_entry;
  for (uint ii = 0; ii < dir_info->number_of_files; ii++, file_info++) {
    /* Ignore files/dirs starting with '.' */
    if (file_info->name[0] == '.')
      continue;

    /* Ignore all non-directory files */
    if (!MY_S_ISDIR(file_info->mystat->st_mode))
      continue;

    /* Scan all the .frm files in the directory */
    if (!scan_for_frms(datadir, file_info->name, has_errors)) {
      result = false;
      break;
    }
  }

  /* Release the directory info */
  my_dirend(dir_info);

  return result;
}

/*
  Validate that all the tables in the RocksDB database dictionary match the .frm
  files in the datdir
*/
bool Rdb_ddl_manager::validate_schemas(void) {
  bool has_errors = false;
  const std::string datadir = std::string(mysql_real_data_home);
  Rdb_validate_tbls table_list;

  /* Get the list of tables from the database dictionary */
  if (scan_for_tables(&table_list) != 0) {
    return false;
  }

  /* Compare that to the list of actual .frm files */
  if (!table_list.compare_to_actual_tables(datadir, &has_errors)) {
    return false;
  }

  /*
    Any tables left in the tables list are ones that are registered in RocksDB
    but don't have .frm files.
  */
  for (const auto &db : table_list.m_list) {
    for (const auto &table : db.second) {
      sql_print_warning("RocksDB: Schema mismatch - "
                        "Table %s.%s is registered in RocksDB "
                        "but does not have a .frm file",
                        db.first.c_str(), table.first.c_str());
      has_errors = true;
    }
  }

  return !has_errors;
}

bool Rdb_ddl_manager::init(Rdb_dict_manager *const dict_arg,
                           Rdb_cf_manager *const cf_manager,
                           const uint32_t &validate_tables) {
  const ulong TABLE_HASH_SIZE = 32;
  m_dict = dict_arg;
  mysql_rwlock_init(0, &m_rwlock);
  (void)my_hash_init(&m_ddl_hash,
                     /*system_charset_info*/ &my_charset_bin, TABLE_HASH_SIZE,
                     0, 0, (my_hash_get_key)Rdb_ddl_manager::get_hash_key,
                     Rdb_ddl_manager::free_hash_elem, 0);

  /* Read the data dictionary and populate the hash */
  uchar ddl_entry[Rdb_key_def::INDEX_NUMBER_SIZE];
  rdb_netbuf_store_index(ddl_entry, Rdb_key_def::DDL_ENTRY_INDEX_START_NUMBER);
  const rocksdb::Slice ddl_entry_slice((char *)ddl_entry,
                                       Rdb_key_def::INDEX_NUMBER_SIZE);

  /* Reading data dictionary should always skip bloom filter */
  rocksdb::Iterator *it = m_dict->new_iterator();
  int i = 0;

  uint max_index_id_in_dict = 0;
  m_dict->get_max_index_id(&max_index_id_in_dict);

  for (it->Seek(ddl_entry_slice); it->Valid(); it->Next()) {
    const uchar *ptr;
    const uchar *ptr_end;
    const rocksdb::Slice key = it->key();
    const rocksdb::Slice val = it->value();

    if (key.size() >= Rdb_key_def::INDEX_NUMBER_SIZE &&
        memcmp(key.data(), ddl_entry, Rdb_key_def::INDEX_NUMBER_SIZE))
      break;

    if (key.size() <= Rdb_key_def::INDEX_NUMBER_SIZE) {
      sql_print_error("RocksDB: Table_store: key has length %d (corruption?)",
                      (int)key.size());
      return true;
    }

    Rdb_tbl_def *const tdef =
        new Rdb_tbl_def(key, Rdb_key_def::INDEX_NUMBER_SIZE);

    // Now, read the DDLs.
    const int real_val_size = val.size() - Rdb_key_def::VERSION_SIZE;
    if (real_val_size % Rdb_key_def::PACKED_SIZE * 2) {
      sql_print_error("RocksDB: Table_store: invalid keylist for table %s",
                      tdef->full_tablename().c_str());
      return true;
    }
    tdef->m_key_count = real_val_size / (Rdb_key_def::PACKED_SIZE * 2);
    tdef->m_key_descr_arr = new std::shared_ptr<Rdb_key_def>[tdef->m_key_count];

    ptr = reinterpret_cast<const uchar *>(val.data());
    const int version = rdb_netbuf_read_uint16(&ptr);
    if (version != Rdb_key_def::DDL_ENTRY_INDEX_VERSION) {
      sql_print_error("RocksDB: DDL ENTRY Version was not expected."
                      "Expected: %d, Actual: %d",
                      Rdb_key_def::DDL_ENTRY_INDEX_VERSION, version);
      return true;
    }
    ptr_end = ptr + real_val_size;
    for (uint keyno = 0; ptr < ptr_end; keyno++) {
      GL_INDEX_ID gl_index_id;
      rdb_netbuf_read_gl_index(&ptr, &gl_index_id);
      uint16 m_index_dict_version = 0;
      uchar m_index_type = 0;
      uint16 kv_version = 0;
      uint flags = 0;
      if (!m_dict->get_index_info(gl_index_id, &m_index_dict_version,
                                  &m_index_type, &kv_version)) {
        sql_print_error("RocksDB: Could not get index information "
                        "for Index Number (%u,%u), table %s",
                        gl_index_id.cf_id, gl_index_id.index_id,
                        tdef->full_tablename().c_str());
        return true;
      }
      if (max_index_id_in_dict < gl_index_id.index_id) {
        sql_print_error("RocksDB: Found max index id %u from data dictionary "
                        "but also found larger index id %u from dictionary. "
                        "This should never happen and possibly a bug.",
                        max_index_id_in_dict, gl_index_id.index_id);
        return true;
      }
      if (!m_dict->get_cf_flags(gl_index_id.cf_id, &flags)) {
        sql_print_error("RocksDB: Could not get Column Family Flags "
                        "for CF Number %d, table %s",
                        gl_index_id.cf_id, tdef->full_tablename().c_str());
        return true;
      }

      rocksdb::ColumnFamilyHandle *const cfh =
          cf_manager->get_cf(gl_index_id.cf_id);
      DBUG_ASSERT(cfh != nullptr);

      /*
        We can't fully initialize Rdb_key_def object here, because full
        initialization requires that there is an open TABLE* where we could
        look at Field* objects and set max_length and other attributes
      */
      tdef->m_key_descr_arr[keyno] = std::make_shared<Rdb_key_def>(
          gl_index_id.index_id, keyno, cfh, m_index_dict_version, m_index_type,
          kv_version, flags & Rdb_key_def::REVERSE_CF_FLAG,
          flags & Rdb_key_def::AUTO_CF_FLAG, "",
          m_dict->get_stats(gl_index_id));
    }
    put(tdef);
    i++;
  }

  /*
    If validate_tables is greater than 0 run the validation.  Only fail the
    initialzation if the setting is 1.  If the setting is 2 we continue.
  */
  if (validate_tables > 0 && !validate_schemas()) {
    if (validate_tables == 1) {
      sql_print_error("RocksDB: Problems validating data dictionary "
                      "against .frm files, exiting");
      return true;
    }
  }

  // index ids used by applications should not conflict with
  // data dictionary index ids
  if (max_index_id_in_dict < Rdb_key_def::END_DICT_INDEX_ID) {
    max_index_id_in_dict = Rdb_key_def::END_DICT_INDEX_ID;
  }

  m_sequence.init(max_index_id_in_dict + 1);

  if (!it->status().ok()) {
    const std::string s = it->status().ToString();
    sql_print_error("RocksDB: Table_store: load error: %s", s.c_str());
    return true;
  }
  delete it;
  sql_print_information("RocksDB: Table_store: loaded DDL data for %d tables",
                        i);
  return false;
}

Rdb_tbl_def *Rdb_ddl_manager::find(const std::string &table_name,
                                   const bool &lock) {
  if (lock) {
    mysql_rwlock_rdlock(&m_rwlock);
  }

  Rdb_tbl_def *const rec = reinterpret_cast<Rdb_tbl_def *>(my_hash_search(
      &m_ddl_hash, reinterpret_cast<const uchar *>(table_name.c_str()),
      table_name.size()));

  if (lock) {
    mysql_rwlock_unlock(&m_rwlock);
  }

  return rec;
}

// this is a safe version of the find() function below.  It acquires a read
// lock on m_rwlock to make sure the Rdb_key_def is not discarded while we
// are finding it.  Copying it into 'ret' increments the count making sure
// that the object will not be discarded until we are finished with it.
std::shared_ptr<const Rdb_key_def>
Rdb_ddl_manager::safe_find(GL_INDEX_ID gl_index_id) {
  std::shared_ptr<const Rdb_key_def> ret(nullptr);

  mysql_rwlock_rdlock(&m_rwlock);

  auto it = m_index_num_to_keydef.find(gl_index_id);
  if (it != m_index_num_to_keydef.end()) {
    const auto table_def = find(it->second.first, false);
    if (table_def && it->second.second < table_def->m_key_count) {
      const auto &kd = table_def->m_key_descr_arr[it->second.second];
      if (kd->max_storage_fmt_length() != 0) {
        ret = kd;
      }
    }
  }

  mysql_rwlock_unlock(&m_rwlock);

  return ret;
}

// this method assumes at least read-only lock on m_rwlock
const std::shared_ptr<Rdb_key_def> &
Rdb_ddl_manager::find(GL_INDEX_ID gl_index_id) {
  auto it = m_index_num_to_keydef.find(gl_index_id);
  if (it != m_index_num_to_keydef.end()) {
    auto table_def = find(it->second.first, false);
    if (table_def) {
      if (it->second.second < table_def->m_key_count) {
        return table_def->m_key_descr_arr[it->second.second];
      }
    }
  }

  static std::shared_ptr<Rdb_key_def> empty = nullptr;

  return empty;
}

void Rdb_ddl_manager::set_stats(
    const std::unordered_map<GL_INDEX_ID, Rdb_index_stats> &stats) {
  mysql_rwlock_wrlock(&m_rwlock);
  for (auto src : stats) {
    const auto &keydef = find(src.second.m_gl_index_id);
    if (keydef) {
      keydef->m_stats = src.second;
      m_stats2store[keydef->m_stats.m_gl_index_id] = keydef->m_stats;
    }
  }
  mysql_rwlock_unlock(&m_rwlock);
}

void Rdb_ddl_manager::adjust_stats(
    const std::vector<Rdb_index_stats> &new_data,
    const std::vector<Rdb_index_stats> &deleted_data) {
  mysql_rwlock_wrlock(&m_rwlock);
  int i = 0;
  for (const auto &data : {new_data, deleted_data}) {
    for (const auto &src : data) {
      const auto &keydef = find(src.m_gl_index_id);
      if (keydef) {
        keydef->m_stats.merge(src, i == 0, keydef->max_storage_fmt_length());
        m_stats2store[keydef->m_stats.m_gl_index_id] = keydef->m_stats;
      }
    }
    i++;
  }
  const bool should_save_stats = !m_stats2store.empty();
  mysql_rwlock_unlock(&m_rwlock);
  if (should_save_stats) {
    // Queue an async persist_stats(false) call to the background thread.
    rdb_queue_save_stats_request();
  }
}

void Rdb_ddl_manager::persist_stats(const bool &sync) {
  mysql_rwlock_wrlock(&m_rwlock);
  const auto local_stats2store = std::move(m_stats2store);
  m_stats2store.clear();
  mysql_rwlock_unlock(&m_rwlock);

  // Persist stats
  const std::unique_ptr<rocksdb::WriteBatch> wb = m_dict->begin();
  std::vector<Rdb_index_stats> stats;
  std::transform(local_stats2store.begin(), local_stats2store.end(),
                 std::back_inserter(stats),
                 [](const std::pair<GL_INDEX_ID, Rdb_index_stats> &s) {
                   return s.second;
                 });
  m_dict->add_stats(wb.get(), stats);
  m_dict->commit(wb.get(), sync);
}

/*
  Put table definition of `tbl` into the mapping, and also write it to the
  on-disk data dictionary.
*/

int Rdb_ddl_manager::put_and_write(Rdb_tbl_def *const tbl,
                                   rocksdb::WriteBatch *const batch) {
  uchar buf[FN_LEN * 2 + Rdb_key_def::INDEX_NUMBER_SIZE];
  uint pos = 0;

  rdb_netbuf_store_index(buf, Rdb_key_def::DDL_ENTRY_INDEX_START_NUMBER);
  pos += Rdb_key_def::INDEX_NUMBER_SIZE;

  const std::string &dbname_tablename = tbl->full_tablename();
  memcpy(buf + pos, dbname_tablename.c_str(), dbname_tablename.size());
  pos += dbname_tablename.size();

  int res;
  if ((res = tbl->put_dict(m_dict, batch, buf, pos))) {
    return res;
  }
  if ((res = put(tbl))) {
    return res;
  }
  return HA_EXIT_SUCCESS;
}

/* Return 0 - ok, other value - error */
/* TODO:
  This function modifies m_ddl_hash and m_index_num_to_keydef.
  However, these changes need to be reversed if dict_manager.commit fails
  See the discussion here: https://reviews.facebook.net/D35925#inline-259167
  Tracked by https://github.com/facebook/mysql-5.6/issues/33
*/
int Rdb_ddl_manager::put(Rdb_tbl_def *const tbl, const bool &lock) {
  Rdb_tbl_def *rec;
  my_bool result;
  const std::string &dbname_tablename = tbl->full_tablename();

  if (lock)
    mysql_rwlock_wrlock(&m_rwlock);

  // We have to do this find because 'tbl' is not yet in the list.  We need
  // to find the one we are replacing ('rec')
  rec = find(dbname_tablename, false);
  if (rec) {
    // this will free the old record.
    my_hash_delete(&m_ddl_hash, reinterpret_cast<uchar *>(rec));
  }
  result = my_hash_insert(&m_ddl_hash, reinterpret_cast<uchar *>(tbl));

  for (uint keyno = 0; keyno < tbl->m_key_count; keyno++) {
    m_index_num_to_keydef[tbl->m_key_descr_arr[keyno]->get_gl_index_id()] =
        std::make_pair(dbname_tablename, keyno);
  }

  if (lock)
    mysql_rwlock_unlock(&m_rwlock);
  return result;
}

void Rdb_ddl_manager::remove(Rdb_tbl_def *const tbl,
                             rocksdb::WriteBatch *const batch,
                             const bool &lock) {
  if (lock)
    mysql_rwlock_wrlock(&m_rwlock);

  uchar buf[FN_LEN * 2 + Rdb_key_def::INDEX_NUMBER_SIZE];
  uint pos = 0;

  rdb_netbuf_store_index(buf, Rdb_key_def::DDL_ENTRY_INDEX_START_NUMBER);
  pos += Rdb_key_def::INDEX_NUMBER_SIZE;

  const std::string &dbname_tablename = tbl->full_tablename();
  memcpy(buf + pos, dbname_tablename.c_str(), dbname_tablename.size());
  pos += dbname_tablename.size();

  const rocksdb::Slice tkey((char *)buf, pos);
  m_dict->delete_key(batch, tkey);

  /* The following will also delete the object: */
  my_hash_delete(&m_ddl_hash, reinterpret_cast<uchar *>(tbl));

  if (lock)
    mysql_rwlock_unlock(&m_rwlock);
}

bool Rdb_ddl_manager::rename(const std::string &from, const std::string &to,
                             rocksdb::WriteBatch *const batch) {
  Rdb_tbl_def *rec;
  Rdb_tbl_def *new_rec;
  bool res = true;
  uchar new_buf[FN_LEN * 2 + Rdb_key_def::INDEX_NUMBER_SIZE];
  uint new_pos = 0;

  mysql_rwlock_wrlock(&m_rwlock);
  if (!(rec = find(from, false))) {
    mysql_rwlock_unlock(&m_rwlock);
    return true;
  }

  new_rec = new Rdb_tbl_def(to);

  new_rec->m_key_count = rec->m_key_count;
  new_rec->m_auto_incr_val =
      rec->m_auto_incr_val.load(std::memory_order_relaxed);
  new_rec->m_key_descr_arr = rec->m_key_descr_arr;
  // so that it's not free'd when deleting the old rec
  rec->m_key_descr_arr = nullptr;

  // Create a new key
  rdb_netbuf_store_index(new_buf, Rdb_key_def::DDL_ENTRY_INDEX_START_NUMBER);
  new_pos += Rdb_key_def::INDEX_NUMBER_SIZE;

  const std::string &dbname_tablename = new_rec->full_tablename();
  memcpy(new_buf + new_pos, dbname_tablename.c_str(), dbname_tablename.size());
  new_pos += dbname_tablename.size();

  // Create a key to add
  if (!new_rec->put_dict(m_dict, batch, new_buf, new_pos)) {
    remove(rec, batch, false);
    put(new_rec, false);
    res = false; // ok
  }

  mysql_rwlock_unlock(&m_rwlock);
  return res;
}

void Rdb_ddl_manager::cleanup() {
  my_hash_free(&m_ddl_hash);
  mysql_rwlock_destroy(&m_rwlock);
  m_sequence.cleanup();
}

int Rdb_ddl_manager::scan_for_tables(Rdb_tables_scanner *const tables_scanner) {
  int i, ret;
  Rdb_tbl_def *rec;

  DBUG_ASSERT(tables_scanner != nullptr);

  mysql_rwlock_rdlock(&m_rwlock);

  ret = 0;
  i = 0;

  while ((
      rec = reinterpret_cast<Rdb_tbl_def *>(my_hash_element(&m_ddl_hash, i)))) {
    ret = tables_scanner->add_table(rec);
    if (ret)
      break;
    i++;
  }

  mysql_rwlock_unlock(&m_rwlock);
  return ret;
}

/*
  Rdb_binlog_manager class implementation
*/

bool Rdb_binlog_manager::init(Rdb_dict_manager *const dict_arg) {
  DBUG_ASSERT(dict_arg != nullptr);
  m_dict = dict_arg;

  rdb_netbuf_store_index(m_key_buf, Rdb_key_def::BINLOG_INFO_INDEX_NUMBER);
  m_key_slice = rocksdb::Slice(reinterpret_cast<char *>(m_key_buf),
                               Rdb_key_def::INDEX_NUMBER_SIZE);
  return false;
}

void Rdb_binlog_manager::cleanup() {}

/**
  Set binlog name, pos and optionally gtid into WriteBatch.
  This function should be called as part of transaction commit,
  since binlog info is set only at transaction commit.
  Actual write into RocksDB is not done here, so checking if
  write succeeded or not is not possible here.
  @param binlog_name   Binlog name
  @param binlog_pos    Binlog pos
  @param binlog_gtid   Binlog max GTID
  @param batch         WriteBatch
*/
void Rdb_binlog_manager::update(const char *const binlog_name,
                                const my_off_t binlog_pos,
                                const char *const binlog_max_gtid,
                                rocksdb::WriteBatchBase *const batch) {
  if (binlog_name && binlog_pos) {
    // max binlog length (512) + binlog pos (4) + binlog gtid (57) < 1024
    const size_t RDB_MAX_BINLOG_INFO_LEN = 1024;
    uchar value_buf[RDB_MAX_BINLOG_INFO_LEN];
    m_dict->put_key(
        batch, m_key_slice,
        pack_value(value_buf, binlog_name, binlog_pos, binlog_max_gtid));
  }
}

/**
  Read binlog committed entry stored in RocksDB, then unpack
  @param[OUT] binlog_name  Binlog name
  @param[OUT] binlog_pos   Binlog pos
  @param[OUT] binlog_gtid  Binlog GTID
  @return
    true is binlog info was found (valid behavior)
    false otherwise
*/
bool Rdb_binlog_manager::read(char *const binlog_name,
                              my_off_t *const binlog_pos,
                              char *const binlog_gtid) const {
  bool ret = false;
  if (binlog_name) {
    std::string value;
    rocksdb::Status status = m_dict->get_value(m_key_slice, &value);
    if (status.ok()) {
      if (!unpack_value((const uchar *)value.c_str(), binlog_name, binlog_pos,
                        binlog_gtid))
        ret = true;
    }
  }
  return ret;
}

/**
  Pack binlog_name, binlog_pos, binlog_gtid into preallocated
  buffer, then converting and returning a RocksDB Slice
  @param buf           Preallocated buffer to set binlog info.
  @param binlog_name   Binlog name
  @param binlog_pos    Binlog pos
  @param binlog_gtid   Binlog GTID
  @return              rocksdb::Slice converted from buf and its length
*/
rocksdb::Slice
Rdb_binlog_manager::pack_value(uchar *const buf, const char *const binlog_name,
                               const my_off_t &binlog_pos,
                               const char *const binlog_gtid) const {
  uint pack_len = 0;

  // store version
  rdb_netbuf_store_uint16(buf, Rdb_key_def::BINLOG_INFO_INDEX_NUMBER_VERSION);
  pack_len += Rdb_key_def::VERSION_SIZE;

  // store binlog file name length
  DBUG_ASSERT(strlen(binlog_name) <= FN_REFLEN);
<<<<<<< HEAD
  const uint16_t binlog_name_len = strlen(binlog_name);
  rdb_netbuf_store_uint16(buf + pack_len, binlog_name_len);
=======
  const uint16_t binlog_name_len = (uint16_t)strlen(binlog_name);
  rdb_netbuf_store_uint16(buf+pack_len, binlog_name_len);
>>>>>>> 7facbc54
  pack_len += sizeof(uint16);

  // store binlog file name
  memcpy(buf + pack_len, binlog_name, binlog_name_len);
  pack_len += binlog_name_len;

  // store binlog pos
  rdb_netbuf_store_uint32(buf + pack_len, binlog_pos);
  pack_len += sizeof(uint32);

  // store binlog gtid length.
  // If gtid was not set, store 0 instead
<<<<<<< HEAD
  const uint16_t binlog_gtid_len = binlog_gtid ? strlen(binlog_gtid) : 0;
  rdb_netbuf_store_uint16(buf + pack_len, binlog_gtid_len);
=======
  const uint16_t binlog_gtid_len = binlog_gtid? (uint16_t)strlen(binlog_gtid) : 0;
  rdb_netbuf_store_uint16(buf+pack_len, binlog_gtid_len);
>>>>>>> 7facbc54
  pack_len += sizeof(uint16);

  if (binlog_gtid_len > 0) {
    // store binlog gtid
    memcpy(buf + pack_len, binlog_gtid, binlog_gtid_len);
    pack_len += binlog_gtid_len;
  }

  return rocksdb::Slice((char *)buf, pack_len);
}

/**
  Unpack value then split into binlog_name, binlog_pos (and binlog_gtid)
  @param[IN]  value        Binlog state info fetched from RocksDB
  @param[OUT] binlog_name  Binlog name
  @param[OUT] binlog_pos   Binlog pos
  @param[OUT] binlog_gtid  Binlog GTID
  @return     true on error
*/
bool Rdb_binlog_manager::unpack_value(const uchar *const value,
                                      char *const binlog_name,
                                      my_off_t *const binlog_pos,
                                      char *const binlog_gtid) const {
  uint pack_len = 0;

  DBUG_ASSERT(binlog_pos != nullptr);

  // read version
  const uint16_t version = rdb_netbuf_to_uint16(value);
  pack_len += Rdb_key_def::VERSION_SIZE;
  if (version != Rdb_key_def::BINLOG_INFO_INDEX_NUMBER_VERSION)
    return true;

  // read binlog file name length
  const uint16_t binlog_name_len = rdb_netbuf_to_uint16(value + pack_len);
  pack_len += sizeof(uint16);
  if (binlog_name_len) {
    // read and set binlog name
    memcpy(binlog_name, value + pack_len, binlog_name_len);
    binlog_name[binlog_name_len] = '\0';
    pack_len += binlog_name_len;

    // read and set binlog pos
    *binlog_pos = rdb_netbuf_to_uint32(value + pack_len);
    pack_len += sizeof(uint32);

    // read gtid length
    const uint16_t binlog_gtid_len = rdb_netbuf_to_uint16(value + pack_len);
    pack_len += sizeof(uint16);
    if (binlog_gtid && binlog_gtid_len > 0) {
      // read and set gtid
      memcpy(binlog_gtid, value + pack_len, binlog_gtid_len);
      binlog_gtid[binlog_gtid_len] = '\0';
      pack_len += binlog_gtid_len;
    }
  }
  return false;
}

/**
  Inserts a row into mysql.slave_gtid_info table. Doing this inside
  storage engine is more efficient than inserting/updating through MySQL.

  @param[IN] id Primary key of the table.
  @param[IN] db Database name. This is column 2 of the table.
  @param[IN] gtid Gtid in human readable form. This is column 3 of the table.
  @param[IN] write_batch Handle to storage engine writer.
*/
void Rdb_binlog_manager::update_slave_gtid_info(
    const uint &id, const char *const db, const char *const gtid,
    rocksdb::WriteBatchBase *const write_batch) {
  if (id && db && gtid) {
    // Make sure that if the slave_gtid_info table exists we have a
    // pointer to it via m_slave_gtid_info_tbl.
    if (!m_slave_gtid_info_tbl.load()) {
      m_slave_gtid_info_tbl.store(
          rdb_get_ddl_manager()->find("mysql.slave_gtid_info"));
    }
    if (!m_slave_gtid_info_tbl.load()) {
      // slave_gtid_info table is not present. Simply return.
      return;
    }
    DBUG_ASSERT(m_slave_gtid_info_tbl.load()->m_key_count == 1);

    const std::shared_ptr<const Rdb_key_def> &kd =
        m_slave_gtid_info_tbl.load()->m_key_descr_arr[0];
    String value;

    // Build key
    uchar key_buf[Rdb_key_def::INDEX_NUMBER_SIZE + 4] = {0};
    uchar *buf = key_buf;
    rdb_netbuf_store_index(buf, kd->get_index_number());
    buf += Rdb_key_def::INDEX_NUMBER_SIZE;
    rdb_netbuf_store_uint32(buf, id);
    buf += 4;
    const rocksdb::Slice key_slice =
        rocksdb::Slice((const char *)key_buf, buf - key_buf);

    // Build value
    uchar value_buf[128] = {0};
    DBUG_ASSERT(gtid);
    const uint db_len = strlen(db);
    const uint gtid_len = strlen(gtid);
    buf = value_buf;
    // 1 byte used for flags. Empty here.
    buf++;

    // Write column 1.
    DBUG_ASSERT(strlen(db) <= 64);
    rdb_netbuf_store_byte(buf, db_len);
    buf++;
    memcpy(buf, db, db_len);
    buf += db_len;

    // Write column 2.
    DBUG_ASSERT(gtid_len <= 56);
    rdb_netbuf_store_byte(buf, gtid_len);
    buf++;
    memcpy(buf, gtid, gtid_len);
    buf += gtid_len;
    const rocksdb::Slice value_slice =
        rocksdb::Slice((const char *)value_buf, buf - value_buf);

    write_batch->Put(kd->get_cf(), key_slice, value_slice);
  }
}

bool Rdb_dict_manager::init(rocksdb::DB *const rdb_dict,
                            Rdb_cf_manager *const cf_manager) {
  mysql_mutex_init(0, &m_mutex, MY_MUTEX_INIT_FAST);
  m_db = rdb_dict;
  bool is_automatic;
  m_system_cfh = cf_manager->get_or_create_cf(m_db, DEFAULT_SYSTEM_CF_NAME, "",
                                              nullptr, &is_automatic);
  rdb_netbuf_store_index(m_key_buf_max_index_id, Rdb_key_def::MAX_INDEX_ID);
  m_key_slice_max_index_id =
      rocksdb::Slice(reinterpret_cast<char *>(m_key_buf_max_index_id),
                     Rdb_key_def::INDEX_NUMBER_SIZE);
  resume_drop_indexes();
  rollback_ongoing_index_creation();

  return (m_system_cfh == nullptr);
}

std::unique_ptr<rocksdb::WriteBatch> Rdb_dict_manager::begin() const {
  return std::unique_ptr<rocksdb::WriteBatch>(new rocksdb::WriteBatch);
}

void Rdb_dict_manager::put_key(rocksdb::WriteBatchBase *const batch,
                               const rocksdb::Slice &key,
                               const rocksdb::Slice &value) const {
  batch->Put(m_system_cfh, key, value);
}

rocksdb::Status Rdb_dict_manager::get_value(const rocksdb::Slice &key,
                                            std::string *const value) const {
  rocksdb::ReadOptions options;
  options.total_order_seek = true;
  return m_db->Get(options, m_system_cfh, key, value);
}

void Rdb_dict_manager::delete_key(rocksdb::WriteBatchBase *batch,
                                  const rocksdb::Slice &key) const {
  batch->Delete(m_system_cfh, key);
}

rocksdb::Iterator *Rdb_dict_manager::new_iterator() const {
  /* Reading data dictionary should always skip bloom filter */
  rocksdb::ReadOptions read_options;
  read_options.total_order_seek = true;
  return m_db->NewIterator(read_options, m_system_cfh);
}

int Rdb_dict_manager::commit(rocksdb::WriteBatch *const batch,
                             const bool &sync) const {
  if (!batch)
    return HA_EXIT_FAILURE;
  int res = 0;
  rocksdb::WriteOptions options;
  options.sync = sync;
  rocksdb::Status s = m_db->Write(options, batch);
  res = !s.ok(); // we return true when something failed
  if (res) {
    rdb_handle_io_error(s, RDB_IO_ERROR_DICT_COMMIT);
  }
  batch->Clear();
  return res;
}

void Rdb_dict_manager::dump_index_id(uchar *const netbuf,
                                     Rdb_key_def::DATA_DICT_TYPE dict_type,
                                     const GL_INDEX_ID &gl_index_id) {
  rdb_netbuf_store_uint32(netbuf, dict_type);
  rdb_netbuf_store_uint32(netbuf + Rdb_key_def::INDEX_NUMBER_SIZE,
                          gl_index_id.cf_id);
  rdb_netbuf_store_uint32(netbuf + 2 * Rdb_key_def::INDEX_NUMBER_SIZE,
                          gl_index_id.index_id);
}

void Rdb_dict_manager::delete_with_prefix(
    rocksdb::WriteBatch *const batch, Rdb_key_def::DATA_DICT_TYPE dict_type,
    const GL_INDEX_ID &gl_index_id) const {
  uchar key_buf[Rdb_key_def::INDEX_NUMBER_SIZE * 3] = {0};
  dump_index_id(key_buf, dict_type, gl_index_id);
  rocksdb::Slice key = rocksdb::Slice((char *)key_buf, sizeof(key_buf));

  delete_key(batch, key);
}

void Rdb_dict_manager::add_or_update_index_cf_mapping(
    rocksdb::WriteBatch *batch, const uchar m_index_type,
    const uint16_t kv_version, const uint32_t index_id,
    const uint32_t cf_id) const {
  uchar key_buf[Rdb_key_def::INDEX_NUMBER_SIZE * 3] = {0};
  uchar value_buf[256] = {0};
  GL_INDEX_ID gl_index_id = {cf_id, index_id};
  dump_index_id(key_buf, Rdb_key_def::INDEX_INFO, gl_index_id);
  const rocksdb::Slice key = rocksdb::Slice((char *)key_buf, sizeof(key_buf));

  uchar *ptr = value_buf;
  rdb_netbuf_store_uint16(ptr, Rdb_key_def::INDEX_INFO_VERSION_LATEST);
  ptr += 2;
  rdb_netbuf_store_byte(ptr, m_index_type);
  ptr += 1;
  rdb_netbuf_store_uint16(ptr, kv_version);
  ptr += 2;

  const rocksdb::Slice value =
      rocksdb::Slice((char *)value_buf, ptr - value_buf);
  batch->Put(m_system_cfh, key, value);
}

void Rdb_dict_manager::add_cf_flags(rocksdb::WriteBatch *const batch,
                                    const uint32_t &cf_id,
                                    const uint32_t &cf_flags) const {
  uchar key_buf[Rdb_key_def::INDEX_NUMBER_SIZE * 2] = {0};
  uchar value_buf[Rdb_key_def::VERSION_SIZE + Rdb_key_def::INDEX_NUMBER_SIZE] =
      {0};
  rdb_netbuf_store_uint32(key_buf, Rdb_key_def::CF_DEFINITION);
  rdb_netbuf_store_uint32(key_buf + Rdb_key_def::INDEX_NUMBER_SIZE, cf_id);
  const rocksdb::Slice key = rocksdb::Slice((char *)key_buf, sizeof(key_buf));

  rdb_netbuf_store_uint16(value_buf, Rdb_key_def::CF_DEFINITION_VERSION);
  rdb_netbuf_store_uint32(value_buf + Rdb_key_def::VERSION_SIZE, cf_flags);
  const rocksdb::Slice value =
      rocksdb::Slice((char *)value_buf, sizeof(value_buf));
  batch->Put(m_system_cfh, key, value);
}

void Rdb_dict_manager::delete_index_info(rocksdb::WriteBatch *batch,
                                         const GL_INDEX_ID &gl_index_id) const {
  delete_with_prefix(batch, Rdb_key_def::INDEX_INFO, gl_index_id);
}

bool Rdb_dict_manager::get_index_info(const GL_INDEX_ID &gl_index_id,
                                      uint16_t *m_index_dict_version,
                                      uchar *m_index_type,
                                      uint16_t *kv_version) const {
  bool found = false;
  bool error = false;
  std::string value;
  uchar key_buf[Rdb_key_def::INDEX_NUMBER_SIZE * 3] = {0};
  dump_index_id(key_buf, Rdb_key_def::INDEX_INFO, gl_index_id);
  const rocksdb::Slice &key = rocksdb::Slice((char *)key_buf, sizeof(key_buf));

  const rocksdb::Status &status = get_value(key, &value);
  if (status.ok()) {
    const uchar *const val = (const uchar *)value.c_str();
    const uchar *ptr = val;
    *m_index_dict_version = rdb_netbuf_to_uint16(val);
    *kv_version = 0;
    *m_index_type = 0;
    ptr += 2;
    switch (*m_index_dict_version) {

    case Rdb_key_def::INDEX_INFO_VERSION_VERIFY_KV_FORMAT:
    case Rdb_key_def::INDEX_INFO_VERSION_GLOBAL_ID:
      *m_index_type = rdb_netbuf_to_byte(ptr);
      ptr += 1;
      *kv_version = rdb_netbuf_to_uint16(ptr);
      found = true;
      break;

    default:
      error = true;
      break;
    }

    switch (*m_index_type) {
    case Rdb_key_def::INDEX_TYPE_PRIMARY:
    case Rdb_key_def::INDEX_TYPE_HIDDEN_PRIMARY: {
      error = *kv_version > Rdb_key_def::PRIMARY_FORMAT_VERSION_LATEST;
      break;
    }
    case Rdb_key_def::INDEX_TYPE_SECONDARY:
      error = *kv_version > Rdb_key_def::SECONDARY_FORMAT_VERSION_LATEST;
      break;
    default:
      error = true;
      break;
    }
  }

  if (error) {
    // NO_LINT_DEBUG
    sql_print_error("RocksDB: Found invalid key version number (%u, %u, %u) "
                    "from data dictionary. This should never happen "
                    "and it may be a bug.",
                    *m_index_dict_version, *m_index_type, *kv_version);
    abort_with_stack_traces();
  }

  return found;
}

bool Rdb_dict_manager::get_cf_flags(const uint32_t &cf_id,
                                    uint32_t *const cf_flags) const {
  bool found = false;
  std::string value;
  uchar key_buf[Rdb_key_def::INDEX_NUMBER_SIZE * 2] = {0};
  rdb_netbuf_store_uint32(key_buf, Rdb_key_def::CF_DEFINITION);
  rdb_netbuf_store_uint32(key_buf + Rdb_key_def::INDEX_NUMBER_SIZE, cf_id);
  const rocksdb::Slice key = rocksdb::Slice((char *)key_buf, sizeof(key_buf));

  const rocksdb::Status status = get_value(key, &value);
  if (status.ok()) {
    const uchar *val = (const uchar *)value.c_str();
    uint16_t version = rdb_netbuf_to_uint16(val);
    if (version == Rdb_key_def::CF_DEFINITION_VERSION) {
      *cf_flags = rdb_netbuf_to_uint32(val + Rdb_key_def::VERSION_SIZE);
      found = true;
    }
  }
  return found;
}

/*
  Returning index ids that were marked as deleted (via DROP TABLE) but
  still not removed by drop_index_thread yet, or indexes that are marked as
  ongoing creation.
 */
void Rdb_dict_manager::get_ongoing_index_operation(
    std::unordered_set<GL_INDEX_ID> *gl_index_ids,
    Rdb_key_def::DATA_DICT_TYPE dd_type) const {
  DBUG_ASSERT(dd_type == Rdb_key_def::DDL_DROP_INDEX_ONGOING ||
              dd_type == Rdb_key_def::DDL_CREATE_INDEX_ONGOING);

  uchar index_buf[Rdb_key_def::INDEX_NUMBER_SIZE];
  rdb_netbuf_store_uint32(index_buf, dd_type);
  const rocksdb::Slice index_slice(reinterpret_cast<char *>(index_buf),
                                   Rdb_key_def::INDEX_NUMBER_SIZE);

  rocksdb::Iterator *it = new_iterator();
  for (it->Seek(index_slice); it->Valid(); it->Next()) {
    rocksdb::Slice key = it->key();
    const uchar *const ptr = (const uchar *)key.data();

    /*
      Ongoing drop/create index operations require key to be of the form:
      dd_type + cf_id + index_id (== INDEX_NUMBER_SIZE * 3)

      This may need to be changed in the future if we want to process a new
      ddl_type with different format.
    */
    if (key.size() != Rdb_key_def::INDEX_NUMBER_SIZE * 3 ||
        rdb_netbuf_to_uint32(ptr) != dd_type) {
      break;
    }

    // We don't check version right now since currently we always store only
    // Rdb_key_def::DDL_DROP_INDEX_ONGOING_VERSION = 1 as a value.
    // If increasing version number, we need to add version check logic here.
    GL_INDEX_ID gl_index_id;
    gl_index_id.cf_id =
        rdb_netbuf_to_uint32(ptr + Rdb_key_def::INDEX_NUMBER_SIZE);
    gl_index_id.index_id =
        rdb_netbuf_to_uint32(ptr + 2 * Rdb_key_def::INDEX_NUMBER_SIZE);
    gl_index_ids->insert(gl_index_id);
  }
  delete it;
}

/*
  Returning true if index_id is create/delete ongoing (undergoing creation or
  marked as deleted via DROP TABLE but drop_index_thread has not wiped yet)
  or not.
 */
bool Rdb_dict_manager::is_index_operation_ongoing(
    const GL_INDEX_ID &gl_index_id, Rdb_key_def::DATA_DICT_TYPE dd_type) const {
  DBUG_ASSERT(dd_type == Rdb_key_def::DDL_DROP_INDEX_ONGOING ||
              dd_type == Rdb_key_def::DDL_CREATE_INDEX_ONGOING);

  bool found = false;
  std::string value;
  uchar key_buf[Rdb_key_def::INDEX_NUMBER_SIZE * 3] = {0};
  dump_index_id(key_buf, dd_type, gl_index_id);
  const rocksdb::Slice key = rocksdb::Slice((char *)key_buf, sizeof(key_buf));

  const rocksdb::Status status = get_value(key, &value);
  if (status.ok()) {
    found = true;
  }
  return found;
}

/*
  Adding index_id to data dictionary so that the index id is removed
  by drop_index_thread, or to track online index creation.
 */
void Rdb_dict_manager::start_ongoing_index_operation(
    rocksdb::WriteBatch *const batch, const GL_INDEX_ID &gl_index_id,
    Rdb_key_def::DATA_DICT_TYPE dd_type) const {
  DBUG_ASSERT(dd_type == Rdb_key_def::DDL_DROP_INDEX_ONGOING ||
              dd_type == Rdb_key_def::DDL_CREATE_INDEX_ONGOING);

  uchar key_buf[Rdb_key_def::INDEX_NUMBER_SIZE * 3] = {0};
  uchar value_buf[Rdb_key_def::VERSION_SIZE] = {0};
  dump_index_id(key_buf, dd_type, gl_index_id);

  // version as needed
  if (dd_type == Rdb_key_def::DDL_DROP_INDEX_ONGOING) {
    rdb_netbuf_store_uint16(value_buf,
                            Rdb_key_def::DDL_DROP_INDEX_ONGOING_VERSION);
  } else {
    rdb_netbuf_store_uint16(value_buf,
                            Rdb_key_def::DDL_CREATE_INDEX_ONGOING_VERSION);
  }

  const rocksdb::Slice key = rocksdb::Slice((char *)key_buf, sizeof(key_buf));
  const rocksdb::Slice value =
      rocksdb::Slice((char *)value_buf, sizeof(value_buf));
  batch->Put(m_system_cfh, key, value);
}

/*
  Removing index_id from data dictionary to confirm drop_index_thread
  completed dropping entire key/values of the index_id
 */
void Rdb_dict_manager::end_ongoing_index_operation(
    rocksdb::WriteBatch *const batch, const GL_INDEX_ID &gl_index_id,
    Rdb_key_def::DATA_DICT_TYPE dd_type) const {
  DBUG_ASSERT(dd_type == Rdb_key_def::DDL_DROP_INDEX_ONGOING ||
              dd_type == Rdb_key_def::DDL_CREATE_INDEX_ONGOING);

  delete_with_prefix(batch, dd_type, gl_index_id);
}

/*
  Returning true if there is no target index ids to be removed
  by drop_index_thread
 */
bool Rdb_dict_manager::is_drop_index_empty() const {
  std::unordered_set<GL_INDEX_ID> gl_index_ids;
  get_ongoing_drop_indexes(&gl_index_ids);
  return gl_index_ids.empty();
}

/*
  This function is supposed to be called by DROP TABLE. Logging messages
  that dropping indexes started, and adding data dictionary so that
  all associated indexes to be removed
 */
void Rdb_dict_manager::add_drop_table(
    std::shared_ptr<Rdb_key_def> *const key_descr, const uint32 &n_keys,
    rocksdb::WriteBatch *const batch) const {
  std::unordered_set<GL_INDEX_ID> dropped_index_ids;
  for (uint32 i = 0; i < n_keys; i++) {
    dropped_index_ids.insert(key_descr[i]->get_gl_index_id());
  }

  add_drop_index(dropped_index_ids, batch);
}

/*
  Called during inplace index drop operations. Logging messages
  that dropping indexes started, and adding data dictionary so that
  all associated indexes to be removed
 */
void Rdb_dict_manager::add_drop_index(
    const std::unordered_set<GL_INDEX_ID> &gl_index_ids,
    rocksdb::WriteBatch *const batch) const {
  for (const auto &gl_index_id : gl_index_ids) {
    log_start_drop_index(gl_index_id, "Begin");
    start_drop_index(batch, gl_index_id);
  }
}

/*
  Called during inplace index creation operations. Logging messages
  that adding indexes started, and updates data dictionary with all associated
  indexes to be added.
 */
void Rdb_dict_manager::add_create_index(
    const std::unordered_set<GL_INDEX_ID> &gl_index_ids,
    rocksdb::WriteBatch *const batch) const {
  for (const auto &gl_index_id : gl_index_ids) {
    // NO_LINT_DEBUG
    sql_print_information("RocksDB: Begin index creation (%u,%u)",
                          gl_index_id.cf_id, gl_index_id.index_id);
    start_create_index(batch, gl_index_id);
  }
}

/*
  This function is supposed to be called by drop_index_thread, when it
  finished dropping any index, or at the completion of online index creation.
 */
void Rdb_dict_manager::finish_indexes_operation(
    const std::unordered_set<GL_INDEX_ID> &gl_index_ids,
    Rdb_key_def::DATA_DICT_TYPE dd_type) const {
  DBUG_ASSERT(dd_type == Rdb_key_def::DDL_DROP_INDEX_ONGOING ||
              dd_type == Rdb_key_def::DDL_CREATE_INDEX_ONGOING);

  const std::unique_ptr<rocksdb::WriteBatch> wb = begin();
  rocksdb::WriteBatch *const batch = wb.get();

  std::unordered_set<GL_INDEX_ID> incomplete_create_indexes;
  get_ongoing_create_indexes(&incomplete_create_indexes);

  for (const auto &gl_index_id : gl_index_ids) {
    if (is_index_operation_ongoing(gl_index_id, dd_type)) {
      // NO_LINT_DEBUG
      sql_print_information("RocksDB: Finished %s (%u,%u)",
                            dd_type == Rdb_key_def::DDL_DROP_INDEX_ONGOING
                                ? "filtering dropped index"
                                : "index creation",
                            gl_index_id.cf_id, gl_index_id.index_id);

      end_ongoing_index_operation(batch, gl_index_id, dd_type);

      /*
        Remove the corresponding incomplete create indexes from data
        dictionary as well
      */
      if (dd_type == Rdb_key_def::DDL_DROP_INDEX_ONGOING) {
        if (incomplete_create_indexes.count(gl_index_id)) {
          end_ongoing_index_operation(batch, gl_index_id,
                                      Rdb_key_def::DDL_CREATE_INDEX_ONGOING);
        }
      }
    }

    if (dd_type == Rdb_key_def::DDL_DROP_INDEX_ONGOING) {
      delete_index_info(batch, gl_index_id);
    }
  }
  commit(batch);
}

/*
  This function is supposed to be called when initializing
  Rdb_dict_manager (at startup). If there is any index ids that are
  drop ongoing, printing out messages for diagnostics purposes.
 */
void Rdb_dict_manager::resume_drop_indexes() const {
  std::unordered_set<GL_INDEX_ID> gl_index_ids;
  get_ongoing_drop_indexes(&gl_index_ids);

  uint max_index_id_in_dict = 0;
  get_max_index_id(&max_index_id_in_dict);

  for (const auto &gl_index_id : gl_index_ids) {
    log_start_drop_index(gl_index_id, "Resume");
    if (max_index_id_in_dict < gl_index_id.index_id) {
      sql_print_error("RocksDB: Found max index id %u from data dictionary "
                      "but also found dropped index id (%u,%u) from drop_index "
                      "dictionary. This should never happen and is possibly a "
                      "bug.",
                      max_index_id_in_dict, gl_index_id.cf_id,
                      gl_index_id.index_id);
      abort_with_stack_traces();
    }
  }
}

void Rdb_dict_manager::rollback_ongoing_index_creation() const {
  const std::unique_ptr<rocksdb::WriteBatch> wb = begin();
  rocksdb::WriteBatch *const batch = wb.get();

  std::unordered_set<GL_INDEX_ID> gl_index_ids;
  get_ongoing_create_indexes(&gl_index_ids);

  for (const auto &gl_index_id : gl_index_ids) {
    // NO_LINT_DEBUG
    sql_print_information("RocksDB: Removing incomplete create index (%u,%u)",
                          gl_index_id.cf_id, gl_index_id.index_id);

    start_drop_index(batch, gl_index_id);
  }

  commit(batch);
}

void Rdb_dict_manager::log_start_drop_table(
    const std::shared_ptr<Rdb_key_def> *const key_descr, const uint32 &n_keys,
    const char *const log_action) const {
  for (uint32 i = 0; i < n_keys; i++) {
    log_start_drop_index(key_descr[i]->get_gl_index_id(), log_action);
  }
}

void Rdb_dict_manager::log_start_drop_index(GL_INDEX_ID gl_index_id,
                                            const char *log_action) const {
  uint16 m_index_dict_version = 0;
  uchar m_index_type = 0;
  uint16 kv_version = 0;

  if (!get_index_info(gl_index_id, &m_index_dict_version, &m_index_type,
                      &kv_version)) {
    /*
      If we don't find the index info, it could be that it's because it was a
      partially created index that isn't in the data dictionary yet that needs
      to be rolled back.
    */
    std::unordered_set<GL_INDEX_ID> incomplete_create_indexes;
    get_ongoing_create_indexes(&incomplete_create_indexes);

    if (!incomplete_create_indexes.count(gl_index_id)) {
      /* If it's not a partially created index, something is very wrong. */
      sql_print_error("RocksDB: Failed to get column family info "
                      "from index id (%u,%u). MyRocks data dictionary may "
                      "get corrupted.",
                      gl_index_id.cf_id, gl_index_id.index_id);
      abort_with_stack_traces();
    }
  }
  sql_print_information("RocksDB: %s filtering dropped index (%u,%u)",
                        log_action, gl_index_id.cf_id, gl_index_id.index_id);
}

bool Rdb_dict_manager::get_max_index_id(uint32_t *const index_id) const {
  bool found = false;
  std::string value;

  const rocksdb::Status status = get_value(m_key_slice_max_index_id, &value);
  if (status.ok()) {
    const uchar *const val = (const uchar *)value.c_str();
    const uint16_t &version = rdb_netbuf_to_uint16(val);
    if (version == Rdb_key_def::MAX_INDEX_ID_VERSION) {
      *index_id = rdb_netbuf_to_uint32(val + Rdb_key_def::VERSION_SIZE);
      found = true;
    }
  }
  return found;
}

bool Rdb_dict_manager::update_max_index_id(rocksdb::WriteBatch *const batch,
                                           const uint32_t &index_id) const {
  DBUG_ASSERT(batch != nullptr);

  uint32_t old_index_id = -1;
  if (get_max_index_id(&old_index_id)) {
    if (old_index_id > index_id) {
      sql_print_error("RocksDB: Found max index id %u from data dictionary "
                      "but trying to update to older value %u. This should "
                      "never happen and possibly a bug.",
                      old_index_id, index_id);
      return true;
    }
  }

  uchar value_buf[Rdb_key_def::VERSION_SIZE + Rdb_key_def::INDEX_NUMBER_SIZE] =
      {0};
  rdb_netbuf_store_uint16(value_buf, Rdb_key_def::MAX_INDEX_ID_VERSION);
  rdb_netbuf_store_uint32(value_buf + Rdb_key_def::VERSION_SIZE, index_id);
  const rocksdb::Slice value =
      rocksdb::Slice((char *)value_buf, sizeof(value_buf));
  batch->Put(m_system_cfh, m_key_slice_max_index_id, value);
  return false;
}

void Rdb_dict_manager::add_stats(
    rocksdb::WriteBatch *const batch,
    const std::vector<Rdb_index_stats> &stats) const {
  DBUG_ASSERT(batch != nullptr);

  for (const auto &it : stats) {
    uchar key_buf[Rdb_key_def::INDEX_NUMBER_SIZE * 3] = {0};
    dump_index_id(key_buf, Rdb_key_def::INDEX_STATISTICS, it.m_gl_index_id);

    // IndexStats::materialize takes complete care of serialization including
    // storing the version
    const auto value =
        Rdb_index_stats::materialize(std::vector<Rdb_index_stats>{it}, 1.);

    batch->Put(m_system_cfh, rocksdb::Slice((char *)key_buf, sizeof(key_buf)),
               value);
  }
}

Rdb_index_stats Rdb_dict_manager::get_stats(GL_INDEX_ID gl_index_id) const {
  uchar key_buf[Rdb_key_def::INDEX_NUMBER_SIZE * 3] = {0};
  dump_index_id(key_buf, Rdb_key_def::INDEX_STATISTICS, gl_index_id);

  std::string value;
  const rocksdb::Status status = get_value(
      rocksdb::Slice(reinterpret_cast<char *>(key_buf), sizeof(key_buf)),
      &value);
  if (status.ok()) {
    std::vector<Rdb_index_stats> v;
    // unmaterialize checks if the version matches
    if (Rdb_index_stats::unmaterialize(value, &v) == 0 && v.size() == 1) {
      return v[0];
    }
  }

  return Rdb_index_stats();
}

uint Rdb_seq_generator::get_and_update_next_number(
    Rdb_dict_manager *const dict) {
  DBUG_ASSERT(dict != nullptr);

  uint res;
  mysql_mutex_lock(&m_mutex);

  res = m_next_number++;

  const std::unique_ptr<rocksdb::WriteBatch> wb = dict->begin();
  rocksdb::WriteBatch *const batch = wb.get();

  DBUG_ASSERT(batch != nullptr);
  dict->update_max_index_id(batch, res);
  dict->commit(batch);

  mysql_mutex_unlock(&m_mutex);

  return res;
}

} // namespace myrocks<|MERGE_RESOLUTION|>--- conflicted
+++ resolved
@@ -1423,15 +1423,9 @@
     ptr += copy_len;
     buf += copy_len;
     // pad with zeros if necessary;
-<<<<<<< HEAD
     for (size_t idx = 0; idx < padding_bytes; idx++)
       *(ptr++) = 0;
-    *(ptr++) = 255 - padding_bytes;
-=======
-    for (size_t idx= 0; idx < padding_bytes; idx++)
-      *(ptr++)= 0;
     *(ptr++) = 255 - (uchar)padding_bytes;
->>>>>>> 7facbc54
 
     xfrm_len -= copy_len;
     encoded_size += RDB_ESCAPE_LENGTH;
@@ -1691,18 +1685,9 @@
     return UNPACK_FAILURE;
 
   /* Save the length */
-<<<<<<< HEAD
   if (field_var->length_bytes == 1) {
-    d0[0] = len;
+    d0[0] = (uchar)len;
   } else {
-=======
-  if (field_var->length_bytes == 1)
-  {
-    d0[0]= (uchar)len;
-  }
-  else
-  {
->>>>>>> 7facbc54
     DBUG_ASSERT(field_var->length_bytes == 2);
     int2store(d0, len);
   }
@@ -1810,18 +1795,9 @@
     return UNPACK_FAILURE;
 
   /* Save the length */
-<<<<<<< HEAD
   if (field_var->length_bytes == 1) {
-    d0[0] = len;
+    d0[0] = (uchar)len;
   } else {
-=======
-  if (field_var->length_bytes == 1)
-  {
-    d0[0]= (uchar)len;
-  }
-  else
-  {
->>>>>>> 7facbc54
     DBUG_ASSERT(field_var->length_bytes == 2);
     int2store(d0, len);
   }
@@ -2078,18 +2054,9 @@
     return UNPACK_FAILURE;
 
   /* Save the length */
-<<<<<<< HEAD
   if (field_var->length_bytes == 1) {
-    d0[0] = len;
+    d0[0] = (uchar)len;
   } else {
-=======
-  if (field_var->length_bytes == 1)
-  {
-    d0[0]= (uchar)len;
-  }
-  else
-  {
->>>>>>> 7facbc54
     DBUG_ASSERT(field_var->length_bytes == 2);
     int2store(d0, len);
   }
@@ -3448,13 +3415,8 @@
 
   // store binlog file name length
   DBUG_ASSERT(strlen(binlog_name) <= FN_REFLEN);
-<<<<<<< HEAD
-  const uint16_t binlog_name_len = strlen(binlog_name);
+  const uint16_t binlog_name_len = (uint16_t)strlen(binlog_name);
   rdb_netbuf_store_uint16(buf + pack_len, binlog_name_len);
-=======
-  const uint16_t binlog_name_len = (uint16_t)strlen(binlog_name);
-  rdb_netbuf_store_uint16(buf+pack_len, binlog_name_len);
->>>>>>> 7facbc54
   pack_len += sizeof(uint16);
 
   // store binlog file name
@@ -3467,13 +3429,8 @@
 
   // store binlog gtid length.
   // If gtid was not set, store 0 instead
-<<<<<<< HEAD
-  const uint16_t binlog_gtid_len = binlog_gtid ? strlen(binlog_gtid) : 0;
+  const uint16_t binlog_gtid_len = binlog_gtid ? (uint16_t)strlen(binlog_gtid) : 0;
   rdb_netbuf_store_uint16(buf + pack_len, binlog_gtid_len);
-=======
-  const uint16_t binlog_gtid_len = binlog_gtid? (uint16_t)strlen(binlog_gtid) : 0;
-  rdb_netbuf_store_uint16(buf+pack_len, binlog_gtid_len);
->>>>>>> 7facbc54
   pack_len += sizeof(uint16);
 
   if (binlog_gtid_len > 0) {
