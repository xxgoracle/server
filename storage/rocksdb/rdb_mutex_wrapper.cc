--- conflicted
+++ resolved
@@ -19,7 +19,6 @@
 /* This C++ file's header file */
 #include "./rdb_mutex_wrapper.h"
 
-<<<<<<< HEAD
 /* The following are for THD_ENTER_COND: */
 #define MYSQL_SERVER 1
 #include "sql_priv.h"
@@ -27,12 +26,6 @@
 #include "sql_class.h"
 //psergey-merge-todo: does MariaDB have/need: #include "../sql/replication.h"
 
-=======
-/* MySQL header files */
-#include "../sql/sql_class.h"
-
-#include "../sql/replication.h"
->>>>>>> 5173e396
 
 /* MyRocks header files */
 #include "./ha_rocksdb.h"
@@ -114,12 +107,7 @@
     res = mysql_cond_timedwait(&m_cond, mutex_ptr, &wait_timeout);
 
 #ifndef STANDALONE_UNITTEST
-<<<<<<< HEAD
-    if (current_thd)
-      killed= thd_killed(current_thd);
-=======
-    if (current_thd) killed = my_core::thd_killed(current_thd);
->>>>>>> 5173e396
+    if (current_thd) killed = thd_killed(current_thd);
 #endif
   } while (!killed && res == EINTR);
 
