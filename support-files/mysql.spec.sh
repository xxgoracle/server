# Copyright (c) 2000, 2011, Oracle and/or its affiliates. All rights reserved.
#
# This program is free software; you can redistribute it and/or modify
# it under the terms of the GNU General Public License as published by
# the Free Software Foundation; version 2 of the License.
#
# This program is distributed in the hope that it will be useful,
# but WITHOUT ANY WARRANTY; without even the implied warranty of
# MERCHANTABILITY or FITNESS FOR A PARTICULAR PURPOSE.  See the
# GNU General Public License for more details.
#
# You should have received a copy of the GNU General Public License
# along with this program; see the file COPYING. If not, write to the
# Free Software Foundation, Inc., 51 Franklin St, Fifth Floor, Boston
# MA  02110-1301  USA.

##############################################################################
# Some common macro definitions
##############################################################################

# NOTE: "vendor" is used in upgrade/downgrade check, so you can't
# change these, has to be exactly as is.
%define mysql_old_vendor        MySQL AB
%define mysql_vendor_2          Sun Microsystems, Inc.
%define mysql_vendor            Oracle and/or its affiliates

%define mysql_version   @VERSION@

%define mysqld_user     mysql
%define mysqld_group    mysql
%define mysqldatadir    /var/lib/mysql

%define release         1

#
# Macros we use which are not available in all supported versions of RPM
#
# - defined/undefined are missing on RHEL4
#
%if %{expand:%{?defined:0}%{!?defined:1}}
%define defined()       %{expand:%%{?%{1}:1}%%{!?%{1}:0}}
%endif
%if %{expand:%{?undefined:0}%{!?undefined:1}}
%define undefined()     %{expand:%%{?%{1}:0}%%{!?%{1}:1}}
%endif

# ----------------------------------------------------------------------------
# RPM build tools now automatically detect Perl module dependencies.  This
# detection causes problems as it is broken in some versions, and it also
# provides unwanted dependencies from mandatory scripts in our package.
# It might not be possible to disable this in all versions of RPM, but here we
# try anyway.  We keep the "AutoReqProv: no" for the "test" sub package, as
# disabling here might fail, and that package has the most problems.
# See:
#  http://fedoraproject.org/wiki/Packaging/Perl#Filtering_Requires:_and_Provides
#  http://www.wideopen.com/archives/rpm-list/2002-October/msg00343.html
# ----------------------------------------------------------------------------
%undefine __perl_provides
%undefine __perl_requires

##############################################################################
# Command line handling
##############################################################################
#
# To set options:
#
#   $ rpmbuild --define="option <x>" ...
#

# ----------------------------------------------------------------------------
# Commercial builds
# ----------------------------------------------------------------------------
%if %{undefined commercial}
%define commercial 0
%endif

# ----------------------------------------------------------------------------
# Source name
# ----------------------------------------------------------------------------
%if %{undefined src_base}
%define src_base mysql
%endif
%define src_dir %{src_base}-%{mysql_version}

# ----------------------------------------------------------------------------
# Feature set (storage engines, options).  Default to community (everything)
# ----------------------------------------------------------------------------
%if %{undefined feature_set}
%define feature_set community
%endif

# ----------------------------------------------------------------------------
# Server comment strings
# ----------------------------------------------------------------------------
%if %{undefined compilation_comment_debug}
%define compilation_comment_debug       MySQL Community Server - Debug (GPL)
%endif
%if %{undefined compilation_comment_release}
%define compilation_comment_release     MySQL Community Server (GPL)
%endif

# ----------------------------------------------------------------------------
# Product and server suffixes
# ----------------------------------------------------------------------------
%if %{undefined product_suffix}
  %if %{defined short_product_tag}
    %define product_suffix      -%{short_product_tag}
  %else
    %define product_suffix      %{nil}
  %endif
%endif

%if %{undefined server_suffix}
%define server_suffix   %{nil}
%endif

# ----------------------------------------------------------------------------
# Distribution support
# ----------------------------------------------------------------------------
%if %{undefined distro_specific}
%define distro_specific 0
%endif
%if %{distro_specific}
  %if %(test -f /etc/enterprise-release && echo 1 || echo 0)
    %define oelver %(rpm -qf --qf '%%{version}\\n' /etc/enterprise-release | sed -e 's/^\\([0-9]*\\).*/\\1/g')
    %if "%oelver" == "4"
      %define distro_description        Oracle Enterprise Linux 4
      %define distro_releasetag         oel4
      %define distro_buildreq           gcc-c++ gperf ncurses-devel perl readline-devel time zlib-devel
      %define distro_requires           chkconfig coreutils grep procps shadow-utils
    %else
      %if "%oelver" == "5"
        %define distro_description      Oracle Enterprise Linux 5
        %define distro_releasetag       oel5
        %define distro_buildreq         gcc-c++ gperf ncurses-devel perl readline-devel time zlib-devel
        %define distro_requires         chkconfig coreutils grep procps shadow-utils
      %else
        %{error:Oracle Enterprise Linux %{oelver} is unsupported}
      %endif
    %endif
  %else
    %if %(test -f /etc/redhat-release && echo 1 || echo 0)
      %define rhelver %(rpm -qf --qf '%%{version}\\n' /etc/redhat-release | sed -e 's/^\\([0-9]*\\).*/\\1/g')
      %if "%rhelver" == "4"
        %define distro_description      Red Hat Enterprise Linux 4
        %define distro_releasetag       rhel4
        %define distro_buildreq         gcc-c++ gperf ncurses-devel perl readline-devel time zlib-devel
        %define distro_requires         chkconfig coreutils grep procps shadow-utils
      %else
        %if "%rhelver" == "5"
          %define distro_description    Red Hat Enterprise Linux 5
          %define distro_releasetag     rhel5
          %define distro_buildreq       gcc-c++ gperf ncurses-devel perl readline-devel time zlib-devel
          %define distro_requires       chkconfig coreutils grep procps shadow-utils
        %else
          %{error:Red Hat Enterprise Linux %{rhelver} is unsupported}
        %endif
      %endif
    %else
      %if %(test -f /etc/SuSE-release && echo 1 || echo 0)
        %define susever %(rpm -qf --qf '%%{version}\\n' /etc/SuSE-release)
        %if "%susever" == "10"
          %define distro_description    SUSE Linux Enterprise Server 10
          %define distro_releasetag     sles10
          %define distro_buildreq       gcc-c++ gdbm-devel gperf ncurses-devel openldap2-client readline-devel zlib-devel
          %define distro_requires       aaa_base coreutils grep procps pwdutils
        %else
          %if "%susever" == "11"
            %define distro_description  SUSE Linux Enterprise Server 11
            %define distro_releasetag   sles11
            %define distro_buildreq     gcc-c++ gdbm-devel gperf ncurses-devel openldap2-client procps pwdutils readline-devel zlib-devel
            %define distro_requires     aaa_base coreutils grep procps pwdutils
          %else
            %{error:SuSE %{susever} is unsupported}
          %endif
        %endif
      %else
        %{error:Unsupported distribution}
      %endif
    %endif
  %endif
%else
  %define generic_kernel %(uname -r | cut -d. -f1-2)
  %define distro_description            Generic Linux (kernel %{generic_kernel})
  %define distro_releasetag             linux%{generic_kernel}
  %define distro_buildreq               gcc-c++ gperf ncurses-devel perl readline-devel time zlib-devel
  %define distro_requires               coreutils grep procps /sbin/chkconfig /usr/sbin/useradd /usr/sbin/groupadd
%endif

# Avoid debuginfo RPMs, leaves binaries unstripped
%define debug_package   %{nil}

# Hack to work around bug in RHEL5 __os_install_post macro, wrong inverted
# test for __debug_package
%define __strip         /bin/true

# ----------------------------------------------------------------------------
# Support optional "tcmalloc" library (experimental)
# ----------------------------------------------------------------------------
%if %{defined malloc_lib_target}
%define WITH_TCMALLOC 1
%else
%define WITH_TCMALLOC 0
%endif

##############################################################################
# Configuration based upon above user input, not to be set directly
##############################################################################

%if %{commercial}
%define license_files_server    %{src_dir}/LICENSE.mysql
%define license_type            Commercial
%else
%define license_files_server    %{src_dir}/COPYING %{src_dir}/README
%define license_type            GPL
%endif

##############################################################################
# Main spec file section
##############################################################################

Name:           MySQL%{product_suffix}
Summary:        MySQL: a very fast and reliable SQL database server
Group:          Applications/Databases
Version:        @MYSQL_RPM_VERSION@
Release:        %{release}%{?distro_releasetag:.%{distro_releasetag}}
Distribution:   %{distro_description}
License:        Copyright (c) 2000, @MYSQL_COPYRIGHT_YEAR@, %{mysql_vendor}.  All rights reserved.  Use is subject to license terms.  Under %{license_type} license as shown in the Description field.
Source:         http://www.mysql.com/Downloads/MySQL-@MYSQL_BASE_VERSION@/%{src_dir}.tar.gz
URL:            http://www.mysql.com/
Packager:       MySQL Build Team <build@mysql.com>
Vendor:         %{mysql_vendor}
Provides:       msqlormysql MySQL-server mysql
BuildRequires:  %{distro_buildreq}

# Think about what you use here since the first step is to
# run a rm -rf
BuildRoot:    %{_tmppath}/%{name}-%{version}-build

# From the manual
%description
The MySQL(TM) software delivers a very fast, multi-threaded, multi-user,
and robust SQL (Structured Query Language) database server. MySQL Server
is intended for mission-critical, heavy-load production systems as well
as for embedding into mass-deployed software. MySQL is a trademark of
%{mysql_vendor}

The MySQL software has Dual Licensing, which means you can use the MySQL
software free of charge under the GNU General Public License
(http://www.gnu.org/licenses/). You can also purchase commercial MySQL
licenses from %{mysql_vendor} if you do not wish to be bound by the terms of
the GPL. See the chapter "Licensing and Support" in the manual for
further info.

The MySQL web site (http://www.mysql.com/) provides the latest
news and information about the MySQL software. Also please see the
documentation and the manual for more information.

##############################################################################
# Sub package definition
##############################################################################

%package -n MySQL-server%{product_suffix}
Summary:        MySQL: a very fast and reliable SQL database server
Group:          Applications/Databases
Requires:       %{distro_requires}
Provides:       msqlormysql mysql-server mysql MySQL MySQL-server
Obsoletes:      MySQL mysql mysql-server MySQL-server MySQL-server-community

%description -n MySQL-server%{product_suffix}
The MySQL(TM) software delivers a very fast, multi-threaded, multi-user,
and robust SQL (Structured Query Language) database server. MySQL Server
is intended for mission-critical, heavy-load production systems as well
as for embedding into mass-deployed software. MySQL is a trademark of
%{mysql_vendor}

The MySQL software has Dual Licensing, which means you can use the MySQL
software free of charge under the GNU General Public License
(http://www.gnu.org/licenses/). You can also purchase commercial MySQL
licenses from %{mysql_vendor} if you do not wish to be bound by the terms of
the GPL. See the chapter "Licensing and Support" in the manual for
further info.

The MySQL web site (http://www.mysql.com/) provides the latest news and 
information about the MySQL software.  Also please see the documentation
and the manual for more information.

This package includes the MySQL server binary as well as related utilities
to run and administer a MySQL server.

If you want to access and work with the database, you have to install
package "MySQL-client%{product_suffix}" as well!

# ----------------------------------------------------------------------------
%package -n MySQL-client%{product_suffix}
Summary:        MySQL - Client
Group:          Applications/Databases
Obsoletes:      mysql-client MySQL-client MySQL-client-community
Provides:       mysql-client MySQL-client

%description -n MySQL-client%{product_suffix}
This package contains the standard MySQL clients and administration tools.

For a description of MySQL see the base MySQL RPM or http://www.mysql.com/

# ----------------------------------------------------------------------------
%package -n MySQL-test%{product_suffix}
Requires:       MySQL-client%{product_suffix} perl
Summary:        MySQL - Test suite
Group:          Applications/Databases
Provides:       mysql-test
Obsoletes:      mysql-bench mysql-test MySQL-test-community
AutoReqProv:    no

%description -n MySQL-test%{product_suffix}
This package contains the MySQL regression test suite.

For a description of MySQL see the base MySQL RPM or http://www.mysql.com/

# ----------------------------------------------------------------------------
%package -n MySQL-devel%{product_suffix}
Summary:        MySQL - Development header files and libraries
Group:          Applications/Databases
Provides:       mysql-devel
Obsoletes:      mysql-devel MySQL-devel-community

%description -n MySQL-devel%{product_suffix}
This package contains the development header files and libraries necessary
to develop MySQL client applications.

For a description of MySQL see the base MySQL RPM or http://www.mysql.com/

# ----------------------------------------------------------------------------
%package -n MySQL-shared%{product_suffix}
Summary:        MySQL - Shared libraries
Group:          Applications/Databases
Provides:       mysql-shared
Obsoletes:      MySQL-shared-community

%description -n MySQL-shared%{product_suffix}
This package contains the shared libraries (*.so*) which certain languages
and applications need to dynamically load and use MySQL.

# ----------------------------------------------------------------------------
%package -n MySQL-embedded%{product_suffix}
Summary:        MySQL - embedded library
Group:          Applications/Databases
Requires:       MySQL-devel%{product_suffix}
Obsoletes:      mysql-embedded MySQL-embedded-community

%description -n MySQL-embedded%{product_suffix}
This package contains the MySQL server as an embedded library.

The embedded MySQL server library makes it possible to run a full-featured
MySQL server inside the client application. The main benefits are increased
speed and more simple management for embedded applications.

The API is identical for the embedded MySQL version and the
client/server version.

For a description of MySQL see the base MySQL RPM or http://www.mysql.com/

##############################################################################
%prep
%setup -T -a 0 -c -n %{src_dir}

##############################################################################
%build

# Be strict about variables, bail at earliest opportunity, etc.
set -eu

# Optional package files
touch optional-files-devel

#
# Set environment in order of preference, MYSQL_BUILD_* first, then variable
# name, finally a default.  RPM_OPT_FLAGS is assumed to be a part of the
# default RPM build environment.
#
# We set CXX=gcc by default to support so-called 'generic' binaries, where we
# do not have a dependancy on libgcc/libstdc++.  This only works while we do
# not require C++ features such as exceptions, and may need to be removed at
# a later date.
#

# This is a hack, $RPM_OPT_FLAGS on ia64 hosts contains flags which break
# the compile in cmd-line-utils/readline - needs investigation, but for now
# we simply unset it and use those specified directly in cmake.
%if "%{_arch}" == "ia64"
RPM_OPT_FLAGS=
%endif

export PATH=${MYSQL_BUILD_PATH:-$PATH}
export CC=${MYSQL_BUILD_CC:-${CC:-gcc}}
export CXX=${MYSQL_BUILD_CXX:-${CXX:-gcc}}
export CFLAGS=${MYSQL_BUILD_CFLAGS:-${CFLAGS:-$RPM_OPT_FLAGS}}
export CXXFLAGS=${MYSQL_BUILD_CXXFLAGS:-${CXXFLAGS:-$RPM_OPT_FLAGS -felide-constructors -fno-exceptions -fno-rtti}}
export LDFLAGS=${MYSQL_BUILD_LDFLAGS:-${LDFLAGS:-}}
export CMAKE=${MYSQL_BUILD_CMAKE:-${CMAKE:-cmake}}
export MAKE_JFLAG=${MYSQL_BUILD_MAKE_JFLAG:-}

# Build debug mysqld and libmysqld.a
mkdir debug
(
  cd debug
  # Attempt to remove any optimisation flags from the debug build
  CFLAGS=`echo " ${CFLAGS} " | \
            sed -e 's/ -O[0-9]* / /' \
                -e 's/ -unroll2 / /' \
                -e 's/ -ip / /' \
                -e 's/^ //' \
                -e 's/ $//'`
  CXXFLAGS=`echo " ${CXXFLAGS} " | \
              sed -e 's/ -O[0-9]* / /' \
                  -e 's/ -unroll2 / /' \
                  -e 's/ -ip / /' \
                  -e 's/^ //' \
                  -e 's/ $//'`
  # XXX: MYSQL_UNIX_ADDR should be in cmake/* but mysql_version is included before
  # XXX: install_layout so we can't just set it based on INSTALL_LAYOUT=RPM
  ${CMAKE} ../%{src_dir} -DBUILD_CONFIG=mysql_release -DINSTALL_LAYOUT=RPM \
           -DCMAKE_BUILD_TYPE=Debug \
           -DMYSQL_UNIX_ADDR="/var/lib/mysql/mysql.sock" \
           -DFEATURE_SET="%{feature_set}" \
           -DCOMPILATION_COMMENT="%{compilation_comment_debug}" \
           -DMYSQL_SERVER_SUFFIX="%{server_suffix}"
  echo BEGIN_DEBUG_CONFIG ; egrep '^#define' include/config.h ; echo END_DEBUG_CONFIG
  make ${MAKE_JFLAG} VERBOSE=1
)
# Build full release
mkdir release
(
  cd release
  # XXX: MYSQL_UNIX_ADDR should be in cmake/* but mysql_version is included before
  # XXX: install_layout so we can't just set it based on INSTALL_LAYOUT=RPM
  ${CMAKE} ../%{src_dir} -DBUILD_CONFIG=mysql_release -DINSTALL_LAYOUT=RPM \
           -DCMAKE_BUILD_TYPE=RelWithDebInfo \
           -DMYSQL_UNIX_ADDR="/var/lib/mysql/mysql.sock" \
           -DFEATURE_SET="%{feature_set}" \
           -DCOMPILATION_COMMENT="%{compilation_comment_release}" \
           -DMYSQL_SERVER_SUFFIX="%{server_suffix}"
  echo BEGIN_NORMAL_CONFIG ; egrep '^#define' include/config.h ; echo END_NORMAL_CONFIG
  make ${MAKE_JFLAG} VERBOSE=1
)

# Use the build root for temporary storage of the shared libraries.
RBR=$RPM_BUILD_ROOT

# Clean up the BuildRoot first
[ "$RBR" != "/" ] && [ -d "$RBR" ] && rm -rf "$RBR";

# For gcc builds, include libgcc.a in the devel subpackage (BUG 4921).  This
# needs to be during build phase as $CC is not set during install.
if "$CC" -v 2>&1 | grep '^gcc.version' >/dev/null 2>&1
then
  libgcc=`$CC $CFLAGS --print-libgcc-file`
  if [ -f $libgcc ]
  then
    mkdir -p $RBR%{_libdir}/mysql
    install -m 644 $libgcc $RBR%{_libdir}/mysql/libmygcc.a
    echo "%{_libdir}/mysql/libmygcc.a" >>optional-files-devel
  fi
fi

##############################################################################
%install

RBR=$RPM_BUILD_ROOT
MBD=$RPM_BUILD_DIR/%{src_dir}

# Ensure that needed directories exists
install -d $RBR%{_sysconfdir}/{logrotate.d,init.d}
install -d $RBR%{mysqldatadir}/mysql
install -d $RBR%{_datadir}/mysql-test
install -d $RBR%{_datadir}/mysql/SELinux/RHEL4
install -d $RBR%{_includedir}
install -d $RBR%{_libdir}
install -d $RBR%{_mandir}
install -d $RBR%{_sbindir}

# Install all binaries
(
  cd $MBD/release
  make DESTDIR=$RBR install
)

# FIXME: at some point we should stop doing this and just install everything
# FIXME: directly into %{_libdir}/mysql - perhaps at the same time as renaming
# FIXME: the shared libraries to use libmysql*-$major.$minor.so syntax
mv -v $RBR/%{_libdir}/*.a $RBR/%{_libdir}/mysql/

# Install logrotate and autostart
install -m 644 $MBD/release/support-files/mysql-log-rotate $RBR%{_sysconfdir}/logrotate.d/mysql
install -m 755 $MBD/release/support-files/mysql.server $RBR%{_sysconfdir}/init.d/mysql

# Create a symlink "rcmysql", pointing to the init.script. SuSE users
# will appreciate that, as all services usually offer this.
ln -s %{_sysconfdir}/init.d/mysql $RBR%{_sbindir}/rcmysql

# Touch the place where the my.cnf config file might be located
# Just to make sure it's in the file list and marked as a config file
touch $RBR%{_sysconfdir}/my.cnf

# Install SELinux files in datadir
install -m 600 $MBD/%{src_dir}/support-files/RHEL4-SElinux/mysql.{fc,te} \
  $RBR%{_datadir}/mysql/SELinux/RHEL4

%if %{WITH_TCMALLOC}
# Even though this is a shared library, put it under /usr/lib*/mysql, so it
# doesn't conflict with possible shared lib by the same name in /usr/lib*.  See
# `mysql_config --variable=pkglibdir` and mysqld_safe for how this is used.
install -m 644 "%{malloc_lib_source}" \
  "$RBR%{_libdir}/mysql/%{malloc_lib_target}"
%endif

# Remove man pages we explicitly do not want to package, avoids 'unpackaged
# files' warning.
rm -f $RBR%{_mandir}/man1/make_win_bin_dist.1*

##############################################################################
#  Post processing actions, i.e. when installed
##############################################################################

%pre -n MySQL-server%{product_suffix}
# This is the code running at the beginning of a RPM upgrade action,
# before replacing the old files with the new ones.

# ATTENTION: Parts of this are duplicated in the "triggerpostun" !

# There are users who deviate from the default file system layout.
# Check local settings to support them.
if [ -x %{_bindir}/my_print_defaults ]
then
  mysql_datadir=`%{_bindir}/my_print_defaults server mysqld | grep '^--datadir=' | sed -n 's/--datadir=//p'`
  PID_FILE_PATT=`%{_bindir}/my_print_defaults server mysqld | grep '^--pid-file=' | sed -n 's/--pid-file=//p'`
fi
if [ -z "$mysql_datadir" ]
then
  mysql_datadir=%{mysqldatadir}
fi
if [ -z "$PID_FILE_PATT" ]
then
  PID_FILE_PATT="$mysql_datadir/*.pid"
fi

# Check if we can safely upgrade.  An upgrade is only safe if it's from one
# of our RPMs in the same version family.

installed=`rpm -q --whatprovides mysql-server 2> /dev/null`
if [ $? -eq 0 -a -n "$installed" ]; then
  vendor=`rpm -q --queryformat='%{VENDOR}' "$installed" 2>&1`
  version=`rpm -q --queryformat='%{VERSION}' "$installed" 2>&1`
  myoldvendor='%{mysql_old_vendor}'
  myvendor_2='%{mysql_vendor_2}'
  myvendor='%{mysql_vendor}'
  myversion='%{mysql_version}'

  old_family=`echo $version \
    | sed -n -e 's,^\([1-9][0-9]*\.[0-9][0-9]*\)\..*$,\1,p'`
  new_family=`echo $myversion \
    | sed -n -e 's,^\([1-9][0-9]*\.[0-9][0-9]*\)\..*$,\1,p'`

  [ -z "$vendor" ] && vendor='<unknown>'
  [ -z "$old_family" ] && old_family="<unrecognized version $version>"
  [ -z "$new_family" ] && new_family="<bad package specification: version $myversion>"

  error_text=
  if [ "$vendor" != "$myoldvendor" \
    -a "$vendor" != "$myvendor_2" \
    -a "$vendor" != "$myvendor" ]; then
    error_text="$error_text
The current MySQL server package is provided by a different
vendor ($vendor) than $myoldvendor, $myvendor_2, or $myvendor.
Some files may be installed to different locations, including log
files and the service startup script in %{_sysconfdir}/init.d/.
"
  fi

  if [ "$old_family" != "$new_family" ]; then
    error_text="$error_text
Upgrading directly from MySQL $old_family to MySQL $new_family may not
be safe in all cases.  A manual dump and restore using mysqldump is
recommended.  It is important to review the MySQL manual's Upgrading
section for version-specific incompatibilities.
"
  fi

  if [ -n "$error_text" ]; then
    cat <<HERE >&2

******************************************************************
A MySQL server package ($installed) is installed.
$error_text
A manual upgrade is required.

- Ensure that you have a complete, working backup of your data and my.cnf
  files
- Shut down the MySQL server cleanly
- Remove the existing MySQL packages.  Usually this command will
  list the packages you should remove:
  rpm -qa | grep -i '^mysql-'

  You may choose to use 'rpm --nodeps -ev <package-name>' to remove
  the package which contains the mysqlclient shared library.  The
  library will be reinstalled by the MySQL-shared-compat package.
- Install the new MySQL packages supplied by $myvendor
- Ensure that the MySQL server is started
- Run the 'mysql_upgrade' program

This is a brief description of the upgrade process.  Important details
can be found in the MySQL manual, in the Upgrading section.
******************************************************************
HERE
    exit 1
  fi
fi

# We assume that if there is exactly one ".pid" file,
# it contains the valid PID of a running MySQL server.
NR_PID_FILES=`ls $PID_FILE_PATT 2>/dev/null | wc -l`
case $NR_PID_FILES in
	0 ) SERVER_TO_START=''  ;;  # No "*.pid" file == no running server
	1 ) SERVER_TO_START='true' ;;
	* ) SERVER_TO_START=''      # Situation not clear
	    SEVERAL_PID_FILES=true ;;
esac
# That logic may be debated: We might check whether it is non-empty,
# contains exactly one number (possibly a PID), and whether "ps" finds it.
# OTOH, if there is no such process, it means a crash without a cleanup -
# is that a reason not to start a new server after upgrade?

STATUS_FILE=$mysql_datadir/RPM_UPGRADE_MARKER

if [ -f $STATUS_FILE ]; then
	echo "Some previous upgrade was not finished:"
	ls -ld $STATUS_FILE
	echo "Please check its status, then do"
	echo "    rm $STATUS_FILE"
	echo "before repeating the MySQL upgrade."
	exit 1
elif [ -n "$SEVERAL_PID_FILES" ] ; then
	echo "You have more than one PID file:"
	ls -ld $PID_FILE_PATT
	echo "Please check which one (if any) corresponds to a running server"
	echo "and delete all others before repeating the MySQL upgrade."
	exit 1
fi

NEW_VERSION=%{mysql_version}-%{release}

# The "pre" section code is also run on a first installation,
# when there  is no data directory yet. Protect against error messages.
if [ -d $mysql_datadir ] ; then
	echo "MySQL RPM upgrade to version $NEW_VERSION"  > $STATUS_FILE
	echo "'pre' step running at `date`"          >> $STATUS_FILE
	echo                                         >> $STATUS_FILE
	echo "ERR file(s):"                          >> $STATUS_FILE
	ls -ltr $mysql_datadir/*.err                 >> $STATUS_FILE
	echo                                         >> $STATUS_FILE
	echo "Latest 'Version' line in latest file:" >> $STATUS_FILE
	grep '^Version' `ls -tr $mysql_datadir/*.err | tail -1` | \
		tail -1                              >> $STATUS_FILE
	echo                                         >> $STATUS_FILE

	if [ -n "$SERVER_TO_START" ] ; then
		# There is only one PID file, race possibility ignored
		echo "PID file:"                           >> $STATUS_FILE
		ls -l   $PID_FILE_PATT                     >> $STATUS_FILE
		cat     $PID_FILE_PATT                     >> $STATUS_FILE
		echo                                       >> $STATUS_FILE
		echo "Server process:"                     >> $STATUS_FILE
		ps -fp `cat $PID_FILE_PATT`                >> $STATUS_FILE
		echo                                       >> $STATUS_FILE
		echo "SERVER_TO_START=$SERVER_TO_START"    >> $STATUS_FILE
	else
		# Take a note we checked it ...
		echo "PID file:"                           >> $STATUS_FILE
		ls -l   $PID_FILE_PATT                     >> $STATUS_FILE 2>&1
	fi
fi

# Shut down a previously installed server first
# Note we *could* make that depend on $SERVER_TO_START, but we rather don't,
# so a "stop" is attempted even if there is no PID file.
# (Maybe the "stop" doesn't work then, but we might fix that in itself.)
if [ -x %{_sysconfdir}/init.d/mysql ] ; then
        %{_sysconfdir}/init.d/mysql stop > /dev/null 2>&1
        echo "Giving mysqld 5 seconds to exit nicely"
        sleep 5
fi

%post -n MySQL-server%{product_suffix}
# This is the code running at the end of a RPM install or upgrade action,
# after the (new) files have been written.

# ATTENTION: Parts of this are duplicated in the "triggerpostun" !

# There are users who deviate from the default file system layout.
# Check local settings to support them.
if [ -x %{_bindir}/my_print_defaults ]
then
  mysql_datadir=`%{_bindir}/my_print_defaults server mysqld | grep '^--datadir=' | sed -n 's/--datadir=//p'`
fi
if [ -z "$mysql_datadir" ]
then
  mysql_datadir=%{mysqldatadir}
fi

NEW_VERSION=%{mysql_version}-%{release}
STATUS_FILE=$mysql_datadir/RPM_UPGRADE_MARKER

# ----------------------------------------------------------------------
# Create data directory if needed, check whether upgrade or install
# ----------------------------------------------------------------------
if [ ! -d $mysql_datadir ] ; then mkdir -m 755 $mysql_datadir; fi
if [ -f $STATUS_FILE ] ; then
	SERVER_TO_START=`grep '^SERVER_TO_START=' $STATUS_FILE | cut -c17-`
else
	SERVER_TO_START=''
fi
# echo "Analyzed: SERVER_TO_START=$SERVER_TO_START"
if [ ! -d $mysql_datadir/mysql ] ; then
	mkdir $mysql_datadir/mysql;
	echo "MySQL RPM installation of version $NEW_VERSION" >> $STATUS_FILE
else
	# If the directory exists, we may assume it is an upgrade.
	echo "MySQL RPM upgrade to version $NEW_VERSION" >> $STATUS_FILE
fi
if [ ! -d $mysql_datadir/test ] ; then mkdir $mysql_datadir/test; fi

# ----------------------------------------------------------------------
# Make MySQL start/shutdown automatically when the machine does it.
# ----------------------------------------------------------------------
# NOTE: This still needs to be debated. Should we check whether these links
# for the other run levels exist(ed) before the upgrade?
# use chkconfig on Enterprise Linux and newer SuSE releases
if [ -x /sbin/chkconfig ] ; then
        /sbin/chkconfig --add mysql
# use insserv for older SuSE Linux versions
elif [ -x /sbin/insserv ] ; then
        /sbin/insserv %{_sysconfdir}/init.d/mysql
fi

# ----------------------------------------------------------------------
# Create a MySQL user and group. Do not report any problems if it already
# exists.
# ----------------------------------------------------------------------
groupadd -r %{mysqld_group} 2> /dev/null || true
useradd -M -r -d $mysql_datadir -s /bin/bash -c "MySQL server" \
  -g %{mysqld_group} %{mysqld_user} 2> /dev/null || true
# The user may already exist, make sure it has the proper group nevertheless
# (BUG#12823)
usermod -g %{mysqld_group} %{mysqld_user} 2> /dev/null || true

# ----------------------------------------------------------------------
# Change permissions so that the user that will run the MySQL daemon
# owns all database files.
# ----------------------------------------------------------------------
chown -R %{mysqld_user}:%{mysqld_group} $mysql_datadir

# ----------------------------------------------------------------------
# Initiate databases if needed
# ----------------------------------------------------------------------
%{_bindir}/mysql_install_db --rpm --user=%{mysqld_user}

# ----------------------------------------------------------------------
# Upgrade databases if needed would go here - but it cannot be automated yet
# ----------------------------------------------------------------------

# ----------------------------------------------------------------------
# Change permissions again to fix any new files.
# ----------------------------------------------------------------------
chown -R %{mysqld_user}:%{mysqld_group} $mysql_datadir

# ----------------------------------------------------------------------
# Fix permissions for the permission database so that only the user
# can read them.
# ----------------------------------------------------------------------
chmod -R og-rw $mysql_datadir/mysql

# ----------------------------------------------------------------------
# install SELinux files - but don't override existing ones
# ----------------------------------------------------------------------
SETARGETDIR=/etc/selinux/targeted/src/policy
SEDOMPROG=$SETARGETDIR/domains/program
SECONPROG=$SETARGETDIR/file_contexts/program
if [ -f /etc/redhat-release ] \
 && (grep -q "Red Hat Enterprise Linux .. release 4" /etc/redhat-release \
 || grep -q "CentOS release 4" /etc/redhat-release) ; then
  echo
  echo
  echo 'Notes regarding SELinux on this platform:'
  echo '========================================='
  echo
  echo 'The default policy might cause server startup to fail because it is'
  echo 'not allowed to access critical files.  In this case, please update'
  echo 'your installation.'
  echo
  echo 'The default policy might also cause inavailability of SSL related'
  echo 'features because the server is not allowed to access /dev/random'
  echo 'and /dev/urandom. If this is a problem, please do the following:'
  echo
  echo '  1) install selinux-policy-targeted-sources from your OS vendor'
  echo '  2) add the following two lines to '$SEDOMPROG/mysqld.te':'
  echo '       allow mysqld_t random_device_t:chr_file read;'
  echo '       allow mysqld_t urandom_device_t:chr_file read;'
  echo '  3) cd to '$SETARGETDIR' and issue the following command:'
  echo '       make load'
  echo
  echo
fi

if [ -x sbin/restorecon ] ; then
  sbin/restorecon -R var/lib/mysql
fi

# Was the server running before the upgrade? If so, restart the new one.
if [ "$SERVER_TO_START" = "true" ] ; then
	# Restart in the same way that mysqld will be started normally.
	if [ -x %{_sysconfdir}/init.d/mysql ] ; then
		%{_sysconfdir}/init.d/mysql start
		echo "Giving mysqld 5 seconds to start"
		sleep 5
	fi
fi

# Collect an upgrade history ...
echo "Upgrade/install finished at `date`"        >> $STATUS_FILE
echo                                             >> $STATUS_FILE
echo "====="                                     >> $STATUS_FILE
STATUS_HISTORY=$mysql_datadir/RPM_UPGRADE_HISTORY
cat $STATUS_FILE >> $STATUS_HISTORY
mv -f  $STATUS_FILE ${STATUS_FILE}-LAST  # for "triggerpostun"


#echo "Thank you for installing the MySQL Community Server! For Production
#systems, we recommend MySQL Enterprise, which contains enterprise-ready
#software, intelligent advisory services, and full production support with
#scheduled service packs and more.  Visit www.mysql.com/enterprise for more
#information."

%preun -n MySQL-server%{product_suffix}

# Which '$1' does this refer to?  Fedora docs have info:
# " ... a count of the number of versions of the package that are installed.
#   Action                           Count
#   Install the first time           1
#   Upgrade                          2 or higher (depending on the number of versions installed)
#   Remove last version of package   0 "
#
#  http://docs.fedoraproject.org/en-US/Fedora_Draft_Documentation/0.1/html/RPM_Guide/ch09s04s05.html
 
if [ $1 = 0 ] ; then
        # Stop MySQL before uninstalling it
        if [ -x %{_sysconfdir}/init.d/mysql ] ; then
                %{_sysconfdir}/init.d/mysql stop > /dev/null
                # Remove autostart of MySQL
                # use chkconfig on Enterprise Linux and newer SuSE releases
                if [ -x /sbin/chkconfig ] ; then
                        /sbin/chkconfig --del mysql
                # For older SuSE Linux versions
                elif [ -x /sbin/insserv ] ; then
                        /sbin/insserv -r %{_sysconfdir}/init.d/mysql
                fi
        fi
fi

# We do not remove the mysql user since it may still own a lot of
# database files.

%triggerpostun -n MySQL-server%{product_suffix} --MySQL-server-community

# Setup: We renamed this package, so any existing "server-community"
#   package will be removed when this "server" is installed.
# Problem: RPM will first run the "pre" and "post" sections of this script,
#   and only then the "preun" of that old community server.
#   But this "preun" includes stopping the server and uninstalling the service,
#   "chkconfig --del mysql" which removes the symlinks to the start script.
# Solution: *After* the community server got removed, restart this server
#   and re-install the service.
#
# For information about triggers in spec files, see the Fedora docs:
#   http://docs.fedoraproject.org/en-US/Fedora_Draft_Documentation/0.1/html/RPM_Guide/ch10s02.html
# For all details of this code, see the "pre" and "post" sections.

# There are users who deviate from the default file system layout.
# Check local settings to support them.
if [ -x %{_bindir}/my_print_defaults ]
then
  mysql_datadir=`%{_bindir}/my_print_defaults server mysqld | grep '^--datadir=' | sed -n 's/--datadir=//p'`
fi
if [ -z "$mysql_datadir" ]
then
  mysql_datadir=%{mysqldatadir}
fi

NEW_VERSION=%{mysql_version}-%{release}
STATUS_FILE=$mysql_datadir/RPM_UPGRADE_MARKER-LAST  # Note the difference!
STATUS_HISTORY=$mysql_datadir/RPM_UPGRADE_HISTORY

if [ -f $STATUS_FILE ] ; then
	SERVER_TO_START=`grep '^SERVER_TO_START=' $STATUS_FILE | cut -c17-`
else
	# This should never happen, but let's be prepared
	SERVER_TO_START=''
fi
echo "Analyzed: SERVER_TO_START=$SERVER_TO_START"

if [ -x /sbin/chkconfig ] ; then
        /sbin/chkconfig --add mysql
# use insserv for older SuSE Linux versions
elif [ -x /sbin/insserv ] ; then
        /sbin/insserv %{_sysconfdir}/init.d/mysql
fi

# Was the server running before the upgrade? If so, restart the new one.
if [ "$SERVER_TO_START" = "true" ] ; then
	# Restart in the same way that mysqld will be started normally.
	if [ -x %{_sysconfdir}/init.d/mysql ] ; then
		%{_sysconfdir}/init.d/mysql start
		echo "Giving mysqld 5 seconds to start"
		sleep 5
	fi
fi

echo "Trigger 'postun --community' finished at `date`"        >> $STATUS_HISTORY
echo                                             >> $STATUS_HISTORY
echo "====="                                     >> $STATUS_HISTORY


# ----------------------------------------------------------------------
# Clean up the BuildRoot after build is done
# ----------------------------------------------------------------------
%clean
[ "$RPM_BUILD_ROOT" != "/" ] && [ -d $RPM_BUILD_ROOT ] \
  && rm -rf $RPM_BUILD_ROOT;

##############################################################################
#  Files section
##############################################################################

%files -n MySQL-server%{product_suffix}
%defattr(-,root,root,0755)

%if %{defined license_files_server}
%doc %{license_files_server}
%endif
%doc %{src_dir}/Docs/ChangeLog
%doc %{src_dir}/Docs/INFO_SRC*
%doc release/Docs/INFO_BIN*
%doc release/support-files/my-*.cnf

%doc %attr(644, root, root) %{_infodir}/mysql.info*

%doc %attr(644, root, man) %{_mandir}/man1/innochecksum.1*
%doc %attr(644, root, man) %{_mandir}/man1/my_print_defaults.1*
%doc %attr(644, root, man) %{_mandir}/man1/myisam_ftdump.1*
%doc %attr(644, root, man) %{_mandir}/man1/myisamchk.1*
%doc %attr(644, root, man) %{_mandir}/man1/myisamlog.1*
%doc %attr(644, root, man) %{_mandir}/man1/myisampack.1*
%doc %attr(644, root, man) %{_mandir}/man1/mysql_convert_table_format.1*
%doc %attr(644, root, man) %{_mandir}/man1/mysql_fix_extensions.1*
%doc %attr(644, root, man) %{_mandir}/man8/mysqld.8*
%doc %attr(644, root, man) %{_mandir}/man1/mysqld_multi.1*
%doc %attr(644, root, man) %{_mandir}/man1/mysqld_safe.1*
%doc %attr(644, root, man) %{_mandir}/man1/mysqldumpslow.1*
%doc %attr(644, root, man) %{_mandir}/man1/mysql_install_db.1*
%doc %attr(644, root, man) %{_mandir}/man1/mysql_secure_installation.1*
%doc %attr(644, root, man) %{_mandir}/man1/mysql_setpermission.1*
%doc %attr(644, root, man) %{_mandir}/man1/mysql_upgrade.1*
%doc %attr(644, root, man) %{_mandir}/man1/mysqlhotcopy.1*
%doc %attr(644, root, man) %{_mandir}/man1/mysqlman.1*
%doc %attr(644, root, man) %{_mandir}/man1/mysql.server.1*
%doc %attr(644, root, man) %{_mandir}/man1/mysqltest.1*
%doc %attr(644, root, man) %{_mandir}/man1/mysql_tzinfo_to_sql.1*
%doc %attr(644, root, man) %{_mandir}/man1/mysql_zap.1*
%doc %attr(644, root, man) %{_mandir}/man1/mysqlbug.1*
%doc %attr(644, root, man) %{_mandir}/man1/perror.1*
%doc %attr(644, root, man) %{_mandir}/man1/replace.1*
%doc %attr(644, root, man) %{_mandir}/man1/resolve_stack_dump.1*
%doc %attr(644, root, man) %{_mandir}/man1/resolveip.1*

%ghost %config(noreplace,missingok) %{_sysconfdir}/my.cnf

%attr(755, root, root) %{_bindir}/innochecksum
%attr(755, root, root) %{_bindir}/my_print_defaults
%attr(755, root, root) %{_bindir}/myisam_ftdump
%attr(755, root, root) %{_bindir}/myisamchk
%attr(755, root, root) %{_bindir}/myisamlog
%attr(755, root, root) %{_bindir}/myisampack
%attr(755, root, root) %{_bindir}/mysql_convert_table_format
%attr(755, root, root) %{_bindir}/mysql_fix_extensions
%attr(755, root, root) %{_bindir}/mysql_install_db
%attr(755, root, root) %{_bindir}/mysql_secure_installation
%attr(755, root, root) %{_bindir}/mysql_setpermission
%attr(755, root, root) %{_bindir}/mysql_tzinfo_to_sql
%attr(755, root, root) %{_bindir}/mysql_upgrade
%attr(755, root, root) %{_bindir}/mysql_zap
%attr(755, root, root) %{_bindir}/mysqlbug
%attr(755, root, root) %{_bindir}/mysqld_multi
%attr(755, root, root) %{_bindir}/mysqld_safe
%attr(755, root, root) %{_bindir}/mysqldumpslow
%attr(755, root, root) %{_bindir}/mysqlhotcopy
%attr(755, root, root) %{_bindir}/mysqltest
%attr(755, root, root) %{_bindir}/perror
%attr(755, root, root) %{_bindir}/replace
%attr(755, root, root) %{_bindir}/resolve_stack_dump
%attr(755, root, root) %{_bindir}/resolveip

%attr(755, root, root) %{_sbindir}/mysqld
%attr(755, root, root) %{_sbindir}/mysqld-debug
%attr(755, root, root) %{_sbindir}/rcmysql
%attr(755, root, root) %{_libdir}/mysql/plugin/adt_null.so
%attr(755, root, root) %{_libdir}/mysql/plugin/libdaemon_example.so
%attr(755, root, root) %{_libdir}/mysql/plugin/mypluglib.so
%attr(755, root, root) %{_libdir}/mysql/plugin/semisync_master.so
%attr(755, root, root) %{_libdir}/mysql/plugin/semisync_slave.so
%attr(755, root, root) %{_libdir}/mysql/plugin/auth.so
%attr(755, root, root) %{_libdir}/mysql/plugin/auth_socket.so
%attr(755, root, root) %{_libdir}/mysql/plugin/auth_test_plugin.so
%attr(755, root, root) %{_libdir}/mysql/plugin/qa_auth_client.so
%attr(755, root, root) %{_libdir}/mysql/plugin/qa_auth_interface.so
%attr(755, root, root) %{_libdir}/mysql/plugin/qa_auth_server.so
%attr(755, root, root) %{_libdir}/mysql/plugin/debug/adt_null.so
%attr(755, root, root) %{_libdir}/mysql/plugin/debug/libdaemon_example.so
%attr(755, root, root) %{_libdir}/mysql/plugin/debug/mypluglib.so
%attr(755, root, root) %{_libdir}/mysql/plugin/debug/semisync_master.so
%attr(755, root, root) %{_libdir}/mysql/plugin/debug/semisync_slave.so
%attr(755, root, root) %{_libdir}/mysql/plugin/debug/auth.so
%attr(755, root, root) %{_libdir}/mysql/plugin/debug/auth_socket.so
%attr(755, root, root) %{_libdir}/mysql/plugin/debug/auth_test_plugin.so
%attr(755, root, root) %{_libdir}/mysql/plugin/debug/qa_auth_client.so
%attr(755, root, root) %{_libdir}/mysql/plugin/debug/qa_auth_interface.so
%attr(755, root, root) %{_libdir}/mysql/plugin/debug/qa_auth_server.so

%if %{WITH_TCMALLOC}
%attr(755, root, root) %{_libdir}/mysql/%{malloc_lib_target}
%endif

%attr(644, root, root) %config(noreplace,missingok) %{_sysconfdir}/logrotate.d/mysql
%attr(755, root, root) %{_sysconfdir}/init.d/mysql

%attr(755, root, root) %{_datadir}/mysql/

# ----------------------------------------------------------------------------
%files -n MySQL-client%{product_suffix}

%defattr(-, root, root, 0755)
%attr(755, root, root) %{_bindir}/msql2mysql
%attr(755, root, root) %{_bindir}/mysql
%attr(755, root, root) %{_bindir}/mysql_find_rows
%attr(755, root, root) %{_bindir}/mysql_waitpid
%attr(755, root, root) %{_bindir}/mysqlaccess
# XXX: This should be moved to %{_sysconfdir}
%attr(644, root, root) %{_bindir}/mysqlaccess.conf
%attr(755, root, root) %{_bindir}/mysqladmin
%attr(755, root, root) %{_bindir}/mysqlbinlog
%attr(755, root, root) %{_bindir}/mysqlcheck
%attr(755, root, root) %{_bindir}/mysqldump
%attr(755, root, root) %{_bindir}/mysqlimport
%attr(755, root, root) %{_bindir}/mysqlshow
%attr(755, root, root) %{_bindir}/mysqlslap

%doc %attr(644, root, man) %{_mandir}/man1/msql2mysql.1*
%doc %attr(644, root, man) %{_mandir}/man1/mysql.1*
%doc %attr(644, root, man) %{_mandir}/man1/mysql_find_rows.1*
%doc %attr(644, root, man) %{_mandir}/man1/mysql_waitpid.1*
%doc %attr(644, root, man) %{_mandir}/man1/mysqlaccess.1*
%doc %attr(644, root, man) %{_mandir}/man1/mysqladmin.1*
%doc %attr(644, root, man) %{_mandir}/man1/mysqlbinlog.1*
%doc %attr(644, root, man) %{_mandir}/man1/mysqlcheck.1*
%doc %attr(644, root, man) %{_mandir}/man1/mysqldump.1*
%doc %attr(644, root, man) %{_mandir}/man1/mysqlimport.1*
%doc %attr(644, root, man) %{_mandir}/man1/mysqlshow.1*
%doc %attr(644, root, man) %{_mandir}/man1/mysqlslap.1*

# ----------------------------------------------------------------------------
%files -n MySQL-devel%{product_suffix} -f optional-files-devel
%defattr(-, root, root, 0755)
%doc %attr(644, root, man) %{_mandir}/man1/comp_err.1*
%doc %attr(644, root, man) %{_mandir}/man1/mysql_config.1*
%attr(755, root, root) %{_bindir}/mysql_config
%dir %attr(755, root, root) %{_includedir}/mysql
%dir %attr(755, root, root) %{_libdir}/mysql
%{_includedir}/mysql/*
%{_datadir}/aclocal/mysql.m4
%{_libdir}/mysql/libmysqlclient.a
%{_libdir}/mysql/libmysqlclient_r.a
%{_libdir}/mysql/libmysqlservices.a

# ----------------------------------------------------------------------------
%files -n MySQL-shared%{product_suffix}
%defattr(-, root, root, 0755)
# Shared libraries (omit for architectures that don't support them)
%{_libdir}/libmysql*.so*

%post -n MySQL-shared%{product_suffix}
/sbin/ldconfig

%postun -n MySQL-shared%{product_suffix}
/sbin/ldconfig

# ----------------------------------------------------------------------------
%files -n MySQL-test%{product_suffix}
%defattr(-, root, root, 0755)
%attr(-, root, root) %{_datadir}/mysql-test
%attr(755, root, root) %{_bindir}/mysql_client_test
%attr(755, root, root) %{_bindir}/mysql_client_test_embedded
%attr(755, root, root) %{_bindir}/mysqltest_embedded
%doc %attr(644, root, man) %{_mandir}/man1/mysql_client_test.1*
%doc %attr(644, root, man) %{_mandir}/man1/mysql-stress-test.pl.1*
%doc %attr(644, root, man) %{_mandir}/man1/mysql-test-run.pl.1*
%doc %attr(644, root, man) %{_mandir}/man1/mysql_client_test_embedded.1*
%doc %attr(644, root, man) %{_mandir}/man1/mysqltest_embedded.1*

# ----------------------------------------------------------------------------
%files -n MySQL-embedded%{product_suffix}
%defattr(-, root, root, 0755)
%attr(644, root, root) %{_libdir}/mysql/libmysqld.a
%attr(644, root, root) %{_libdir}/mysql/libmysqld-debug.a

##############################################################################
# The spec file changelog only includes changes made to the spec file
# itself - note that they must be ordered by date (important when
# merging BK trees)
##############################################################################
%changelog
<<<<<<< HEAD

* Thu Feb 09 2011 Joerg Bruehe <joerg.bruehe@oracle.com>

- Fix bug#56581: If an installation deviates from the default file locations
  ("datadir" and "pid-file"), the mechanism to detect a running server (on upgrade)
  should still work, and use these locations.
  The problem was that the fix for bug#27072 did not check for local settings.
=======
* Mon Jan 31 2011 Joerg Bruehe <joerg.bruehe@oracle.com>

- Install the new "manifest" files: "INFO_SRC" and "INFO_BIN".
>>>>>>> bf1f0baa

* Tue Nov 23 2010 Jonathan Perkin <jonathan.perkin@oracle.com>

- EXCEPTIONS-CLIENT has been deleted, remove it from here too
- Support MYSQL_BUILD_MAKE_JFLAG environment variable for passing
  a '-j' argument to make.

* Mon Nov 1 2010 Georgi Kodinov <georgi.godinov@oracle.com>

- Added test authentication (WL#1054) plugin binaries

* Wed Oct 6 2010 Georgi Kodinov <georgi.godinov@oracle.com>

- Added example external authentication (WL#1054) plugin binaries

* Wed Aug 11 2010 Joerg Bruehe <joerg.bruehe@oracle.com>

- With a recent spec file cleanup, names have changed: A "-community" part was dropped.
  Reflect that in the "Obsoletes" specifications.
- Add a "triggerpostun" to handle the uninstall of the "-community" server RPM.
- This fixes bug#55015 "MySQL server is not restarted properly after RPM upgrade".

* Tue Jun 15 2010 Joerg Bruehe <joerg.bruehe@sun.com>

- Change the behaviour on installation and upgrade:
  On installation, do not autostart the server.
  *Iff* the server was stopped before the upgrade is started, this is taken as a
  sign the administrator is handling that manually, and so the new server will
  not be started automatically at the end of the upgrade.
  The start/stop scripts will still be installed, so the server will be started
  on the next machine boot.
  This is the 5.5 version of fixing bug#27072 (RPM autostarting the server).

* Tue Jun 1 2010 Jonathan Perkin <jonathan.perkin@oracle.com>

- Implement SELinux checks from distribution-specific spec file.

* Wed May 12 2010 Jonathan Perkin <jonathan.perkin@oracle.com>

- Large number of changes to build using CMake
- Introduce distribution-specific RPMs
- Drop debuginfo, build all binaries with debug/symbols
- Remove __os_install_post, use native macro
- Remove _unpackaged_files_terminate_build, make it an error to have
  unpackaged files
- Remove cluster RPMs

* Wed Mar 24 2010 Joerg Bruehe <joerg.bruehe@sun.com>

- Add "--with-perfschema" to the configure options.

* Mon Mar 22 2010 Joerg Bruehe <joerg.bruehe@sun.com>

- User "usr/lib*" to allow for both "usr/lib" and "usr/lib64",
  mask "rmdir" return code 1.
- Remove "ha_example.*" files from the list, they aren't built.

* Wed Mar 17 2010 Joerg Bruehe <joerg.bruehe@sun.com>

- Fix a wrong path name in handling the debug plugins.

* Wed Mar 10 2010 Joerg Bruehe <joerg.bruehe@sun.com>

- Take the result of the debug plugin build and put it into the optimized tree,
  so that it becomes part of the final installation;
  include the files in the packlist. Part of the fixes for bug#49022.

* Mon Mar 01 2010 Joerg Bruehe <joerg.bruehe@sun.com>

- Set "Oracle and/or its affiliates" as the vendor and copyright owner,
  accept upgrading from packages showing MySQL or Sun as vendor.

* Fri Feb 12 2010 Joerg Bruehe <joerg.bruehe@sun.com>

- Formatting changes:
  Have a consistent structure of separator lines and of indentation
  (8 leading blanks => tab).
- Introduce the variable "src_dir".
- Give the environment variables "MYSQL_BUILD_CC(CXX)" precedence
  over "CC" ("CXX").
- Drop the old "with_static" argument analysis, this is not supported
  in 5.1 since ages.
- Introduce variables to control the handlers individually, as well
  as other options.
- Use the new "--with-plugin" notation for the table handlers.
- Drop handling "/etc/rc.d/init.d/mysql", the switch to "/etc/init.d/mysql"
  was done back in 2002 already.
- Make "--with-zlib-dir=bundled" the default, add an option to disable it.
- Add missing manual pages to the file list.
- Improve the runtime check for "libgcc.a", protect it against being tried
  with the Intel compiler "icc".

* Mon Jan 11 2010 Joerg Bruehe <joerg.bruehe@sun.com>

- Change RPM file naming:
  - Suffix like "-m2", "-rc" becomes part of version as "_m2", "_rc".
  - Release counts from 1, not 0.

* Wed Dec 23 2009 Joerg Bruehe <joerg.bruehe@sun.com>

- The "semisync" plugin file name has lost its introductory "lib",
  adapt the file lists for the subpackages.
  This is a part missing from the fix for bug#48351.
- Remove the "fix_privilege_tables" manual, it does not exist in 5.5
  (and likely, the whole script will go, too).

* Mon Nov 16 2009 Joerg Bruehe <joerg.bruehe@sun.com>

- Fix some problems with the directives around "tcmalloc" (experimental),
  remove erroneous traces of the InnoDB plugin (that is 5.1 only).

* Fri Oct 06 2009 Magnus Blaudd <mvensson@mysql.com>

- Removed mysql_fix_privilege_tables

* Fri Oct 02 2009 Alexander Nozdrin <alexander.nozdrin@sun.com>

- "mysqlmanager" got removed from version 5.4, all references deleted.

* Fri Aug 28 2009 Joerg Bruehe <joerg.bruehe@sun.com>

- Merge up from 5.1 to 5.4: Remove handling for the InnoDB plugin.

* Thu Aug 27 2009 Joerg Bruehe <joerg.bruehe@sun.com>

- This version does not contain the "Instance manager", "mysqlmanager":
  Remove it from the spec file so that packaging succeeds.

* Mon Aug 24 2009 Jonathan Perkin <jperkin@sun.com>

- Add conditionals for bundled zlib and innodb plugin

* Fri Aug 21 2009 Jonathan Perkin <jperkin@sun.com>

- Install plugin libraries in appropriate packages.
- Disable libdaemon_example and ftexample plugins.

* Thu Aug 20 2009 Jonathan Perkin <jperkin@sun.com>

- Update variable used for mysql-test suite location to match source.

* Fri Nov 07 2008 Joerg Bruehe <joerg@mysql.com>

- Correct yesterday's fix, so that it also works for the last flag,
  and fix a wrong quoting: un-quoted quote marks must not be escaped.

* Thu Nov 06 2008 Kent Boortz <kent.boortz@sun.com>

- Removed "mysql_upgrade_shell"
- Removed some copy/paste between debug and normal build

* Thu Nov 06 2008 Joerg Bruehe <joerg@mysql.com>

- Modify CFLAGS and CXXFLAGS such that a debug build is not optimized.
  This should cover both gcc and icc flags.  Fixes bug#40546.

* Fri Aug 29 2008 Kent Boortz <kent@mysql.com>

- Removed the "Federated" storage engine option, and enabled in all

* Tue Aug 26 2008 Joerg Bruehe <joerg@mysql.com>

- Get rid of the "warning: Installed (but unpackaged) file(s) found:"
  Some generated files aren't needed in RPMs:
  - the "sql-bench/" subdirectory
  Some files were missing:
  - /usr/share/aclocal/mysql.m4  ("devel" subpackage)
  - Manual "mysqlbug" ("server" subpackage)
  - Program "innochecksum" and its manual ("server" subpackage)
  - Manual "mysql_find_rows" ("client" subpackage)
  - Script "mysql_upgrade_shell" ("client" subpackage)
  - Program "ndb_cpcd" and its manual ("ndb-extra" subpackage)
  - Manuals "ndb_mgm" + "ndb_restore" ("ndb-tools" subpackage)

* Mon Mar 31 2008 Kent Boortz <kent@mysql.com>

- Made the "Federated" storage engine an option
- Made the "Cluster" storage engine and sub packages an option

* Wed Mar 19 2008 Joerg Bruehe <joerg@mysql.com>

- Add the man pages for "ndbd" and "ndb_mgmd".

* Mon Feb 18 2008 Timothy Smith <tim@mysql.com>

- Require a manual upgrade if the alread-installed mysql-server is
  from another vendor, or is of a different major version.

* Wed May 02 2007 Joerg Bruehe <joerg@mysql.com>

- "ndb_size.tmpl" is not needed any more,
  "man1/mysql_install_db.1" lacked the trailing '*'.

* Sat Apr 07 2007 Kent Boortz <kent@mysql.com>

- Removed man page for "mysql_create_system_tables"

* Wed Mar 21 2007 Daniel Fischer <df@mysql.com>

- Add debug server.

* Mon Mar 19 2007 Daniel Fischer <df@mysql.com>

- Remove Max RPMs; the server RPMs contain a mysqld compiled with all
  features that previously only were built into Max.

* Fri Mar 02 2007 Joerg Bruehe <joerg@mysql.com>

- Add several man pages for NDB which are now created.

* Fri Jan 05 2007 Kent Boortz <kent@mysql.com>

- Put back "libmygcc.a", found no real reason it was removed.

- Add CFLAGS to gcc call with --print-libgcc-file, to make sure the
  correct "libgcc.a" path is returned for the 32/64 bit architecture.

* Mon Dec 18 2006 Joerg Bruehe <joerg@mysql.com>

- Fix the move of "mysqlmanager" to section 8: Directory name was wrong.

* Thu Dec 14 2006 Joerg Bruehe <joerg@mysql.com>

- Include the new man pages for "my_print_defaults" and "mysql_tzinfo_to_sql"
  in the server RPM.
- The "mysqlmanager" man page got moved from section 1 to 8.

* Thu Nov 30 2006 Joerg Bruehe <joerg@mysql.com>

- Call "make install" using "benchdir_root=%{_datadir}",
  because that is affecting the regression test suite as well.

* Thu Nov 16 2006 Joerg Bruehe <joerg@mysql.com>

- Explicitly note that the "MySQL-shared" RPMs (as built by MySQL AB)
  replace "mysql-shared" (as distributed by SuSE) to allow easy upgrading
  (bug#22081).

* Mon Nov 13 2006 Joerg Bruehe <joerg@mysql.com>

- Add "--with-partition" to all server builds.

- Use "--report-features" in one test run per server build.

* Tue Aug 15 2006 Joerg Bruehe <joerg@mysql.com>

- The "max" server is removed from packages, effective from 5.1.12-beta.
  Delete all steps to build, package, or install it.

* Mon Jul 10 2006 Joerg Bruehe <joerg@mysql.com>

- Fix a typing error in the "make" target for the Perl script to run the tests.

* Tue Jul 04 2006 Joerg Bruehe <joerg@mysql.com>

- Use the Perl script to run the tests, because it will automatically check
  whether the server is configured with SSL.

* Tue Jun 27 2006 Joerg Bruehe <joerg@mysql.com>

- move "mysqldumpslow" from the client RPM to the server RPM (bug#20216)

- Revert all previous attempts to call "mysql_upgrade" during RPM upgrade,
  there are some more aspects which need to be solved before this is possible.
  For now, just ensure the binary "mysql_upgrade" is delivered and installed.

* Thu Jun 22 2006 Joerg Bruehe <joerg@mysql.com>

- Close a gap of the previous version by explicitly using
  a newly created temporary directory for the socket to be used
  in the "mysql_upgrade" operation, overriding any local setting.

* Tue Jun 20 2006 Joerg Bruehe <joerg@mysql.com>

- To run "mysql_upgrade", we need a running server;
  start it in isolation and skip password checks.

* Sat May 20 2006 Kent Boortz <kent@mysql.com>

- Always compile for PIC, position independent code.

* Wed May 10 2006 Kent Boortz <kent@mysql.com>

- Use character set "all" when compiling with Cluster, to make Cluster
  nodes independent on the character set directory, and the problem
  that two RPM sub packages both wants to install this directory.

* Mon May 01 2006 Kent Boortz <kent@mysql.com>

- Use "./libtool --mode=execute" instead of searching for the
  executable in current directory and ".libs".

* Fri Apr 28 2006 Kent Boortz <kent@mysql.com>

- Install and run "mysql_upgrade"

* Wed Apr 12 2006 Jim Winstead <jimw@mysql.com>

- Remove sql-bench, and MySQL-bench RPM (will be built as an independent
  project from the mysql-bench repository)

* Tue Apr 11 2006 Jim Winstead <jimw@mysql.com>

- Remove old mysqltestmanager and related programs
* Sat Apr 01 2006 Kent Boortz <kent@mysql.com>

- Set $LDFLAGS from $MYSQL_BUILD_LDFLAGS

* Wed Mar 07 2006 Kent Boortz <kent@mysql.com>

- Changed product name from "Community Edition" to "Community Server"

* Mon Mar 06 2006 Kent Boortz <kent@mysql.com>

- Fast mutexes is now disabled by default, but should be
  used in Linux builds.

* Mon Feb 20 2006 Kent Boortz <kent@mysql.com>

- Reintroduced a max build
- Limited testing of 'debug' and 'max' servers
- Berkeley DB only in 'max'

* Mon Feb 13 2006 Joerg Bruehe <joerg@mysql.com>

- Use "-i" on "make test-force";
  this is essential for later evaluation of this log file.

* Thu Feb 09 2006 Kent Boortz <kent@mysql.com>

- Pass '-static' to libtool, link static with our own libraries, dynamic
  with system libraries.  Link with the bundled zlib.

* Wed Feb 08 2006 Kristian Nielsen <knielsen@mysql.com>

- Modified RPM spec to match new 5.1 debug+max combined community packaging.

* Sun Dec 18 2005 Kent Boortz <kent@mysql.com>

- Added "client/mysqlslap"

* Mon Dec 12 2005 Rodrigo Novo <rodrigo@mysql.com>

- Added zlib to the list of (static) libraries installed
- Added check against libtool wierdness (WRT: sql/mysqld || sql/.libs/mysqld)
- Compile MySQL with bundled zlib
- Fixed %packager name to "MySQL Production Engineering Team"

* Mon Dec 05 2005 Joerg Bruehe <joerg@mysql.com>

- Avoid using the "bundled" zlib on "shared" builds:
  As it is not installed (on the build system), this gives dependency
  problems with "libtool" causing the build to fail.
  (Change was done on Nov 11, but left uncommented.)

* Tue Nov 22 2005 Joerg Bruehe <joerg@mysql.com>

- Extend the file existence check for "init.d/mysql" on un-install
  to also guard the call to "insserv"/"chkconfig".

* Thu Oct 27 2005 Lenz Grimmer <lenz@grimmer.com>

- added more man pages

* Wed Oct 19 2005 Kent Boortz <kent@mysql.com>

- Made yaSSL support an option (off by default)

* Wed Oct 19 2005 Kent Boortz <kent@mysql.com>

- Enabled yaSSL support

* Sat Oct 15 2005 Kent Boortz <kent@mysql.com>

- Give mode arguments the same way in all places
- Moved copy of mysqld.a to "standard" build, but
  disabled it as we don't do embedded yet in 5.0

* Fri Oct 14 2005 Kent Boortz <kent@mysql.com>

- For 5.x, always compile with --with-big-tables
- Copy the config.log file to location outside
  the build tree

* Fri Oct 14 2005 Kent Boortz <kent@mysql.com>

- Removed unneeded/obsolete configure options
- Added archive engine to standard server
- Removed the embedded server from experimental server
- Changed suffix "-Max" => "-max"
- Changed comment string "Max" => "Experimental"

* Thu Oct 13 2005 Lenz Grimmer <lenz@mysql.com>

- added a usermod call to assign a potential existing mysql user to the
  correct user group (BUG#12823)
- Save the perror binary built during Max build so it supports the NDB
  error codes (BUG#13740)
- added a separate macro "mysqld_group" to be able to define the
  user group of the mysql user seperately, if desired.

* Thu Sep 29 2005 Lenz Grimmer <lenz@mysql.com>

- fixed the removing of the RPM_BUILD_ROOT in the %clean section (the
  $RBR variable did not get expanded, thus leaving old build roots behind)

* Thu Aug 04 2005 Lenz Grimmer <lenz@mysql.com>

- Fixed the creation of the mysql user group account in the postinstall
  section (BUG 12348)
- Fixed enabling the Archive storage engine in the Max binary

* Tue Aug 02 2005 Lenz Grimmer <lenz@mysql.com>

- Fixed the Requires: tag for the server RPM (BUG 12233)

* Fri Jul 15 2005 Lenz Grimmer <lenz@mysql.com>

- create a "mysql" user group and assign the mysql user account to that group
  in the server postinstall section. (BUG 10984)

* Tue Jun 14 2005 Lenz Grimmer <lenz@mysql.com>

- Do not build statically on i386 by default, only when adding either "--with
  static" or "--define '_with_static 1'" to the RPM build options. Static
  linking really only makes sense when linking against the specially patched
  glibc 2.2.5.

* Mon Jun 06 2005 Lenz Grimmer <lenz@mysql.com>

- added mysql_client_test to the "bench" subpackage (BUG 10676)
- added the libndbclient static and shared libraries (BUG 10676)

* Wed Jun 01 2005 Lenz Grimmer <lenz@mysql.com>

- use "mysqldatadir" variable instead of hard-coding the path multiple times
- use the "mysqld_user" variable on all occasions a user name is referenced
- removed (incomplete) Brazilian translations
- removed redundant release tags from the subpackage descriptions

* Wed May 25 2005 Joerg Bruehe <joerg@mysql.com>

- Added a "make clean" between separate calls to "BuildMySQL".

* Thu May 12 2005 Guilhem Bichot <guilhem@mysql.com>

- Removed the mysql_tableinfo script made obsolete by the information schema

* Wed Apr 20 2005 Lenz Grimmer <lenz@mysql.com>

- Enabled the "blackhole" storage engine for the Max RPM

* Wed Apr 13 2005 Lenz Grimmer <lenz@mysql.com>

- removed the MySQL manual files (html/ps/texi) - they have been removed
  from the MySQL sources and are now available seperately.

* Mon Apr 4 2005 Petr Chardin <petr@mysql.com>

- old mysqlmanager, mysqlmanagerc and mysqlmanager-pwger renamed into
  mysqltestmanager, mysqltestmanager and mysqltestmanager-pwgen respectively

* Fri Mar 18 2005 Lenz Grimmer <lenz@mysql.com>

- Disabled RAID in the Max binaries once and for all (it has finally been
  removed from the source tree)

* Sun Feb 20 2005 Petr Chardin <petr@mysql.com>

- Install MySQL Instance Manager together with mysqld, touch mysqlmanager
  password file

* Mon Feb 14 2005 Lenz Grimmer <lenz@mysql.com>

- Fixed the compilation comments and moved them into the separate build sections
  for Max and Standard

* Mon Feb 7 2005 Tomas Ulin <tomas@mysql.com>

- enabled the "Ndbcluster" storage engine for the max binary
- added extra make install in ndb subdir after Max build to get ndb binaries
- added packages for ndbcluster storage engine

* Fri Jan 14 2005 Lenz Grimmer <lenz@mysql.com>

- replaced obsoleted "BuildPrereq" with "BuildRequires" instead

* Thu Jan 13 2005 Lenz Grimmer <lenz@mysql.com>

- enabled the "Federated" storage engine for the max binary

* Tue Jan 04 2005 Petr Chardin <petr@mysql.com>

- ISAM and merge storage engines were purged. As well as appropriate
  tools and manpages (isamchk and isamlog)

* Thu Dec 31 2004 Lenz Grimmer <lenz@mysql.com>

- enabled the "Archive" storage engine for the max binary
- enabled the "CSV" storage engine for the max binary
- enabled the "Example" storage engine for the max binary

* Thu Aug 26 2004 Lenz Grimmer <lenz@mysql.com>

- MySQL-Max now requires MySQL-server instead of MySQL (BUG 3860)

* Fri Aug 20 2004 Lenz Grimmer <lenz@mysql.com>

- do not link statically on IA64/AMD64 as these systems do not have
  a patched glibc installed

* Tue Aug 10 2004 Lenz Grimmer <lenz@mysql.com>

- Added libmygcc.a to the devel subpackage (required to link applications
  against the the embedded server libmysqld.a) (BUG 4921)

* Mon Aug 09 2004 Lenz Grimmer <lenz@mysql.com>

- Added EXCEPTIONS-CLIENT to the "devel" package

* Thu Jul 29 2004 Lenz Grimmer <lenz@mysql.com>

- disabled OpenSSL in the Max binaries again (the RPM packages were the
  only exception to this anyway) (BUG 1043)

* Wed Jun 30 2004 Lenz Grimmer <lenz@mysql.com>

- fixed server postinstall (mysql_install_db was called with the wrong
  parameter)

* Thu Jun 24 2004 Lenz Grimmer <lenz@mysql.com>

- added mysql_tzinfo_to_sql to the server subpackage
- run "make clean" instead of "make distclean"

* Mon Apr 05 2004 Lenz Grimmer <lenz@mysql.com>

- added ncurses-devel to the build prerequisites (BUG 3377)

* Thu Feb 12 2004 Lenz Grimmer <lenz@mysql.com>

- when using gcc, _always_ use CXX=gcc
- replaced Copyright with License field (Copyright is obsolete)

* Tue Feb 03 2004 Lenz Grimmer <lenz@mysql.com>

- added myisam_ftdump to the Server package

* Tue Jan 13 2004 Lenz Grimmer <lenz@mysql.com>

- link the mysql client against libreadline instead of libedit (BUG 2289)

* Mon Dec 22 2003 Lenz Grimmer <lenz@mysql.com>

- marked /etc/logrotate.d/mysql as a config file (BUG 2156)

* Fri Dec 13 2003 Lenz Grimmer <lenz@mysql.com>

- fixed file permissions (BUG 1672)

* Thu Dec 11 2003 Lenz Grimmer <lenz@mysql.com>

- made testing for gcc3 a bit more robust

* Fri Dec 05 2003 Lenz Grimmer <lenz@mysql.com>

- added missing file mysql_create_system_tables to the server subpackage

* Fri Nov 21 2003 Lenz Grimmer <lenz@mysql.com>

- removed dependency on MySQL-client from the MySQL-devel subpackage
  as it is not really required. (BUG 1610)

* Fri Aug 29 2003 Lenz Grimmer <lenz@mysql.com>

- Fixed BUG 1162 (removed macro names from the changelog)
- Really fixed BUG 998 (disable the checking for installed but
  unpackaged files)

* Tue Aug 05 2003 Lenz Grimmer <lenz@mysql.com>

- Fixed BUG 959 (libmysqld not being compiled properly)
- Fixed BUG 998 (RPM build errors): added missing files to the
  distribution (mysql_fix_extensions, mysql_tableinfo, mysqldumpslow,
  mysql_fix_privilege_tables.1), removed "-n" from install section.

* Wed Jul 09 2003 Lenz Grimmer <lenz@mysql.com>

- removed the GIF Icon (file was not included in the sources anyway)
- removed unused variable shared_lib_version
- do not run automake before building the standard binary
  (should not be necessary)
- add server suffix '-standard' to standard binary (to be in line
  with the binary tarball distributions)
- Use more RPM macros (_exec_prefix, _sbindir, _libdir, _sysconfdir,
  _datadir, _includedir) throughout the spec file.
- allow overriding CC and CXX (required when building with other compilers)

* Fri May 16 2003 Lenz Grimmer <lenz@mysql.com>

- re-enabled RAID again

* Wed Apr 30 2003 Lenz Grimmer <lenz@mysql.com>

- disabled MyISAM RAID (--with-raid) - it throws an assertion which
  needs to be investigated first.

* Mon Mar 10 2003 Lenz Grimmer <lenz@mysql.com>

- added missing file mysql_secure_installation to server subpackage
  (BUG 141)

* Tue Feb 11 2003 Lenz Grimmer <lenz@mysql.com>

- re-added missing pre- and post(un)install scripts to server subpackage
- added config file /etc/my.cnf to the file list (just for completeness)
- make sure to create the datadir with 755 permissions

* Mon Jan 27 2003 Lenz Grimmer <lenz@mysql.com>

- removed unused CC and CXX variables
- CFLAGS and CXXFLAGS should honor RPM_OPT_FLAGS

* Fri Jan 24 2003 Lenz Grimmer <lenz@mysql.com>

- renamed package "MySQL" to "MySQL-server"
- fixed Copyright tag
- added mysql_waitpid to client subpackage (required for mysql-test-run)

* Wed Nov 27 2002 Lenz Grimmer <lenz@mysql.com>

- moved init script from /etc/rc.d/init.d to /etc/init.d (the majority of
  Linux distributions now support this scheme as proposed by the LSB either
  directly or via a compatibility symlink)
- Use new "restart" init script action instead of starting and stopping
  separately
- Be more flexible in activating the automatic bootup - use insserv (on
  older SuSE versions) or chkconfig (Red Hat, newer SuSE versions and
  others) to create the respective symlinks

* Wed Sep 25 2002 Lenz Grimmer <lenz@mysql.com>

- MySQL-Max now requires MySQL >= 4.0 to avoid version mismatches
  (mixing 3.23 and 4.0 packages)

* Fri Aug 09 2002 Lenz Grimmer <lenz@mysql.com>

- Turn off OpenSSL in MySQL-Max for now until it works properly again
- enable RAID for the Max binary instead
- added compatibility link: safe_mysqld -> mysqld_safe to ease the
  transition from 3.23

* Thu Jul 18 2002 Lenz Grimmer <lenz@mysql.com>

- Reworked the build steps a little bit: the Max binary is supposed
  to include OpenSSL, which cannot be linked statically, thus trying
  to statically link against a special glibc is futile anyway
- because of this, it is not required to make yet another build run
  just to compile the shared libs (saves a lot of time)
- updated package description of the Max subpackage
- clean up the BuildRoot directory afterwards

* Mon Jul 15 2002 Lenz Grimmer <lenz@mysql.com>

- Updated Packager information
- Fixed the build options: the regular package is supposed to
  include InnoDB and linked statically, while the Max package
  should include BDB and SSL support

* Fri May 03 2002 Lenz Grimmer <lenz@mysql.com>

- Use more RPM macros (e.g. infodir, mandir) to make the spec
  file more portable
- reorganized the installation of documentation files: let RPM
  take care of this
- reorganized the file list: actually install man pages along
  with the binaries of the respective subpackage
- do not include libmysqld.a in the devel subpackage as well, if we
  have a special "embedded" subpackage
- reworked the package descriptions

* Mon Oct  8 2001 Monty

- Added embedded server as a separate RPM

* Fri Apr 13 2001 Monty

- Added mysqld-max to the distribution

* Tue Jan 2  2001  Monty

- Added mysql-test to the bench package

* Fri Aug 18 2000 Tim Smith <tim@mysql.com>

- Added separate libmysql_r directory; now both a threaded
  and non-threaded library is shipped.

* Wed Sep 28 1999 David Axmark <davida@mysql.com>

- Added the support-files/my-example.cnf to the docs directory.

- Removed devel dependency on base since it is about client
  development.

* Wed Sep 8 1999 David Axmark <davida@mysql.com>

- Cleaned up some for 3.23.

* Thu Jul 1 1999 David Axmark <davida@mysql.com>

- Added support for shared libraries in a separate sub
  package. Original fix by David Fox (dsfox@cogsci.ucsd.edu)

- The --enable-assembler switch is now automatically disables on
  platforms there assembler code is unavailable. This should allow
  building this RPM on non i386 systems.

* Mon Feb 22 1999 David Axmark <david@detron.se>

- Removed unportable cc switches from the spec file. The defaults can
  now be overridden with environment variables. This feature is used
  to compile the official RPM with optimal (but compiler version
  specific) switches.

- Removed the repetitive description parts for the sub rpms. Maybe add
  again if RPM gets a multiline macro capability.

- Added support for a pt_BR translation. Translation contributed by
  Jorge Godoy <jorge@bestway.com.br>.

* Wed Nov 4 1998 David Axmark <david@detron.se>

- A lot of changes in all the rpm and install scripts. This may even
  be a working RPM :-)

* Sun Aug 16 1998 David Axmark <david@detron.se>

- A developers changelog for MySQL is available in the source RPM. And
  there is a history of major user visible changed in the Reference
  Manual.  Only RPM specific changes will be documented here.<|MERGE_RESOLUTION|>--- conflicted
+++ resolved
@@ -1126,19 +1126,16 @@
 # merging BK trees)
 ##############################################################################
 %changelog
-<<<<<<< HEAD
-
 * Thu Feb 09 2011 Joerg Bruehe <joerg.bruehe@oracle.com>
 
 - Fix bug#56581: If an installation deviates from the default file locations
   ("datadir" and "pid-file"), the mechanism to detect a running server (on upgrade)
   should still work, and use these locations.
   The problem was that the fix for bug#27072 did not check for local settings.
-=======
+  
 * Mon Jan 31 2011 Joerg Bruehe <joerg.bruehe@oracle.com>
 
 - Install the new "manifest" files: "INFO_SRC" and "INFO_BIN".
->>>>>>> bf1f0baa
 
 * Tue Nov 23 2010 Jonathan Perkin <jonathan.perkin@oracle.com>
 
