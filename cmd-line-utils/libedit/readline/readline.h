--- conflicted
+++ resolved
@@ -66,11 +66,7 @@
 
 #ifndef CTRL
 #include <sys/ioctl.h>
-<<<<<<< HEAD
-#if !defined(__sun) && !defined(__hpux) && !defined(_AIX)
-=======
 #if !defined(__sun) && !defined(__hpux) && !defined(_AIX) && !defined(__QNXNTO__) && !defined(__USLC__)
->>>>>>> b70852c2
 #include <sys/ttydefaults.h>
 #endif
 #ifndef CTRL
