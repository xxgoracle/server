--- conflicted
+++ resolved
@@ -112,11 +112,7 @@
 # Install symbolic link to CMake target. 
 # the link is created in the same directory as target
 # and extension will be the same as for target file.
-<<<<<<< HEAD
-MACRO(INSTALL_SYMLINK linkname target destination)
-=======
 MACRO(INSTALL_SYMLINK linkname target destination component)
->>>>>>> d6fe8c47
 IF(UNIX)
   GET_TARGET_PROPERTY(location ${target} LOCATION)
   GET_FILENAME_COMPONENT(path ${location} PATH)
